/* Copyright (c) 2000, 2018, Oracle and/or its affiliates. All rights reserved.

   This program is free software; you can redistribute it and/or modify
   it under the terms of the GNU General Public License, version 2.0,
   as published by the Free Software Foundation.

   This program is also distributed with certain software (including
   but not limited to OpenSSL) that is licensed under separate terms,
   as designated in a particular file or component or in included license
   documentation.  The authors of MySQL hereby grant you an additional
   permission to link the program and your derivative works with the
   separately licensed software that they have included with MySQL.

   This program is distributed in the hope that it will be useful,
   but WITHOUT ANY WARRANTY; without even the implied warranty of
   MERCHANTABILITY or FITNESS FOR A PARTICULAR PURPOSE.  See the
   GNU General Public License, version 2.0, for more details.

   You should have received a copy of the GNU General Public License
   along with this program; if not, write to the Free Software
   Foundation, Inc., 51 Franklin St, Fifth Floor, Boston, MA 02110-1301  USA */

#include "sql/auth/sql_authorization.h"

#include <limits.h>
#include <stdio.h>
#include <string.h>
#include <sys/types.h>
#include <algorithm>
#include <boost/concept/usage.hpp>
#include <boost/function.hpp>
#include <boost/graph/adjacency_iterator.hpp>
#include <boost/graph/adjacency_list.hpp>
#include <boost/graph/breadth_first_search.hpp>
#include <boost/graph/filtered_graph.hpp>
#include <boost/graph/graph_traits.hpp>
#include <boost/graph/graphml.hpp>
#include <boost/graph/named_function_params.hpp>
#include <boost/graph/properties.hpp>
#include <boost/iterator/iterator_facade.hpp>
#include <boost/move/utility_core.hpp>
#include <boost/property_map/dynamic_property_map.hpp>
#include <boost/property_map/property_map.hpp>
#include <boost/range/irange.hpp>
#include <boost/smart_ptr/make_shared_object.hpp>
#include <boost/smart_ptr/shared_ptr.hpp>
#include <boost/tuple/tuple.hpp>
#include <cstdlib>
#include <iterator>
#include <map>
#include <memory>
#include <set>
#include <sstream>
#include <string>
#include <tuple>
#include <type_traits>
#include <unordered_map>
#include <unordered_set>
#include <utility>
#include <vector>

#include "lex_string.h"
#include "m_ctype.h"
#include "m_string.h"
#include "map_helpers.h"
#include "mf_wcomp.h"
#include "my_alloc.h"
#include "my_compiler.h"
#include "my_dbug.h"
#include "my_inttypes.h"
#include "my_loglevel.h"
#include "my_macros.h"
#include "my_sqlcommand.h"
#include "my_sys.h"
#include "mysql/components/services/log_builtins.h"
#include "mysql/components/services/log_shared.h"
#include "mysql/mysql_lex_string.h"
#include "mysql/plugin_audit.h"
#include "mysql/psi/mysql_mutex.h"
#include "mysql/service_mysql_alloc.h"
#include "mysql_com.h"
#include "mysqld_error.h"
#include "prealloced_array.h"
#include "sql/auth/auth_acls.h"
#include "sql/auth/auth_common.h"
#include "sql/auth/auth_internal.h"
#include "sql/auth/dynamic_privilege_table.h"
#include "sql/auth/role_tables.h"
#include "sql/auth/sql_auth_cache.h"
#include "sql/auth/sql_security_ctx.h"
#include "sql/auth/sql_user_table.h"
#include "sql/current_thd.h"
#include "sql/dd/dd_table.h"  // dd::table_exists
#include "sql/debug_sync.h"
#include "sql/derror.h"        /* ER_THD */
#include "sql/error_handler.h" /* error_handler */
#include "sql/field.h"
#include "sql/handler.h"
#include "sql/item.h"
#include "sql/key_spec.h" /* Key_spec */
#include "sql/mdl.h"
#include "sql/mysqld.h" /* lower_case_table_names */
#include "sql/nested_join.h"
#include "sql/protocol.h"
#include "sql/sp.h"         /* sp_exist_routines */
#include "sql/sql_admin.h"  // enum role_enum
#include "sql/sql_alter.h"
#include "sql/sql_audit.h"
#include "sql/sql_base.h"  /* open_and_lock_tables */
#include "sql/sql_class.h" /* THD */
#include "sql/sql_connect.h"
#include "sql/sql_error.h"
#include "sql/sql_lex.h"
#include "sql/sql_list.h"
#include "sql/sql_parse.h" /* get_current_user */
#include "sql/sql_show.h"  /* append_identifier */
#include "sql/sql_view.h"  /* VIEW_ANY_ACL */
#include "sql/system_variables.h"
#include "sql/table.h"
#include "sql/thd_raii.h"
#include "sql_string.h"
#include "template_utils.h"
#include "thr_lock.h"
#include "violite.h"

/**
   @file sql_authorization.cc

   AUTHORIZATION CODE

*/

/**
  @page AUTHORIZATION_PAGE Authorization IDs, roles and users

  @section AUTHORIZATION_ID Authentication ID
  @subsection AUTH_ID_DEFINITION Definition
 Each row in the mysql.user table is identified by a user and host tuple. This
 tuple is the authorization ID.
 A client can authenticate with an authorization ID and a password. The ID is
 then referred to as a user or user name.

  @section AUTHORIZATION_PRIVILEGES Privileges ID
  @subsection AUTH_PRIV_DEFINITION Definition
 A privilege ID is a named token which can be granted to an authorization ID.

 A privilege can either be effective or not effective. An effective privilege is
 a privilege which used in a session to evaluate if a particular operation is
 allowed or not. All effective privileges are granted or inherited but not all
 privileges are effective.

  @section AUTHORIZATION_ROLES Roles
  @subsection AUTH_ROLES_DEFINITION Definition
 A role is an authorization ID which can be granted to another authorization ID
 by forming an directed edge between them in the role graph where every vertex
 is a unique authorization ID. When the effective privilege is calculated, all
 connected roles are visited according to their edge direction and their
 corresponding granted privileges are aggregated.

  @subsection ACTIVE_ROLE Active roles
 A role can either be active or inactive. Active roles are kept in a thread
 local list which exists solely for the lifetime of a client session. Granted
 roles can be made active by
   1) a SET ROLE statement,
   2) after authentication if the role is a default role,
   3) after authentication if the global variable
opt_always_activate_roles_on_login is set to true.

  Example: To set the grated role ``team``\@``%`` as an active role, after
    authentication, execute: SET ROLE team

  @subsection DEFAULT_ROLE Default roles
 Each authorization ID has a list of default roles. Default roles belonging to
 an authorization ID are made into active roles after authentication iff they
 are granted to this ID. If the list of default roles is empty then no roles are
 made active after authentication unless the client sets a
 SET ROLE statement.

  @subsection MANDATORY_ROLE Mandatory roles
 A mandatory role is an authorization ID which is implicitly granted to every
 other authorization ID which has authenticated, regardless if this role has
 been previously granted or not. Mandatory roles are specified in a global
 variable. It's not required that the specified list maps to any existing
 authorization ID but if there's no previous authorization ID then no mandatory
 role can be granted. Mandatory roles are processed sequentially as any other
 granted role when the effective privilege of an authorization ID needs to be
 calculated iff they are active.

 @section AUTHORIZATION_CACHE The effective privilege cache
 @subsection OVERVIEW Overview
 To avoid recalculating the effective privilege at every step the result is
 saved into a cache (See Acl_cache ). The key to this cache is
 formed by concatenating authorization ID, the active roles and the version ID
 of the cache.

 The cache is a lockless hash storage and each element is assembled using
 read-only operations on the shared role graph.
 @see get_privilege_access_maps

 @section AUTHORIZATION_SHOW_GRANTS SHOW GRANTS

 The statements @code SHOW GRANT @endcode shows all effective privileges using
 the currently active roles for the current user.

 The statement @code SHOW GRANT FOR x USING y @endcode is used for listing the
 effective privilege for x given y as active roles. If If y isn't specified then
 no roles are used. If x isn't specified then the current_user() is used.
 Mandatory roles are always excluded from the list of granted roles when this
 statement is used.

 Example: To show the privilege for a role using no roles:
 @code SHOW GRANTS FOR x. @endcode

 SHOW-statements does not use the privilege cache and the effective privilege is
 recalculated on every execution.
 @see mysql_show_grants

 To show the role graph use @code SELECT roles_graphml() @endcode

 To investigate the role graph use the built in XML functions or the
 mysql.role_edges table.

 */

Granted_roles_graph *g_granted_roles = 0;
Role_index_map *g_authid_to_vertex = 0;
static char g_active_dummy_user[] = "active dummy user";
extern bool initialized;
extern Default_roles *g_default_roles;
typedef boost::graph_traits<Granted_roles_graph>::adjacency_iterator
    Role_adjacency_iterator;
User_to_dynamic_privileges_map *g_dynamic_privileges_map = 0;
const char *command_array[] = {"SELECT",
                               "INSERT",
                               "UPDATE",
                               "DELETE",
                               "CREATE",
                               "DROP",
                               "RELOAD",
                               "SHUTDOWN",
                               "PROCESS",
                               "FILE",
                               "GRANT",
                               "REFERENCES",
                               "INDEX",
                               "ALTER",
                               "SHOW DATABASES",
                               "SUPER",
                               "CREATE TEMPORARY TABLES",
                               "LOCK TABLES",
                               "EXECUTE",
                               "REPLICATION SLAVE",
                               "REPLICATION CLIENT",
                               "CREATE VIEW",
                               "SHOW VIEW",
                               "CREATE ROUTINE",
                               "ALTER ROUTINE",
                               "CREATE USER",
                               "EVENT",
                               "TRIGGER",
                               "CREATE TABLESPACE",
                               "CREATE ROLE",
                               "DROP ROLE"};

uint command_lengths[] = {6,  6,  6,  6,  6, 4,  6,  8,  7,  4,  5,
                          10, 5,  5,  14, 5, 23, 11, 7,  17, 18, 11,
                          9,  14, 13, 11, 5, 7,  17, 11, 9};

const char *any_db = "*any*";  // Special symbol for check_access

static bool check_routine_level_acl(THD *thd, const char *db, const char *name,
                                    bool is_proc);
void get_granted_roles(Role_vertex_descriptor &v,
                       List_of_granted_roles *granted_roles);

/**
  This utility function is used by revoke_role() and remove_all_granted_roles()
  for removing a specific edge from the role graph.
  @param thd Thread handler
  @param authid_role The role which should be revoked
  @param authid_user The user who will get its role revoked
  @param [out] user_vert The vertex descriptor of the user
  @param [out] role_vert The vertex descriptor of the role

  @return Success state
    @retval true No such user
    @retval false User was removed
*/

bool revoke_role_helper(THD *thd MY_ATTRIBUTE((unused)),
                        std::string &authid_role, std::string &authid_user,
                        Role_vertex_descriptor *user_vert,
                        Role_vertex_descriptor *role_vert) {
  DBUG_ENTER("revoke_role_helper");
  DBUG_ASSERT(assert_acl_cache_write_lock(thd));

  Role_index_map::iterator it = g_authid_to_vertex->find(authid_user);
  if (it == g_authid_to_vertex->end()) {
    // No such user
    DBUG_RETURN(true);
  } else
    *user_vert = it->second;

  it = g_authid_to_vertex->find(authid_role);
  if (it == g_authid_to_vertex->end()) {
    // No such role
    DBUG_RETURN(true);
  } else
    *role_vert = it->second;

  boost::remove_edge(*user_vert, *role_vert, *g_granted_roles);

  DBUG_RETURN(false);
}

/**
  This utility function checks for the connecting vertices of the role
  descriptor(authid node) and updates the role flag of the corresponding
  ACL user. If there are no incoming edges to this authid node then this
  is not a role id anymore. It assumes that acl user and role descriptor
  are, valid and passed correctly.

  @param [in] role_vert The role vertex descriptor
  @param [in,out] acl_user The acl role

*/
void static update_role_flag_of_acl_user(
    const Role_vertex_descriptor &role_vert, ACL_USER *acl_user) {
  degree_s_t count = boost::in_degree(role_vert, *g_granted_roles);
  acl_user->is_role = (count > 0) ? true : false;
}

/**
 Used by mysql_revoke_role() for revoking a specified role from a specified
 user.

 @param thd Thread handler
 @param role The role which will be revoked
 @param user The user who will get its role revoked

*/
void revoke_role(THD *thd, ACL_USER *role, ACL_USER *user) {
  std::string authid_role = create_authid_str_from(role);
  std::string authid_user = create_authid_str_from(user);
  Role_vertex_descriptor user_vert;
  Role_vertex_descriptor role_vert;
  if (!revoke_role_helper(thd, authid_role, authid_user, &user_vert,
                          &role_vert)) {
    update_role_flag_of_acl_user(role_vert, role);
  }
}

/**
    Since the gap in the vertex vector was removed all the vertex descriptors
    has changed. As a consequence we now need to rebuild the authid_to_vertex
    index.
*/
void rebuild_vertex_index(THD *thd MY_ATTRIBUTE((unused))) {
  DBUG_ASSERT(assert_acl_cache_write_lock(thd));
  for (auto &acl_user : *acl_users) {
    create_role_vertex(&acl_user);
  }
  g_authid_to_vertex->clear();
  boost::graph_traits<Granted_roles_graph>::vertex_iterator vert_it, vert_end;
  boost::tie(vert_it, vert_end) = boost::vertices(*g_granted_roles);
  for (; vert_it != vert_end; ++vert_it) {
    ACL_USER acl_user =
        boost::get(boost::vertex_acl_user_t(),
                   *g_granted_roles)[boost::vertex(*vert_it, *g_granted_roles)];
    if (acl_user.user == g_active_dummy_user) {
      (*g_authid_to_vertex)["root"] = *vert_it;
    } else {
      std::string authid = create_authid_str_from(&acl_user);
      (*g_authid_to_vertex)[authid] = *vert_it;
    }
  }
}

bool drop_role(THD *thd, TABLE *edge_table, TABLE *defaults_table,
               const Auth_id_ref &authid_user) {
  DBUG_ENTER("drop_role");
  bool error = false;
  std::vector<ACL_USER> users;
  DBUG_ASSERT(assert_acl_cache_write_lock(thd));
  std::string authid_user_str = create_authid_str_from(authid_user);
  Role_index_map::iterator it;

  if ((it = g_authid_to_vertex->find(authid_user_str)) !=
      g_authid_to_vertex->end()) {
    /* Fetch source vertex details */
    ACL_USER source_acl_user = boost::get(
        boost::vertex_acl_user_t(),
        *g_granted_roles)[boost::vertex(it->second, *g_granted_roles)];
    Auth_id_ref source_user = create_authid_from(&source_acl_user);

    /*
      Lambda function that drops all adjacent edges(if exists) from the
      source_user present in the role_edges table and, keep track of
      target acl user.
      It assumes all the paramaters and captures, are valid and sane.
    */
    auto modify_role_edges = [&thd, &edge_table, &error,
                              &source_user](const ACL_USER &target_acl_user) {
      Auth_id_ref target_user = create_authid_from(&target_acl_user);
      error = modify_role_edges_in_table(thd, edge_table, source_user,
                                         target_user, false, true);
      error |= modify_role_edges_in_table(thd, edge_table, target_user,
                                          source_user, false, true);
    };

    /* Fetch the neighboring vertices from the outgoing edges */
    out_edge_itr_t oute_itr, oute_end;
    boost::tie(oute_itr, oute_end) =
        boost::out_edges(it->second, *g_granted_roles);
    for (; oute_itr != oute_end; ++oute_itr) {
      ACL_USER target_acl_user = boost::get(
          boost::vertex_acl_user_t(),
          *g_granted_roles)[boost::target(*oute_itr, *g_granted_roles)];
      modify_role_edges(target_acl_user);
      users.push_back(target_acl_user);
    }

    /* Fetch the neighboring vertices from the incoming edges */
    in_edge_itr_t ine_itr, ine_end;
    boost::tie(ine_itr, ine_end) =
        boost::in_edges(it->second, *g_granted_roles);
    for (; ine_itr != ine_end; ++ine_itr) {
      ACL_USER target_acl_user = boost::get(
          boost::vertex_acl_user_t(),
          *g_granted_roles)[boost::source(*ine_itr, *g_granted_roles)];
      modify_role_edges(target_acl_user);
    }

    /* Remove this vertex from the graph (along with its edges) */
    DBUG_PRINT("info", ("Removing %s from graph and rebuild the index.",
                        authid_user_str.c_str()));
    /*
      We clear all edges connecting this vertex but we avoid removing it
      from the graph at this time as it would invalidate the vertex
      descriptors and we would have to rebuild all indexes. For now it is
      enough to remove the index entry. As the roles  are reloaded from the
      tables the dropped roles will disappear.
    */
    boost::clear_vertex(it->second, *g_granted_roles);

    /*
      If the role authid does not have any incoming edges then update
      the role flag of corresponding ACL role.
    */
    for (auto &&user_itr : users) {
      Role_index_map::iterator role_it =
          g_authid_to_vertex->find(create_authid_str_from(&user_itr));
      if (role_it != g_authid_to_vertex->end()) {
        ACL_USER *acl_role =
            find_acl_user(user_itr.host.get_host(), user_itr.user, true);
        DBUG_ASSERT(acl_role != nullptr);
        update_role_flag_of_acl_user(role_it->second, acl_role);
      }
    }
  }
  // Remove all default role policies assigned to this authid.
  clear_default_roles(thd, defaults_table, authid_user, 0);
  // Remove all default role policies in which this authid is a default role.
  std::vector<Default_roles::iterator> delete_policies;
  for (auto policy = g_default_roles->begin(); policy != g_default_roles->end();
       ++policy) {
    if (policy->second == authid_user) {
      delete_policies.push_back(policy);
    }
  }
  for (auto &&policy : delete_policies) {
    modify_default_roles_in_table(thd, defaults_table,
                                  create_authid_from(policy->first),
                                  create_authid_from(policy->second), true);
    g_default_roles->erase(policy);
  }
  DBUG_RETURN(error);
}

/**
  Used by mysql_drop_user(). Will drop all
  @param thd
  @param edge_table
  @param defaults_table
  @param user_name

  @returns
    @retval true An error occurred
    @retval false Success
*/
bool revoke_all_roles_from_user(THD *thd, TABLE *edge_table,
                                TABLE *defaults_table, LEX_USER *user_name) {
  List_of_granted_roles granted_roles;
  get_granted_roles(user_name, &granted_roles);
  Auth_id_ref user_name_authid = create_authid_from(user_name);
  bool error = drop_role(thd, edge_table, defaults_table, user_name_authid);
  return error;
}

/**
  If possible, it will revoke all roles and default roles from user_from and
  set them for user_to instead.

  @param thd Thread handle
  @param table A table handler
  @param user_from The name of the ACL_USER which will be renamed.
  @param [out] granted_roles A list of roles that were successfully revoked.

  @return success state
    @retval true En error occurred
    @retval false Successful
*/
bool revoke_all_granted_roles(THD *thd, TABLE *table, LEX_USER *user_from,
                              List_of_granted_roles *granted_roles) {
  DBUG_ENTER("revoke_all_granted_roles");
  std::string authid_user = create_authid_str_from(user_from);
  Role_index_map::iterator it;
  if ((it = g_authid_to_vertex->find(authid_user)) ==
      g_authid_to_vertex->end()) {
    /* The user from wasn't in the role graph index; nothing to do. */
    DBUG_RETURN(true);
  }

  get_granted_roles(it->second, granted_roles);
  Role_vertex_descriptor user_vert;
  Role_vertex_descriptor role_vert;
  bool errors = false;
  for (auto &&ref : *granted_roles) {
    std::string role_id_str;
    ref.first.auth_str(&role_id_str);
    std::string user_from_str = create_authid_str_from(user_from);
    Auth_id_ref role_id = create_authid_from(ref.first);
    errors = modify_role_edges_in_table(thd, table, role_id,
                                        {user_from->user, user_from->host},
                                        ref.second, true);
    if (errors) break;
    /*
      If the role is revoked then update the flag in the
      corresponding ACL authid.
    */
    if (!revoke_role_helper(thd, role_id_str, user_from_str, &user_vert,
                            &role_vert)) {
      ACL_USER *acl_role = find_acl_user(ref.first.host().c_str(),
                                         ref.first.user().c_str(), ref.second);
      DBUG_ASSERT(acl_role != nullptr);
      update_role_flag_of_acl_user(role_vert, acl_role);
    }
  }
  DBUG_RETURN(errors);
}

bool is_role_id(LEX_USER *authid) {
  ACL_USER *acl_user = find_acl_user(authid->host.str, authid->user.str, true);
  if (acl_user == 0) return false;
  return acl_user->is_role;
}

/**
  Grants a single role to a single user. The change is made to the in-memory
  roles graph and not persistent.

  @see mysql_grant_role

  @param role A pointer to the role to be granted
  @param user A pointer to the user which will be granted
  @param with_admin_opt True if the user should have the ability to pass on the
    granted role to another authorization id.

  @return
*/
void grant_role(ACL_USER *role, const ACL_USER *user, bool with_admin_opt) {
  DBUG_ENTER("grant_role");
  bool is_added;
  std::string authid_role = create_authid_str_from(role);
  std::string authid_user = create_authid_str_from(user);
  Role_vertex_descriptor user_vert, role_vert;
  Role_index_map::iterator it;

  if ((it = g_authid_to_vertex->find(authid_user)) ==
      g_authid_to_vertex->end()) {
    user_vert = boost::add_vertex(*g_granted_roles);
    g_authid_to_vertex->insert(make_pair(authid_user, user_vert));
  } else
    user_vert = it->second;

  if ((it = g_authid_to_vertex->find(authid_role)) ==
      g_authid_to_vertex->end()) {
    role_vert = boost::add_vertex(*g_granted_roles);
    g_authid_to_vertex->insert(make_pair(authid_role, role_vert));
  } else
    role_vert = it->second;

  boost::property_map<Granted_roles_graph, boost::vertex_name_t>::type
      user_pname,
      role_pname;
  user_pname = boost::get(boost::vertex_name_t(), *g_granted_roles);
  boost::put(user_pname, user_vert, authid_user);
  role_pname = boost::get(boost::vertex_name_t(), *g_granted_roles);
  boost::put(role_pname, role_vert, authid_role);

  boost::property_map<Granted_roles_graph, boost::vertex_acl_user_t>::type
      user_pacl_user,
      role_pacl_user;
  user_pacl_user = boost::get(boost::vertex_acl_user_t(), *g_granted_roles);
  boost::put(user_pacl_user, user_vert, *user);
  role_pacl_user = boost::get(boost::vertex_acl_user_t(), *g_granted_roles);
  boost::put(role_pacl_user, role_vert, *role);

  Role_edge_descriptor edge;
  tie(edge, is_added) = add_edge(user_vert, role_vert, *g_granted_roles);

  boost::property_map<Granted_roles_graph, boost::edge_capacity_t>::type
      edge_colors;
  edge_colors = boost::get(boost::edge_capacity_t(), *g_granted_roles);
  boost::put(edge_colors, edge, (with_admin_opt ? 1 : 0));
  role->is_role = true;
  DBUG_VOID_RETURN;
}

/**
  Helper function for create_roles_vertices. Creates a vertex in the role
  graph and associate it with an ACL_USER. If the ACL_USER already exists in
  the vertex-to-acl-user index then we ignore this request.

  @param role_acl_user The acial user to be mapped to a vertex.
*/
void create_role_vertex(ACL_USER *role_acl_user) {
  Role_vertex_descriptor role_vertex;
  Role_index_map::iterator it;
  std::string key = create_authid_str_from(role_acl_user);
  if ((it = g_authid_to_vertex->find(key)) == g_authid_to_vertex->end()) {
    role_vertex = boost::add_vertex(*g_granted_roles);
    boost::property_map<Granted_roles_graph, boost::vertex_acl_user_t>::type
        root_prop;
    root_prop = boost::get(boost::vertex_acl_user_t(), *g_granted_roles);
    boost::put(root_prop, role_vertex, *role_acl_user);
    boost::property_map<Granted_roles_graph, boost::vertex_name_t>::type
        role_pname;
    role_pname = boost::get(boost::vertex_name_t(), *g_granted_roles);
    boost::put(role_pname, role_vertex, key);
    g_authid_to_vertex->insert(std::make_pair(key, role_vertex));
  }
}

/**
  Renames a user in the mysql.role_edge and the mysql.default_roles
  tables. user_to must already exist in the acl_user cache, but user_from
  may not as long as it exist in the role graph.

  @param thd Thread handler
  @param edge_table An open table handle for mysql.edge_mysql
  @param defaults_table An open table handle for mysql.default_roles
  @param user_from The user to rename
  @param user_to The target user name

  @see mysql_rename_user

  @return
    @retval true An error occurred
    @retval false Success
*/

bool roles_rename_authid(THD *thd, TABLE *edge_table, TABLE *defaults_table,
                         LEX_USER *user_from, LEX_USER *user_to) {
  DBUG_ASSERT(assert_acl_cache_write_lock(thd));
  ACL_USER *acl_user_to =
      find_acl_user(user_to->host.str, user_to->user.str, true);
  if (acl_user_to == 0) {
    /* The target user doesn't exist yet? */
    return true;
  }
  /* Update default roles */
  std::vector<Role_id> old_roles;
  Auth_id_ref authid_user_from = create_authid_from(user_from);
  clear_default_roles(thd, defaults_table, authid_user_from, &old_roles);
  List_of_auth_id_refs new_default_role_ref;
  for (auto &&role : old_roles) {
    Auth_id_ref authid = create_authid_from(role);
    new_default_role_ref.push_back(authid);
  }
  bool ret = alter_user_set_default_roles(thd, defaults_table, user_to,
                                          new_default_role_ref);

  if (ret) {
    String warning;
    append_identifier(thd, &warning, user_from->user.str,
                      user_from->user.length);
    append_identifier(thd, &warning, user_from->host.str,
                      user_from->host.length);
    LogErr(WARNING_LEVEL, ER_SQL_AUTHOR_DEFAULT_ROLES_FAIL, warning.c_ptr());
    ret = false;
  }

  List_of_granted_roles granted_roles;
  ret = revoke_all_granted_roles(thd, edge_table, user_from, &granted_roles);
  if (!ret) {
    for (auto &&ref : granted_roles) {
      ACL_USER *acl_role = find_acl_user(ref.first.host().c_str(),
                                         ref.first.user().c_str(), ref.second);
      if (acl_role == 0) {
        /* An invalid reference was encountered; just ignore it. */
        continue;
      }
      grant_role(acl_role, acl_user_to, ref.second);
      Auth_id_ref authid_role = create_authid_from(acl_role);
      Auth_id_ref authid_user = create_authid_from(acl_user_to);
      ret = modify_role_edges_in_table(thd, edge_table, authid_role,
                                       authid_user, ref.second, false);
      if (ret) break;
    }
  }
  return ret;
}

/**
  Maps a global ACL to a string representation.

  @param thd Thread handler
  @param want_access An ACL
  @param acl_user The associated user which carries the ACL
  @param [out] global The resulting string

*/

void make_global_privilege_statement(THD *thd, ulong want_access,
                                     ACL_USER *acl_user, String *global) {
  DBUG_ASSERT(assert_acl_cache_read_lock(thd));
  global->length(0);
  global->append(STRING_WITH_LEN("GRANT "));

  if (!(want_access & ~GRANT_ACL))
    global->append(STRING_WITH_LEN("USAGE"));
  else {
    bool found = 0;
    ulong test_access = want_access & ~GRANT_ACL;
    int counter = 0;
    ulong j = SELECT_ACL;
    for (; j <= GLOBAL_ACLS; counter++, j <<= 1) {
      if (test_access & j) {
        if (found) global->append(STRING_WITH_LEN(", "));
        found = 1;
        global->append(command_array[counter], command_lengths[counter]);
      }
    }
  }
  global->append(STRING_WITH_LEN(" ON *.* TO "));
  size_t len = acl_user->user == 0 ? 0 : strlen(acl_user->user);
  append_identifier(thd, global, acl_user->user, len);
  global->append('@');
  append_identifier(thd, global, acl_user->host.get_host(),
                    acl_user->host.get_host_len());
  if (want_access & GRANT_ACL)
    global->append(STRING_WITH_LEN(" WITH GRANT OPTION"));
}

/**
  Maps a set of database level ACLs to string representations and sends them
  through the client protocol.

  @param thd The thread handler
  @param role The authid associated with the ACLs
  @param protocol A handler used for sending data to the client
  @param db_map A list of database level ACLs
  @param db_wild_map A list of database level ACLs which use pattern matching

*/

void make_database_privilege_statement(THD *thd, ACL_USER *role,
                                       Protocol *protocol,
                                       Db_access_map &db_map,
                                       Db_access_map &db_wild_map) {
  DBUG_ASSERT(assert_acl_cache_read_lock(thd));
  Db_access_map::iterator it = db_map.begin();
  for (; it != db_map.end(); ++it) {
    ulong want_access = it->second;
    std::string db_name = it->first;

    String db;
    db.length(0);
    db.append(STRING_WITH_LEN("GRANT "));

    if (test_all_bits(want_access, (DB_ACLS & ~GRANT_ACL)))
      db.append(STRING_WITH_LEN("ALL PRIVILEGES"));
    else if (!(want_access & ~GRANT_ACL))
      db.append(STRING_WITH_LEN("USAGE"));
    else {
      int found = 0, cnt;
      ulong j, test_access = want_access & ~GRANT_ACL;
      for (cnt = 0, j = SELECT_ACL; j <= DB_ACLS; cnt++, j <<= 1) {
        if (test_access & j) {
          if (found) db.append(STRING_WITH_LEN(", "));
          found = 1;
          db.append(command_array[cnt], command_lengths[cnt]);
        }
      }
    }
    db.append(STRING_WITH_LEN(" ON "));
    append_identifier(thd, &db, db_name.c_str(), db_name.length());
    db.append(STRING_WITH_LEN(".* TO "));
    append_identifier(thd, &db, role->user,
                      role->user ? strlen(role->user) : 0);
    db.append('@');
    // host and lex_user->host are equal except for case
    append_identifier(thd, &db, role->host.get_host(),
                      role->host.get_host_len());
    if (want_access & GRANT_ACL)
      db.append(STRING_WITH_LEN(" WITH GRANT OPTION"));
    protocol->start_row();
    protocol->store(db.ptr(), db.length(), db.charset());
    protocol->end_row();
  }

  Db_access_map::iterator it_wild = db_wild_map.begin();
  for (; it_wild != db_wild_map.end(); ++it_wild) {
    ulong want_access = it_wild->second;
    std::string db_name = it_wild->first;

    String db;
    db.length(0);
    db.append(STRING_WITH_LEN("GRANT "));

    if (test_all_bits(want_access, (DB_ACLS & ~GRANT_ACL)))
      db.append(STRING_WITH_LEN("ALL PRIVILEGES"));
    else if (!(want_access & ~GRANT_ACL))
      db.append(STRING_WITH_LEN("USAGE"));
    else {
      int found = 0, cnt;
      ulong j, test_access = want_access & ~GRANT_ACL;
      for (cnt = 0, j = SELECT_ACL; j <= DB_ACLS; cnt++, j <<= 1) {
        if (test_access & j) {
          if (found) db.append(STRING_WITH_LEN(", "));
          found = 1;
          db.append(command_array[cnt], command_lengths[cnt]);
        }
      }
    }
    db.append(STRING_WITH_LEN(" ON "));
    append_identifier(thd, &db, db_name.c_str(), db_name.length());
    db.append(STRING_WITH_LEN(".* TO "));
    append_identifier(thd, &db, role->user,
                      role->user ? strlen(role->user) : 0);
    db.append('@');
    // host and lex_user->host are equal except for case
    append_identifier(thd, &db, role->host.get_host(),
                      role->host.get_host_len());
    if (want_access & GRANT_ACL)
      db.append(STRING_WITH_LEN(" WITH GRANT OPTION"));
    protocol->start_row();
    protocol->store(db.ptr(), db.length(), db.charset());
    protocol->end_row();
  }
}

/**
  Maps a set of global level proxy ACLs to string representations and sends them
  through the client protocol.

  @param thd The thread handler
  @param user The authid associated with the proxy ACLs.
  @param protocol The handler used for sending data through the client protocol

*/

void make_proxy_privilege_statement(THD *thd MY_ATTRIBUTE((unused)),
                                    ACL_USER *user, Protocol *protocol) {
  DBUG_ASSERT(assert_acl_cache_read_lock(thd));
  for (ACL_PROXY_USER *proxy = acl_proxy_users->begin();
       proxy != acl_proxy_users->end(); ++proxy) {
    if (proxy->granted_on(user->host.get_host(), user->user)) {
      String global;
      proxy->print_grant(&global);
      protocol->start_row();
      protocol->store(global.ptr(), global.length(), global.charset());
      protocol->end_row();
    }
  }
}

/**
  Maps a set of database level ACLs for stored programs to string
  representations and sends them through the client protocol.

  @param thd A thread handler
  @param role The authid associated with the ACLs
  @param protocol The handler used for sending data through the client protocol
  @param sp_map The ACLs granted to role
  @param type Either 0 for procedures or 1 for functions

*/

void make_sp_privilege_statement(THD *thd, ACL_USER *role, Protocol *protocol,
                                 SP_access_map &sp_map, int type) {
  DBUG_ASSERT(assert_acl_cache_read_lock(thd));
  SP_access_map::iterator it = sp_map.begin();
  for (; it != sp_map.end(); ++it) {
    ulong want_access = it->second;
    std::string sp_name = it->first;

    String db;
    db.length(0);
    db.append(STRING_WITH_LEN("GRANT "));

    if (test_all_bits(want_access, (DB_ACLS & ~GRANT_ACL)))
      db.append(STRING_WITH_LEN("ALL PRIVILEGES"));
    else if (!(want_access & ~GRANT_ACL))
      db.append(STRING_WITH_LEN("USAGE"));
    else {
      int found = 0, cnt;
      ulong j, test_access = want_access & ~GRANT_ACL;
      for (cnt = 0, j = SELECT_ACL; j <= DB_ACLS; cnt++, j <<= 1) {
        if (test_access & j) {
          if (found) db.append(STRING_WITH_LEN(", "));
          found = 1;
          db.append(command_array[cnt], command_lengths[cnt]);
        }
      }
    }
    db.append(STRING_WITH_LEN(" ON "));
    if (type == 0)
      db.append(STRING_WITH_LEN("PROCEDURE "));
    else
      db.append(STRING_WITH_LEN("FUNCTION "));
    db.append(sp_name.c_str(), sp_name.length());
    db.append(STRING_WITH_LEN(" TO "));
    append_identifier(thd, &db, role->user,
                      role->user ? strlen(role->user) : 0);
    db.append(STRING_WITH_LEN("@"));
    // host and lex_user->host are equal except for case
    append_identifier(thd, &db, role->host.get_host(),
                      role->host.get_host_len());
    if (want_access & GRANT_ACL)
      db.append(STRING_WITH_LEN(" WITH GRANT OPTION"));
    protocol->start_row();
    protocol->store(db.ptr(), db.length(), db.charset());
    protocol->end_row();
  }
}

bool is_granted_role_with_admin(const std::string &authid,
                                const List_of_granted_roles &granted_roles) {
  for (auto &role : granted_roles) {
    std::string granted_role_str;
    role.first.auth_str(&granted_role_str);
    if (role.second && (authid == granted_role_str)) {
      return true;
    }
  }
  return false;
}

void make_with_admin_privilege_statement(
    THD *thd, ACL_USER *acl_user, Protocol *protocol,
    const Grant_acl_set &with_admin_acl,
    const List_of_granted_roles &granted_roles) {
  DBUG_ASSERT(assert_acl_cache_read_lock(thd));
  if (granted_roles.size() == 0) return;
  std::set<std::string> sorted_copy_of_granted_role_str;
  for (auto &rid : granted_roles) {
    if (!rid.second) continue;  // this is not granted WITH ADMIN
    std::string key;
    rid.first.auth_str(&key);
    sorted_copy_of_granted_role_str.insert(key);
  }
  for (auto &s : with_admin_acl) {
    sorted_copy_of_granted_role_str.insert(s);
  }

  if (sorted_copy_of_granted_role_str.size() == 0) return;
  std::set<std::string>::iterator it = sorted_copy_of_granted_role_str.begin();
  String global;
  global.append(STRING_WITH_LEN("GRANT "));
  bool found = false;
  for (; it != sorted_copy_of_granted_role_str.end(); ++it) {
    if (it != sorted_copy_of_granted_role_str.begin()) global.append(',');
    global.append(it->c_str(), it->length());
    found = true;
  }
  if (found) {
    global.append(STRING_WITH_LEN(" TO "));
    append_identifier(thd, &global, acl_user->user, strlen(acl_user->user));
    global.append('@');
    append_identifier(thd, &global, acl_user->host.get_host(),
                      acl_user->host.get_host_len());
    global.append(" WITH ADMIN OPTION");

    protocol->start_row();
    protocol->store(global.ptr(), global.length(), global.charset());
    protocol->end_row();
  }
}

void make_dynamic_privilege_statement(THD *thd, ACL_USER *role,
                                      Protocol *protocol,
                                      const Dynamic_privileges &dyn_priv) {
  DBUG_ASSERT(assert_acl_cache_read_lock(thd));
  bool found = false;
  /*
    On first iteration create a statement out of all the grants which don't
    have a grant option.
    On second iteration process all privileges with a grant option.
  */
  for (int grant_option = 0; grant_option < 2; ++grant_option) {
    String global;
    global.append(STRING_WITH_LEN("GRANT "));
    for (auto &&priv : dyn_priv) {
      if (grant_option == 0 && priv.second) continue;
      if (grant_option == 1 && !priv.second) continue;
      if (found) global.append(',');
      global.append(priv.first.c_str(), priv.first.length());
      found = true;
    }
    if (found) {
      /* Dynamic privileges are always applied on global level */
      global.append(STRING_WITH_LEN(" ON *.* TO "));
      if (role->user != nullptr)
        append_identifier(thd, &global, role->user, strlen(role->user));
      else
        global.append(STRING_WITH_LEN("''"));
      global.append('@');
      append_identifier(thd, &global, role->host.get_host(),
                        role->host.get_host_len());
      if (grant_option) global.append(" WITH GRANT OPTION");
      protocol->start_row();
      protocol->store(global.ptr(), global.length(), global.charset());
      protocol->end_row();
    }
    found = false;
  }  // end for
}

void make_roles_privilege_statement(THD *thd, ACL_USER *role,
                                    Protocol *protocol,
                                    List_of_granted_roles &granted_roles,
                                    bool show_mandatory_roles) {
  DBUG_ASSERT(assert_acl_cache_read_lock(thd));
  String global;
  global.append(STRING_WITH_LEN("GRANT "));

  bool found = false;
  std::vector<Role_id> mandatory_roles;
  /*
    Because the output of SHOW GRANTS is used by tools like mysqldump we
    cannot include mandatory roles if the FOR clause is used.
  */
  if (show_mandatory_roles) {
    get_mandatory_roles(&mandatory_roles);
  }
  if (granted_roles.size() == 0 && mandatory_roles.size() == 0) return;
  /* First list granted roles which doesn't have WITH ADMIN */
  std::sort(granted_roles.begin(), granted_roles.end());
  List_of_granted_roles::iterator it = granted_roles.begin();
  std::vector<Role_id>::iterator it2 = mandatory_roles.begin();
  bool got_more_mandatory_roles = (it2 != mandatory_roles.end());
  bool got_more_granted_roles = (it != granted_roles.end());
  while (got_more_mandatory_roles || got_more_granted_roles) {
    if (got_more_granted_roles && !it->second &&
        !(got_more_mandatory_roles && *it2 < it->first)) {
      if (found) global.append(',');
      append_identifier(thd, &global, it->first.user().c_str(),
                        it->first.user().length());
      global.append('@');
      append_identifier(thd, &global, it->first.host().c_str(),
                        it->first.host().length());
      found = true;
      if (got_more_mandatory_roles && it->first == *it2) ++it2;
      ++it;
    } else if (got_more_mandatory_roles) {
      if (found) global.append(',');
      append_identifier(thd, &global, it2->user().c_str(),
                        it2->user().length());
      global.append('@');
      append_identifier(thd, &global, it2->host().c_str(),
                        it2->host().length());
      found = true;
      ++it2;
    } else
      ++it;
    got_more_mandatory_roles = (it2 != mandatory_roles.end());
    got_more_granted_roles = (it != granted_roles.end());
  }  // end while
  if (found) {
    global.append(STRING_WITH_LEN(" TO "));
    append_identifier(thd, &global, role->user,
                      role->user ? strlen(role->user) : 0);
    global.append('@');
    append_identifier(thd, &global, role->host.get_host(),
                      role->host.get_host_len());
    protocol->start_row();
    protocol->store(global.ptr(), global.length(), global.charset());
    protocol->end_row();
  }
}

void make_table_privilege_statement(THD *thd, ACL_USER *role,
                                    Protocol *protocol,
                                    Table_access_map &table_map) {
  DBUG_ASSERT(assert_acl_cache_read_lock(thd));
  Table_access_map::iterator it = table_map.begin();
  for (; it != table_map.end(); ++it) {
    std::string qualified_table_name = it->first;
    Grant_table_aggregate agg = it->second;
    String global;
    ulong test_access = (agg.table_access | agg.cols) & ~GRANT_ACL;

    global.length(0);
    global.append(STRING_WITH_LEN("GRANT "));

    if (test_all_bits(agg.table_access, (TABLE_ACLS & ~GRANT_ACL)))
      global.append(STRING_WITH_LEN("ALL PRIVILEGES"));
    else if (!test_access)
      global.append(STRING_WITH_LEN("USAGE"));
    else {
      /* Add specific column access */
      int found = 0;
      ulong j;
      ulong counter;
      for (counter = 0, j = SELECT_ACL; j <= TABLE_ACLS; counter++, j <<= 1) {
        if (test_access & j) {
          if (found) global.append(STRING_WITH_LEN(", "));
          found = 1;
          global.append(command_array[counter], command_lengths[counter]);

          if (agg.cols) {
            uint found_col = 0;
            Column_map::iterator col_it = agg.columns.begin();
            for (; col_it != agg.columns.end(); ++col_it) {
              if (col_it->second & j) {
                if (!found_col) {
                  found_col = 1;
                  /*
                    If we have a duplicated table level privilege, we
                    must write the access privilege name again.
                  */
                  if (agg.table_access & j) {
                    global.append(STRING_WITH_LEN(", "));
                    global.append(command_array[counter],
                                  command_lengths[counter]);
                  }
                  global.append(STRING_WITH_LEN(" ("));
                } else
                  global.append(STRING_WITH_LEN(", "));
                append_identifier(thd, &global, col_it->first.c_str(),
                                  col_it->first.length());
              }
            }
            if (found_col) global.append(')');
          }
        }
      }
    }
    global.append(STRING_WITH_LEN(" ON "));
    global.append(qualified_table_name.c_str(), qualified_table_name.length());
    global.append(STRING_WITH_LEN(" TO "));
    append_identifier(thd, &global, role->user, strlen(role->user));
    global.append('@');
    // host and lex_user->host are equal except for case
    append_identifier(thd, &global, role->host.get_host(),
                      role->host.get_host_len());
    if (agg.table_access & GRANT_ACL)
      global.append(STRING_WITH_LEN(" WITH GRANT OPTION"));
    protocol->start_row();
    protocol->store(global.ptr(), global.length(), global.charset());
    protocol->end_row();
  }
}

void get_sp_access_map(
    ACL_USER *acl_user, SP_access_map *sp_map,
    malloc_unordered_multimap<std::string, unique_ptr_destroy_only<GRANT_NAME>>
        *hash) {
  DBUG_ASSERT(assert_acl_cache_read_lock(current_thd));
  /* Add routine access */
  for (const auto &key_and_value : *hash) {
    GRANT_NAME *grant_proc = key_and_value.second.get();
    const char *user, *host;
    if (!(user = grant_proc->user)) user = "";
    if (!(host = grant_proc->host.get_host())) host = "";

    /*
      We do not make SHOW GRANTS case-sensitive here (like REVOKE),
      but make it case-insensitive because that's the way they are
      actually applied, and showing fewer privileges than are applied
      would be wrong from a security point of view.
    */

    if (!strcmp(acl_user->user, user) &&
        !my_strcasecmp(system_charset_info, acl_user->host.get_host(), host)) {
      ulong proc_access = grant_proc->privs;
      if (proc_access != 0) {
        String key;
        append_identifier(&key, grant_proc->db, strlen(grant_proc->db));
        key.append(".");
        append_identifier(&key, grant_proc->tname, strlen(grant_proc->tname));
        (*sp_map)[std::string(key.c_ptr())] |= proc_access;
      }
    }
  }
}

void get_table_access_map(ACL_USER *acl_user, Table_access_map *table_map) {
  DBUG_ENTER("get_table_access_map");
  DBUG_ASSERT(assert_acl_cache_read_lock(current_thd));
  for (const auto &key_and_value : *column_priv_hash) {
    GRANT_TABLE *grant_table = key_and_value.second.get();
    const char *user, *host;

    if (!(user = grant_table->user)) user = "";
    if (!(host = grant_table->host.get_host())) host = "";
    const char *acl_user_host, *acl_user_user;
    if (!(acl_user_host = acl_user->host.get_host())) acl_user_host = "";
    if (!(acl_user_user = acl_user->user)) acl_user_user = "";

    /*
      We do not make SHOW GRANTS case-sensitive here (like REVOKE),
      but make it case-insensitive because that's the way they are
      actually applied, and showing fewer privileges than are applied
      would be wrong from a security point of view.
    */
    if (!strcmp(acl_user_user, user) &&
        !my_strcasecmp(system_charset_info, acl_user_host, host)) {
      ulong table_access = grant_table->privs;
      if ((table_access | grant_table->cols) != 0) {
        String q_name;
        THD *thd = table_map->get_thd();
        append_identifier(thd, &q_name, grant_table->db,
                          strlen(grant_table->db));
        q_name.append(".");
        append_identifier(thd, &q_name, grant_table->tname,
                          strlen(grant_table->tname));
        Grant_table_aggregate agg = (*table_map)[std::string(q_name.c_ptr())];
        // cols is an ACL of all privileges found as column privileges in the
        // table given any column in that table. Before a hash look up
        // you can check in this column if the column exist in the first place
        // for the required privilege
        agg.cols |= grant_table->cols;
        agg.table_access |= grant_table->privs;
        if (grant_table->cols) {
          DBUG_PRINT("info", ("Collecting column privileges for %s@%s",
                              acl_user->user, acl_user->host.get_host()));
          // Iterate over all column ACLs for this table.
          for (const auto &key_and_value : grant_table->hash_columns) {
            String q_col_name;
            GRANT_COLUMN *col = key_and_value.second.get();
            // TODO why can this be 0x0 ?!
            if (col) {
              std::string str_column_name(col->column);
              ulong col_access = agg.columns[str_column_name];
              col_access |= col->rights;
              agg.columns[str_column_name] = col_access;
              DBUG_PRINT("info", ("Found privilege %lu on %s.%s", col_access,
                                  q_name.c_ptr(), q_col_name.c_ptr()));
            }
          }
        }
        (*table_map)[std::string(q_name.c_ptr())] = agg;
      }
    }
  }  // end for
  DBUG_VOID_RETURN;
}

void get_dynamic_privileges(ACL_USER *acl_user, Dynamic_privileges *acl) {
  Role_id key(create_authid_from(acl_user));
  User_to_dynamic_privileges_map::iterator it, it_end;

  std::tie(it, it_end) = g_dynamic_privileges_map->equal_range(key);
  for (; it != it_end; ++it) {
    auto aggr = acl->find(it->second.first);
    if (aggr != acl->end() && aggr->second != it->second.second) {
      /*
        If this privID was already in the aggregate we make sure that the
        grant option take precedence; any GRANT OPTION will be sticky through
        out role privilege aggregation.
      */
      aggr->second = true;
    } else
      acl->insert(it->second);
  }
}

bool has_wildcard_characters(const LEX_CSTRING &db) {
  return (memchr(db.str, wild_one, db.length) != NULL ||
          memchr(db.str, wild_many, db.length) != NULL);
}

void get_database_access_map(ACL_USER *acl_user, Db_access_map *db_map,
                             Db_access_map *db_wild_map) {
  ACL_DB *acl_db;
  DBUG_ASSERT(assert_acl_cache_read_lock(current_thd));
  for (acl_db = acl_dbs->begin(); acl_db != acl_dbs->end(); ++acl_db) {
    const char *acl_db_user, *acl_db_host;
    if (!(acl_db_user = acl_db->user)) acl_db_user = "";
    if (!(acl_db_host = acl_db->host.get_host())) acl_db_host = "";
    const char *acl_user_host, *acl_user_user;
    if (!(acl_user_host = acl_user->host.get_host())) acl_user_host = "";
    if (!(acl_user_user = acl_user->user)) acl_user_user = "";

    /*
      We do not make SHOW GRANTS case-sensitive here (like REVOKE),
      but make it case-insensitive because that's the way they are
      actually applied, and showing fewer privileges than are applied
      would be wrong from a security point of view.
    */

    if (!strcmp(acl_user_user, acl_db_user) &&
        !my_strcasecmp(system_charset_info, acl_user_host, acl_db_host)) {
      ulong want_access = acl_db->access;
      if (want_access) {
        if (has_wildcard_characters({acl_db->db, strlen(acl_db->db)})) {
          (*db_wild_map)[std::string(acl_db->db)] |= want_access;
        } else {
          (*db_map)[std::string(acl_db->db)] |= want_access;
        }
        DBUG_PRINT("info", ("Role: %s db: %s acl: %lu", acl_user_user,
                            acl_db->db, want_access));
      }  // end if access
    }
  }  // end for
}

/**
  A graph visitor used for doing breadth-first traversal of the global role
  graph. The visitor takes a set of access maps and aggregate all discovered
  privileges into these maps.
*/
class Get_access_maps : public boost::default_bfs_visitor {
 public:
  Get_access_maps(ulong *access, Db_access_map *db_map,
                  Db_access_map *db_wild_map, Table_access_map *table_map,
                  SP_access_map *sp_map, SP_access_map *func_map,
                  Grant_acl_set *with_admin_acl, Dynamic_privileges *dyn_acl)
      : m_access(access),
        m_db_map(db_map),
        m_db_wild_map(db_wild_map),
        m_table_map(table_map),
        m_sp_map(sp_map),
        m_func_map(func_map),
        m_with_admin_acl(with_admin_acl),
        m_dynamic_acl(dyn_acl) {}

  template <typename Vertex, typename Graph>
  void discover_vertex(Vertex u, const Graph &) const {
    ACL_USER acl_user = get(boost::vertex_acl_user_t(), *g_granted_roles)[u];
    if (acl_user.user == g_active_dummy_user) return;  // skip root node
    DBUG_PRINT("info",
               ("Role visitor in %s@%s, adding global access %lu\n",
                acl_user.user, acl_user.host.get_host(), acl_user.access));
    /* Add global access */
    /*
      Up-cast to base class to avoid gcc 7.1.1 warning:
      dereferencing type-punned pointer will break strict-aliasing rules
     */
    *m_access |= implicit_cast<ACL_ACCESS *>(&acl_user)->access;

    /* Add database access */
    get_database_access_map(&acl_user, m_db_map, m_db_wild_map);

    /* Add table access */
    get_table_access_map(&acl_user, m_table_map);

    /* Add stored procedure access */
    get_sp_access_map(&acl_user, m_sp_map, proc_priv_hash.get());

    /* Add user function access */
    get_sp_access_map(&acl_user, m_sp_map, func_priv_hash.get());

    /* Add dynamic privileges */
    get_dynamic_privileges(&acl_user, m_dynamic_acl);
  }

  template <typename Edge, typename Graph>
  void examine_edge(const Edge &edge, Graph &granted_roles) {
    ACL_USER to_user =
        boost::get(boost::vertex_acl_user_t(),
                   granted_roles)[boost::target(edge, granted_roles)];
    int with_admin_opt =
        boost::get(boost::edge_capacity_t(), granted_roles)[edge];
    if (with_admin_opt) {
      String qname;
      append_identifier(&qname, to_user.user, strlen(to_user.user));
      qname.append('@');
      /* Up-cast to base class, see above. */
      append_identifier(
          &qname, implicit_cast<ACL_ACCESS *>(&to_user)->host.get_host(),
          implicit_cast<ACL_ACCESS *>(&to_user)->host.get_host_len());
      /* We save the granted role in the Acl_map of the granted user */
      m_with_admin_acl->insert(
          std::string(qname.c_ptr_quick(), qname.length()));
    }
  }

 private:
  ulong *m_access;
  Db_access_map *m_db_map;
  Db_access_map *m_db_wild_map;
  Table_access_map *m_table_map;
  SP_access_map *m_sp_map;
  SP_access_map *m_func_map;
  Grant_acl_set *m_with_admin_acl;
  Dynamic_privileges *m_dynamic_acl;
};

/**
  Get a cached internal schema access.
  @param grant_internal_info the cache
  @param schema_name the name of the internal schema
*/
const ACL_internal_schema_access *get_cached_schema_access(
    GRANT_INTERNAL_INFO *grant_internal_info, const char *schema_name) {
  if (grant_internal_info) {
    if (!grant_internal_info->m_schema_lookup_done) {
      grant_internal_info->m_schema_access =
          ACL_internal_schema_registry::lookup(schema_name);
      grant_internal_info->m_schema_lookup_done = true;
    }
    return grant_internal_info->m_schema_access;
  }
  return ACL_internal_schema_registry::lookup(schema_name);
}

/**
  Get a cached internal table access.
  @param grant_internal_info the cache
  @param schema_name the name of the internal schema
  @param table_name the name of the internal table
*/
const ACL_internal_table_access *get_cached_table_access(
    GRANT_INTERNAL_INFO *grant_internal_info, const char *schema_name,
    const char *table_name) {
  DBUG_ASSERT(grant_internal_info);
  if (!grant_internal_info->m_table_lookup_done) {
    const ACL_internal_schema_access *schema_access;
    schema_access = get_cached_schema_access(grant_internal_info, schema_name);
    if (schema_access)
      grant_internal_info->m_table_access = schema_access->lookup(table_name);
    grant_internal_info->m_table_lookup_done = true;
  }
  return grant_internal_info->m_table_access;
}

ACL_internal_access_result IS_internal_schema_access::check(
    ulong want_access, ulong *save_priv) const {
  want_access &= ~SELECT_ACL;

  /*
    We don't allow any simple privileges but SELECT_ACL on
    the information_schema database.
  */
  if (unlikely(want_access & DB_ACLS)) return ACL_INTERNAL_ACCESS_DENIED;

  /* Always grant SELECT for the information schema. */
  *save_priv |= SELECT_ACL;

  return want_access ? ACL_INTERNAL_ACCESS_CHECK_GRANT
                     : ACL_INTERNAL_ACCESS_GRANTED;
}

const ACL_internal_table_access *IS_internal_schema_access::lookup(
    const char *) const {
  /* There are no per table rules for the information schema. */
  return NULL;
}

/**
  Check privileges for LOCK TABLES statement.

  @param thd     Thread context.
  @param tables  List of tables to be locked.

  @retval false - Success.
  @retval true  - Failure.
*/

bool lock_tables_precheck(THD *thd, TABLE_LIST *tables) {
  TABLE_LIST *first_not_own_table = thd->lex->first_not_own_table();

  for (TABLE_LIST *table = tables; table != first_not_own_table && table;
       table = table->next_global) {
    if (is_temporary_table(table)) continue;

    if (check_table_access(thd, LOCK_TABLES_ACL | SELECT_ACL, table, false, 1,
                           false))
      return true;
  }

  return false;
}

/**
  CREATE TABLE query pre-check.

  @param thd			Thread handler
  @param tables		Global table list
  @param create_table	        Table which will be created

  @retval
    false   OK
  @retval
    true   Error
*/

bool create_table_precheck(THD *thd, TABLE_LIST *tables,
                           TABLE_LIST *create_table) {
  LEX *lex = thd->lex;
  SELECT_LEX *select_lex = lex->select_lex;
  ulong want_priv;
  bool error = true;  // Error message is given
  DBUG_ENTER("create_table_precheck");

  /*
    Require CREATE [TEMPORARY] privilege on new table; for
    CREATE TABLE ... SELECT, also require INSERT.
  */

  want_priv =
      (lex->create_info->options & HA_LEX_CREATE_TMP_TABLE)
          ? CREATE_TMP_ACL
          : (CREATE_ACL | (select_lex->item_list.elements ? INSERT_ACL : 0));

  if (check_access(thd, want_priv, create_table->db,
                   &create_table->grant.privilege,
                   &create_table->grant.m_internal, 0, 0))
    goto err;

  /* If it is a merge table, check privileges for merge children. */
  if (lex->create_info->merge_list.first) {
    /*
      The user must have (SELECT_ACL | UPDATE_ACL | DELETE_ACL) on the
      underlying base tables, even if there are temporary tables with the same
      names.

      From user's point of view, it might look as if the user must have these
      privileges on temporary tables to create a merge table over them. This is
      one of two cases when a set of privileges is required for operations on
      temporary tables (see also CREATE TABLE).

      The reason for this behavior stems from the following facts:

        - For merge tables, the underlying table privileges are checked only
          at CREATE TABLE / ALTER TABLE time.

          In other words, once a merge table is created, the privileges of
          the underlying tables can be revoked, but the user will still have
          access to the merge table (provided that the user has privileges on
          the merge table itself).

        - Temporary tables shadow base tables.

          I.e. there might be temporary and base tables with the same name, and
          the temporary table takes the precedence in all operations.

        - For temporary MERGE tables we do not track if their child tables are
          base or temporary. As result we can't guarantee that privilege check
          which was done in presence of temporary child will stay relevant later
          as this temporary table might be removed.

      If SELECT_ACL | UPDATE_ACL | DELETE_ACL privileges were not checked for
      the underlying *base* tables, it would create a security breach as in
      Bug#12771903.
    */

    if (check_table_access(thd, SELECT_ACL | UPDATE_ACL | DELETE_ACL,
                           lex->create_info->merge_list.first, false, UINT_MAX,
                           false))
      goto err;
  }

  if (want_priv != CREATE_TMP_ACL &&
      check_grant(thd, want_priv, create_table, false, 1, false))
    goto err;

  if (select_lex->item_list.elements) {
    /* Check permissions for used tables in CREATE TABLE ... SELECT */
    if (tables &&
        check_table_access(thd, SELECT_ACL, tables, false, UINT_MAX, false))
      goto err;
  } else if (lex->create_info->options & HA_LEX_CREATE_TABLE_LIKE) {
    if (check_table_access(thd, SELECT_ACL, tables, false, UINT_MAX, false))
      goto err;
  }

  if (check_fk_parent_table_access(thd, lex->create_info, lex->alter_info))
    goto err;

  error = false;

err:
  DBUG_RETURN(error);
}

/**
  @brief Performs standardized check whether to prohibit (true)
    or allow (false) operations based on read_only and super_read_only
    state.
  @param thd              Thread handler
  @param err_if_readonly  Boolean indicating whether or not
    to add the error to the thread context if read-only is
    violated.

  @returns Status code
    @retval true The operation should be prohibited.
@   retval false The operation should be allowed.
*/
bool check_readonly(THD *thd, bool err_if_readonly) {
  DBUG_ENTER("check_readonly");

  /* read_only=OFF, do not prohibit operation: */
  if (!opt_readonly) DBUG_RETURN(false);

  /*
    Thread is replication slave or skip_read_only check is enabled for the
    command, do not prohibit operation.
  */
  if (thd->slave_thread || thd->is_cmd_skip_readonly()) DBUG_RETURN(false);

  Security_context *sctx = thd->security_context();
  bool is_super =
      sctx->check_access(SUPER_ACL) ||
      sctx->has_global_grant(STRING_WITH_LEN("CONNECTION_ADMIN")).first;

  /* super_read_only=OFF and user has SUPER privilege,
  do not prohibit operation:
  */
  if (is_super && !opt_super_readonly) DBUG_RETURN(false);

  /* throw error in standardized way if requested: */
  if (err_if_readonly) err_readonly(thd);

  /* in all other cases, prohibit operation: */
  DBUG_RETURN(true);
}

/**
  @brief Generates appropriate error messages for read-only state
    depending on whether user has SUPER privilege or not.

  @param thd              Thread handler

*/
void err_readonly(THD *thd) {
  my_error(ER_OPTION_PREVENTS_STATEMENT, MYF(0),
           thd->security_context()->check_access(SUPER_ACL) ||
                   thd->security_context()
                       ->has_global_grant(STRING_WITH_LEN("CONNECTION_ADMIN"))
                       .first
               ? "--super-read-only"
               : "--read-only");
}

/**
  Check grants for commands which work only with one table and all other
  tables belonging to subselects or implicitly opened tables.

  @param thd			Thread handler
  @param privilege		requested privilege
  @param all_tables		global table list of query

  @returns false on success, true on access denied error
*/

bool check_one_table_access(THD *thd, ulong privilege, TABLE_LIST *all_tables) {
  if (check_single_table_access(thd, privilege, all_tables, false)) return true;

  // Check privileges on tables from subqueries and implicitly opened tables
  TABLE_LIST *subquery_table;
  TABLE_LIST *const view = all_tables->is_view() ? all_tables : NULL;

  if ((subquery_table = all_tables->next_global)) {
    /*
      Access rights asked for the first table of a view should be the same
      as for the view
    */
    if (view && subquery_table->belong_to_view == view) {
      if (check_single_table_access(thd, privilege, subquery_table, false))
        return true; /* purecov: inspected */
      subquery_table = subquery_table->next_global;
    }
    if (subquery_table && check_table_access(thd, SELECT_ACL, subquery_table,
                                             false, UINT_MAX, false))
      return true;
  }
  return false;
}

/**
  Check grants for commands which work only with one table.

  @param thd                    Thread handler
  @param privilege              requested privilege
  @param all_tables             global table list of query
  @param no_errors              false/true - report/don't report error to
                            the client (using my_error() call).

  @retval
    0   OK
  @retval
    1   access denied, error is sent to client
*/

bool check_single_table_access(THD *thd, ulong privilege,
                               TABLE_LIST *all_tables, bool no_errors) {
  if (all_tables->is_internal()) {
    // Optimizer internal tables does not need any privilege checking.
    all_tables->set_privileges(privilege);
    return false;
  }

  Security_context *backup_ctx = thd->security_context();

  /* we need to switch to the saved context (if any) */
  if (all_tables->security_ctx)
    thd->set_security_context(all_tables->security_ctx);

  const char *db_name;
  if ((all_tables->is_view() || all_tables->field_translation) &&
      !all_tables->schema_table)
    db_name = all_tables->view_db.str;
  else
    db_name = all_tables->db;

  if (check_access(thd, privilege, db_name, &all_tables->grant.privilege,
                   &all_tables->grant.m_internal, 0, no_errors))
    goto deny;

  /* Show only 1 table for check_grant */
  if (!(all_tables->belong_to_view &&
        (thd->lex->sql_command == SQLCOM_SHOW_FIELDS)) &&
      check_grant(thd, privilege, all_tables, false, 1, no_errors))
    goto deny;

  thd->set_security_context(backup_ctx);
  return 0;

deny:
  thd->set_security_context(backup_ctx);
  return 1;
}

bool check_routine_access(THD *thd, ulong want_access, const char *db,
                          char *name, bool is_proc, bool no_errors) {
  DBUG_ENTER("check_routine_access");
  TABLE_LIST tables[1];

  new (&tables[0]) TABLE_LIST();
  tables->db = db;
  tables->db_length = strlen(db);
  tables->table_name = tables->alias = name;
  tables->table_name_length = strlen(tables->table_name);

  /*
    The following test is just a shortcut for check_access() (to avoid
    calculating db_access) under the assumption that it's common to
    give persons global right to execute all stored SP (but not
    necessary to create them).
    Note that this effectively bypasses the ACL_internal_schema_access checks
    that are implemented for the INFORMATION_SCHEMA and PERFORMANCE_SCHEMA,
    which are located in check_access().
    Since the I_S and P_S do not contain routines, this bypass is ok,
    as long as this code path is not abused to create routines.
    The assert enforce that.
  */
  DBUG_ASSERT((want_access & CREATE_PROC_ACL) == 0);
  if (thd->security_context()->check_access(want_access))
    tables->grant.privilege = want_access;
  else {
    DBUG_PRINT("info", ("Checking routine %s.%s for schema level access.", db,
                        tables->table_name));
    if (check_access(thd, want_access, db, &tables->grant.privilege,
                     &tables->grant.m_internal, 0, no_errors))

      DBUG_RETURN(true);
  }

  DBUG_PRINT("info", ("Checking routine %s.%s for routine level access.", db,
                      tables->table_name));
  DBUG_RETURN(
      check_grant_routine(thd, want_access, tables, is_proc, no_errors));
}

/**
  Check if the given table has any of the asked privileges

  @param thd		 Thread handler
  @param want_access	 Bitmap of possible privileges to check for
  @param table The table for which access needs to be validated
  @retval
    0  ok
  @retval
    1  error
*/

bool check_some_access(THD *thd, ulong want_access, TABLE_LIST *table) {
  ulong access;
  DBUG_ENTER("check_some_access");

  /* This loop will work as long as we have less than 32 privileges */
  for (access = 1; access < want_access; access <<= 1) {
    if (access & want_access) {
      if (!check_access(thd, access, table->db, &table->grant.privilege,
                        &table->grant.m_internal, 0, 1) &&
          !check_grant(thd, access, table, false, 1, true))
        DBUG_RETURN(0);
    }
  }
  DBUG_PRINT("exit", ("no matching access rights"));
  DBUG_RETURN(1);
}

/**
  Check if the routine has any of the routine privileges.

  @param thd	       Thread handler
  @param db           Database name
  @param name         Routine name
  @param is_proc     True if this is a SP rather than a function
  @retval
    0            ok
  @retval
    1            error
*/

bool check_some_routine_access(THD *thd, const char *db, const char *name,
                               bool is_proc) {
  DBUG_ENTER("check_some_routine_access");
  ulong save_priv;
  /*
    The following test is just a shortcut for check_access() (to avoid
    calculating db_access)
    Note that this effectively bypasses the ACL_internal_schema_access checks
    that are implemented for the INFORMATION_SCHEMA and PERFORMANCE_SCHEMA,
    which are located in check_access().
    Since the I_S and P_S do not contain routines, this bypass is ok,
    as it only opens SHOW_PROC_ACLS.
  */
  if (thd->security_context()->check_access(SHOW_PROC_ACLS, true))
    DBUG_RETURN(false);
  if (!check_access(thd, SHOW_PROC_ACLS, db, &save_priv, NULL, 0, 1) ||
      (save_priv & SHOW_PROC_ACLS))
    DBUG_RETURN(false);
  DBUG_RETURN(check_routine_level_acl(thd, db, name, is_proc));
}

/**
  @brief Compare requested privileges with the privileges acquired from the
    User- and Db-tables.
  @param thd          Thread handler
  @param want_access  The requested access privileges.
  @param db           A pointer to the Db name.
  @param[out] save_priv A pointer to the granted privileges will be stored.
  @param grant_internal_info A pointer to the internal grant cache.
  @param dont_check_global_grants True if no global grants are checked.
  @param no_errors    True if no errors should be sent to the client.

  'save_priv' is used to save the User-table (global) and Db-table grants for
  the supplied db name. Note that we don't store db level grants if the global
  grants is enough to satisfy the request AND the global grants contains a
  SELECT grant.

  For internal databases (INFORMATION_SCHEMA, PERFORMANCE_SCHEMA),
  additional rules apply, see ACL_internal_schema_access.

  @see check_grant

  @return Status of denial of access by exclusive ACLs.
    @retval false Access can't exclusively be denied by Db- and User-table
      access unless Column- and Table-grants are checked too.
    @retval true Access denied. The DA is set if no_error = false!
*/

bool check_access(THD *thd, ulong want_access, const char *db, ulong *save_priv,
                  GRANT_INTERNAL_INFO *grant_internal_info,
                  bool dont_check_global_grants, bool no_errors) {
  Security_context *sctx = thd->security_context();
  ulong db_access;

  /*
    GRANT command:
    In case of database level grant the database name may be a pattern,
    in case of table|column level grant the database name can not be a pattern.
    We use 'dont_check_global_grants' as a flag to determine
    if it's database level grant command
    (see SQLCOM_GRANT case, mysql_execute_command() function) and
    set db_is_pattern according to 'dont_check_global_grants' value.
  */
  bool db_is_pattern = ((want_access & GRANT_ACL) && dont_check_global_grants);
  ulong dummy;
  DBUG_ENTER("check_access");
  DBUG_PRINT("enter", ("db: %s  want_access: %lu  master_access: %lu",
                       db ? db : "", want_access, sctx->master_access()));

  if (save_priv)
    *save_priv = 0;
  else {
    save_priv = &dummy;
    dummy = 0;
  }

  THD_STAGE_INFO(thd, stage_checking_permissions);
  if ((!db || !db[0]) && !thd->db().str && !dont_check_global_grants) {
    DBUG_PRINT("error", ("No database"));
    if (!no_errors) my_error(ER_NO_DB_ERROR, MYF(0)); /* purecov: tested */
    DBUG_RETURN(true);                                /* purecov: tested */
  }

  if ((db != NULL) && (db != any_db)) {
    const ACL_internal_schema_access *access;
    access = get_cached_schema_access(grant_internal_info, db);
    if (access) {
      switch (access->check(want_access, save_priv)) {
        case ACL_INTERNAL_ACCESS_GRANTED:
          /*
            All the privileges requested have been granted internally.
            [out] *save_privileges= Internal privileges.
          */
          DBUG_RETURN(false);
        case ACL_INTERNAL_ACCESS_DENIED:
          if (!no_errors) {
            my_error(ER_DBACCESS_DENIED_ERROR, MYF(0), sctx->priv_user().str,
                     sctx->priv_host().str, db);
          }
          DBUG_RETURN(true);
        case ACL_INTERNAL_ACCESS_CHECK_GRANT:
          /*
            Only some of the privilege requested have been granted internally,
            proceed with the remaining bits of the request (want_access).
          */
          want_access &= ~(*save_priv);
          break;
      }
    }
  }

  if (sctx->check_access(want_access)) {
    /*
      1. If we don't have a global SELECT privilege, we have to get the
      database specific access rights to be able to handle queries of type
      UPDATE t1 SET a=1 WHERE b > 0
      2. Change db access if it isn't current db which is being addressed
    */
    if (!(sctx->check_access(SELECT_ACL))) {
      if (db &&
          (!thd->db().str || db_is_pattern || strcmp(db, thd->db().str))) {
        if (sctx->get_active_roles()->size() > 0) {
          bool use_patterns =
              ((want_access & GRANT_ACL) ? true : !dont_check_global_grants);
          db_access = sctx->db_acl({db, strlen(db)}, use_patterns);
        } else {
          db_access = acl_get(thd, sctx->host().str, sctx->ip().str,
                              sctx->priv_user().str, db, db_is_pattern);
        }
      } else {
        /* get access for current db */
        db_access = sctx->current_db_access();
      }
      /*
        The effective privileges are the union of the global privileges
        and the intersection of db- and host-privileges,
        plus the internal privileges.
      */
      *save_priv |= sctx->master_access() | db_access;
    } else
      *save_priv |= sctx->master_access();
    DBUG_RETURN(false);
  }
  if (((want_access & ~sctx->master_access()) & ~DB_ACLS) ||
      (!db && dont_check_global_grants)) {  // We can never grant this
    DBUG_PRINT("error", ("No possible access"));
    if (!no_errors) {
      if (thd->password == 2)
        my_error(ER_ACCESS_DENIED_NO_PASSWORD_ERROR, MYF(0),
                 sctx->priv_user().str, sctx->priv_host().str);
      else
        my_error(ER_ACCESS_DENIED_ERROR, MYF(0), sctx->priv_user().str,
                 sctx->priv_host().str,
                 (thd->password ? ER_THD(thd, ER_YES)
                                : ER_THD(thd, ER_NO))); /* purecov: tested */
    }
    DBUG_RETURN(true); /* purecov: tested */
  }

  if (db == any_db) {
    /*
      Access granted; Allow select on *any* db.
      [out] *save_privileges= 0
    */
    DBUG_RETURN(false);
  }

  if (db && (!thd->db().str || db_is_pattern || strcmp(db, thd->db().str))) {
    if (sctx->get_active_roles()->size() > 0) {
      bool flags =
          ((want_access & GRANT_ACL) ? true : !dont_check_global_grants);
      db_access = sctx->db_acl({db, strlen(db)}, flags);
      DBUG_PRINT("info", ("check_access using db-level privilege for %s. "
                          "ACL: %lu",
                          db, db_access));
    } else {
      db_access = acl_get(thd, sctx->host().str, sctx->ip().str,
                          sctx->priv_user().str, db, db_is_pattern);
    }
  } else
    db_access = sctx->current_db_access();
  DBUG_PRINT("info",
             ("db_access: %lu  want_access: %lu", db_access, want_access));

  /*
    Save the union of User-table and the intersection between Db-table and
    Host-table privileges, with the already saved internal privileges.
  */
  db_access = (db_access | sctx->master_access());
  *save_priv |= db_access;

  /*
    We need to investigate column- and table access if all requested privileges
    belongs to the bit set of .
  */
  bool need_table_or_column_check =
      (want_access & (TABLE_ACLS | PROC_ACLS | db_access)) == want_access;

  /*
    Grant access if the requested access is in the intersection of
    host- and db-privileges (as retrieved from the acl cache),
    also grant access if all the requested privileges are in the union of
    TABLES_ACLS and PROC_ACLS; see check_grant.
  */
  if ((db_access & want_access) == want_access ||
      (!dont_check_global_grants && need_table_or_column_check)) {
    /*
       Ok; but need to check table- and column privileges.
       [out] *save_privileges is (User-priv | (Db-priv & Host-priv) |
       Internal-priv)
    */
    DBUG_RETURN(false);
  }

  /*
    Access is denied;
    [out] *save_privileges is (User-priv | (Db-priv & Host-priv) |
    Internal-priv)
  */
  DBUG_PRINT("error", ("Access denied"));
  if (!no_errors)
    my_error(ER_DBACCESS_DENIED_ERROR, MYF(0), sctx->priv_user().str,
             sctx->priv_host().str,
             (db ? db : (thd->db().str ? thd->db().str : "unknown")));
  DBUG_RETURN(true);
}

/**
  @brief Check if the requested privileges exists in either User-, Host- or
    Db-tables.
  @param thd          Thread context
  @param requirements Privileges requested
  @param tables       List of tables to be compared against
  @param no_errors    Don't report error to the client (using my_error() call).
  @param any_combination_of_privileges_will_do true if any privileges on any
    column combination is enough.
  @param number       Only the first 'number' tables in the linked list are
                      relevant.

  The suppled table list contains cached privileges. This functions calls the
  help functions check_access and check_grant to verify the first three steps
  in the privileges check queue:
  1. Global privileges
  2. OR (db privileges AND host privileges)
  3. OR table privileges
  4. OR column privileges (not checked by this function!)
  5. OR routine privileges (not checked by this function!)

  @see check_access
  @see check_grant

  @note This functions assumes that table list used and
  thd->lex->query_tables_own_last value correspond to each other
  (the latter should be either 0 or point to next_global member
  of one of elements of this table list).

  @return
    @retval false OK
    @retval true  Access denied; But column or routine privileges might need to
      be checked also.
*/

bool check_table_access(THD *thd, ulong requirements, TABLE_LIST *tables,
                        bool any_combination_of_privileges_will_do, uint number,
                        bool no_errors) {
  DBUG_ENTER("check_table_access");
  TABLE_LIST *org_tables = tables;
  TABLE_LIST *first_not_own_table = thd->lex->first_not_own_table();
  uint i = 0;
  Security_context *sctx = thd->security_context();
  Security_context *backup_ctx = thd->security_context();

  /*
    The check that first_not_own_table is not reached is for the case when
    the given table list refers to the list for prelocking (contains tables
    of other queries). For simple queries first_not_own_table is 0.
  */
  for (; i < number && tables != first_not_own_table && tables;
       tables = tables->next_global, i++) {
    TABLE_LIST *const table_ref =
        tables->correspondent_table ? tables->correspondent_table : tables;
    ulong want_access = requirements;
    if (table_ref->security_ctx)
      sctx = table_ref->security_ctx;
    else
      sctx = backup_ctx;

    /*
      We should not encounter table list elements for reformed SHOW
      statements unless this is first table list element in the main
      select.
      Such table list elements require additional privilege check
      (see check_show_access()). This check is carried out by caller,
      but only for the first table list element from the main select.
    */
    DBUG_ASSERT(!table_ref->schema_table_reformed ||
                table_ref == thd->lex->select_lex->table_list.first);

    DBUG_PRINT("info",
               ("table: %s derived: %d  view: %d", table_ref->table_name,
                table_ref->is_derived(), table_ref->is_view()));

    if (table_ref->is_internal()) continue;

    thd->set_security_context(sctx);

    if (check_access(thd, want_access, table_ref->get_db_name(),
                     &table_ref->grant.privilege, &table_ref->grant.m_internal,
                     0, no_errors))
      goto deny;
  }
  thd->set_security_context(backup_ctx);

  DBUG_EXECUTE_IF("force_check_table_access_return_ok", DBUG_RETURN(false););
  DBUG_RETURN(check_grant(thd, requirements, org_tables,
                          any_combination_of_privileges_will_do, number,
                          no_errors));
deny:
  thd->set_security_context(backup_ctx);
  DBUG_RETURN(true);
}

/**
  Given a TABLE_LIST object this function checks against
   1. global privileges
   2. db privileges
   3. table level privileges

  This function only checks the existence of required ACL on a single table
  object. No special consideration is made for the table type (derived, view,
  temporary etc).

  @param thd Thread handle
  @param required_acl The privileges which are required to continue
  @param table An initialized, single TABLE_LIST object

  @return
    @retval true Access is granted
    @retval false Access denied
*/

bool is_granted_table_access(THD *thd, ulong required_acl, TABLE_LIST *table) {
  DBUG_ENTER("is_granted_table_access");
  const char *table_name = table->get_table_name();
  const char *db_name = table->get_db_name();
  if (thd->security_context()->get_active_roles()->size() != 0) {
    /* Check privilege against the role privilege cache */
    ulong global_acl = thd->security_context()->master_access();
    if ((global_acl & required_acl) == required_acl) {
      DBUG_PRINT("info", ("Access granted for %s.%s by global privileges",
                          db_name, table_name));
      DBUG_RETURN(true);
    }
    ulong db_acl =
        thd->security_context()->db_acl({db_name, strlen(db_name)}, true) |
        global_acl;
    if ((db_acl & required_acl) == required_acl) {
      DBUG_PRINT("info", ("Access granted for %s.%s by schema privileges",
                          db_name, table_name));
      DBUG_RETURN(true);
    }

    Grant_table_aggregate aggr = thd->security_context()->table_and_column_acls(
        {table_name, strlen(table_name)}, {db_name, strlen(db_name)});
    if (((aggr.table_access | db_acl) & required_acl) == required_acl) {
      DBUG_PRINT("info", ("Access granted for %s.%s by table privileges",
                          db_name, table_name));
      DBUG_RETURN(true);
    }
  } else {
    /* No active roles */
    Security_context *sctx = thd->security_context();
    if ((sctx->master_access() & required_acl) == required_acl) {
      DBUG_PRINT("info",
                 ("(no role) Access granted for %s.%s by global privileges",
                  db_name, table_name));
      DBUG_RETURN(true);
    }
    ulong db_access;
    if ((!thd->db().str || strcmp(db_name, thd->db().str)))
      db_access = acl_get(thd, sctx->host().str, sctx->ip().str,
                          sctx->priv_user().str, db_name, false);
    else
      db_access = sctx->current_db_access();
    db_access = (db_access | sctx->master_access());
    if ((db_access & required_acl) == required_acl) {
      DBUG_PRINT("info",
                 ("(no role)  Access granted for %s.%s by schema privileges",
                  db_name, table_name));
      DBUG_RETURN(true);
    }
    GRANT_TABLE *grant_table =
        table_hash_search(sctx->host().str, sctx->ip().str, db_name,
                          sctx->priv_user().str, table_name, false);
    if (!grant_table) DBUG_RETURN(false);

    if (((grant_table->privs | db_access) & required_acl) == required_acl) {
      DBUG_PRINT("info",
                 ("(no role) Access granted for %s.%s by table privileges",
                  db_name, table_name));
      DBUG_RETURN(true);
    }
  }
  // permission denied
  DBUG_RETURN(false);
}

/****************************************************************************
  Handle GRANT commands
****************************************************************************/

bool has_grant_role_privilege(THD *thd, const LEX_CSTRING &role_name,
                              const LEX_CSTRING &role_host) {
  DBUG_ENTER("has_grant_role_privilege");
  Security_context *sctx = thd->security_context();
  if (sctx->check_access(SUPER_ACL) ||
      sctx->has_global_grant(STRING_WITH_LEN("ROLE_ADMIN")).first) {
    DBUG_PRINT("info", ("`%s`@`%s` has with admin privileges for `%s`@`%s` "
                        "through super privileges or ROLE_ADMIN",
                        sctx->priv_user().str, sctx->priv_host().str,
                        role_name.str, role_host.str));
    DBUG_RETURN(true);
  }
  /*
    1. user has global ROLE_ADMIN or SUPER_ACL privileges
    2. user has inherited the GRANT r TO CURRENT_USER WITH ADMIN OPTION
       privileges, where r is a node in some active role graph R granted to
       CURRENT_USER.
  */

  if (sctx->has_with_admin_acl(role_name, role_host)) {
    DBUG_PRINT("info", ("`%s`@`%s` has with admin privileges for `%s`@`%s` by "
                        " WITH ADMIN from granted roles",
                        sctx->priv_user().str, sctx->priv_host().str,
                        role_name.str, role_host.str));
    DBUG_RETURN(true);
  }

  DBUG_PRINT("info", ("`%s`@`%s` doesn't have admin privileges for `%s`@`%s`",
                      sctx->priv_user().str, sctx->priv_host().str,
                      role_name.str, role_host.str));
  DBUG_RETURN(false);
}

/*
  Store table level and column level grants in the privilege tables

  SYNOPSIS
    mysql_table_grant()
    thd                 Thread handle
    table_list          List of tables to give grant
    user_list           List of users to give grant
    columns             List of columns to give grant
    rights              Table level grant
    revoke_grant        Set to true if this is a REVOKE command

  RETURN
    false ok
    true  error
*/

int mysql_table_grant(THD *thd, TABLE_LIST *table_list,
                      List<LEX_USER> &user_list, List<LEX_COLUMN> &columns,
                      ulong rights, bool revoke_grant) {
  ulong column_priv = 0;
  List_iterator<LEX_USER> str_list(user_list);
  LEX_USER *Str, *tmp_Str;
  TABLE_LIST tables[ACL_TABLES::LAST_ENTRY];
  const char *db_name, *table_name;
  bool transactional_tables;
  ulong what_to_set = 0;
  bool result = false;
  int ret = 0;
  std::set<LEX_USER *> existing_users;

  DBUG_ENTER("mysql_table_grant");

  if (!initialized) {
    my_error(ER_OPTION_PREVENTS_STATEMENT, MYF(0),
             "--skip-grant-tables"); /* purecov: inspected */
    DBUG_RETURN(true);               /* purecov: inspected */
  }

  if (rights & ~TABLE_ACLS) {
    my_error(ER_ILLEGAL_GRANT_FOR_TABLE, MYF(0));
    DBUG_RETURN(true);
  }

  if (!revoke_grant) {
    if (columns.elements) {
      class LEX_COLUMN *column;
      List_iterator<LEX_COLUMN> column_iter(columns);

      if (open_tables_for_query(thd, table_list, 0)) DBUG_RETURN(true);

      if (table_list->is_view()) {
        if (table_list->resolve_derived(thd, false))
          DBUG_RETURN(true); /* purecov: inspected */

        // Prepare a readonly (materialized) view for access to columns
        if (table_list->setup_materialized_derived(thd))
          DBUG_RETURN(true); /* purecov: inspected */
      }
      while ((column = column_iter++)) {
        uint unused_field_idx = NO_CACHED_FIELD_INDEX;
        TABLE_LIST *dummy;
        Field *f = find_field_in_table_ref(
            thd, table_list, column->column.ptr(), column->column.length(),
            column->column.ptr(), NULL, NULL, NULL,
            // check that we have the
            // to-be-granted privilege:
            column->rights, false, &unused_field_idx, false, &dummy);
        if (f == (Field *)0) {
          my_error(ER_BAD_FIELD_ERROR, MYF(0), column->column.c_ptr(),
                   table_list->alias);
          DBUG_RETURN(true);
        }
        if (f == (Field *)-1) DBUG_RETURN(true);
        column_priv |= column->rights;
      }
      close_mysql_tables(thd);
    } else {
      if (!(rights & CREATE_ACL)) {
        // We need at least a shared MDL lock on the table to be allowed
        // to safely check its existence.
        MDL_request mdl_request;
        MDL_REQUEST_INIT(&mdl_request, MDL_key::TABLE, table_list->db,
                         table_list->table_name, MDL_SHARED, MDL_TRANSACTION);
        if (thd->mdl_context.acquire_lock(&mdl_request,
                                          thd->variables.lock_wait_timeout))
          DBUG_RETURN(true);

        bool exists;
        if (dd::table_exists(thd->dd_client(), table_list->db,
                             table_list->table_name, &exists))
          DBUG_RETURN(true);

        if (!exists) {
          my_error(ER_NO_SUCH_TABLE, MYF(0), table_list->db, table_list->alias);
          DBUG_RETURN(true);
        }
      }
      ulong missing_privilege = rights & ~table_list->grant.privilege;
      if (missing_privilege) {
        char command[128];
        get_privilege_desc(command, sizeof(command), missing_privilege);
        my_error(ER_TABLEACCESS_DENIED_ERROR, MYF(0), command,
                 thd->security_context()->priv_user().str,
                 thd->security_context()->host_or_ip().str, table_list->alias);
        DBUG_RETURN(true);
      }
    }
  }

  /*
    This statement will be replicated as a statement, even when using
    row-based replication.  The binlog state will be cleared here to
    statement based replication and will be reset to the originals
    values when we are out of this function scope
  */
  Save_and_Restore_binlog_format_state binlog_format_state(thd);

  /*
    The lock api is depending on the thd->lex variable which needs to be
    re-initialized.
  */
  Query_tables_list backup;
  thd->lex->reset_n_backup_query_tables_list(&backup);
  /*
    Restore Query_tables_list::sql_command value, which was reset
    above, as the code writing query to the binary log assumes that
    this value corresponds to the statement being executed.
  */
  thd->lex->sql_command = backup.sql_command;

  Acl_cache_lock_guard acl_cache_lock(thd, Acl_cache_lock_mode::WRITE_MODE);
  if (!acl_cache_lock.lock()) {
    DBUG_RETURN(true);
  }

  if ((ret = open_grant_tables(thd, tables, &transactional_tables))) {
    thd->lex->restore_backup_query_tables_list(&backup);
    DBUG_RETURN(ret != 1); /* purecov: deadcode */
  }

  MEM_ROOT *old_root = thd->mem_root;
  thd->mem_root = &memex;
  grant_version++;

  while ((tmp_Str = str_list++)) {
    int error;
    GRANT_TABLE *grant_table;

    if (!(Str = get_current_user(thd, tmp_Str))) {
      result = true;
      continue;
    }

    if (set_and_validate_user_attributes(
            thd, Str, what_to_set, false, false,
            &tables[ACL_TABLES::TABLE_PASSWORD_HISTORY], NULL,
            revoke_grant ? "REVOKE" : "GRANT")) {
      result = true;
      continue;
    }

    ACL_USER *this_user = find_acl_user(Str->host.str, Str->user.str, true);
    if (this_user && (what_to_set & PLUGIN_ATTR))
      existing_users.insert(tmp_Str);

    db_name = table_list->get_db_name();
    thd->add_to_binlog_accessed_dbs(db_name);  // collecting db:s for MTS
    table_name = table_list->get_table_name();

    /* Find/create cached table grant */
    grant_table = table_hash_search(Str->host.str, NullS, db_name,
                                    Str->user.str, table_name, 1);
    if (!grant_table) {
      if (revoke_grant) {
        my_error(ER_NONEXISTING_TABLE_GRANT, MYF(0), Str->user.str,
                 Str->host.str, table_list->table_name);
        result = true;
        continue;
      }

      DBUG_EXECUTE_IF("mysql_table_grant_out_of_memory",
                      DBUG_SET("+d,simulate_out_of_memory"););
      grant_table =
          new (*THR_MALLOC) GRANT_TABLE(Str->host.str, db_name, Str->user.str,
                                        table_name, rights, column_priv);
      DBUG_EXECUTE_IF("mysql_table_grant_out_of_memory",
                      DBUG_SET("-d,simulate_out_of_memory"););

      if (!grant_table) {
        result = true; /* purecov: deadcode */
        break;         /* purecov: deadcode */
      }
      column_priv_hash->emplace(
          grant_table->hash_key,
          unique_ptr_destroy_only<GRANT_TABLE>(grant_table));
    }

    /* If revoke_grant, calculate the new column privilege for tables_priv */
    if (revoke_grant) {
      class LEX_COLUMN *column;
      List_iterator<LEX_COLUMN> column_iter(columns);
      GRANT_COLUMN *grant_column;

      /* Fix old grants */
      while ((column = column_iter++)) {
        grant_column = column_hash_search(grant_table, column->column.ptr(),
                                          column->column.length());
        if (grant_column) grant_column->rights &= ~(column->rights | rights);
      }
      /* scan trough all columns to get new column grant */
      column_priv = 0;
      for (const auto &key_and_value : grant_table->hash_columns) {
        grant_column = key_and_value.second.get();
        grant_column->rights &= ~rights;  // Fix other columns
        column_priv |= grant_column->rights;
      }
    } else {
      column_priv |= grant_table->cols;
    }

    /* update table and columns */

    // Hold on to grant_table if it gets deleted, since we use it below.
    std::unique_ptr<GRANT_TABLE, Destroy_only<GRANT_TABLE>> deleted_grant_table;

    if ((error = replace_table_table(
             thd, grant_table, &deleted_grant_table,
             tables[ACL_TABLES::TABLE_TABLES_PRIV].table, *Str, db_name,
             table_name, rights, column_priv, revoke_grant))) {
      result = true;
      if (error < 0) break;

      continue;
    }

    if (tables[3].table) {
      if ((error = replace_column_table(
               thd, grant_table, tables[ACL_TABLES::TABLE_COLUMNS_PRIV].table,
               *Str, columns, db_name, table_name, rights, revoke_grant))) {
        result = true;
        if (error < 0) break;

        continue;
      }
    }
  }
  thd->mem_root = old_root;

  DBUG_ASSERT(!result || thd->is_error());

  result = log_and_commit_acl_ddl(thd, transactional_tables);

  {
    /* Notify audit plugin. We will ignore the return value. */
    LEX_USER *existing_user;
    for (LEX_USER *one_user : existing_users) {
      if ((existing_user = get_current_user(thd, one_user)))
        mysql_audit_notify(
            thd, AUDIT_EVENT(MYSQL_AUDIT_AUTHENTICATION_CREDENTIAL_CHANGE),
            thd->is_error(), existing_user->user.str, existing_user->host.str,
            existing_user->plugin.str, is_role_id(existing_user), NULL, NULL);
    }
  }

  if (!result) /* success */
    my_ok(thd);

  thd->lex->restore_backup_query_tables_list(&backup);
  get_global_acl_cache()->increase_version();
  DBUG_RETURN(result);
}

/**
  Store routine level grants in the privilege tables

  @param thd Thread handle
  @param table_list List of routines to give grant
  @param is_proc Is this a list of procedures?
  @param user_list List of users to give grant
  @param rights Table level grant
  @param revoke_grant Is this is a REVOKE command?
  @param write_to_binlog True if this statement should be written to binlog

  @return
    @retval false Success.
    @retval true An error occurred.
*/

bool mysql_routine_grant(THD *thd, TABLE_LIST *table_list, bool is_proc,
                         List<LEX_USER> &user_list, ulong rights,
                         bool revoke_grant, bool write_to_binlog) {
  List_iterator<LEX_USER> str_list(user_list);
  LEX_USER *Str, *tmp_Str;
  TABLE_LIST tables[ACL_TABLES::LAST_ENTRY];
  const char *db_name, *table_name;
  bool transactional_tables;
  ulong what_to_set = 0;
  bool result = false;
  int ret;
  std::set<LEX_USER *> existing_users;

  DBUG_ENTER("mysql_routine_grant");

  if (!initialized) {
    my_error(ER_OPTION_PREVENTS_STATEMENT, MYF(0), "--skip-grant-tables");
    DBUG_RETURN(true);
  }

  if (rights & ~PROC_ACLS) {
    my_error(ER_ILLEGAL_GRANT_FOR_TABLE, MYF(0));
    DBUG_RETURN(true);
  }

  if (!revoke_grant) {
    if (sp_exist_routines(thd, table_list, is_proc)) DBUG_RETURN(true);
  }

  Acl_cache_lock_guard acl_cache_lock(thd, Acl_cache_lock_mode::WRITE_MODE);
  if (!acl_cache_lock.lock()) {
    DBUG_RETURN(true);
  }

  /*
    This statement will be replicated as a statement, even when using
    row-based replication.  The binlog state will be cleared here to
    statement based replication and will be reset to the originals
    values when we are out of this function scope
  */
  Save_and_Restore_binlog_format_state binlog_format_state(thd);
  if ((ret = open_grant_tables(thd, tables, &transactional_tables)))
    DBUG_RETURN(ret != 1);

  MEM_ROOT *old_root = thd->mem_root;
  thd->mem_root = &memex;

  DBUG_PRINT("info", ("now time to iterate and add users"));

  while ((tmp_Str = str_list++)) {
    int error;
    GRANT_NAME *grant_name;

    if (!(Str = get_current_user(thd, tmp_Str))) {
      result = true;
      continue;
    }

    if (set_and_validate_user_attributes(
            thd, Str, what_to_set, false, false,
            &tables[ACL_TABLES::TABLE_PASSWORD_HISTORY], NULL,
            revoke_grant ? "REVOKE" : "GRANT")) {
      result = true;
      continue;
    }

    ACL_USER *this_user = find_acl_user(Str->host.str, Str->user.str, true);
    if (this_user && (what_to_set & PLUGIN_ATTR))
      existing_users.insert(tmp_Str);

    db_name = table_list->db;
    if (write_to_binlog) thd->add_to_binlog_accessed_dbs(db_name);
    table_name = table_list->table_name;
    grant_name = routine_hash_search(Str->host.str, NullS, db_name,
                                     Str->user.str, table_name, is_proc, 1);
    if (!grant_name) {
      if (revoke_grant) {
        my_error(ER_NONEXISTING_PROC_GRANT, MYF(0), Str->user.str,
                 Str->host.str, table_name);
        result = true;
        continue;
      }
      grant_name = new (*THR_MALLOC) GRANT_NAME(
          Str->host.str, db_name, Str->user.str, table_name, rights, true);
      if (!grant_name) {
        result = true;
        break;
      }
      if (is_proc)
        proc_priv_hash->emplace(
            grant_name->hash_key,
            unique_ptr_destroy_only<GRANT_NAME>(grant_name));
      else
        func_priv_hash->emplace(
            grant_name->hash_key,
            unique_ptr_destroy_only<GRANT_NAME>(grant_name));
    }

    if ((error = replace_routine_table(thd, grant_name, tables[4].table, *Str,
                                       db_name, table_name, is_proc, rights,
                                       revoke_grant))) {
      result = true;  // Remember error
      if (error < 0) break;

      continue;
    }
  }
  thd->mem_root = old_root;

  /*
    mysql_routine_grant can be called in following scenarios:
    1. As a part of GRANT statement
    2. As a part of CREATE PROCEDURE/ROUTINE statement

    In case of 2, even if we fail to grant permission on
    newly created routine, it is not a critical error and
    is suppressed by caller. Instead, a warning is thrown
    to user.

    So, if we are here and result is set to true, either of the following must
    be true:
    1. An error is set in THD
    2. Current statement is SQLCOM_CREATE_PROCEDURE or SQLCOM_CREATE_SPFUNCTION

    So assert for the same.
  */
  DBUG_ASSERT(!result || thd->is_error() ||
              thd->lex->sql_command == SQLCOM_CREATE_PROCEDURE ||
              thd->lex->sql_command == SQLCOM_CREATE_SPFUNCTION);

  result = log_and_commit_acl_ddl(thd, transactional_tables, NULL, result,
                                  write_to_binlog, write_to_binlog);

  {
    /* Notify audit plugin. We will ignore the return value. */
    for (LEX_USER *one_user : existing_users) {
      LEX_USER *existing_user;
      if ((existing_user = get_current_user(thd, one_user)))
        mysql_audit_notify(
            thd, AUDIT_EVENT(MYSQL_AUDIT_AUTHENTICATION_CREDENTIAL_CHANGE),
            thd->is_error(), existing_user->user.str, existing_user->host.str,
            existing_user->plugin.str, is_role_id(existing_user), NULL, NULL);
    }
  }

  get_global_acl_cache()->increase_version();
  DBUG_RETURN(result);
}

bool mysql_revoke_role(THD *thd, const List<LEX_USER> *users,
                       const List<LEX_USER> *roles) {
  DBUG_ENTER("mysql_revoke_role");

  /*
    This statement will be replicated as a statement, even when using
    row-based replication.  The binlog state will be cleared here to
    statement based replication and will be reset to the originals
    values when we are out of this function scope
  */
  Save_and_Restore_binlog_format_state binlog_format_state(thd);
  TABLE_LIST tables[ACL_TABLES::LAST_ENTRY];
  List_iterator<LEX_USER> users_it(const_cast<List<LEX_USER> &>(*users));
  List_iterator<LEX_USER> roles_it(const_cast<List<LEX_USER> &>(*roles));
  bool errors = false;
  LEX_USER *lex_user;
  TABLE *table = NULL;
  int ret;
  LEX_USER *role = 0;
  bool transactional_tables;
  Acl_cache_lock_guard acl_cache_lock(thd, Acl_cache_lock_mode::WRITE_MODE);
  if (!acl_cache_lock.lock()) {
    DBUG_RETURN(true);
  }

  if ((ret = open_grant_tables(thd, tables, &transactional_tables)))
    DBUG_RETURN(ret != 1); /* purecov: deadcode */

  table = tables[ACL_TABLES::TABLE_ROLE_EDGES].table;

  std::vector<Role_id> mandatory_roles;
  get_mandatory_roles(&mandatory_roles);
  while ((role = roles_it++) != 0) {
    if (std::find_if(mandatory_roles.begin(), mandatory_roles.end(),
                     [&](const Role_id &id) -> bool {
                       Role_id id2(role->user, role->host);
                       return id == id2;
                     }) != mandatory_roles.end()) {
      Role_id authid(role->user, role->host);
      std::string out;
      authid.auth_str(&out);
      my_error(ER_MANDATORY_ROLE, MYF(0), out.c_str());
      DBUG_RETURN(true);
    }
  }
  while ((lex_user = users_it++) && !errors) {
    roles_it.rewind();
    LEX_USER *role;
    if (lex_user->user.str == 0) {
      // HACK: We're using CURRENT_USER()
      lex_user = get_current_user(thd, lex_user);
      DBUG_PRINT("note", ("current user= %s@%s", lex_user->user.str,
                          lex_user->host.str));
    }

    ACL_USER *acl_user;
    if ((acl_user = find_acl_user(lex_user->host.str, lex_user->user.str,
                                  true)) == NULL) {
      my_error(ER_UNKNOWN_AUTHID, MYF(0), lex_user->user.str,
               lex_user->host.str);
      errors = true;
      break;
    }
    while ((role = roles_it++) && !errors) {
      ACL_USER *acl_role;
      if ((acl_role = find_acl_user(role->host.str, role->user.str, true)) ==
          NULL) {
        my_error(ER_UNKNOWN_AUTHID, MYF(0), const_cast<char *>(role->user.str),
                 const_cast<char *>(role->host.str));
        errors = true;
        break;
      } else {
        DBUG_PRINT("info",
                   ("User %s@%s will drop parent %s@%s", acl_user->user,
                    acl_user->host.get_host(), role->user.str, role->host.str));
        Auth_id_ref from_user = create_authid_from(role);
        Auth_id_ref to_user = create_authid_from(acl_user);
        errors = modify_role_edges_in_table(thd, table, from_user, to_user,
                                            false, true);
        if (errors) {
          my_error(ER_FAILED_REVOKE_ROLE, MYF(0),
                   const_cast<char *>(role->user.str),
                   const_cast<char *>(role->host.str));
          break;
        }
        revoke_role(thd, acl_role, acl_user);
        drop_default_role_policy(
            thd, tables[ACL_TABLES::TABLE_DEFAULT_ROLES].table,
            create_authid_from(acl_role), create_authid_from(acl_user));
      }
    }
  }

  DBUG_ASSERT(!errors || thd->is_error());

  errors = log_and_commit_acl_ddl(thd, transactional_tables, NULL);

  if (!errors) my_ok(thd);

  get_global_acl_cache()->increase_version();
  DBUG_RETURN(false);
}

bool has_dynamic_privilege_grant_option(Security_context *sctx,
                                        std::string priv) {
  return sctx->has_global_grant(priv.c_str(), priv.length()).second;
}

/**
  Grants a list of roles to a list of users. Changes are persistent and written
  in the mysql.roles_edges table.

  @param thd Thread handler
  @param users A list of authorization IDs
  @param roles A list of authorization IDs
  @param with_admin_opt True if the granted users should be able to pass on
    the roles to other authorization IDs

  @return Success state
    @retval true An error occurred and the DA is set.
    @retval false The operation was successful and DA is set.
*/

bool mysql_grant_role(THD *thd, const List<LEX_USER> *users,
                      const List<LEX_USER> *roles, bool with_admin_opt) {
  DBUG_ENTER("mysql_grant_role");
  /*
    This statement will be replicated as a statement, even when using
    row-based replication.  The binlog state will be cleared here to
    statement based replication and will be reset to the originals
    values when we are out of this function scope
  */
  Save_and_Restore_binlog_format_state binlog_format_state(thd);
  TABLE_LIST tables[ACL_TABLES::LAST_ENTRY];
  List_iterator<LEX_USER> users_it(const_cast<List<LEX_USER> &>(*users));
  bool errors = false;
  LEX_USER *lex_user;
  TABLE *table = NULL;
  int ret;
  bool transactional_tables;

  Acl_cache_lock_guard acl_cache_lock(thd, Acl_cache_lock_mode::WRITE_MODE);
  if (!acl_cache_lock.lock()) {
    DBUG_RETURN(true);
  }

  if ((ret = open_grant_tables(thd, tables, &transactional_tables)))
    DBUG_RETURN(ret != 1); /* purecov: deadcode */

  table = tables[6].table;

  while ((lex_user = users_it++) && !errors) {
    List_iterator<LEX_USER> roles_it(const_cast<List<LEX_USER> &>(*roles));
    LEX_USER *role;
    if (lex_user->user.str == 0) {
      // HACK: We're using CURRENT_USER()
      lex_user = get_current_user(thd, lex_user);
      DBUG_PRINT("note", ("current user= %s@%s", lex_user->user.str,
                          lex_user->host.str));
    }
    ACL_USER *acl_user;
    if ((acl_user = find_acl_user(lex_user->host.str, lex_user->user.str,
                                  true)) == NULL) {
      my_error(ER_UNKNOWN_AUTHID, MYF(0), lex_user->user.str,
               lex_user->host.str);
      DBUG_RETURN(true);
    }
    while ((role = roles_it++) && !errors) {
      ACL_USER *acl_role;
      if (role->user.length == 0 || *(role->user.str) == '\0') {
        /* Anonymous roles aren't allowed */
        errors = true;
        std::string user_str = create_authid_str_from(acl_user);
        std::string role_str = create_authid_str_from(role);
        my_error(ER_FAILED_ROLE_GRANT, MYF(0), role_str.c_str(),
                 user_str.c_str());
        break;
      } else if ((acl_role = find_acl_user(role->host.str, role->user.str,
                                           true)) == NULL) {
        my_error(ER_UNKNOWN_AUTHID, MYF(0), const_cast<char *>(role->user.str),
                 const_cast<char *>(role->host.str));
        errors = true;
        break;
      } else {
        DBUG_PRINT("info",
                   ("User %s@%s will inherit from %s@%s", acl_user->user,
                    acl_user->host.get_host(), role->user.str, role->host.str));
        grant_role(acl_role, acl_user, with_admin_opt);
        Auth_id_ref from_user = create_authid_from(role);
        Auth_id_ref to_user = create_authid_from(acl_user);
        errors = modify_role_edges_in_table(thd, table, from_user, to_user,
                                            with_admin_opt, false);
        if (errors) {
          std::string user_str = create_authid_str_from(acl_user);
          std::string role_str = create_authid_str_from(role);
          my_error(ER_FAILED_ROLE_GRANT, MYF(0), user_str.c_str(),
                   role_str.c_str());
          break;
        }
      }
    }
  }

  DBUG_ASSERT(!errors || thd->is_error());

  errors = log_and_commit_acl_ddl(thd, transactional_tables);

  if (!errors) my_ok(thd);

  get_global_acl_cache()->increase_version();
  DBUG_RETURN(errors);
}

bool mysql_grant(THD *thd, const char *db, List<LEX_USER> &list, ulong rights,
                 bool revoke_grant, bool is_proxy,
                 const List<LEX_CSTRING> &dynamic_privilege,
                 bool grant_all_current_privileges) {
  Security_context *sctx = thd->security_context();
  List_iterator<LEX_USER> str_list(list);
  LEX_USER *user, *target_user, *proxied_user = NULL;
  char tmp_db[NAME_LEN + 1];
  TABLE_LIST tables[ACL_TABLES::LAST_ENTRY];
  bool transactional_tables;
  ulong what_to_set = 0;
  bool error = false;
  int ret;
  TABLE *dynpriv_table;
  std::set<LEX_USER *> existing_users;

  DBUG_ENTER("mysql_grant");
  if (!initialized) {
    my_error(ER_OPTION_PREVENTS_STATEMENT, MYF(0),
             "--skip-grant-tables"); /* purecov: tested */
    DBUG_RETURN(true);               /* purecov: tested */
  }

  if (lower_case_table_names && db) {
    my_stpnmov(tmp_db, db, NAME_LEN);
    tmp_db[NAME_LEN] = '\0';
    my_casedn_str(files_charset_info, tmp_db);
    db = tmp_db;
  }

  if (is_proxy) {
    DBUG_ASSERT(!db);
    proxied_user = str_list++;
  }

  Acl_cache_lock_guard acl_cache_lock(thd, Acl_cache_lock_mode::WRITE_MODE);
  if (!acl_cache_lock.lock()) {
    DBUG_RETURN(true);
  }

  /*
    This statement will be replicated as a statement, even when using
    row-based replication.  The binlog state will be cleared here to
    statement based replication and will be reset to the originals
    values when we are out of this function scope
  */
  Save_and_Restore_binlog_format_state binlog_format_state(thd);
  if ((ret = open_grant_tables(thd, tables, &transactional_tables)))
    DBUG_RETURN(ret != 1);

  /* go through users in user_list */
  grant_version++;
  dynpriv_table = tables[ACL_TABLES::TABLE_DYNAMIC_PRIV].table;
  while ((target_user = str_list++)) {
    if (!(user = get_current_user(thd, target_user))) {
      error = true;
      continue;
    }

    if (set_and_validate_user_attributes(
            thd, user, what_to_set, false, false,
            &tables[ACL_TABLES::TABLE_PASSWORD_HISTORY], NULL,
            revoke_grant ? "REVOKE" : "GRANT")) {
      error = true;
      continue;
    }

    bool with_grant_option = ((rights & GRANT_ACL) != 0);
    bool grant_option = thd->lex->grant_privilege;
    if (db == 0 && with_grant_option && (rights | GRANT_ACL) == 0 &&
        dynamic_privilege.elements > 0) {
      /*
        If this is a grant on global privilege level and there only dynamic
        privileges specified; don't apply the GRANT OPTION on a global privilege
        level.
      */
      rights = 0;
    }

    ACL_USER *this_user = find_acl_user(user->host.str, user->user.str, true);
    if (this_user && (what_to_set & PLUGIN_ATTR))
      existing_users.insert(target_user);

    if ((ret = replace_user_table(thd, tables[ACL_TABLES::TABLE_USER].table,
                                  user, (!db ? rights : 0), revoke_grant, false,
                                  (what_to_set | ACCESS_RIGHTS_ATTR)))) {
      error = true;
      if (ret < 0) break;

      continue;
    } else if (db) {
      ulong db_rights = rights & DB_ACLS;
      if (db_rights == rights) {
        if ((ret = replace_db_table(thd, tables[ACL_TABLES::TABLE_DB].table, db,
                                    *user, db_rights, revoke_grant))) {
          error = true;
          if (ret < 0) break;

          continue;
        }
        thd->add_to_binlog_accessed_dbs(db);
      } else {
        my_error(ER_WRONG_USAGE, MYF(0), "DB GRANT", "GLOBAL PRIVILEGES");
        error = true;
        continue;
      }
    } else if (is_proxy) {
      if ((ret = replace_proxies_priv_table(
               thd, tables[5].table, user, proxied_user,
               rights & GRANT_ACL ? true : false, revoke_grant))) {
        error = true;
        if (ret < 0) break;

        continue;
      }
    }
    /* Handle dynamic privileges if there are any */
    if (db && db != any_db && dynamic_privilege.elements > 0) {
      String privs;
      List_iterator<LEX_CSTRING> it(
          const_cast<List<LEX_CSTRING> &>(dynamic_privilege));
      LEX_CSTRING *priv;
      bool comma = false;
      while ((priv = it++)) {
        if (comma) privs.append(",");
        privs.append(priv->str, priv->length);
        comma = true;
      }
      my_error(ER_ILLEGAL_PRIVILEGE_LEVEL, MYF(0), privs.c_ptr());
      error = true;
      break;
    }

    if (!db &&
        (dynamic_privilege.elements > 0 || grant_all_current_privileges)) {
      LEX_CSTRING *priv;
      Update_dynamic_privilege_table update_table(thd, dynpriv_table);
      List<LEX_CSTRING> *privileges_to_check;
      if (grant_all_current_privileges) {
        /*
          Copy all currently available dynamic privileges to the list of
          dynamic privileges to grant.
        */
        privileges_to_check = new (*THR_MALLOC) List<LEX_CSTRING>;
        iterate_all_dynamic_privileges(thd, [&](const char *str) {
          LEX_CSTRING *new_str = (LEX_CSTRING *)thd->alloc(sizeof(LEX_CSTRING));
          new_str->str = str;
          new_str->length = strlen(str);
          privileges_to_check->push_back(new_str);
          return false;
        });
      } else
        privileges_to_check =
            &const_cast<List<LEX_CSTRING> &>(dynamic_privilege);
      List_iterator<LEX_CSTRING> priv_it(*privileges_to_check);
      while ((priv = priv_it++) && !error) {
        /*
          Privilege to grant dynamic privilege to others is granted if the user
          either has super user privileges (currently UPDATE_ACL on mysql.*) or
          if the user has a GRANT_OPTION on the specific dynamic privilege he
          wants to grant.
          Note that this is different than the rules which apply for other
          privileges since for them the GRANT OPTION applies on a privilege
          scope level (ie global, db or table level).
          From a user POV it might appear confusing that some privileges are
          more strictly associated with GRANT OPTION than others, but this
          choice is made to preserve back compatibility while also paving way
          for future improvements where all privileges objects have their own
          grant option.
        */
        if (check_access(thd, UPDATE_ACL, "mysql", NULL, NULL, 1, 1) &&
            !has_dynamic_privilege_grant_option(
                sctx, std::string(priv->str, priv->length))) {
          my_error(ER_SPECIFIC_ACCESS_DENIED_ERROR, MYF(0), "GRANT OPTION");
          error = true;
          break;
        }
        if (revoke_grant) {
          error = revoke_dynamic_privilege(*priv, user->user, user->host,
                                           update_table);
        } else {
          error = grant_dynamic_privilege(*priv, user->user, user->host,
                                          with_grant_option, update_table);
        }
        if (error) {
          /*
            If the operation fails the DA might have been set already, but
            if wasn't we can assume the dynamic privilege wasn't
            registered in which case a syntax error is a reasonable response.
          */
          if (!thd->get_stmt_da()->is_error())
            my_error(ER_SYNTAX_ERROR, MYF(0));
          break;
        }
      }
    }
    if (!db && grant_option) {
      bool error = 0;
      Update_dynamic_privilege_table update_table(thd, dynpriv_table);
      if (!revoke_grant)
        error = grant_grant_option_for_all_dynamic_privileges(
            user->user, user->host, update_table);
      else
        error = revoke_grant_option_for_all_dynamic_privileges(
            user->user, user->host, update_table);
      if (error) {
        if (!thd->get_stmt_da()->is_error()) my_error(ER_SYNTAX_ERROR, MYF(0));
      }
    }
  }  // for each user

  DBUG_ASSERT(!error || thd->is_error());

  error = log_and_commit_acl_ddl(thd, transactional_tables);

  {
    /* Notify audit plugin. We will ignore the return value. */
    LEX_USER *existing_user;
    for (LEX_USER *one_user : existing_users) {
      if ((existing_user = get_current_user(thd, one_user)))
        mysql_audit_notify(
            thd, AUDIT_EVENT(MYSQL_AUDIT_AUTHENTICATION_CREDENTIAL_CHANGE),
            thd->is_error(), existing_user->user.str, existing_user->host.str,
            existing_user->plugin.str, is_role_id(existing_user), NULL, NULL);
    }
  }

  if (!error) my_ok(thd);

  get_global_acl_cache()->increase_version();
  DBUG_RETURN(error);
}

/**
  @brief Check table level grants

  @param thd          Thread handler
  @param want_access  Bits of privileges user needs to have.
  @param tables       List of tables to check. The user should have
                      'want_access' to all tables in list.
  @param any_combination_will_do true if it's enough to have any privilege for
    any combination of the table columns.
  @param number       Check at most this number of tables.
  @param no_errors    true if no error should be sent directly to the client.

  If table->grant.want_privilege != 0 then the requested privileges where
  in the set of COL_ACLS but access was not granted on the table level. As
  a consequence an extra check of column privileges is required.

  Specifically if this function returns false the user has some kind of
  privilege on a combination of columns in each table.

  This function is usually preceeded by check_access which establish the
  User-, Db- and Host access rights.

  @see check_access
  @see check_table_access

  @note This functions assumes that either number of tables to be inspected
     by it is limited explicitly (i.e. is is not UINT_MAX) or table list
     used and thd->lex->query_tables_own_last value correspond to each
     other (the latter should be either 0 or point to next_global member
     of one of elements of this table list).

   @return Access status
     @retval false Access granted; But column privileges need to be checked.
     @retval true The user did not have the requested privileges on any of the
      tables.

*/

bool check_grant(THD *thd, ulong want_access, TABLE_LIST *tables,
                 bool any_combination_will_do, uint number, bool no_errors) {
  TABLE_LIST *tl;
  TABLE_LIST *const first_not_own_table = thd->lex->first_not_own_table();
  Security_context *sctx = thd->security_context();
  ulong orig_want_access = want_access;
  std::vector<TABLE_LIST *> tables_to_be_processed_further;
  DBUG_ENTER("check_grant");
  DBUG_ASSERT(number > 0);

  for (tl = tables; tl && number-- && tl != first_not_own_table;
       tl = tl->next_global) {
    TABLE_LIST *const t_ref =
        tl->correspondent_table ? tl->correspondent_table : tl;
    sctx = (t_ref->security_ctx != nullptr) ? t_ref->security_ctx
                                            : thd->security_context();

    const ACL_internal_table_access *access =
        get_cached_table_access(&t_ref->grant.m_internal, t_ref->get_db_name(),
                                t_ref->get_table_name());

    if (access) {
      switch (access->check(orig_want_access, &t_ref->grant.privilege)) {
        case ACL_INTERNAL_ACCESS_GRANTED:
          /*
             Grant all access to the table to skip column checks.
             Depend on the controls in the P_S table itself.
          */
          t_ref->grant.privilege |= TMP_TABLE_ACLS;
          continue;
        case ACL_INTERNAL_ACCESS_DENIED:
          goto err;
        case ACL_INTERNAL_ACCESS_CHECK_GRANT:
          break;
      }
    }

    want_access = orig_want_access;
    want_access &= ~sctx->master_access();
    if (!want_access) continue;  // ok

<<<<<<< HEAD
    if (!(~t_ref->grant.privilege & want_access) || t_ref->is_derived() ||
        t_ref->is_table_function() || t_ref->schema_table)
=======
    if (!(~t_ref->grant.privilege & want_access) || t_ref->is_internal() ||
        t_ref->schema_table)
>>>>>>> 9ad5e32e
      continue;

    if (is_temporary_table(t_ref)) {
      /*
        If this table list element corresponds to a pre-opened temporary
        table skip checking of all relevant table-level privileges for it.
        Note that during creation of temporary table we still need to check
        if user has CREATE_TMP_ACL.
      */
      t_ref->grant.privilege |= TMP_TABLE_ACLS;
      continue;
    }

    if (sctx->get_active_roles()->size() != 0) {
      t_ref->grant.grant_table = 0;
      t_ref->grant.version = grant_version;

      Grant_table_aggregate aggr = sctx->table_and_column_acls(
          {t_ref->get_db_name(), strlen(t_ref->get_db_name())},
          {t_ref->get_table_name(), strlen(t_ref->get_table_name())});

      DBUG_PRINT("info",
                 ("Acl_map table %s.%s has access %lu", t_ref->get_db_name(),
                  t_ref->get_table_name(), aggr.table_access));
      /*
        For SHOW COLUMNS, SHOW INDEX it is enough to have some
        privileges on any column combination on the table.
      */
      if (any_combination_will_do && (aggr.cols != 0 || aggr.table_access != 0))
        continue;

      /*
        For SHOW COLUMNS, SHOW INDEX it is enough to have some
        privileges on any column combination on the table.
      */
      if (any_combination_will_do) continue;
      t_ref->grant.privilege = aggr.table_access;
      if (!(~t_ref->grant.privilege & want_access)) {
        DBUG_PRINT("info",
                   ("Access not denied because of column acls for %s.%s."
                    "want_access= %lu, grant.privilege= %lu",
                    t_ref->get_db_name(), t_ref->get_table_name(), want_access,
                    t_ref->grant.privilege));
        continue;
      }
      if (want_access & ~(aggr.cols | t_ref->grant.privilege)) {
        want_access &= ~(aggr.cols | t_ref->grant.privilege);
        DBUG_PRINT("info", ("Access denied for %s.%s. Unfulfilled access: %lu",
                            t_ref->get_db_name(), t_ref->get_table_name(),
                            want_access));
        goto err;
      }
    } else {
      /*
        For these tables we have to access ACL caches.
        We will first go over all TABLE_LIST objects and
        create a list of objects to be processed further.
        Later, we will access ACL caches for these tables.
        It allows us to delay locking of ACL caches.
      */
      tables_to_be_processed_further.push_back(tl);
    }  // end else
  }    // end for

  if (!tables_to_be_processed_further.empty()) {
    tl = 0;
    Acl_cache_lock_guard acl_cache_lock(thd, Acl_cache_lock_mode::READ_MODE);
    if (!acl_cache_lock.lock(!no_errors)) DBUG_RETURN(true);

    for (TABLE_LIST *tl_tmp : tables_to_be_processed_further) {
      tl = tl_tmp;
      TABLE_LIST *const t_ref =
          tl->correspondent_table ? tl->correspondent_table : tl;
      sctx = (t_ref->security_ctx != nullptr) ? t_ref->security_ctx
                                              : thd->security_context();

      want_access = orig_want_access;
      want_access &= ~sctx->master_access();
      DBUG_ASSERT(want_access != 0);

      GRANT_TABLE *grant_table = table_hash_search(
          sctx->host().str, sctx->ip().str, t_ref->get_db_name(),
          sctx->priv_user().str, t_ref->get_table_name(), false);

      if (!grant_table) {
        DBUG_PRINT("info",
                   ("Table %s didn't exist in the legacy table acl cache",
                    t_ref->get_table_name()));
        want_access &= ~t_ref->grant.privilege;
        goto err;  // No grants
      }

      /*
        For SHOW COLUMNS, SHOW INDEX it is enough to have some
        privileges on any column combination on the table.
      */
      if (any_combination_will_do) continue;

      t_ref->grant.grant_table = grant_table;  // Remember for column test
      t_ref->grant.version = grant_version;
      t_ref->grant.privilege |= grant_table->privs;

      DBUG_PRINT("info",
                 ("t_ref->grant.privilege = %lu", t_ref->grant.privilege));
      if (!(~t_ref->grant.privilege & want_access)) continue;

      if (want_access & ~(grant_table->cols | t_ref->grant.privilege)) {
        want_access &= ~(grant_table->cols | t_ref->grant.privilege);
        goto err;  // impossible
      }
    }
  }
  DBUG_RETURN(false);

err:

  if (!no_errors)  // Not a silent skip of table
  {
    char command[128];
    get_privilege_desc(command, sizeof(command), want_access);
    my_error(ER_TABLEACCESS_DENIED_ERROR, MYF(0), command,
             sctx->priv_user().str, sctx->host_or_ip().str,
             tl ? tl->get_table_name() : "unknown");
  }
  DBUG_RETURN(true);
}

/*
  Check column rights in given security context

  SYNOPSIS
    check_grant_column()
    thd                  thread handler
    grant                grant information structure
    db_name              db name
    table_name           table  name
    name                 column name
    length               column name length
    sctx                 security context
    want_privilege       wanted privileges

  RETURN
    false OK
    true  access denied
*/

bool check_grant_column(THD *thd, GRANT_INFO *grant, const char *db_name,
                        const char *table_name, const char *name, size_t length,
                        Security_context *sctx, ulong want_privilege) {
  GRANT_TABLE *grant_table;
  GRANT_COLUMN *grant_column;
  DBUG_ENTER("check_grant_column");
  DBUG_PRINT("enter",
             ("table: %s  want_privilege: %lu", table_name, want_privilege));

  // Adjust wanted privileges based on privileges granted to table:
  want_privilege &= ~grant->privilege;
  if (!want_privilege) DBUG_RETURN(false);  // Already checked
  Acl_cache_lock_guard acl_cache_lock(thd, Acl_cache_lock_mode::READ_MODE);
  if (!acl_cache_lock.lock()) DBUG_RETURN(true);

  /* reload table if someone has modified any grants */
  if (sctx->get_active_roles()->size() != 0) {
    DBUG_ASSERT(grant->grant_table == 0);
    Grant_table_aggregate agg = sctx->table_and_column_acls(
        {(const char *)db_name, strlen(db_name)},
        {(const char *)table_name, strlen(table_name)});
    std::string q_name(name);
    Column_map::iterator it = agg.columns.find(q_name);
    if (it != agg.columns.end()) {
      if (!(~(it->second) & want_privilege)) {
        DBUG_PRINT("info", ("Sufficient column privileges found for %s.%s.%s",
                            db_name, table_name, name));
        DBUG_RETURN(false);
      }
    } else {
      DBUG_PRINT("info", ("No column privileges found for %s.%s.%s", db_name,
                          table_name, name));
    }
  } else {
    if (grant->version != grant_version) {
      grant->grant_table = table_hash_search(
          sctx->host().str, sctx->ip().str, db_name, sctx->priv_user().str,
          table_name, 0);             /* purecov: inspected */
      grant->version = grant_version; /* purecov: inspected */
    }
    if (!(grant_table = grant->grant_table)) goto err; /* purecov: deadcode */

    grant_column = column_hash_search(grant_table, name, length);
    if (grant_column && !(~grant_column->rights & want_privilege)) {
      DBUG_RETURN(false);
    }
  }

err:
  char command[128];
  get_privilege_desc(command, sizeof(command), want_privilege);
  my_error(ER_COLUMNACCESS_DENIED_ERROR, MYF(0), command, sctx->priv_user().str,
           sctx->host_or_ip().str, name, table_name);
  DBUG_RETURN(true);
}

/**
  Check the privileges for a column depending on the type of table.

  @param thd              thread handler
  @param table_ref        table reference where to check the field
  @param name             name of field to check
  @param length           length of name
  @param want_privilege   wanted privileges

  Check the privileges for a column depending on the type of table the column
  belongs to. The function provides a generic interface to check column
  privileges that hides the heterogeneity of the column representation -
  whether it belongs to a view or a base table.

  Notice that this function does not understand that a column from a view
  reference must be checked for privileges both in the view and in the
  underlying base table (or view) reference. This is the responsibility of
  the caller.

  Columns from temporary tables and derived tables are ignored by this function.

  @returns false if success, true if error (access denied)
*/

bool check_column_grant_in_table_ref(THD *thd, TABLE_LIST *table_ref,
                                     const char *name, size_t length,
                                     ulong want_privilege) {
  DBUG_ENTER("check_column_grant_in_table_ref");
  GRANT_INFO *grant;
  const char *db_name;
  const char *table_name;
  Security_context *sctx = (table_ref->security_ctx != nullptr)
                               ? table_ref->security_ctx
                               : thd->security_context();

  DBUG_ASSERT(want_privilege);

  if (is_temporary_table(table_ref) || table_ref->is_internal()) {
    // Temporary table or optimizer internal table: no need to evaluate
    // privileges
    DBUG_RETURN(false);
  } else if (table_ref->is_view() || table_ref->field_translation) {
    /* View or derived information schema table. */
    ulong view_privs;
    grant = &(table_ref->grant);
    db_name = table_ref->view_db.str;
    table_name = table_ref->view_name.str;
    if (table_ref->belong_to_view &&
        thd->lex->sql_command == SQLCOM_SHOW_FIELDS) {
      if (sctx->get_active_roles()->size() > 0) {
        view_privs = sctx->table_acl({db_name, strlen(db_name)},
                                     {table_name, strlen(table_name)});
        DBUG_PRINT("info", ("Found role privileges for %s.%s : %lu", db_name,
                            table_name, view_privs));
      } else
        view_privs = get_column_grant(thd, grant, db_name, table_name, name);
      if (view_privs & VIEW_ANY_ACL) {
        DBUG_RETURN(false);
      }
      my_error(ER_VIEW_NO_EXPLAIN, MYF(0));
      DBUG_RETURN(true);
    }
  } else if (table_ref->nested_join) {
    bool error = false;
    List_iterator<TABLE_LIST> it(table_ref->nested_join->join_list);
    TABLE_LIST *table;
    while (!error && (table = it++))
      error |= check_column_grant_in_table_ref(thd, table, name, length,
                                               want_privilege);
    DBUG_RETURN(error);
  } else {
    // Regular, persistent base table
    grant = &table_ref->grant;
    db_name = table_ref->db;
    table_name = table_ref->table_name;
    DBUG_ASSERT(strcmp(db_name, table_ref->table->s->db.str) == 0 &&
                strcmp(table_name, table_ref->table->s->table_name.str) == 0);
  }

  if (check_grant_column(thd, grant, db_name, table_name, name, length, sctx,
                         want_privilege))
    DBUG_RETURN(true);
  DBUG_RETURN(false);
}

/**
  @brief check if a query can access a set of columns

  @param  thd  the current thread
  @param  want_access_arg  the privileges requested
  @param  fields an iterator over the fields of a table reference.
  @return Operation status
    @retval 0 Success
    @retval 1 Falure
  @details This function walks over the columns of a table reference
   The columns may originate from different tables, depending on the kind of
   table reference, e.g. join, view.
   For each table it will retrieve the grant information and will use it
   to check the required access privileges for the fields requested from it.
*/
bool check_grant_all_columns(THD *thd, ulong want_access_arg,
                             Field_iterator_table_ref *fields) {
  Security_context *sctx = thd->security_context();
  ulong want_access = want_access_arg;
  const char *table_name = NULL;

  const char *db_name = NULL;
  GRANT_INFO *grant;
  /* Initialized only to make gcc happy */
  GRANT_TABLE *grant_table = NULL;
  /*
     Flag that gets set if privilege checking has to be performed on column
     level.
  */
  bool using_column_privileges = false;
  bool has_roles = thd->security_context()->get_active_roles()->size() > 0;
  Grant_table_aggregate aggr;

  Acl_cache_lock_guard acl_cache_lock(thd, Acl_cache_lock_mode::READ_MODE);
  if (!acl_cache_lock.lock()) return true;

  for (; !fields->end_of_fields(); fields->next()) {
    const char *field_name = fields->name();

    if (table_name != fields->get_table_name()) {
      table_name = fields->get_table_name();
      db_name = fields->get_db_name();
      if (has_roles) {
        LEX_CSTRING str_db_name = {db_name, strlen(db_name)};
        LEX_CSTRING str_table_name = {table_name, strlen(table_name)};
        aggr = thd->security_context()->table_and_column_acls(str_db_name,
                                                              str_table_name);
        /* Get cached GRANT_INFO */
        grant = fields->grant();
        /* Update it to reflect current role privileges */
        grant->privilege = aggr.table_access;
        /* Reduce remaining privilege requirements */
        want_access = want_access_arg & ~grant->privilege;
      } else {
        grant = fields->grant();
        /* get a fresh one for each table */
        want_access = want_access_arg & ~grant->privilege;
        if (want_access) {
          /* reload table if someone has modified any grants */
          if (grant->version != grant_version) {
            grant->grant_table = table_hash_search(
                sctx->host().str, sctx->ip().str, db_name,
                sctx->priv_user().str, table_name, 0); /* purecov: inspected */
            grant->version = grant_version;            /* purecov: inspected */
          }

          grant_table = grant->grant_table;
          DBUG_ASSERT(grant_table);
        }
      }
    }

    if (want_access) {
      if (has_roles) {
        /* Does any of the columns have the access we need? */
        if (aggr.cols & want_access) {
          /* Find our column */
          std::string q_name(field_name);
          Column_map::iterator it = aggr.columns.find(q_name);
          if (it != aggr.columns.end()) {
            if (!(~(it->second) & want_access)) {
              DBUG_PRINT("info",
                         ("Sufficient column privileges found for %s.%s.%s",
                          db_name, table_name, field_name));
              goto err;
            }
          } else {
            DBUG_PRINT("info", ("No column privileges found for %s.%s.%s",
                                db_name, table_name, field_name));
            goto err;
          }
        }
      } else {
        /* Roles are not used; fall back on legacy behavior */
        GRANT_COLUMN *grant_column =
            column_hash_search(grant_table, field_name, strlen(field_name));
        if (grant_column) using_column_privileges = true;
        if (!grant_column || (~grant_column->rights & want_access)) goto err;
      }
    }
  }  // next table
  return false;

err:

  char command[128];
  get_privilege_desc(command, sizeof(command), want_access);
  /*
    Do not give an error message listing a column name unless the user has
    privilege to see all columns.
  */
  if (using_column_privileges)
    my_error(ER_TABLEACCESS_DENIED_ERROR, MYF(0), command,
             sctx->priv_user().str, sctx->host_or_ip().str, table_name);
  else
    my_error(ER_COLUMNACCESS_DENIED_ERROR, MYF(0), command,
             sctx->priv_user().str, sctx->host_or_ip().str, fields->name(),
             table_name);
  return true;
}

static bool check_grant_db_routine(
    THD *thd, const char *db,
    malloc_unordered_multimap<std::string, unique_ptr_destroy_only<GRANT_NAME>>
        *hash) {
  DBUG_ENTER("check_grant_db_routine");
  Security_context *sctx = thd->security_context();
  DBUG_ASSERT(assert_acl_cache_read_lock(thd));

  if (sctx->get_active_roles()->size() != 0 && db != 0) {
    DBUG_PRINT("info",
               ("Using roles Acl_map to detect schema level privileges"));
    ulong acl = sctx->db_acl({db, strlen(db)});
    DBUG_RETURN(acl == 0);
  } else {
    for (const auto &key_and_value : *hash) {
      GRANT_NAME *item = key_and_value.second.get();

      if (strcmp(item->user, sctx->priv_user().str) == 0 &&
          strcmp(item->db, db) == 0 &&
          item->host.compare_hostname(sctx->host().str, sctx->ip().str)) {
        DBUG_RETURN(false);
      }
    }  // end for
  }

  DBUG_RETURN(true);
}

bool has_any_table_acl(Security_context *sctx, const LEX_CSTRING &str) {
  if (sctx->get_active_roles()->size() > 0) {
    return sctx->any_table_acl(str);
  }
  return false;
}

bool has_any_routine_acl(Security_context *sctx, const LEX_CSTRING &db) {
  if (sctx->get_active_roles()->size() > 0) {
    return sctx->any_sp_acl(db);
  }
  return false;
}

/**
  Check if a user has the right to access a database
  Access is accepted if he has a grant for any table/routine in the database
  Return 1 if access is denied
  @param thd The thread handler
  @param db The name of the database
*/

bool check_grant_db(THD *thd, const char *db) {
  DBUG_ENTER("check_table_and_sp_access");
  Security_context *sctx = thd->security_context();
  LEX_CSTRING priv_user = sctx->priv_user();
  bool error = true;

  if (sctx->get_active_roles()->size() > 0) {
    size_t db_len = strlen(db);
    ulong db_access = sctx->db_acl({db, db_len});
    if (db_access != 0) DBUG_RETURN(0);
    DBUG_RETURN(!has_any_table_acl(sctx, {db, db_len}) &&
                !has_any_routine_acl(sctx, {db, db_len}));
  }

  std::string key = to_string(priv_user);
  key.push_back('\0');
  key.append(db);
  key.push_back('\0');

  Acl_cache_lock_guard acl_cache_lock(thd, Acl_cache_lock_mode::READ_MODE);
  if (!acl_cache_lock.lock()) return true;

  for (const auto &key_and_value : *column_priv_hash) {
    GRANT_TABLE *grant_table = key_and_value.second.get();
    if (grant_table->hash_key.compare(0, key.size(), key) == 0 &&
        grant_table->host.compare_hostname(sctx->host().str, sctx->ip().str)) {
      error = false; /* Found match. */
      DBUG_PRINT("info", ("Detected table level acl in column_priv_hash"));
      break;
    }
  }

  if (error) {
    DBUG_PRINT("info", ("No table level acl in column_priv_hash; checking "
                        "for schema level acls"));
    error = check_grant_db_routine(thd, db, proc_priv_hash.get()) &&
            check_grant_db_routine(thd, db, func_priv_hash.get());
  }

  DBUG_RETURN(error);
}

/****************************************************************************
  Check routine level grants

  SYNPOSIS
   bool check_grant_routine()
   thd          Thread handler
   want_access  Bits of privileges user needs to have
   procs        List of routines to check. The user should have 'want_access'
   is_proc      True if the list is all procedures, else functions
   no_errors    If 0 then we write an error. The error is sent directly to
                the client

   RETURN
     false  ok
     true  Error: User did not have the requested privielges
****************************************************************************/

bool check_grant_routine(THD *thd, ulong want_access, TABLE_LIST *procs,
                         bool is_proc, bool no_errors) {
  TABLE_LIST *table;
  Security_context *sctx = thd->security_context();
  char *user = (char *)sctx->priv_user().str;
  char *host = (char *)sctx->priv_host().str;
  bool has_roles = thd->security_context()->get_active_roles()->size() > 0;
  DBUG_ENTER("check_grant_routine");

  want_access &= ~sctx->master_access();
  if (!want_access) DBUG_RETURN(false);  // ok

  Acl_cache_lock_guard acl_cache_lock(thd, Acl_cache_lock_mode::READ_MODE);
  if (!acl_cache_lock.lock()) DBUG_RETURN(true);

  for (table = procs; table; table = table->next_global) {
    if (has_roles) {
      ulong acl;
      if (is_proc) {
        acl =
            sctx->procedure_acl({table->db, table->db_length},
                                {table->table_name, table->table_name_length});
      } else {
        acl = sctx->function_acl({table->db, table->db_length},
                                 {table->table_name, table->table_name_length});
      }
      table->grant.privilege |= acl;
      DBUG_PRINT("info",
                 ("Checking Acl_map for proc acls in %s.%s; "
                  "found %lu",
                  table->db, table->table_name, table->grant.privilege));
    } else {
      GRANT_NAME *grant_proc;
      if ((grant_proc =
               routine_hash_search(host, sctx->ip().str, table->db, user,
                                   table->table_name, is_proc, 0))) {
        table->grant.privilege |= grant_proc->privs;
        DBUG_PRINT("info", ("Checking for routine acls in %s; "
                            "found %lu",
                            table->db, grant_proc->privs));
      }
    }
    if ((want_access & table->grant.privilege) != want_access) {
      want_access &= ~table->grant.privilege;
      goto err;
    }
  }
  DBUG_RETURN(false);

err:
  if (!no_errors) {
    char buff[1024];
    const char *command = "";
    if (table) strxmov(buff, table->db, ".", table->table_name, NullS);
    if (want_access & EXECUTE_ACL)
      command = "execute";
    else if (want_access & ALTER_PROC_ACL)
      command = "alter routine";
    else if (want_access & GRANT_ACL)
      command = "grant";
    my_error(ER_PROCACCESS_DENIED_ERROR, MYF(0), command, user, host,
             table ? buff : "unknown");
  }
  DBUG_RETURN(true);
}

/*
  Check if routine has any of the
  routine level grants

  SYNPOSIS
   bool    check_routine_level_acl()
   thd          Thread handler
   db           Database name
   name         Routine name

  RETURN
   false           Ok
   true            error
*/

static bool check_routine_level_acl(THD *thd, const char *db, const char *name,
                                    bool is_proc) {
  DBUG_ENTER("check_routine_level_acl");
  bool no_routine_acl = 1;
  GRANT_NAME *grant_proc;
  Security_context *sctx = thd->security_context();
  Acl_cache_lock_guard acl_cache_lock(thd, Acl_cache_lock_mode::READ_MODE);
  if (!acl_cache_lock.lock(false)) return no_routine_acl;

  if ((grant_proc =
           routine_hash_search(sctx->priv_host().str, sctx->ip().str, db,
                               sctx->priv_user().str, name, is_proc, 0)))
    no_routine_acl = !(grant_proc->privs & SHOW_PROC_ACLS);
  DBUG_RETURN(no_routine_acl);
}

/*****************************************************************************
  Functions to retrieve the grant for a table/column  (for SHOW functions)
*****************************************************************************/

ulong get_table_grant(THD *thd, TABLE_LIST *table) {
  ulong privilege;
  Security_context *sctx = thd->security_context();
  const char *db = table->db ? table->db : thd->db().str;
  GRANT_TABLE *grant_table;
  Acl_cache_lock_guard acl_cache_lock(thd, Acl_cache_lock_mode::READ_MODE);

  if (!acl_cache_lock.lock(false)) return (NO_ACCESS);

  grant_table = table_hash_search(sctx->host().str, sctx->ip().str, db,
                                  sctx->priv_user().str, table->table_name, 0);
  table->grant.grant_table = grant_table;  // Remember for column test
  table->grant.version = grant_version;
  if (grant_table) table->grant.privilege |= grant_table->privs;
  privilege = table->grant.privilege;
  return privilege;
}

/*
  Determine the access priviliges for a field.

  SYNOPSIS
    get_column_grant()
    thd         thread handler
    grant       grants table descriptor
    db_name     name of database that the field belongs to
    table_name  name of table that the field belongs to
    field_name  name of field

  DESCRIPTION
    The procedure may also modify: grant->grant_table and grant->version.

  RETURN
    The access priviliges for the field db_name.table_name.field_name
*/

ulong get_column_grant(THD *thd, GRANT_INFO *grant, const char *db_name,
                       const char *table_name, const char *field_name) {
  GRANT_TABLE *grant_table;
  GRANT_COLUMN *grant_column;
  ulong priv;
  Security_context *sctx = thd->security_context();
  Acl_cache_lock_guard acl_cache_lock(thd, Acl_cache_lock_mode::READ_MODE);

  if (!acl_cache_lock.lock(false)) return (NO_ACCESS);

  /* reload table if someone has modified any grants */
  /*
    note: grant->grant_table is set iff we need to check column level routines
    and table level privileges hasn't isn't enough to fulfill the requirement.
    However, we might be using this routine to check table level privileges
    too so we must still check these before we continue. Doh..
  */
  if (sctx->get_active_roles()->size() != 0 && !grant->grant_table) {
    priv = grant->privilege;
    Grant_table_aggregate aggr = sctx->table_and_column_acls(
        {(const char *)db_name, strlen(db_name)},
        {(const char *)table_name, strlen(table_name)});
    priv |= aggr.table_access;
    /* Find our column */
    std::string q_name;
    q_name.append(field_name);
    Column_map::iterator it = aggr.columns.find(std::string(q_name.c_str()));
    if (it != aggr.columns.end()) {
      priv |= it->second;
    }

  } else {
    if (grant->version != grant_version) {
      grant->grant_table = table_hash_search(
          sctx->host().str, sctx->ip().str, db_name, sctx->priv_user().str,
          table_name, 0);             /* purecov: inspected */
      grant->version = grant_version; /* purecov: inspected */
    }

    if (!(grant_table = grant->grant_table))
      priv = grant->privilege;
    else {
      grant_column =
          column_hash_search(grant_table, field_name, strlen(field_name));
      if (!grant_column)
        priv = (grant->privilege | grant_table->privs);
      else
        priv = (grant->privilege | grant_table->privs | grant_column->rights);
    }
  }
  return priv;
}

/*
  Make a clear-text version of the requested privilege.
*/

void get_privilege_desc(char *to, uint max_length, ulong access) {
  uint pos;
  char *start = to;
  DBUG_ASSERT(max_length >= 30);  // For end ', ' removal

  if (access) {
    max_length--;  // Reserve place for end-zero
    for (pos = 0; access; pos++, access >>= 1) {
      if ((access & 1) &&
          command_lengths[pos] + (uint)(to - start) < max_length) {
        to = my_stpcpy(to, command_array[pos]);
        *to++ = ',';
        *to++ = ' ';
      }
    }
    to--;  // Remove end ' '
    to--;  // Remove end ','
  }
  *to = 0;
}

/**
  Iterate a string by comma separation and apply a function on each chunk
  separated by the commas.
  @param str The string to be iterated
  @param f   A function which will receive the comma separated strings.

*/

void iterate_comma_separated_quoated_string(
    std::string str, const std::function<bool(const std::string)> &f) {
  if (str.length() == 0) return;
  std::string::iterator i = str.begin();
  std::stringstream ss;
  bool q1 = false;
  bool q2 = false;
  bool q3 = false;
  while (i != str.end()) {
    if (!q2 && !q3 && *i == '`') {
      if (q1)
        q1 = false;
      else
        q1 = true;
    } else if (!q1 && !q3 && *i == '\'') {
      if (q2)
        q2 = false;
      else
        q2 = true;
    } else if (!q1 && !q2 && *i == '\'') {
      if (q3)
        q3 = false;
      else
        q3 = true;
    } else if (q1 == false && q2 == false && q3 == false && *i == ',') {
      if (f(ss.str())) return;
      ss.str("");
      ++i;
      continue;
    } else if (q1 == false && q2 == false && q3 == false && *i == ' ') {
      ++i;
      continue;
    }
    ss << *i;
    ++i;
  }
  f(ss.str());
}

/**
  Return the unquoted authorization id as a user,host-tuple
  @param str The quoted or unquoted string representation of an authid

  @return The unquoted authorization id as a user,host-tuple
*/

std::pair<std::string, std::string> get_authid_from_quoted_string(
    std::string str) {
  std::string::iterator i;
  std::stringstream user;
  std::stringstream host;
  int ct = 0;
  bool q1 = false;
  bool q2 = false;
  bool q3 = false;
  for (i = str.begin(); i != str.end(); ++i) {
    if (!q2 && !q3 && *i == '`') {
      if (q1)
        q1 = false;
      else
        q1 = true;
      continue;
    } else if (!q1 && !q3 && *i == '\'') {
      if (q2)
        q2 = false;
      else
        q2 = true;
      continue;
    } else if (!q1 && !q2 && *i == '"') {
      if (q3)
        q3 = false;
      else
        q3 = true;
      continue;
    } else if (q1 == false && q2 == false && q3 == false && *i == '@') {
      ++ct;
      continue;
    } else if (q1 == false && q2 == false && q3 == false && *i == ' ') {
      continue;
    }
    if (ct == 0) {
      user << *i;
    } else {
      host << *i;
    }
  }
  return std::make_pair(user.str(), host.str());
}

bool operator==(const std::pair<Role_id, bool> &rid, const Auth_id_ref &ref) {
  return (rid.first.user() == std::string(ref.first.str, ref.first.length) &&
          rid.first.host() == std::string(ref.second.str, ref.second.length));
}

bool operator==(const Auth_id_ref &ref, const std::pair<Role_id, bool> &rid) {
  return operator==(rid, ref);
}

void get_privilege_access_maps(
    ACL_USER *acl_user, const List_of_auth_id_refs *using_roles, ulong *access,
    Db_access_map *db_map, Db_access_map *db_wild_map,
    Table_access_map *table_map, SP_access_map *sp_map, SP_access_map *func_map,
    List_of_granted_roles *granted_roles, Grant_acl_set *with_admin_acl,
    Dynamic_privileges *dynamic_acl) {
  DBUG_ENTER("get_privilege_access_maps");
  DBUG_ASSERT(assert_acl_cache_read_lock(current_thd));
  List_of_auth_id_refs activated_roles_ref;
  boost::graph_traits<Granted_roles_graph>::edge_iterator ei, ei_end;
  /* First we check the current users access control */
  // Get global access
  *access = acl_user->access;
  DBUG_PRINT("info", ("Global access for acl_user %s@%s is %lu", acl_user->user,
                      acl_user->host.get_host(), acl_user->access));
  // Get database access
  get_database_access_map(acl_user, db_map, db_wild_map);
  // Get table- and column privileges
  get_table_access_map(acl_user, table_map);
  // get stored procedure privileges
  get_sp_access_map(acl_user, sp_map, proc_priv_hash.get());
  // get user function privileges
  get_sp_access_map(acl_user, func_map, func_priv_hash.get());
  // get dynamic privileges
  get_dynamic_privileges(acl_user, dynamic_acl);

  /* We don't support role hierarchies for anonymous accounts. */
  if (acl_user->user == 0) DBUG_VOID_RETURN;
  /*
    Temporarily apply the mandatory roles on this user for the sake of
    generating an Acl_map.
  */
  std::vector<Role_id> mandatory_roles;
  std::vector<Role_vertex_descriptor> mandatory_roles_vertex_ids;
  get_mandatory_roles(&mandatory_roles);

  /* Only check roles if there are any granted roles at all */
  boost::tie(ei, ei_end) = boost::edges(*g_granted_roles);
  Role_vertex_descriptor user_vertex, active_role_vertex;

  std::string user_key = create_authid_str_from(acl_user);
  Role_index_map::iterator user_vertex_it = g_authid_to_vertex->find(user_key);
  bool has_granted_roles = (ei != ei_end);
  std::set<Role_id> granted_active_roles;
  std::set<Role_id> all_granted_roles;
  std::set<Role_id> all_active_roles;
  boost::vector_property_map<boost::default_color_type> v_color(
      boost::num_vertices(*g_granted_roles));

  Get_access_maps vis(access, db_map, db_wild_map, table_map, sp_map, func_map,
                      with_admin_acl, dynamic_acl);
  if (has_granted_roles || mandatory_roles.size() > 0) {
    bool acl_user_has_vertex = (user_vertex_it != g_authid_to_vertex->end());
    if (!acl_user_has_vertex) DBUG_VOID_RETURN;
    user_vertex = user_vertex_it->second;
    if (acl_user_has_vertex) {
      get_granted_roles(user_vertex, [&](const Role_id &rid, bool with_admin) {
        all_granted_roles.insert(rid);
        granted_roles->push_back(std::make_pair(rid, with_admin));
      });
      for (auto &rid : mandatory_roles) {
        all_granted_roles.insert(rid);
      }
      for (auto &rid : *using_roles) {
        Role_id id(rid.first, rid.second);
        all_active_roles.insert(id);
      }

      std::set_intersection(
          all_granted_roles.begin(), all_granted_roles.end(),
          all_active_roles.begin(), all_active_roles.end(),
          std::inserter(granted_active_roles, granted_active_roles.begin()));
      int vertex_count = 0;
      for (auto &&rid : granted_active_roles) {
        String rolestr;
        append_identifier(&rolestr, rid.user().c_str(), rid.user().length());
        rolestr.append('@');
        append_identifier(&rolestr, rid.host().c_str(), rid.host().length());
        Role_index_map::iterator rindex =
            g_authid_to_vertex->find(rolestr.c_ptr_quick());
        if (rindex == g_authid_to_vertex->end()) {
          THD *thd = current_thd;
          if (thd) {
            push_warning_printf(thd, Sql_condition::SL_WARNING,
                                ER_UNKNOWN_AUTHID,
                                "Illegal role %s@%s was ignored.",
                                rid.user().c_str(), rid.host().c_str());
          }
          continue;  // next role
        }
        active_role_vertex = rindex->second;
        if (vertex_count == 0) {
          /* breadth_first_search will initialize our v_color vector for us */
          boost::breadth_first_search(*g_granted_roles, active_role_vertex,
                                      boost::color_map(v_color).visitor(vis));
        } else {
          /* breadth_first_visit will not reinitialize the v_color vector */
          boost::breadth_first_visit(*g_granted_roles, active_role_vertex,
                                     boost::color_map(v_color).visitor(vis));
          ++vertex_count;
        }
        /*
          An active edge might have been granted WITH ADMIN; make sure
          we update the temporary edge with this property.
        */
        Role_edge_descriptor edge;
        bool found;
        boost::tie(edge, found) =
            boost::edge(user_vertex, active_role_vertex, *g_granted_roles);
        if (found) {
          int with_admin_opt =
              boost::get(boost::edge_capacity_t(), *g_granted_roles)[edge];
          if (with_admin_opt) {
            with_admin_acl->insert(std::string(rolestr.c_ptr()));
          }
        }
      }  // end for
    }    // if user_vertex_it != g_authid_to_vertex->end()
  }      // if has_granted_roles
  DBUG_PRINT("info", ("Global access for role user %s@%s is %lu",
                      acl_user->user, acl_user->host.get_host(), *access));

  DBUG_VOID_RETURN;
}

/**
  SHOW GRANTS FOR user USING [ALL | role [,role ...]]
  @param thd
  @param lex_user
  @param using_roles An forward iterable container of LEX_STRING std::pair
  @param show_mandatory_roles true means mandatory roles are listed

  @return Success status
*/
bool mysql_show_grants(THD *thd, LEX_USER *lex_user,
                       const List_of_auth_id_refs &using_roles,
                       bool show_mandatory_roles) {
  int error = 0;
  ACL_USER *acl_user = NULL;
  char buff[1024];
  DBUG_ENTER("mysql_show_grants");

  if (!initialized) {
    my_error(ER_OPTION_PREVENTS_STATEMENT, MYF(0), "--skip-grant-tables");
    DBUG_RETURN(true);
  }
  Acl_cache_lock_guard acl_cache_lock(thd, Acl_cache_lock_mode::READ_MODE);
  if (!acl_cache_lock.lock()) DBUG_RETURN(true);

  acl_user = find_acl_user(lex_user->host.str, lex_user->user.str, true);
  if (!acl_user) {
    my_error(ER_NONEXISTING_GRANT, MYF(0), lex_user->user.str,
             lex_user->host.str);
    DBUG_RETURN(true);
  }

  std::vector<Role_id> mandatory_roles;
  get_mandatory_roles(&mandatory_roles);
  for (auto &role_ref : using_roles) {
    List_of_granted_roles granted_roles;
    get_granted_roles(lex_user, &granted_roles);
    std::string authid(create_authid_str_from(role_ref));
    if (find(granted_roles.begin(), granted_roles.end(), authid) ==
        granted_roles.end()) {
      if (std::find_if(mandatory_roles.begin(), mandatory_roles.end(),
                       [&](const Role_id &id) -> bool {
                         std::string id_str, rid_str;
                         id.auth_str(&id_str);
                         Role_id rid(role_ref.first, role_ref.second);
                         rid.auth_str(&rid_str);
                         return (Role_id(role_ref.first, role_ref.second) ==
                                 id);
                       }) == mandatory_roles.end()) {
        my_error(ER_ROLE_NOT_GRANTED, MYF(0), role_ref.first.str,
                 role_ref.second.str, lex_user->user.str, lex_user->host.str);
        DBUG_RETURN(true);
      }
    }
  }

  Item_string *field = new Item_string("", 0, &my_charset_latin1);
  List<Item> field_list;
  field->max_length = 1024;
  strxmov(buff, "Grants for ", lex_user->user.str, "@", lex_user->host.str,
          NullS);
  field->item_name.set(buff);
  field_list.push_back(field);
  if (thd->send_result_metadata(&field_list,
                                Protocol::SEND_NUM_ROWS | Protocol::SEND_EOF)) {
    DBUG_RETURN(true);
  }
  // aggregate over the active role and user privileges
  Db_access_map db_map;
  Db_access_map db_wild_map;
  Table_access_map table_map;
  SP_access_map sp_map;
  SP_access_map func_map;
  Grant_acl_set with_admin_acl;
  Dynamic_privileges dynamic_acl;
  List_of_granted_roles granted_roles;
  ulong access;
  table_map.set_thd(thd);
  get_privilege_access_maps(acl_user, &using_roles, &access, &db_map,
                            &db_wild_map, &table_map, &sp_map, &func_map,
                            &granted_roles, &with_admin_acl, &dynamic_acl);
  String output;
  make_global_privilege_statement(thd, access, acl_user, &output);
  Protocol *protocol = thd->get_protocol();
  protocol->start_row();
  protocol->store(output.ptr(), output.length(), output.charset());
  protocol->end_row();

  make_dynamic_privilege_statement(thd, acl_user, protocol, dynamic_acl);
  make_database_privilege_statement(thd, acl_user, protocol, db_map,
                                    db_wild_map);
  make_table_privilege_statement(thd, acl_user, protocol, table_map);
  make_sp_privilege_statement(thd, acl_user, protocol, sp_map, 0);
  make_sp_privilege_statement(thd, acl_user, protocol, func_map, 1);
  make_proxy_privilege_statement(thd, acl_user, protocol);
  make_roles_privilege_statement(thd, acl_user, protocol, granted_roles,
                                 show_mandatory_roles);
  make_with_admin_privilege_statement(thd, acl_user, protocol, with_admin_acl,
                                      granted_roles);

  my_eof(thd);
  DBUG_RETURN(error);
}

void roles_graphml(THD *thd, String *str) {
  Acl_cache_lock_guard acl_cache_lock(thd, Acl_cache_lock_mode::READ_MODE);
  if (!acl_cache_lock.lock()) return;
  boost::dynamic_properties dp;
  dp.property("name", boost::get(boost::vertex_name_t(), *g_granted_roles));
  dp.property("color", boost::get(boost::edge_capacity_t(), *g_granted_roles));
  std::stringstream ss;
  boost::write_graphml(ss, *g_granted_roles, dp, true);
  std::string out = ss.str();
  str->copy(out.c_str(), out.length(), system_charset_info);
}

/**
  Remove db access privileges.

  @param thd    Current thread execution context.
  @param table  Pointer to a TABLE object for opened table mysql.db.
  @param lex_user  User information.

  @return  Operation result
    @retval  0    OK.
    @retval  1    Application error happen, it is allowed
                  continuing of operations.
    @retval  < 0  Engine error.
*/

static int remove_db_access_privileges(THD *thd, TABLE *table,
                                       const LEX_USER &lex_user) {
  ACL_DB *acl_db;
  int revoked, result = 0;

  /*
    Because acl_dbs shrink and may re-order as privileges are removed,
    removal occurs in a repeated loop until no more privileges are revoked.
  */
  do {
    for (revoked = 0, acl_db = acl_dbs->begin(); acl_db != acl_dbs->end();) {
      const char *user, *host;

      if (!(user = acl_db->user)) user = "";
      if (!(host = acl_db->host.get_host())) host = "";

      if (!strcmp(lex_user.user.str, user) &&
          !strcmp(lex_user.host.str, host)) {
        int ret =
            replace_db_table(thd, table, acl_db->db, lex_user, ~(ulong)0, true);
        if (!ret) {
          /*
            Don't increment loop variable as replace_db_table deleted the
            current element in acl_dbs.
          */
          revoked = 1;
          continue;
        } else if (ret < 0)
          return ret;  // Something went wrong
        else
          /*
            For the case when replace_db_table() returns 1 we continue
            iteration in order to remove all db access privileges. It is safe
            since this function is called as part of handling the statement
            REVOKE ALL.
          */
          result = 1;
      }
      ++acl_db;
    }
  } while (revoked);

  return result;
}

/**
  Remove column access privileges.

  @param thd                 Thread handler.
  @param tables_priv_table   Pointer to a TABLE object for opened table
                             mysql.tables_priv_table.
  @param columns_priv_table  Pointer to a TABLE object for opened table
                             mysql.columns_priv_table.
  @param lex_user            User information.

  @return  Operation result
    @retval  0    OK.
    @retval  1    Application error happen, it is allowed
                  continuing of operations.
    @retval  < 0  Engine error.
*/

static int remove_column_access_privileges(THD *thd, TABLE *tables_priv_table,
                                           TABLE *columns_priv_table,
                                           const LEX_USER &lex_user) {
  bool revoked = false;
  int result = 0;
  /*
    Remove column access.
    Because column_priv_hash shrink and may re-order as privileges are removed,
    removal occurs in a repeated loop until no more privileges are revoked.
  */
  do {
    revoked = false;
    for (auto it = column_priv_hash->begin(), next_it = it;
         it != column_priv_hash->end(); it = next_it) {
      /*
        Store an iterator pointing to the next element now, since
        replace_table_table could delete elements, invalidating "it".
      */
      next_it = next(it);

      const char *user, *host;
      GRANT_TABLE *grant_table = it->second.get();
      if (!(user = grant_table->user)) user = "";
      if (!(host = grant_table->host.get_host())) host = "";

      if (!strcmp(lex_user.user.str, user) &&
          !strcmp(lex_user.host.str, host)) {
        // Hold on to grant_table if it gets deleted, since we use it below.
        std::unique_ptr<GRANT_TABLE, Destroy_only<GRANT_TABLE>>
            deleted_grant_table;

        int ret = replace_table_table(
            thd, grant_table, &deleted_grant_table, tables_priv_table, lex_user,
            grant_table->db, grant_table->tname, ~(ulong)0, 0, true);
        if (ret < 0) {
          return ret;
        } else if (ret > 0) {
          /*
            For the case when replace_table_table() returns 1 we continue
            iteration in order to remove all column access privileges.
          */
          result = 1;
          revoked = true;
          break;
        } else {
          if (!grant_table->cols) {
            revoked = true;
            break;
          }
          List<LEX_COLUMN> columns;
          ret = replace_column_table(thd, grant_table, columns_priv_table,
                                     lex_user, columns, grant_table->db,
                                     grant_table->tname, ~(ulong)0, true);
          if (!ret) {
            revoked = true;
            break;
          }
          /*
            If we come there then the variable ret always has a value < 0 since
            the actual argument 'columns' doesn't contain any elements
          */
          DBUG_ASSERT(ret < 0);

          return ret;
        }
      }
    }
  } while (revoked);

  return result;
}

/**
  Remove procedure access privileges.

  @param thd                 Thread handler.
  @param procs_priv_table    Pointer to a TABLE object for opened table
                             mysql.procs_priv_table.
  @param lex_user            User information.

  @return  Operation result.
    @retval  0    OK.
    @retval  1    Application error happen, it is allowed
                  continuing of operations.
    @retval  < 0  Engine error.
*/

static int remove_procedure_access_privileges(THD *thd, TABLE *procs_priv_table,
                                              const LEX_USER &lex_user) {
  /* Remove procedure access */
  int result = 0;
  bool revoked;
  for (int is_proc = 0; is_proc < 2; is_proc++) do {
      malloc_unordered_multimap<std::string,
                                unique_ptr_destroy_only<GRANT_NAME>> *hash =
          is_proc ? proc_priv_hash.get() : func_priv_hash.get();
      revoked = false;
      for (auto it = hash->begin(), next_it = it; it != hash->end();
           it = next_it) {
        /*
          Store an iterator pointing to the next element now, since
          replace_routine_table could delete elements, invalidating "it".
        */
        next_it = next(it);

        const char *user, *host;
        GRANT_NAME *grant_proc = it->second.get();
        if (!(user = grant_proc->user)) user = "";
        if (!(host = grant_proc->host.get_host())) host = "";

        if (!strcmp(lex_user.user.str, user) &&
            !strcmp(lex_user.host.str, host)) {
          int ret = replace_routine_table(
              thd, grant_proc, procs_priv_table, lex_user, grant_proc->db,
              grant_proc->tname, is_proc, ~(ulong)0, true);

          if (!ret) {
            revoked = 1;
            continue;
          } else if (ret < 0)
            return ret;
          else
            /*
              For the case when replace_routine_table() returns 1 we continue
              iteration in order to remove all procedure access privileges.
              It is safe since this function is called as part of handling
              the statement REVOKE ALL.
            */
            result = 1;
        }
      }
    } while (revoked);

  return result;
}

/*
  Revoke all privileges from a list of users.

  SYNOPSIS
    mysql_revoke_all()
    thd                         The current thread.
    list                        The users to revoke all privileges from.

  RETURN
    > 0         Error. Error message already sent.
    0           OK.
    < 0         Error. Error message not yet sent.
*/

bool mysql_revoke_all(THD *thd, List<LEX_USER> &list) {
  bool result = false;
  TABLE_LIST tables[ACL_TABLES::LAST_ENTRY];
  bool transactional_tables;
  int ret = 0;
  DBUG_ENTER("mysql_revoke_all");

  Acl_cache_lock_guard acl_cache_lock(thd, Acl_cache_lock_mode::WRITE_MODE);
  if (!acl_cache_lock.lock()) {
    DBUG_RETURN(true);
  }

  /*
    This statement will be replicated as a statement, even when using
    row-based replication.  The binlog state will be cleared here to
    statement based replication and will be reset to the originals
    values when we are out of this function scope
  */
  Save_and_Restore_binlog_format_state binlog_format_state(thd);
  if ((ret = open_grant_tables(thd, tables, &transactional_tables)))
    DBUG_RETURN(ret != 1);

  TABLE *dynpriv_table = tables[ACL_TABLES::TABLE_DYNAMIC_PRIV].table;
  LEX_USER *lex_user, *tmp_lex_user;
  List_iterator<LEX_USER> user_list(list);

  while ((tmp_lex_user = user_list++)) {
    ulong what_to_set = 0;
    if (!(lex_user = get_current_user(thd, tmp_lex_user))) {
      result = true;
      continue;
    }
    if (!find_acl_user(lex_user->host.str, lex_user->user.str, true)) {
      result = true;
      continue;
    }

    Update_dynamic_privilege_table update_table(thd, dynpriv_table);
    if ((result = revoke_all_dynamic_privileges(lex_user->user, lex_user->host,
                                                update_table))) {
      break;
    }
    /* copy password expire attributes to individual user */
    lex_user->alter_status = thd->lex->alter_password;

    if ((ret = replace_user_table(thd, tables[ACL_TABLES::TABLE_USER].table,
                                  lex_user, ~(ulong)0, true, false,
                                  (what_to_set | ACCESS_RIGHTS_ATTR)))) {
      result = true;
      if (ret < 0) break;

      continue;
    }

    int ret1, ret2, ret3;
    if ((ret1 = remove_db_access_privileges(
             thd, tables[ACL_TABLES::TABLE_DB].table, *lex_user)) < 0 ||
        (ret2 = remove_column_access_privileges(
             thd, tables[ACL_TABLES::TABLE_TABLES_PRIV].table,
             tables[ACL_TABLES::TABLE_COLUMNS_PRIV].table, *lex_user)) < 0 ||
        (ret3 = remove_procedure_access_privileges(
             thd, tables[ACL_TABLES::TABLE_PROCS_PRIV].table, *lex_user)) < 0) {
      result = true;  // Something went wrong
      break;
    } else if (ret1 || ret2 || ret3) {
      result = true;
      continue;
    }
  }  // end while

  DBUG_EXECUTE_IF("force_mysql_revoke_all_fail", { result = 1; });

  if (result && !thd->is_error()) my_error(ER_REVOKE_GRANTS, MYF(0));

  result = log_and_commit_acl_ddl(thd, transactional_tables);

  get_global_acl_cache()->increase_version();
  DBUG_RETURN(result);
}

/**
  If the defining user for a routine does not exist, then the ACL lookup
  code should raise two errors which we should intercept.  We convert the more
  descriptive error into a warning, and consume the other.

  If any other errors are raised, then we set a flag that should indicate
  that there was some failure we should complain at a higher level.
*/
class Silence_routine_definer_errors : public Internal_error_handler {
 public:
  Silence_routine_definer_errors() : is_grave(false) {}

  virtual bool handle_condition(THD *, uint sql_errno, const char *,
                                Sql_condition::enum_severity_level *level,
                                const char *) {
    if (*level == Sql_condition::SL_ERROR) {
      if (sql_errno == ER_NONEXISTING_PROC_GRANT) {
        /* Convert the error into a warning. */
        *level = Sql_condition::SL_WARNING;
        return true;
      } else
        is_grave = true;
    }

    return false;
  }

  bool has_errors() const { return is_grave; }

 private:
  bool is_grave;
};

/**
  Revoke privileges for all users on a stored procedure.  Use an error handler
  that converts errors about missing grants into warnings.

  @param thd       The current thread.
  @param sp_db     DB of the stored procedure
  @param sp_name   Name of the stored procedure
  @param is_proc   True if this is a SP rather than a function.

  @retval
    0           OK.
  @retval
    < 0         Error. Error message not yet sent.
*/

bool sp_revoke_privileges(THD *thd, const char *sp_db, const char *sp_name,
                          bool is_proc) {
  bool revoked;
  int result = 0;
  TABLE_LIST tables[ACL_TABLES::LAST_ENTRY];
  Silence_routine_definer_errors error_handler;
  bool transactional_tables;
  DBUG_ENTER("sp_revoke_privileges");

  Acl_cache_lock_guard acl_cache_lock(thd, Acl_cache_lock_mode::WRITE_MODE);
  if (!acl_cache_lock.lock()) {
    DBUG_RETURN(true);
  }

  if ((result = open_grant_tables(thd, tables, &transactional_tables)))
    DBUG_RETURN(result != 1);

  /* Be sure to pop this before exiting this scope! */
  thd->push_internal_handler(&error_handler);

  /*
    This statement will be replicated as a statement, even when using
    row-based replication.  The binlog state will be cleared here to
    statement based replication and will be reset to the originals
    values when we are out of this function scope
  */
  Save_and_Restore_binlog_format_state binlog_format_state(thd);

  /* Remove procedure access */
  malloc_unordered_multimap<std::string, unique_ptr_destroy_only<GRANT_NAME>>
      *hash = is_proc ? proc_priv_hash.get() : func_priv_hash.get();
  do {
    revoked = false;
    for (auto it = hash->begin(), next_it = it; it != hash->end();
         it = next_it) {
      /*
        Store an iterator pointing to the next element now, since
        replace_routine_table could delete elements, invalidating "it".
      */
      next_it = next(it);
      GRANT_NAME *grant_proc = it->second.get();
      if (!my_strcasecmp(&my_charset_utf8_bin, grant_proc->db, sp_db) &&
          !my_strcasecmp(system_charset_info, grant_proc->tname, sp_name)) {
        LEX_USER lex_user;
        lex_user.user.str = grant_proc->user;
        lex_user.user.length = strlen(grant_proc->user);
        lex_user.host.str =
            (char *)(grant_proc->host.get_host() ? grant_proc->host.get_host()
                                                 : "");
        lex_user.host.length = grant_proc->host.get_host()
                                   ? strlen(grant_proc->host.get_host())
                                   : 0;

        int ret = replace_routine_table(
            thd, grant_proc, tables[4].table, lex_user, grant_proc->db,
            grant_proc->tname, is_proc, ~(ulong)0, true);
        if (ret < 0) {
          result = 1;
          revoked = false;
          break;
        } else if (ret == 0) {
          revoked = true;
          continue;
        }
      }
    }
  } while (revoked);

  /* We don't want to write to binlog or notify htons about this. */
  result |= log_and_commit_acl_ddl(thd, transactional_tables, NULL, result,
                                   false, false);

  thd->pop_internal_handler();
  DBUG_RETURN(error_handler.has_errors() || result);
}

/**
  Grant EXECUTE,ALTER privilege for a stored procedure

  @param      thd                  The current thread.
  @param      sp_db                DB of the stored procedure.
  @param      sp_name              Name of the stored procedure
  @param      is_proc              True if this is a SP rather than a function

  @return
    @retval false Success
    @retval true An error occured. Error message not yet sent.
*/

bool sp_grant_privileges(THD *thd, const char *sp_db, const char *sp_name,
                         bool is_proc) {
  TABLE_LIST tables[1];
  List<LEX_USER> user_list;
  bool result = true;
  Dummy_error_handler error_handler;

  DBUG_ENTER("sp_grant_privileges");

  LEX_CSTRING sctx_user = thd->security_context()->priv_user();
  LEX_CSTRING sctx_host = thd->security_context()->priv_host();
  LEX_USER *combo =
      LEX_USER::alloc(thd, (LEX_STRING *)&sctx_user, (LEX_STRING *)&sctx_host);
  if (combo == nullptr) DBUG_RETURN(true);

  Acl_cache_lock_guard acl_cache_lock(thd, Acl_cache_lock_mode::READ_MODE);
  if (!acl_cache_lock.lock()) DBUG_RETURN(true);

  ACL_USER *au = find_acl_user(combo->host.str, combo->user.str, false);
  if (au == nullptr) {
    result = true;
    goto end;
  }

  acl_cache_lock.unlock();

  new (&tables[0]) TABLE_LIST();
  user_list.empty();

  tables->db = (char *)sp_db;
  tables->table_name = tables->alias = (char *)sp_name;

  thd->make_lex_string(&combo->user, combo->user.str, strlen(combo->user.str),
                       0);
  thd->make_lex_string(&combo->host, combo->host.str, strlen(combo->host.str),
                       0);

  if (user_list.push_back(combo)) DBUG_RETURN(true);

  thd->lex->ssl_type = SSL_TYPE_NOT_SPECIFIED;
  thd->lex->ssl_cipher = thd->lex->x509_subject = thd->lex->x509_issuer = 0;
  memset(&thd->lex->mqh, 0, sizeof(thd->lex->mqh));
  /* set default values */
  thd->lex->alter_password.cleanup();

  combo->alter_status = thd->lex->alter_password;

  /*
    Only care about whether the operation failed or succeeded
    as all errors will be handled later.
  */
  thd->push_internal_handler(&error_handler);
  result = mysql_routine_grant(thd, tables, is_proc, user_list,
                               DEFAULT_CREATE_PROC_ACLS, false, false);
  thd->pop_internal_handler();
end:
  DBUG_RETURN(result);
}

static bool update_schema_privilege(THD *thd, TABLE *table, char *buff,
                                    const char *db, const char *t_name,
                                    const char *column, size_t col_length,
                                    const char *priv, size_t priv_length,
                                    const char *is_grantable) {
  int i = 2;
  CHARSET_INFO *cs = system_charset_info;
  DBUG_ASSERT(assert_acl_cache_read_lock(thd));
  restore_record(table, s->default_values);
  table->field[0]->store(buff, strlen(buff), cs);
  table->field[1]->store(STRING_WITH_LEN("def"), cs);
  if (db) table->field[i++]->store(db, strlen(db), cs);
  if (t_name) table->field[i++]->store(t_name, strlen(t_name), cs);
  if (column) table->field[i++]->store(column, col_length, cs);
  table->field[i++]->store(priv, priv_length, cs);
  table->field[i]->store(is_grantable, strlen(is_grantable), cs);
  return schema_table_store_record(thd, table);
}

/*
  fill effective privileges for table

  SYNOPSIS
    fill_effective_table_privileges()
    thd     thread handler
    grant   grants table descriptor
    db      db name
    table   table name
*/

void fill_effective_table_privileges(THD *thd, GRANT_INFO *grant,
                                     const char *db, const char *table) {
  Security_context *sctx = thd->security_context();
  LEX_CSTRING priv_user = sctx->priv_user();
  DBUG_ENTER("fill_effective_table_privileges");
  DBUG_PRINT("enter", ("Host: '%s', Ip: '%s', User: '%s', table: `%s`.`%s`",
                       sctx->priv_host().str,
                       (sctx->ip().length ? sctx->ip().str : "(NULL)"),
                       (priv_user.str ? priv_user.str : "(NULL)"), db, table));
  /*
    This function is not intended for derived tables which doesn't have a
    name. If this happens something is wrong.
  */
  /* --skip-grants */
  if (!initialized) {
    DBUG_PRINT("info", ("skip grants"));
    grant->privilege = ~NO_ACCESS;  // everything is allowed
    DBUG_PRINT("info", ("privilege 0x%lx", grant->privilege));
    DBUG_VOID_RETURN;
  }
  DBUG_PRINT("info", ("Effective table privileges are deduced from active roles"
                      " (%lu)",
                      (unsigned long)sctx->get_active_roles()->size()));
  if (sctx->get_active_roles()->size() > 0) {
    /* global privileges */
    grant->privilege = sctx->master_access();
    LEX_CSTRING str_db = {db, strlen(db)};
    /* db privileges */
    grant->privilege |= sctx->db_acl(str_db);
    LEX_CSTRING str_table = {table, strlen(table)};
    /* table privileges */
    grant->privilege |= sctx->table_acl(str_db, str_table);
    grant->grant_table = 0;
    DBUG_PRINT("info", ("Role used: %s db: %s db-acl: %lu all-acl: %lu ",
                        sctx->get_active_roles()->at(0).first.str, db,
                        sctx->db_acl(str_db), grant->privilege));
  } else {
    /* global privileges */
    grant->privilege = sctx->master_access();

    /* db privileges */
    grant->privilege |=
        acl_get(thd, sctx->host().str, sctx->ip().str, priv_user.str, db, 0);

    DEBUG_SYNC(thd, "fill_effective_table_privileges");
    /* table privileges */
    Acl_cache_lock_guard acl_cache_lock(thd, Acl_cache_lock_mode::READ_MODE);
    if (!acl_cache_lock.lock(false)) DBUG_VOID_RETURN;

    if (grant->version != grant_version) {
      grant->grant_table =
          table_hash_search(sctx->host().str, sctx->ip().str, db, priv_user.str,
                            table, 0); /* purecov: inspected */
      grant->version = grant_version;  /* purecov: inspected */
    }
    if (grant->grant_table != 0) {
      grant->privilege |= grant->grant_table->privs;
    }
  }

  // Allow SELECT privilege for INFORMATION_SCHEMA.
  if (is_infoschema_db(db)) grant->privilege |= SELECT_ACL;

  DBUG_PRINT("info", ("privilege 0x%lx", grant->privilege));
  DBUG_VOID_RETURN;
}

bool acl_check_proxy_grant_access(THD *thd, const char *host, const char *user,
                                  bool with_grant MY_ATTRIBUTE((unused))) {
  DBUG_ENTER("acl_check_proxy_grant_access");
  DBUG_PRINT("info",
             ("user=%s host=%s with_grant=%d", user, host, (int)with_grant));
  if (!initialized) {
    my_error(ER_OPTION_PREVENTS_STATEMENT, MYF(0), "--skip-grant-tables");
    DBUG_RETURN(1);
  }

  /* replication slave thread can do anything */
  if (thd->slave_thread) {
    DBUG_PRINT("info", ("replication slave"));
    DBUG_RETURN(false);
  }

  /*
    one can grant proxy for self to others.
    Security context in THD contains two pairs of (user,host):
    1. (user,host) pair referring to inbound connection.
    2. (priv_user,priv_host) pair obtained from mysql.user table after doing
        authnetication of incoming connection.
    Privileges should be checked wrt (priv_user, priv_host) tuple, because
    (user,host) pair obtained from inbound connection may have different
    values than what is actually stored in mysql.user table and while granting
    or revoking proxy privilege, user is expected to provide entries mentioned
    in mysql.user table.
  */
  if (!strcmp(thd->security_context()->priv_user().str, user) &&
      !my_strcasecmp(system_charset_info, host,
                     thd->security_context()->priv_host().str)) {
    DBUG_PRINT("info", ("strcmp (%s, %s) my_casestrcmp (%s, %s) equal",
                        thd->security_context()->priv_user().str, user, host,
                        thd->security_context()->priv_host().str));
    DBUG_RETURN(false);
  }
  Acl_cache_lock_guard acl_cache_lock(thd, Acl_cache_lock_mode::READ_MODE);
  if (!acl_cache_lock.lock()) DBUG_RETURN(true);

  /* check for matching WITH PROXY rights */
  for (ACL_PROXY_USER *proxy = acl_proxy_users->begin();
       proxy != acl_proxy_users->end(); ++proxy) {
    DEBUG_SYNC(thd, "before_proxy_matches");
    if (proxy->matches(thd->security_context()->host().str,
                       thd->security_context()->user().str,
                       thd->security_context()->ip().str, user, false) &&
        proxy->get_with_grant()) {
      DBUG_PRINT("info", ("found"));
      DBUG_RETURN(false);
    }
  }

  my_error(ER_ACCESS_DENIED_NO_PASSWORD_ERROR, MYF(0),
           thd->security_context()->user().str,
           thd->security_context()->host_or_ip().str);
  DBUG_RETURN(true);
}

int fill_schema_user_privileges(THD *thd, TABLE_LIST *tables, Item *) {
  int error = 0;
  ACL_USER *acl_user;
  ulong want_access;
  char buff[USERNAME_LENGTH + HOSTNAME_LENGTH + 3];
  TABLE *table = tables->table;
  bool no_global_access =
      check_access(thd, SELECT_ACL, "mysql", NULL, NULL, 1, 1);
  const char *curr_host = thd->security_context()->priv_host_name();
  DBUG_ENTER("fill_schema_user_privileges");

  if (!initialized) DBUG_RETURN(0);

  Acl_cache_lock_guard acl_cache_lock(thd, Acl_cache_lock_mode::READ_MODE);
  if (!acl_cache_lock.lock()) DBUG_RETURN(1);

  for (acl_user = acl_users->begin(); acl_user != acl_users->end();
       ++acl_user) {
    const char *user, *host, *is_grantable = "YES";
    if (!(user = acl_user->user)) user = "";
    if (!(host = acl_user->host.get_host())) host = "";

    if (no_global_access &&
        (strcmp(thd->security_context()->priv_user().str, user) ||
         my_strcasecmp(system_charset_info, curr_host, host)))
      continue;

    want_access = acl_user->access;
    if (!(want_access & GRANT_ACL)) is_grantable = "NO";

    strxmov(buff, "'", user, "'@'", host, "'", NullS);
    if (!(want_access & ~GRANT_ACL)) {
      if (update_schema_privilege(thd, table, buff, 0, 0, 0, 0,
                                  STRING_WITH_LEN("USAGE"), is_grantable)) {
        error = 1;
        goto err;
      }
    } else {
      uint priv_id;
      ulong j, test_access = want_access & ~GRANT_ACL;
      for (priv_id = 0, j = SELECT_ACL; j <= GLOBAL_ACLS; priv_id++, j <<= 1) {
        if (test_access & j) {
          if (update_schema_privilege(thd, table, buff, 0, 0, 0, 0,
                                      command_array[priv_id],
                                      command_lengths[priv_id], is_grantable)) {
            error = 1;
            goto err;
          }
        }
      }
    }
    /* Process all global privileges */
    Role_id key(create_authid_from(acl_user));
    User_to_dynamic_privileges_map::iterator it, it_end;
    std::tie(it, it_end) = g_dynamic_privileges_map->equal_range(key);
    for (; it != it_end; ++it) {
      size_t str_len = it->second.first.length();
      if (it->second.second)
        is_grantable = "YES";
      else
        is_grantable = "NO";
      if (update_schema_privilege(thd, table, buff, 0, 0, 0, 0,
                                  it->second.first.c_str(), str_len,
                                  is_grantable)) {
        error = 1;
        goto err;
      }
    }
  }  // end for each user

err:
  DBUG_RETURN(error);
}

int fill_schema_schema_privileges(THD *thd, TABLE_LIST *tables, Item *) {
  int error = 0;
  ACL_DB *acl_db;
  ulong want_access;
  char buff[USERNAME_LENGTH + HOSTNAME_LENGTH + 3];
  TABLE *table = tables->table;
  bool no_global_access =
      check_access(thd, SELECT_ACL, "mysql", NULL, NULL, 1, 1);
  const char *curr_host = thd->security_context()->priv_host_name();
  DBUG_ENTER("fill_schema_schema_privileges");

  if (!initialized) DBUG_RETURN(0);

  Acl_cache_lock_guard acl_cache_lock(thd, Acl_cache_lock_mode::READ_MODE);
  if (!acl_cache_lock.lock()) DBUG_RETURN(1);

  for (acl_db = acl_dbs->begin(); acl_db != acl_dbs->end(); ++acl_db) {
    const char *user, *host, *is_grantable = "YES";

    if (!(user = acl_db->user)) user = "";
    if (!(host = acl_db->host.get_host())) host = "";

    if (no_global_access &&
        (strcmp(thd->security_context()->priv_user().str, user) ||
         my_strcasecmp(system_charset_info, curr_host, host)))
      continue;

    want_access = acl_db->access;
    if (want_access) {
      if (!(want_access & GRANT_ACL)) {
        is_grantable = "NO";
      }
      strxmov(buff, "'", user, "'@'", host, "'", NullS);
      if (!(want_access & ~GRANT_ACL)) {
        if (update_schema_privilege(thd, table, buff, acl_db->db, 0, 0, 0,
                                    STRING_WITH_LEN("USAGE"), is_grantable)) {
          error = 1;
          goto err;
        }
      } else {
        int cnt;
        ulong j, test_access = want_access & ~GRANT_ACL;
        for (cnt = 0, j = SELECT_ACL; j <= DB_ACLS; cnt++, j <<= 1)
          if (test_access & j) {
            if (update_schema_privilege(thd, table, buff, acl_db->db, 0, 0, 0,
                                        command_array[cnt],
                                        command_lengths[cnt], is_grantable)) {
              error = 1;
              goto err;
            }
          }
      }
    }
  }
err:

  DBUG_RETURN(error);
}

int fill_schema_table_privileges(THD *thd, TABLE_LIST *tables, Item *) {
  int error = 0;
  char buff[USERNAME_LENGTH + HOSTNAME_LENGTH + 3];
  TABLE *table = tables->table;
  bool no_global_access =
      check_access(thd, SELECT_ACL, "mysql", NULL, NULL, 1, 1);
  const char *curr_host = thd->security_context()->priv_host_name();
  DBUG_ENTER("fill_schema_table_privileges");

  Acl_cache_lock_guard acl_cache_lock(thd, Acl_cache_lock_mode::READ_MODE);
  if (!acl_cache_lock.lock()) DBUG_RETURN(1);

  if (column_priv_hash == nullptr) DBUG_RETURN(error);

  for (const auto &key_and_value : *column_priv_hash) {
    const char *user, *host, *is_grantable = "YES";
    GRANT_TABLE *grant_table = key_and_value.second.get();
    if (!(user = grant_table->user)) user = "";
    if (!(host = grant_table->host.get_host())) host = "";

    if (no_global_access &&
        (strcmp(thd->security_context()->priv_user().str, user) ||
         my_strcasecmp(system_charset_info, curr_host, host)))
      continue;

    ulong table_access = grant_table->privs;
    if (table_access) {
      ulong test_access = table_access & ~GRANT_ACL;
      /*
        We should skip 'usage' privilege on table if
        we have any privileges on column(s) of this table
      */
      if (!test_access && grant_table->cols) continue;
      if (!(table_access & GRANT_ACL)) is_grantable = "NO";

      strxmov(buff, "'", user, "'@'", host, "'", NullS);
      if (!test_access) {
        if (update_schema_privilege(thd, table, buff, grant_table->db,
                                    grant_table->tname, 0, 0,
                                    STRING_WITH_LEN("USAGE"), is_grantable)) {
          error = 1;
          goto err;
        }
      } else {
        ulong j;
        int cnt;
        for (cnt = 0, j = SELECT_ACL; j <= TABLE_ACLS; cnt++, j <<= 1) {
          if (test_access & j) {
            if (update_schema_privilege(
                    thd, table, buff, grant_table->db, grant_table->tname, 0, 0,
                    command_array[cnt], command_lengths[cnt], is_grantable)) {
              error = 1;
              goto err;
            }
          }
        }
      }
    }
  }
err:

  DBUG_RETURN(error);
}

int fill_schema_column_privileges(THD *thd, TABLE_LIST *tables, Item *) {
  int error = 0;
  char buff[USERNAME_LENGTH + HOSTNAME_LENGTH + 3];
  TABLE *table = tables->table;
  bool no_global_access =
      check_access(thd, SELECT_ACL, "mysql", NULL, NULL, 1, 1);
  const char *curr_host = thd->security_context()->priv_host_name();
  DBUG_ENTER("fill_schema_table_privileges");

  Acl_cache_lock_guard acl_cache_lock(thd, Acl_cache_lock_mode::READ_MODE);
  if (!acl_cache_lock.lock()) DBUG_RETURN(1);

  if (column_priv_hash == nullptr) DBUG_RETURN(error);

  for (const auto &key_and_value : *column_priv_hash) {
    const char *user, *host, *is_grantable = "YES";
    GRANT_TABLE *grant_table = key_and_value.second.get();
    if (!(user = grant_table->user)) user = "";
    if (!(host = grant_table->host.get_host())) host = "";

    if (no_global_access &&
        (strcmp(thd->security_context()->priv_user().str, user) ||
         my_strcasecmp(system_charset_info, curr_host, host)))
      continue;

    ulong table_access = grant_table->cols;
    if (table_access != 0) {
      if (!(grant_table->privs & GRANT_ACL)) is_grantable = "NO";

      ulong test_access = table_access & ~GRANT_ACL;
      strxmov(buff, "'", user, "'@'", host, "'", NullS);
      if (!test_access)
        continue;
      else {
        ulong j;
        int cnt;
        for (cnt = 0, j = SELECT_ACL; j <= TABLE_ACLS; cnt++, j <<= 1) {
          if (test_access & j) {
            for (const auto &key_and_value : grant_table->hash_columns) {
              GRANT_COLUMN *grant_column = key_and_value.second.get();
              if ((grant_column->rights & j) && (table_access & j)) {
                if (update_schema_privilege(
                        thd, table, buff, grant_table->db, grant_table->tname,
                        grant_column->column.data(),
                        grant_column->column.size(), command_array[cnt],
                        command_lengths[cnt], is_grantable)) {
                  error = 1;
                  goto err;
                }
              }
            }
          }
        }
      }
    }
  }
err:

  DBUG_RETURN(error);
}

bool is_privileged_user_for_credential_change(THD *thd) {
  if (thd->slave_thread) return true;
  return (!check_access(thd, UPDATE_ACL, "mysql", NULL, NULL, 1, 1) ||
          thd->security_context()->check_access(CREATE_USER_ACL, false));
}

/**
  Check if user has enough privileges for execution of SHOW statement,
  which was converted to query to one of I_S tables.

  @param thd    Thread context.
  @param table  Table list element for I_S table to be queried..

  @retval false - Success.
  @retval true  - Failure.
*/

bool check_show_access(THD *thd, TABLE_LIST *table) {
  // perform privilege checking for show statements on new dd tables
  switch (thd->lex->sql_command) {
    case SQLCOM_SHOW_DATABASES: {
      return (specialflag & SPECIAL_SKIP_SHOW_DB) &&
             check_global_access(thd, SHOW_DB_ACL);
    }
    case SQLCOM_SHOW_EVENTS: {
      const char *db = thd->lex->select_lex->db;
      DBUG_ASSERT(db != NULL);
      /*
        Nobody has EVENT_ACL for I_S and P_S,
        even with a GRANT ALL to *.*,
        because these schemas have additional ACL restrictions:
        see ACL_internal_schema_registry.

        Yet there are no events in I_S and P_S to hide either,
        so this check voluntarily does not enforce ACL for
        SHOW EVENTS in I_S or P_S,
        to return an empty list instead of an access denied error.

        This is more user friendly, in particular for tools.

        EVENT_ACL is not fine grained enough to differentiate:
        - creating / updating / deleting events
        - viewing existing events
      */
      if (!is_infoschema_db(db) && !is_perfschema_db(db) &&
          check_access(thd, EVENT_ACL, db, NULL, NULL, 0, 0))
        return true;
    }
    // Fall through
    case SQLCOM_SHOW_TABLES:
    case SQLCOM_SHOW_TABLE_STATUS:
    case SQLCOM_SHOW_TRIGGERS: {
      const char *dst_db_name = thd->lex->select_lex->db;
      DBUG_ASSERT(dst_db_name != NULL);
      if (!dst_db_name) break;

      if (check_access(thd, SELECT_ACL, dst_db_name, &thd->col_access, NULL,
                       false, false))
        return true;

      if (!thd->col_access && check_grant_db(thd, dst_db_name)) {
        my_error(ER_DBACCESS_DENIED_ERROR, MYF(0),
                 thd->security_context()->priv_user().str,
                 thd->security_context()->priv_host().str, dst_db_name);
        return true;
      }
      return false;
    }
    case SQLCOM_SHOW_FIELDS:
    case SQLCOM_SHOW_KEYS: {
      TABLE_LIST *dst_table;
      dst_table = table->schema_select_lex->table_list.first;

      DBUG_ASSERT(dst_table);
      /*
        Open temporary tables to be able to detect them during privilege check.
      */
      if (open_temporary_tables(thd, dst_table)) return true;

      if (check_access(thd, SELECT_ACL, dst_table->db,
                       &dst_table->grant.privilege,
                       &dst_table->grant.m_internal, false, false))
        return true; /* Access denied */

      /*
        Check_grant will grant access if there is any column privileges on
        all of the tables thanks to the fourth parameter (bool show_table).
      */
      if (check_grant(thd, SELECT_ACL, dst_table, true, UINT_MAX, false))
        return true; /* Access denied */

      close_thread_tables(thd);
      dst_table->table = NULL;

      /* Access granted */
      return false;
    }
    default:
      break;
  }

  return false;
}

/**
  check for global access and give descriptive error message if it fails.

  @param thd			Thread handler
  @param want_access		Use should have any of these global rights

  @warning
    One gets access right if one has ANY of the rights in want_access.
    This is useful as one in most cases only need one global right,
    but in some case we want to check if the user has SUPER or
    REPL_CLIENT_ACL rights.

  @retval
    0	ok
  @retval
    1	Access denied.  In this case an error is sent to the client
*/

bool check_global_access(THD *thd, ulong want_access) {
  DBUG_ENTER("check_global_access");
  char command[128];
  if (thd->security_context()->check_access(want_access, true)) DBUG_RETURN(0);
  get_privilege_desc(command, sizeof(command), want_access);
  my_error(ER_SPECIFIC_ACCESS_DENIED_ERROR, MYF(0), command);
  DBUG_RETURN(1);
}

/**
  Checks foreign key's parent table access.

  @param [in] thd               Thread handler
  @param [in] create_info       Create information (like MAX_ROWS, ENGINE or
                                temporary table flag)
  @param [in] alter_info        Initial list of columns and indexes for the
                                table to be created

  @retval
   false  ok.
  @retval
   true	  error or access denied. Error is sent to client in this case.
*/
bool check_fk_parent_table_access(THD *thd, HA_CREATE_INFO *create_info,
                                  Alter_info *alter_info) {
  DBUG_ASSERT(alter_info != nullptr);

  handlerton *db_type =
      create_info->db_type ? create_info->db_type : ha_default_handlerton(thd);

  // Return if engine does not support Foreign key Constraint.
  if (!ha_check_storage_engine_flag(db_type, HTON_SUPPORTS_FOREIGN_KEYS))
    return false;

  for (const Key_spec *key : alter_info->key_list) {
    if (key->type == KEYTYPE_FOREIGN) {
      TABLE_LIST parent_table;
      const Foreign_key_spec *fk_key = down_cast<const Foreign_key_spec *>(key);

      parent_table.init_one_table(
          fk_key->ref_db.str, fk_key->ref_db.length, fk_key->ref_table.str,
          fk_key->ref_table.length, fk_key->ref_table.str, TL_IGNORE);

      /*
       Check if user has REFERENCES_ACL privilege at table level on
       "parent_table".
       Having privilege on any of the parent_table column is not
       enough so checking whether user has REFERENCES_ACL privilege
       at table level here.
      */
      if ((check_access(thd, REFERENCES_ACL, parent_table.db,
                        &parent_table.grant.privilege,
                        &parent_table.grant.m_internal, false, true) ||
           check_grant(thd, REFERENCES_ACL, &parent_table, false, 1, true)) ||
          (parent_table.grant.privilege & REFERENCES_ACL) == 0) {
        char fqtn_buff[NAME_LEN + 1 + NAME_LEN + 1];
        snprintf(fqtn_buff, sizeof(fqtn_buff), "%s.%s", fk_key->ref_db.str,
                 fk_key->ref_table.str);
        my_error(ER_TABLEACCESS_DENIED_ERROR, MYF(0), "REFERENCES",
                 thd->security_context()->priv_user().str,
                 thd->security_context()->host_or_ip().str, fqtn_buff);

        return true;
      }
    }
  }

  return false;
}

/**
  Examines if a user\@host authid is connected to a role\@role_host authid by
  comparing all out-edges if the user\@host vertex in the global role graph.

  @return
    @retval true the two vertices are connected (role is granted)
    @retval false not connected (role is not granted)
*/
bool check_if_granted_role(LEX_CSTRING user, LEX_CSTRING host, LEX_CSTRING role,
                           LEX_CSTRING role_host) {
  String key;
  append_identifier(&key, user.str, user.length);
  key.append('@');
  append_identifier(&key, host.str, host.length);
  Role_index_map::iterator it =
      g_authid_to_vertex->find(std::string(key.c_ptr_quick()));
  if (it != g_authid_to_vertex->end()) {
    /* Check if role is part of current role graph */
    if (find_if_granted_role(it->second, role, role_host)) return true;
  }

  /*
     No grated role match the requested role for the current user;
     Check if a mandatory role is granted instead.
   */
  std::vector<Role_id> mandatory_roles;
  get_mandatory_roles(&mandatory_roles);
  for (auto &&rid : mandatory_roles) {
    if (rid == Role_id(role, role_host)) return true;
  }
  return false;
}

/**
  Given a vertex in the roles graph, this function finds a directly connected
  vertex given a (role, role_host) tuple. The resulting vertex is returned to
  the caller through an out-param.

  @param v Vertex descriptor of the authid which might have a granted role
  @param role User name part of an authid
  @param role_host Host name part of an authid
  @param [out] found_vertex The corresponding vertex of the granted role.

  @return Success state
   @retval true The role is granted and the corresponding vertex is returned.
   @retval false No such role is granted.
*/
bool find_if_granted_role(Role_vertex_descriptor v, LEX_CSTRING role,
                          LEX_CSTRING role_host,
                          Role_vertex_descriptor *found_vertex) {
  DBUG_ASSERT(assert_acl_cache_read_lock(current_thd));
  boost::graph_traits<Granted_roles_graph>::out_edge_iterator ei, ei_end;
  boost::tie(ei, ei_end) = boost::out_edges(v, *g_granted_roles);
  /* Iterate all neighboring vertices */
  for (; ei != ei_end; ++ei) {
    /* find current user in role graph */
    ACL_USER acl_user =
        get(boost::vertex_acl_user_t(),
            *g_granted_roles)[boost::target(*ei, *g_granted_roles)];
    if ((role.length == strlen(acl_user.user)) &&
        (role_host.length == acl_user.host.get_host_len()) &&
        !strncmp(role.str, acl_user.user, role.length) &&
        !strncmp(role_host.str, acl_user.host.get_host(), role_host.length)) {
      /* Found a vertex matching the active role */
      if (found_vertex != 0)
        *found_vertex = boost::target(*ei, *g_granted_roles);
      return true;
    }
  }
  return false;
}

void get_granted_roles(Role_vertex_descriptor &v,
                       std::function<void(const Role_id &, bool)> f) {
  DBUG_ENTER("get_granted_roles");
  DBUG_ASSERT(assert_acl_cache_read_lock(current_thd));
  boost::graph_traits<Granted_roles_graph>::out_edge_iterator ei, ei_end;
  boost::tie(ei, ei_end) = boost::out_edges(v, *g_granted_roles);
  /* Iterate all neighboring vertices */
  for (; ei != ei_end; ++ei) {
    /* find current user in role graph */
    ACL_USER acl_user =
        get(boost::vertex_acl_user_t(),
            *g_granted_roles)[boost::target(*ei, *g_granted_roles)];
    boost::property_map<Granted_roles_graph, boost::edge_capacity_t>::type
        edge_with_admin;
    edge_with_admin = boost::get(boost::edge_capacity_t(), *g_granted_roles);
    int with_admin_opt = edge_with_admin[*ei];
    LEX_CSTRING tmp_user, tmp_host;
    tmp_user.str = acl_user.user;
    tmp_user.length = strlen(acl_user.user);
    tmp_host.str = acl_user.host.get_host();
    tmp_host.length = acl_user.host.get_host_len();
    Role_id id(tmp_user, tmp_host);
    f(id, with_admin_opt != 0);
  }
  DBUG_VOID_RETURN;
}

/**
  Populates a list of authorization IDs that are connected to a specified
  graph vertex in the global roles graph.

  The constructed list contains references to a shared memory. The authIDs
  are not copied!

  The list of granted roles is /appended/ to the out variable.

  @param v A valid vertex descriptor from the global roles graph
  @param [out] granted_roles A list of authorization IDs
*/
void get_granted_roles(Role_vertex_descriptor &v,
                       List_of_granted_roles *granted_roles) {
  DBUG_ENTER("get_granted_roles");
  DBUG_ASSERT(assert_acl_cache_read_lock(current_thd));
  get_granted_roles(v, [&](const Role_id &rid, bool with_admin_opt) {
    granted_roles->push_back(std::make_pair(rid, with_admin_opt));
  });
  DBUG_VOID_RETURN;
}

void activate_all_granted_and_mandatory_roles(const ACL_USER *acl_user,
                                              Security_context *sctx) {
  DBUG_ASSERT(assert_acl_cache_read_lock(current_thd));
  std::string key = create_authid_str_from(acl_user);
  Role_index_map::iterator it = g_authid_to_vertex->find(key);
  if (it == g_authid_to_vertex->end()) return;  // No user vertex founds
  get_granted_roles(it->second, [&](const Role_id rid, bool) {
    LEX_CSTRING str_user = {rid.user().c_str(), rid.user().length()};
    LEX_CSTRING str_host = {rid.host().c_str(), rid.host().length()};
    sctx->activate_role(str_user, str_host, false);
  });
  std::vector<Role_id> mandatory_roles;
  get_mandatory_roles(&mandatory_roles);
  for (auto &rid : mandatory_roles) {
    LEX_CSTRING str_user = {rid.user().c_str(), rid.user().length()};
    LEX_CSTRING str_host = {rid.host().c_str(), rid.host().length()};
    sctx->activate_role(str_user, str_host, false);
  }
}

/**
  This is a convenience function.
  @see get_granted_roles(Role_vertex_descriptor &v,
                         List_of_granted_roles *granted_roles)
  @param user The authid to check for granted roles
  @param [out] granted_roles A list of granted authids
*/

void get_granted_roles(LEX_USER *user, List_of_granted_roles *granted_roles) {
  Role_index_map::iterator it;
  std::string str_user = create_authid_str_from(user);
  if ((it = g_authid_to_vertex->find(str_user)) != g_authid_to_vertex->end()) {
    get_granted_roles(it->second, granted_roles);
  }
}

/**
  Helper function for func_current_role used for Item_func_current_role.
  @param thd The thread handler
  @param roles [out] A list of Role_id granted to the current user.
*/
void get_active_roles(THD *thd, List_of_granted_roles *roles) {
  /*
    We need the order of the current roles to stay consistent across platforms
    so we copy the list of active roles here and sort the list.
    Copying is crucial as the std::sort algorithms operates on pointers and
    not on values which cause all references to become invalid.
  */
  for (auto &ref : *thd->security_context()->get_active_roles()) {
    roles->push_back(std::make_pair(Role_id(ref.first, ref.second), false));
  }
}

/**
  Helper function for Item_func_current_role.
  @param thd Thread handler
  @param active_role [out] Comma separated list of auth ids

  @returns pointer to a string with all active roles or "NONE" if none found
 */

void func_current_role(THD *thd, String *active_role) {
  List_of_granted_roles roles;
  get_active_roles(thd, &roles);
  if (roles.size() == 0) {
    active_role->set_ascii("NONE", 4);
    return;
  }
  std::sort(roles.begin(), roles.end());
  bool first = true;
  for (auto &rid : roles) {
    if (!first) {
      active_role->append(',');
    } else {
      first = false;
    }
    append_identifier(thd, active_role, rid.first.user().c_str(),
                      rid.first.user().length());
    active_role->append("@");
    append_identifier(thd, active_role, rid.first.host().c_str(),
                      rid.first.host().length());
  }
  return;
}

/**
  Shallow copy a list of default role authorization IDs from an Role_id storage

  @param acl_user A valid authID for which we want the default roles.
  @param [out] authlist The target list to be populated. The target list is set
                        to empty if no default role is found.
*/
void get_default_roles(const Auth_id_ref &acl_user,
                       List_of_auth_id_refs &authlist) {
  if (g_default_roles == nullptr) return;

  authlist.clear();  // Remove all items

  Role_id user(acl_user);
  Default_roles::iterator role_it, role_end;
  boost::tie(role_it, role_end) = g_default_roles->equal_range(user);
  for (; role_it != role_end; ++role_it) {
    Auth_id_ref ref = create_authid_from(role_it->second);
    authlist.push_back(ref);
  }
}

/**
  Removes all default role policies assigned to user. If the user is used as a
  default role policy, this policy needs to be removed too.
  Removed policies are copied to the vector supplied in the arguments.

  @param thd Thread handler
  @param table Open table handler
  @param user_auth_id A reference to the authorization ID to clear
  @param [out] default_roles The vector to which the removed roles are copied.

  @return
   @retval true An error occurred.
   @retval false Success
*/
bool clear_default_roles(THD *thd, TABLE *table,
                         const Auth_id_ref &user_auth_id,
                         std::vector<Role_id> *default_roles) {
  DBUG_ENTER("clear_default_roles");
  DBUG_ASSERT(assert_acl_cache_write_lock(thd));
  Default_roles::iterator role_it, role_end, begin_it;
  Role_id user_role_id(user_auth_id);
  boost::tie(begin_it, role_end) = g_default_roles->equal_range(user_role_id);
  role_it = begin_it;
  bool error = false;
  for (; role_it != role_end && !error; ++role_it) {
    if (default_roles != 0) {
      default_roles->push_back(role_it->second);
    }
    Auth_id_ref role_auth_id = create_authid_from(role_it->second);
    error = modify_default_roles_in_table(thd, table, user_auth_id,
                                          role_auth_id, true);
  }
  g_default_roles->erase(begin_it, role_end);

  DBUG_RETURN(error);
}

/**
  Drop a specific default role policy given the role- and user names.

  @param thd Thread handler
  @param table An open table handler to the default_roles table
  @param default_role_policy The role name
  @param user The user name

  @retval Error state
    @retval true An error occurred
    @retval false Success
*/

bool drop_default_role_policy(THD *thd, TABLE *table,
                              const Auth_id_ref &default_role_policy,
                              const Auth_id_ref &user) {
  Role_id id(user);
  auto range = g_default_roles->equal_range(id);
  for (; range.first != range.second; ++range.first) {
    if (range.first->second == default_role_policy) {
      g_default_roles->erase(range.first);
      return modify_default_roles_in_table(thd, table, user,
                                           default_role_policy, true);
    }
  }
  return false;
}

/**
  Set the default roles to NONE, ALL or list of authorization IDs as
  roles, depending upon the role_type argument. It writes to table
  mysql.default_roles and binlog.

  @param thd        Thread handler
  @param role_type  default role type specified by the user.
  @param users      Users for whom the default roles are set.
  @param roles      list of default roles to be set.

  @return
    @retval true An error occurred and DA is set
    @retval false Successful
*/
bool mysql_alter_or_clear_default_roles(THD *thd, role_enum role_type,
                                        const List<LEX_USER> *users,
                                        const List<LEX_USER> *roles) {
  DBUG_ENTER("mysql_alter_or_clear_roles");

  List<LEX_USER> *tmp_users = const_cast<List<LEX_USER> *>(users);
  List<LEX_USER> *tmp_roles = const_cast<List<LEX_USER> *>(roles);
  List_iterator<LEX_USER> users_it(*tmp_users);
  List_iterator<LEX_USER> roles_it;
  List_of_auth_id_refs authids;
  Auth_id_ref authid;
  LEX_USER *user = nullptr;
  LEX_USER *role = nullptr;

  Acl_cache_lock_guard acl_cache_lock(thd, Acl_cache_lock_mode::WRITE_MODE);
  if (!acl_cache_lock.lock()) {
    DBUG_RETURN(true);
  }

  /*
    This statement will be replicated as a statement, even when using
    row-based replication. The binlog state will be cleared here to
    statement based replication and will be reset to the originals
    values when we are out of this function scope
  */
  Save_and_Restore_binlog_format_state binlog_format_state(thd);

  TABLE *table = open_default_role_table(thd);
  if (!table) {
    my_error(ER_OPEN_ROLE_TABLES, MYF(MY_WME));
    DBUG_RETURN(true);
  }

  bool ret = false;
  while ((user = users_it++) && !ret) {
    // Check for CURRENT_USER token
    user = get_current_user(thd, user);
    if (strcmp(thd->security_context()->priv_user().str, user->user.str) != 0 ||
        strcmp(thd->security_context()->priv_host().str, user->host.str) != 0) {
      if (check_access(thd, UPDATE_ACL, "mysql", NULL, NULL, 1, 1) &&
          check_global_access(thd, CREATE_USER_ACL)) {
        my_error(ER_ACCESS_DENIED_ERROR, MYF(0), user->user.str, user->host.str,
                 (thd->password ? ER_THD(thd, ER_YES) : ER_THD(thd, ER_NO)));
        DBUG_RETURN(true);
      }
      if (roles != nullptr) {
        roles_it = *tmp_roles;
        while ((role = roles_it++)) {
          if (!is_granted_role(user->user, user->host, role->user,
                               role->host)) {
            my_error(ER_ROLE_NOT_GRANTED, MYF(0), role->user.str,
                     role->host.str, user->user.str, user->host.str);
            DBUG_RETURN(true);
          }
          authid = std::make_pair(role->user, role->host);
          authids.push_back(authid);
        }
      }
    } else {
      // Verify that the user actually is granted the role before it is
      // set as default.
      if (roles != nullptr) {
        roles_it = *tmp_roles;
        while ((role = roles_it++)) {
          if (!is_granted_role(thd->security_context()->priv_user(),
                               thd->security_context()->priv_host(), role->user,
                               role->host)) {
            my_error(ER_ROLE_NOT_GRANTED, MYF(0), role->user.str,
                     role->host.str, thd->security_context()->priv_user().str,
                     thd->security_context()->priv_host().str);
            DBUG_RETURN(true);
          }
          authid = std::make_pair(role->user, role->host);
          authids.push_back(authid);
        }
      }
    }

    if (role_type == role_enum::ROLE_NONE) {
      authid = create_authid_from(user);
      ret = clear_default_roles(thd, table, authid, nullptr);
    } else if (role_type == role_enum::ROLE_ALL) {
      ret = alter_user_set_default_roles_all(thd, table, user);
    } else if (role_type == role_enum::ROLE_NAME) {
      ret = alter_user_set_default_roles(thd, table, user, authids);
    }

    if (ret) {
      my_error(ER_FAILED_DEFAULT_ROLES, MYF(0));
    }
  }

  ret = log_and_commit_acl_ddl(thd, true, nullptr, ret);
  get_global_acl_cache()->increase_version();

  DBUG_RETURN(ret);
}

/**
  Set all granted role as default roles. Writes to table mysql.default_roles
  and binlog.

  @param thd Thread handler
  @param def_role_table Default role table
  @param user The user whose default roles are set.

  @return
    @retval true An error occurred and DA is set
    @retval false Successful
*/

bool alter_user_set_default_roles_all(THD *thd, TABLE *def_role_table,
                                      LEX_USER *user) {
  DBUG_ASSERT(assert_acl_cache_write_lock(thd));
  std::string authid_role = create_authid_str_from(user);
  Role_index_map::iterator it = g_authid_to_vertex->find(authid_role);
  if (it == g_authid_to_vertex->end()) {
    /* No such user */
    my_error(ER_UNKNOWN_AUTHID, MYF(MY_WME), user->user.str, user->host.str);
    return true;
  }
  List_of_granted_roles granted_roles;
  get_granted_roles(it->second, &granted_roles);
  List_of_auth_id_refs new_default_role_ref;
  for (auto &&role : granted_roles) {
    Auth_id_ref authid = create_authid_from(role.first);
    new_default_role_ref.push_back(authid);
  }
  std::vector<Role_id> mandatory_roles;
  get_mandatory_roles(&mandatory_roles);
  for (auto &role : mandatory_roles) {
    Auth_id_ref authid = create_authid_from(role);
    auto res = std::find(new_default_role_ref.begin(),
                         new_default_role_ref.end(), authid);
    if (res == new_default_role_ref.end()) {
      new_default_role_ref.push_back(authid);
    }
  }
  bool errors = alter_user_set_default_roles(thd, def_role_table, user,
                                             new_default_role_ref);

  return errors;
}

/**
  Set the default roles for a particular user.

  @param thd           Thread handle
  @param table         Table handle to an open table
  @param user          AST component for the user for which we set def roles
  @param new_auth_ids  Default roles to set
  @return
   @retval true  Operation failed
   @retval false Operation was successful.
*/

bool alter_user_set_default_roles(THD *thd, TABLE *table, LEX_USER *user,
                                  const List_of_auth_id_refs &new_auth_ids) {
  DBUG_ASSERT(assert_acl_cache_write_lock(thd));
  bool errors = false;

  ACL_USER *acl_user = find_acl_user(user->host.str, user->user.str, true);
  if (acl_user == 0) return true;

  if (new_auth_ids.size() != 0) {
    Default_roles::iterator role_it, role_end;
    Auth_id_ref user_auth_id = create_authid_from(user);
    Role_id user_role_id(user_auth_id);
    boost::tie(role_it, role_end) = g_default_roles->equal_range(user_role_id);
    for (; role_it != role_end && !errors; ++role_it) {
      if (std::find(new_auth_ids.begin(), new_auth_ids.end(),
                    role_it->second) == new_auth_ids.end()) {
        Auth_id_ref role_auth_id = create_authid_from(role_it->second);
        errors = modify_default_roles_in_table(thd, table, user_auth_id,
                                               role_auth_id, true);
      }
    }
    List_of_auth_id_refs::const_iterator it = new_auth_ids.begin();
    boost::tie(role_it, role_end) = g_default_roles->equal_range(user_role_id);
    for (; it != new_auth_ids.end() && !errors; ++it) {
      if (find(role_it, role_end, *it) == role_end) {
        errors =
            modify_default_roles_in_table(thd, table, user_auth_id, *it, false);
      }
    }
    boost::tie(role_it, role_end) = g_default_roles->equal_range(user_role_id);
    g_default_roles->erase(role_it, role_end);
    it = new_auth_ids.begin();
    for (; it != new_auth_ids.end() && !errors; ++it) {
      Role_id role_role_id(*it);
      g_default_roles->insert(std::make_pair(user_role_id, role_role_id));
    }
  }

  return errors;
}

/**
  Helper used for producing a key to a key-value-map
*/
std::string create_authid_str_from(const LEX_USER *user) {
  String tmp;
  append_identifier(&tmp, user->user.str, user->user.length);
  tmp.append('@');
  append_identifier(&tmp, user->host.str, user->host.length);
  return std::string(tmp.c_ptr_quick());
}

Auth_id_ref create_authid_from(const LEX_USER *user) {
  Auth_id_ref id;
  id = std::make_pair(user->user, user->host);
  return id;
}

Auth_id_ref create_authid_from(const Role_id &user) {
  Auth_id_ref id;
  LEX_CSTRING lex_user;
  lex_user.str = user.user().c_str();
  lex_user.length = user.user().length();
  LEX_CSTRING lex_host;
  lex_host.str = user.host().c_str();
  lex_host.length = user.host().length();
  id = std::make_pair(lex_user, lex_host);
  return id;
}

Auth_id_ref create_authid_from(const LEX_CSTRING &user,
                               const LEX_CSTRING &host) {
  return std::make_pair(user, host);
}

/**
  Helper used for producing a key to a key-value-map
*/
std::string create_authid_str_from(const ACL_USER *user) {
  String tmp;
  size_t length = user->user == 0 ? 0 : strlen(user->user);
  append_identifier(&tmp, user->user, length);
  tmp.append("@");
  append_identifier(&tmp, user->host.get_host(), user->host.get_host_len());
  return std::string(tmp.c_ptr_quick());
}

std::string create_authid_str_from(const Auth_id_ref &user) {
  String tmp;
  append_identifier(&tmp, user.first.str, user.first.length);
  tmp.append("@");
  append_identifier(&tmp, user.second.str, user.second.length);
  return std::string(tmp.c_ptr_quick());
}

std::string create_authid_str_from(const LEX_CSTRING &user,
                                   const LEX_CSTRING &host) {
  String tmp;
  append_identifier(&tmp, user.str, user.length);
  tmp.append('@');
  append_identifier(&tmp, host.str, host.length);
  return std::string(tmp.c_ptr_quick());
}

Auth_id_ref create_authid_from(const ACL_USER *user) {
  Auth_id_ref id;
  LEX_CSTRING username;
  LEX_CSTRING host;
  username.str = user->user;
  if (user->user != 0)
    username.length = strlen(user->user);
  else
    username.length = 0;
  host.str = user->host.get_host();
  host.length = const_cast<ACL_USER *>(user)->host.get_host_len();
  id = std::make_pair(username, host);
  return id;
}

std::string create_authid_str_from(const Role_id &user) {
  std::string tmp;
  user.auth_str(&tmp);
  return tmp;
}

int mysql_set_active_role_none(THD *thd) {
  thd->security_context()->clear_active_roles();
  thd->security_context()->checkout_access_maps();
  ulong new_db_access = thd->security_context()->db_acl(thd->db());
  thd->security_context()->cache_current_db_access(new_db_access);
  Acl_cache_lock_guard acl_cache_lock(thd, Acl_cache_lock_mode::READ_MODE);
  if (!acl_cache_lock.lock(false)) return 1;
  ACL_USER *user =
      find_acl_user(thd->security_context()->priv_host().str,
                    thd->security_context()->priv_user().str, true);
  if (user) {
    thd->security_context()->set_master_access(user->access);
  }
  my_ok(thd);
  return 0;
}

/**
   Activates all the default roles in the current security context

   This function acquires the Acl_cache_lock_guard in read lock.

   @param thd A valid THD handle

   @return Error code
     @retval 0 Success; the specified role was activated.
     @retval != 0 Failure. DA is set.
*/
int mysql_set_role_default(THD *thd) {
  int ret = 0;
  Acl_cache_lock_guard acl_cache_lock(thd, Acl_cache_lock_mode::READ_MODE);
  if (!acl_cache_lock.lock()) return 1;
  List_of_auth_id_refs *active_list =
      thd->security_context()->get_active_roles();
  List_of_auth_id_refs authids;
  List_of_auth_id_refs backup_active_list;
  backup_active_list.reserve(active_list->size());
  /* Shallow copy of LEX_CSTRING pairs. Memory not duplicated */
  std::copy(active_list->begin(), active_list->end(),
            std::back_inserter(backup_active_list));
  /* Clear active roles but don't free memory */
  thd->security_context()->get_active_roles()->clear();
  LEX_USER current_user;
  /* hack for the current_user token */
  get_default_definer(thd, &current_user);
  Auth_id_ref current_user_authid = create_authid_from(&current_user);
  /*
    Search global structure for target user;
    authids have their own memory storage (Role_id)
  */
  get_default_roles(current_user_authid, authids);
  if (authids.size() > 0) {
    List_of_auth_id_refs::iterator it = authids.begin();
    for (; it != authids.end() && ret == 0; ++it) {
      /*
         Activating a role allocates new memory for the activated role
         and perform a deep copy of the default role.
      */
      ret = thd->security_context()->activate_role(it->first, it->second, true);
      if (ret) {
        my_error(ER_ROLE_NOT_GRANTED, MYF(0), it->first.str, it->second.str,
                 current_user_authid.first.str, current_user_authid.second.str);
      }
    }
  }
  if (ret == 0) {
    thd->security_context()->checkout_access_maps();
    ulong new_db_access = thd->security_context()->db_acl(thd->db());
    thd->security_context()->cache_current_db_access(new_db_access);
    /* Old memory in the backup list must now be freed. */
    for (auto &&role : backup_active_list) {
      my_free(const_cast<char *>(role.first.str));
      my_free(const_cast<char *>(role.second.str));
    }
    my_ok(thd);
  } else {
    /*
      Failing to activate all roles will rollback the statement and reset
      the previous roles.
      1. Remove any newly activated roles and deallocate memory
      2. Copy the backup elements to the active_list (shallow copy)
    */
    thd->security_context()->clear_active_roles();
    std::copy(backup_active_list.begin(), backup_active_list.end(),
              std::back_inserter(*active_list));
  }
  return ret;
}

/**
   Activates all granted role in the current security context

   This function acquires the acl_user->lock mutex.

   @param thd A valid THD handle
   @param except_users A pointer to a list of LEX_USER objects which represent
 roles that shouldn't be activated.

   @return Error code
     @retval 0 Success; the specified role was activated.
     @retval != 0 Failure. DA is set.
*/
int mysql_set_active_role_all(THD *thd, const List<LEX_USER> *except_users) {
  Security_context *sctx = thd->security_context();
  Acl_cache_lock_guard acl_cache_lock(thd, Acl_cache_lock_mode::READ_MODE);
  if (!acl_cache_lock.lock()) return 1;

  List_of_auth_id_refs *active_list = sctx->get_active_roles();
  List_of_auth_id_refs backup_active_list;
  backup_active_list.reserve(active_list->size());
  std::copy(active_list->begin(), active_list->end(),
            std::back_inserter(backup_active_list));
  sctx->get_active_roles()->clear();

  sctx->clear_active_roles();
  int ret = 0;
  LEX_USER *current_user = create_default_definer(thd);
  std::string authid = create_authid_str_from(current_user);
  Role_index_map::iterator it;
  List_of_granted_roles granted_roles;

  if ((it = g_authid_to_vertex->find(authid)) != g_authid_to_vertex->end()) {
    Role_vertex_descriptor user_vertex = it->second;
    get_granted_roles(user_vertex, &granted_roles);
    std::vector<Role_id> mandatory_roles;
    get_mandatory_roles(&mandatory_roles);
    for (auto &&rid : mandatory_roles) {
      granted_roles.push_back(std::make_pair(rid, false));
    }
    List_of_granted_roles::iterator role_it = granted_roles.begin();
    for (; role_it != granted_roles.end(); ++role_it) {
      bool found_except_user = false;
      if (except_users && except_users->elements > 0) {
        List_iterator<LEX_USER> except_users_it(
            *(const_cast<List<LEX_USER> *>(except_users)));
        while (LEX_USER *except_user = (LEX_USER *)except_users_it.next()) {
          if ((except_user->user.length == role_it->first.user().length()) &&
              (except_user->host.length == role_it->first.host().length()) &&
              strncmp(except_user->user.str, role_it->first.user().c_str(),
                      except_user->user.length) == 0 &&
              native_strncasecmp(except_user->host.str,
                                 role_it->first.host().c_str(),
                                 except_user->host.length) == 0) {
            found_except_user = true;
            break;
          }
        }
      }
      if (!found_except_user) {
        ret = sctx->activate_role(
            {role_it->first.user().c_str(), role_it->first.user().length()},
            {role_it->first.host().c_str(), role_it->first.host().length()},
            true);
        if (ret != 0) {
          my_error(ER_ROLE_NOT_GRANTED, MYF(0), role_it->first.user().c_str(),
                   role_it->first.host().c_str(), current_user->user.str,
                   current_user->host.str);
          break;
        }
      }
    }  // end for
  }
  if (ret == 0) {
    thd->security_context()->checkout_access_maps();
    ulong new_db_access = thd->security_context()->db_acl(thd->db());
    thd->security_context()->cache_current_db_access(new_db_access);
    /* Drop backup */
    for (auto &&ref : backup_active_list) {
      my_free(const_cast<char *>(ref.first.str));
      my_free(const_cast<char *>(ref.second.str));
    }
    my_ok(thd);
  } else {
    /* restore backup */
    active_list->clear();
    std::copy(backup_active_list.begin(), backup_active_list.end(),
              std::back_inserter(*active_list));
  }
  return ret;
}

int mysql_set_active_role(THD *thd, const List<LEX_USER> *role_list) {
  int ret = 0;
  Acl_cache_lock_guard acl_cache_lock(thd, Acl_cache_lock_mode::READ_MODE);
  if (!acl_cache_lock.lock()) return 1;

  List_of_auth_id_refs *active_list =
      thd->security_context()->get_active_roles();
  List_of_auth_id_refs backup_active_list;
  backup_active_list.reserve(active_list->size());
  std::copy(active_list->begin(), active_list->end(),
            std::back_inserter(backup_active_list));
  thd->security_context()->get_active_roles()->clear();
  List_iterator<LEX_USER> it(*(const_cast<List<LEX_USER> *>(role_list)));
  LEX_USER *role = 0;
  while (ret == 0 && (role = it++)) {
    ret = thd->security_context()->activate_role(role->user, role->host, true);
  }

  if (ret == 0) {
    thd->security_context()->checkout_access_maps();
    ulong new_db_access = thd->security_context()->db_acl(thd->db());
    thd->security_context()->cache_current_db_access(new_db_access);
    /* Drop backup */
    for (auto &&ref : backup_active_list) {
      my_free(const_cast<char *>(ref.first.str));
      my_free(const_cast<char *>(ref.second.str));
    }
    my_ok(thd);
  } else {
    if (role) {
      my_error(ER_ROLE_NOT_GRANTED, MYF(0), role->user.str, role->host.str,
               thd->security_context()->priv_user().str,
               thd->security_context()->priv_host().str);
    }
    /* restore backup */
    active_list->clear();
    std::copy(backup_active_list.begin(), backup_active_list.end(),
              std::back_inserter(*active_list));
  }
  return ret;
}

/**
  This function works just like check_if_granted_role, but also guarantees that
  the proper lock is taken so that the function can be used in a wider context.
  @param user The user name part of a authid which should be tested
  @param host The host name part of a authid which should be tested
  @param role The role name part of the role authid
  @param role_host The host name part of the role authid

  @return success value
    @retval true The value user\@host was previously granted role\@role_host
    @retval false role\@role_host is not granted to user\@host
*/

bool is_granted_role(LEX_CSTRING user, LEX_CSTRING host, LEX_CSTRING role,
                     LEX_CSTRING role_host) {
  bool ret = false;
  Acl_cache_lock_guard acl_cache_lock(current_thd,
                                      Acl_cache_lock_mode::READ_MODE);
  if (!acl_cache_lock.lock(false)) return false;

  ret = check_if_granted_role(user, host, role, role_host);
  return ret;
}

/**
  Grant one privilege to one user
  @param str_priv
  @param str_user
  @param str_host
  @param with_grant_option
  @param update_table

  @return Error state
    @retval true An error occurred. DA must be checked.
    @retval false Success

*/
bool grant_dynamic_privilege(const LEX_CSTRING &str_priv,
                             const LEX_CSTRING &str_user,
                             const LEX_CSTRING &str_host,
                             bool with_grant_option,
                             Update_dynamic_privilege_table &update_table) {
  try {
    Role_id id(str_user, str_host);
    std::string priv(str_priv.str, str_priv.length);
    if (get_dynamic_privilege_register()->find(priv) ==
        get_dynamic_privilege_register()->end()) {
      return true;
    }
    /*
      Is this grant already present? If so we will make an update by removing
      the previous grant only if the grant_option property has changed.
    */
    auto range = g_dynamic_privileges_map->equal_range(id);
    for (auto it = range.first; it != range.second; ++it) {
      if (it->second.first == priv) {
        /*
          WITH GRANT OPTION is cumulative which means that if a previous GRANT
          exists we only update it if we're adding GRANT OPTION to it.
          We never remove the GRANT OPTION as a result of GRANT statement.
        */
        if (with_grant_option == true &&
            it->second.second != with_grant_option) {
          if (update_table(priv, {str_user, str_host}, false,
                           Update_dynamic_privilege_table::REVOKE))
            return true;
          g_dynamic_privileges_map->erase(it);
          break;
        }
        /* If the entry already exist we're done */
        return false;
      }
    }

    if (update_table(priv, {str_user, str_host}, with_grant_option,
                     Update_dynamic_privilege_table::GRANT))
      return true;
    g_dynamic_privileges_map->insert(
        std::make_pair(id, std::make_pair(priv, with_grant_option)));
  } catch (...) {
    return true;
  }
  return false;
}

/**
  Grant grant option to one user for all dynamic privileges
  @param str_user
  @param str_host
  @param update_table

  @return Error state
    @retval true An error occurred. DA must be checked.
    @retval false Success

*/
bool grant_grant_option_for_all_dynamic_privileges(
    const LEX_CSTRING &str_user, const LEX_CSTRING &str_host,
    Update_dynamic_privilege_table &update_table) {
  try {
    Role_id id(str_user, str_host);
    /*
      For all dynamic privileges associated for a particular user
      grant with grant option.
    */
    auto range = g_dynamic_privileges_map->equal_range(id);
    std::vector<std::string> priv_list;
    for (auto it = range.first; it != range.second; ++it) {
      std::string priv(it->second.first);
      if (it->second.second != true) {
        /*
          if with grant option is not set reovke this privilege and
          later update the privilege along with "WITH GRANT OPTION".
        */
        update_table(priv, {str_user, str_host}, false,
                     Update_dynamic_privilege_table::REVOKE);
      } else
        continue;

      if (update_table(priv, {str_user, str_host}, true,
                       Update_dynamic_privilege_table::GRANT))
        return true;
      /* keep track of privileges, later used to update cache */
      priv_list.push_back(priv);
    }
    for (auto it = priv_list.begin(); it != priv_list.end(); ++it) {
      g_dynamic_privileges_map->insert(
          std::make_pair(id, std::make_pair(*it, true)));
    }
  } catch (...) {
    return true;
  }
  return false;
}

/**
  Revoke grant option to one user for all dynamic privileges
  @param str_user
  @param str_host
  @param update_table

  @return Error state
    @retval true An error occurred. DA must be checked.
    @retval false Success

*/
bool revoke_grant_option_for_all_dynamic_privileges(
    const LEX_CSTRING &str_user, const LEX_CSTRING &str_host,
    Update_dynamic_privilege_table &update_table) {
  try {
    Role_id id(str_user, str_host);
    /*
      For all dynamic privileges associated for a particular user
      revoke with grant option.
    */
    auto range = g_dynamic_privileges_map->equal_range(id);
    std::vector<std::string> priv_list;
    for (auto it = range.first; it != range.second; ++it) {
      std::string priv(it->second.first);
      if (it->second.second == true) {
        if (update_table(priv, {str_user, str_host}, true,
                         Update_dynamic_privilege_table::REVOKE))
          return true;
      } else
        continue;

      if (update_table(priv, {str_user, str_host}, false,
                       Update_dynamic_privilege_table::GRANT))
        return true;
      /* keep track of privileges, later used to update cache */
      priv_list.push_back(priv);
    }
    for (auto it = priv_list.begin(); it != priv_list.end(); ++it) {
      g_dynamic_privileges_map->insert(
          std::make_pair(id, std::make_pair(*it, false)));
    }
  } catch (...) {
    return true;
  }
  return false;
}

/**
  Grant nedded dynamic privielges to in memory internal auth id.

  @param id            auth id to which privileges needs to be granted
  @param priv_list     List of privileges to be added to internal auth id

  @return
    True    In case privilege is not registered
    False   Success
*/
bool grant_dynamic_privileges_to_auth_id(
    const Role_id &id, const std::vector<std::string> &priv_list) {
  DBUG_ENTER("grant_dynamic_privileges_to_auth_id");
  Update_dynamic_privilege_table update_table;

  /* --skip-grants */
  if (!initialized) DBUG_RETURN(false);
  for (auto it : priv_list) {
    LEX_CSTRING priv = {it.c_str(), it.length()};
    LEX_CSTRING user = {id.user().c_str(), id.user().length()};
    LEX_CSTRING host = {id.host().c_str(), id.host().length()};
    if (grant_dynamic_privilege(priv, user, host, false, update_table))
      DBUG_RETURN(true);
  }
  DBUG_RETURN(false);
}

/**
  Revoke dynamic privielges from in memory internal auth id.

  @param id            auth id from which privileges needs to be revoked
  @param priv_list     List of privileges to be removed for internal auth id

  @return None
*/
void revoke_dynamic_privileges_from_auth_id(
    const Role_id &id, const std::vector<std::string> &priv_list) {
  DBUG_ENTER("revoke_dynamic_privileges_from_auth_id");
  if (!initialized) DBUG_VOID_RETURN;
  Update_dynamic_privilege_table update_table;
  for (auto priv_it : priv_list) {
    LEX_CSTRING user = {id.user().c_str(), id.user().length()};
    LEX_CSTRING host = {id.host().c_str(), id.host().length()};
    LEX_CSTRING priv = {priv_it.c_str(), priv_it.length()};
    revoke_dynamic_privilege(priv, user, host, update_table);
  }
  DBUG_VOID_RETURN;
}

/**
  Revoke one privilege from one user
  @param str_priv
  @param str_user
  @param str_host
  @param update_table

  @return Error state
    @retval true An error occurred. DA must be checked.
    @retval false Success
*/

bool revoke_dynamic_privilege(const LEX_CSTRING &str_priv,
                              const LEX_CSTRING &str_user,
                              const LEX_CSTRING &str_host,
                              Update_dynamic_privilege_table &update_table) {
  try {
    Role_id id(str_user, str_host);
    std::string priv(str_priv.str, str_priv.length);
    auto range = g_dynamic_privileges_map->equal_range(id);
    for (auto it = range.first; it != range.second; ++it) {
      if (it->second.first == priv) {
        if (update_table(priv, {str_user, str_host}, false,
                         Update_dynamic_privilege_table::REVOKE))
          return true;
        g_dynamic_privileges_map->erase(it);
        break;
      }
    }
  } catch (...) {
    return true;
  }
  return false;
}

/**
  Revoke all dynamic global privileges.
  @param user The target user name
  @param host The target host name
  @param update_table Functor for updating a table

  @return Error state
    @retval true An error occurred. DA might not be set.
    @retval false Success
*/
bool revoke_all_dynamic_privileges(
    const LEX_CSTRING &user, const LEX_CSTRING &host,
    Update_dynamic_privilege_table &update_table) {
  try {
    if (g_dynamic_privileges_map->size() > 0) {
      Role_id id(user, host);
      auto range = g_dynamic_privileges_map->equal_range(id);
      for (auto it = range.first; it != range.second; ++it) {
        if (update_table(it->second.first, {user, host}, false,
                         Update_dynamic_privilege_table::REVOKE)) {
          return true;
        }
      }
      g_dynamic_privileges_map->erase(range.first, range.second);
    }
  } catch (...) {
    return true;
  }
  return false;
}

bool rename_dynamic_grant(const LEX_CSTRING &old_user,
                          const LEX_CSTRING &old_host,
                          const LEX_CSTRING &new_user,
                          const LEX_CSTRING &new_host,
                          Update_dynamic_privilege_table &update_table) {
  try {
    if (g_dynamic_privileges_map->size() > 0) {
      /*
        Revoke all privileges using the old authorization identifier but don't
        update the cache.
      */
      Role_id id(old_user, old_host);
      auto range = g_dynamic_privileges_map->equal_range(id);
      std::vector<Grant_privilege> privileges(
          std::distance(range.first, range.second));
      int grants_count = 0;
      for (auto it = range.first; it != range.second; ++it, ++grants_count) {
        privileges[grants_count] =
            std::make_pair(it->second.first, it->second.second);
      }
      for (auto it = range.first; it != range.second; ++it) {
        if (update_table(it->second.first, {old_user, old_host}, false,
                         Update_dynamic_privilege_table::REVOKE)) {
          return true;
        }
      }
      /*
        Remove the old entries from the cache
      */
      g_dynamic_privileges_map->erase(range.first, range.second);

      /*
        Grant the new authorization id the same privileges as the old and update
        the cache with the new entries.
      */
      while (grants_count > 0) {
        --grants_count;
        LEX_CSTRING priv = {privileges[grants_count].first.c_str(),
                            privileges[grants_count].first.length()};
        if (grant_dynamic_privilege(priv, new_user, new_host,
                                    privileges[grants_count].second,
                                    update_table)) {
          return true;
        }
      }
    }  // end for
  } catch (...) {
    return true;
  }
  return false;
}
/**
  Initialize the default role map that keeps the content from the
  default_roles table.
*/
void default_roles_init() { g_default_roles = new Default_roles; }

/**
  Delete the default role instance
*/
void default_roles_delete() { delete g_default_roles; }

/**
  Initialize the roles graph artifacts
*/
void roles_graph_init() {
  g_authid_to_vertex = new Role_index_map;
  g_granted_roles = new Granted_roles_graph;
}

/**
  Delete the ACL role graph artifacts
*/
void roles_graph_delete() {
  delete g_granted_roles;
  delete g_authid_to_vertex;
}

/**
  Initialize the roles caches that consist of the role graphs related
  artifacts and default role map. In theory, default role map is
  supposed to be a policy which has to be kept in sync with role graphs.
*/
void roles_init() {
  roles_graph_init();
  default_roles_init();
}

/**
  Delete the role caches
*/
void roles_delete() {
  roles_graph_delete();
  default_roles_delete();
}

void dynamic_privileges_init() {
  g_dynamic_privileges_map = new User_to_dynamic_privileges_map();
}

void dynamic_privileges_delete() {
  if (g_dynamic_privileges_map) delete g_dynamic_privileges_map;
  g_dynamic_privileges_map = 0;
}

User_to_dynamic_privileges_map *get_dynamic_privileges_map() {
  return g_dynamic_privileges_map;
}

void set_dynamic_privileges_map(User_to_dynamic_privileges_map *map) {
  g_dynamic_privileges_map = map;
}

User_to_dynamic_privileges_map *swap_dynamic_privileges_map(
    User_to_dynamic_privileges_map *map) {
  User_to_dynamic_privileges_map *old_map = g_dynamic_privileges_map;
  g_dynamic_privileges_map = map;
  return old_map;
}

bool assert_valid_privilege_id(const List<LEX_USER> *priv_list) {
  /*
    Because we need to combine the parsing rule of roles with the parsing
    rule of dynamic privileges LEX_USER::user is used to carry the name of
    the dynamic privilege.
  */
  List_iterator<LEX_USER> it(*(const_cast<List<LEX_USER> *>(priv_list)));
  while (LEX_USER *priv = it++) {
    Dynamic_privilege_register::iterator it =
        get_dynamic_privilege_register()->find(
            std::string(priv->user.str, priv->user.length));
    if (it == get_dynamic_privilege_register()->end()) {
      String error;
      error.append("No such privilege identifier: ");
      error.append(priv->user.str, priv->user.length);
      my_error(ER_UNKNOWN_ERROR, MYF(0), error.c_ptr_quick());
      return false;
    }
  }
  return true;
}

bool check_authorization_id_string(const char *buffer, size_t length) {
  bool error = false;
  std::string authid_str(buffer, length);
  iterate_comma_separated_quoated_string(
      authid_str, [&error](const std::string item) {
        auto el = get_authid_from_quoted_string(item);
        if (el.second != "" && el.first == "") error = true;
        return error;
      });
  return error;
}

void get_mandatory_roles(std::vector<Role_id> *mandatory_roles) {
  mysql_mutex_lock(&LOCK_mandatory_roles);
  if (opt_mandatory_roles_cache) {
    /* Use pre-parsed auth ids from the cache */
    std::copy(g_mandatory_roles->begin(), g_mandatory_roles->end(),
              std::back_inserter(*mandatory_roles));
    mysql_mutex_unlock(&LOCK_mandatory_roles);
    return;
  }
  g_mandatory_roles->clear();
  /*
    We set this flag to indicate that we've already parsed the mandatory_roles
    option SQL variable.
  */
  opt_mandatory_roles_cache = true;
  std::string role_str;
  role_str.append(opt_mandatory_roles.str, opt_mandatory_roles.length);
  iterate_comma_separated_quoated_string(role_str, [&mandatory_roles](
                                                       const std::string item) {
    auto el = get_authid_from_quoted_string(item);
    if (el.second == "") el.second = "%";
    Role_id role_id(el.first, el.second);
    if (role_id.user() == "") {
      LogErr(WARNING_LEVEL, ER_ANONYMOUS_AUTH_ID_NOT_ALLOWED_IN_MANDATORY_ROLES,
             role_id.user().c_str(), role_id.host().c_str());
    } else if (find_acl_user(role_id.host().c_str(), role_id.user().c_str(),
                             true) != NULL) {
      if (std::find(g_mandatory_roles->begin(), g_mandatory_roles->end(),
                    role_id) == g_mandatory_roles->end()) {
        mandatory_roles->push_back(role_id);
        g_mandatory_roles->push_back(role_id);
      }
    } else {
      LogErr(WARNING_LEVEL, ER_UNKNOWN_AUTH_ID_IN_MANDATORY_ROLE,
             role_id.user().c_str(), role_id.host().c_str());
    }
    return false;  // continue iterating
  });
  std::sort(g_mandatory_roles->begin(), g_mandatory_roles->end());
  mysql_mutex_unlock(&LOCK_mandatory_roles);
}

void update_mandatory_roles(void) {
  mysql_mutex_assert_owner(&LOCK_mandatory_roles);
  opt_mandatory_roles_cache = false;
  get_global_acl_cache()->increase_version();
}

Default_local_authid::Default_local_authid(const THD *thd) : m_thd(thd) {}

/**
 Check if the security context can be created as a local authid
 @param[out] sctx The authid to be checked.
 @return Success status
  @retval true an error occurred
  @retval false success
*/
bool Default_local_authid::precheck(
    Security_context *sctx MY_ATTRIBUTE((unused))) {
  return false;
}

/**
 Create a local authid without modifying any tables.
 @param[out] sctx The authid that will be extended with a user profile
 @return Success status
  @retval true an error occurred
  @retval false success
*/
bool Default_local_authid::create(
    Security_context *sctx MY_ATTRIBUTE((unused))) {
  return false;
}

Grant_temporary_dynamic_privileges::Grant_temporary_dynamic_privileges(
    const THD *thd, const std::vector<std::string> privs)
    : m_thd(thd), m_privs(privs) {}

bool Grant_temporary_dynamic_privileges::precheck(
    Security_context *sctx MY_ATTRIBUTE((unused))) {
  return false;
}

/**
 Grant dynamic privileges to an in-memory global authid
 @param sctx The authid to grant privileges to.
 @return Success status
  @retval true an error occurred
  @retval false success
 */
bool Grant_temporary_dynamic_privileges::grant_privileges(
    Security_context *sctx) {
  return grant_dynamic_privileges_to_auth_id(
      Role_id(sctx->priv_user(), sctx->priv_host()), m_privs);
}

void Drop_temporary_dynamic_privileges::operator()(Security_context *sctx) {
  revoke_dynamic_privileges_from_auth_id(
      Role_id(sctx->priv_user(), sctx->priv_host()), m_privs);
}

Sctx_ptr<Security_context> Security_context_factory::create() {
  /* Setup default Security context */
  Security_context *sctx = new Security_context();
  sctx->init();
  sctx->assign_user(m_user.c_str(), m_user.length());
  sctx->assign_host(m_host.c_str(), m_host.length());
  sctx->assign_priv_user(m_user.c_str(), m_user.length());
  sctx->assign_priv_host(m_host.c_str(), m_host.length());

  bool error = true;
  while (error) {
    // 1. Precheck conditions for creating the authid under current policy
    if (m_user_profile(sctx, Security_context_policy::Precheck)) break;
    // 2. Create the authid under the given policy
    if (m_user_profile(sctx, Security_context_policy::Execute)) break;
    // 3. Check preconditions for assigning privileges under the current policy
    if (m_privileges(sctx, Security_context_policy::Precheck)) break;
    // 4. Assign the privileges
    if (m_privileges(sctx, Security_context_policy::Execute)) break;

    error = false;
  }

  /* 5. check if policy still holds. */
  if (error) {
    /* Each specific policy must raise its own errors */
    return nullptr;
  }

  sctx->set_drop_policy(m_drop_policy);
  return Sctx_ptr<Security_context>(sctx, [](Security_context *sctx) {
    if (sctx->has_drop_policy()) {
      sctx->execute_drop_policy();
      if (sctx->has_executed_drop_policy()) delete sctx;
    }
  });
}

bool operator==(const Role_id &a, const std::string &b) {
  std::string tmp;
  a.auth_str(&tmp);
  return tmp == b;
}

bool operator==(const std::pair<Role_id, bool> &a, const std::string &b) {
  return a.first == b;
}

bool operator==(const Role_id &a, const Auth_id_ref &b) {
  return ((a.user().length() == b.first.length) &&
          (a.host().length() == b.second.length) &&
          strncmp(a.user().c_str(), b.first.str, b.first.length) == 0 &&
          my_strcasecmp(system_charset_info, a.host().c_str(), b.second.str) ==
              0);
}

bool operator==(const Auth_id_ref &a, const Role_id &b) { return b == a; }

bool operator==(const std::pair<const Role_id, const Role_id> &a,
                const Auth_id_ref &b) {
  return ((a.second.user().length() == b.first.length) &&
          (a.second.host().length() == b.second.length) &&
          strncmp(a.second.user().c_str(), b.first.str, b.first.length) == 0 &&
          my_strcasecmp(system_charset_info, a.second.host().c_str(),
                        b.second.str) == 0);
}

bool operator==(const Role_id &a, const Role_id &b) {
  return ((a.user() == b.user()) && (a.host().length() == b.host().length()) &&
          (my_strcasecmp(system_charset_info, a.host().c_str(),
                         b.host().c_str()) == 0));
}

bool operator<(const Auth_id_ref &a, const Auth_id_ref &b) {
  if (a.first.length != b.first.length) return a.first.length < b.first.length;
  if (a.second.length != b.second.length)
    return a.second.length < b.second.length;

  int first = memcmp(a.first.str, b.first.str, a.first.length);
  if (first != 0) return first < 0;
  int second = memcmp(a.second.str, b.second.str, a.second.length);
  if (second != 0) return second < 0;
  return false;
}

bool operator==(std::pair<const Role_id, std::pair<std::string, bool>> &a,
                const std::string &b) {
  return a.second.first == b;
}

bool operator==(const LEX_CSTRING &a, const LEX_CSTRING &b) {
  return (a.length == b.length &&
          ((a.length == 0) || (memcmp(a.str, b.str, a.length) == 0)));
}<|MERGE_RESOLUTION|>--- conflicted
+++ resolved
@@ -3226,13 +3226,8 @@
     want_access &= ~sctx->master_access();
     if (!want_access) continue;  // ok
 
-<<<<<<< HEAD
-    if (!(~t_ref->grant.privilege & want_access) || t_ref->is_derived() ||
-        t_ref->is_table_function() || t_ref->schema_table)
-=======
     if (!(~t_ref->grant.privilege & want_access) || t_ref->is_internal() ||
         t_ref->schema_table)
->>>>>>> 9ad5e32e
       continue;
 
     if (is_temporary_table(t_ref)) {
