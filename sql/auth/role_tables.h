--- conflicted
+++ resolved
@@ -35,9 +35,4 @@
 bool modify_default_roles_in_table(THD *thd, TABLE *table,
                                    const Auth_id_ref &auth_id,
                                    const Auth_id_ref &role, bool delete_option);
-<<<<<<< HEAD
-TABLE *open_default_role_table(THD *thd);
-void close_all_role_tables(THD *thd);
-=======
->>>>>>> cda465b6
 #endif /* ROLE_TABLES_H */