--- conflicted
+++ resolved
@@ -91,18 +91,6 @@
   size_t get_num_active_roles() const;
   void get_active_roles(THD *, List<LEX_USER> &);
   void checkout_access_maps(void);
-<<<<<<< HEAD
-  ulong db_acl(LEX_CSTRING db, bool use_pattern_scan = true) const;
-  static ulong check_db_level_access(THD *thd, const Security_context *sctx,
-                                     const char *host, const char *ip,
-                                     const char *user, const char *db,
-                                     size_t db_len, bool db_is_pattern = false);
-  ulong check_db_level_access(THD *thd, const char *db, size_t db_len,
-                              bool db_is_pattern = false) const;
-  ulong procedure_acl(LEX_CSTRING db, LEX_CSTRING procedure_name);
-  ulong function_acl(LEX_CSTRING db, LEX_CSTRING procedure_name);
-  ulong table_acl(LEX_CSTRING db, LEX_CSTRING table);
-=======
   Access_bitmask db_acl(LEX_CSTRING db, bool use_pattern_scan = true) const;
   static Access_bitmask check_db_level_access(THD *thd,
                                               const Security_context *sctx,
@@ -115,7 +103,6 @@
   Access_bitmask procedure_acl(LEX_CSTRING db, LEX_CSTRING procedure_name);
   Access_bitmask function_acl(LEX_CSTRING db, LEX_CSTRING procedure_name);
   Access_bitmask table_acl(LEX_CSTRING db, LEX_CSTRING table);
->>>>>>> 05e4357f
   Grant_table_aggregate table_and_column_acls(LEX_CSTRING db,
                                               LEX_CSTRING table);
   bool has_with_admin_acl(const LEX_CSTRING &role_name,
