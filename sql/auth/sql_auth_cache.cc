--- conflicted
+++ resolved
@@ -190,8 +190,7 @@
   @retval FALSE the given host name is not equal to "localhost".
 }
 */
-static bool is_localhost_string(const char *hostname)
-{
+bool is_localhost_string(const char *hostname) {
   if (!hostname) return false;
 
   return !strcmp(hostname, "localhost");
@@ -407,21 +406,11 @@
   if (check_no_resolve &&
       (hostname_requires_resolving(host.get_host()) ||
        hostname_requires_resolving(proxied_host.get_host())) &&
-<<<<<<< HEAD
-      strcmp(host.get_host(), "localhost") != 0) {
+      !is_localhost_string(host.get_host())) {
     LogErr(WARNING_LEVEL, ER_AUTHCACHE_PROXIES_PRIV_SKIPPED_NEEDS_RESOLVE,
            proxied_user ? proxied_user : "",
            proxied_host.get_host() ? proxied_host.get_host() : "",
            user ? user : "", host.get_host() ? host.get_host() : "");
-=======
-       !is_localhost_string(host.get_host())) {
-    sql_print_warning("'proxies_priv' entry '%s@%s %s@%s' "
-                      "ignored in --skip-name-resolve mode.",
-                      proxied_user ? proxied_user : "",
-                      proxied_host.get_host() ? proxied_host.get_host() : "",
-                      user ? user : "",
-                      host.get_host() ? host.get_host() : "");
->>>>>>> 9bd435c5
   }
   return false;
 }
@@ -1900,7 +1889,7 @@
     }
     db.user = get_field(&global_acl_memory, table->field[MYSQL_DB_FIELD_USER]);
     if (check_no_resolve && hostname_requires_resolving(db.host.get_host()) &&
-        strcmp(db.host.get_host(), "localhost") != 0) {
+        !is_localhost_string(db.host.get_host())) {
       LogErr(WARNING_LEVEL, ER_AUTHCACHE_DB_SKIPPED_NEEDS_RESOLVE, db.db,
              db.user ? db.user : "",
              db.host.get_host() ? db.host.get_host() : "");
@@ -2036,65 +2025,6 @@
     request a lock type MDL_SHARED_READ_ONLY for the sake of consistency
     with other code.
   */
-<<<<<<< HEAD
-=======
-  if (init_read_record(&read_record_info, thd, table=tables[0].table,
-                       NULL, 1, 1, FALSE))
-    goto end;
-  table->use_all_columns();
-  acl_users->clear();
-  /*
-   We need to check whether we are working with old database layout. This
-   might be the case for instance when we are running mysql_upgrade.
-  */
-  if (user_table_schema_factory.user_table_schema_check(table))
-  {
-    table_schema= user_table_schema_factory.get_user_table_schema(table);
-    is_old_db_layout= user_table_schema_factory.is_old_user_table_schema(table);
-  }
-  else
-  {
-    sql_print_error("[FATAL] mysql.user table is damaged. "
-                    "Please run mysql_upgrade.");
-    end_read_record(&read_record_info);
-    goto end;
-  }
-
-  allow_all_hosts=0;
-  int read_rec_errcode;
-  while (!(read_rec_errcode= read_record_info.read_record(&read_record_info)))
-  {
-    password_expired= false;
-    /* Reading record from mysql.user */
-    ACL_USER user;
-    memset(&user, 0, sizeof(user));
-
-    /*
-      All accounts can authenticate per default. This will change when
-      we add a new field to the user table.
-
-      Currently this flag is only set to false when authentication is attempted
-      using an unknown user name.
-    */
-    user.can_authenticate= true;
-
-    /*
-      Account is unlocked by default.
-    */
-    user.account_locked= false;
-
-    user.host.update_hostname(get_field(&global_acl_memory,
-                                      table->field[table_schema->host_idx()]));
-    user.user= get_field(&global_acl_memory,
-                         table->field[table_schema->user_idx()]);
-  if (check_no_resolve && hostname_requires_resolving(user.host.get_host()) &&
-      !is_localhost_string(user.host.get_host())) {
-      sql_print_warning("'user' entry '%s@%s' "
-                        "ignored in --skip-name-resolve mode.",
-                        user.user ? user.user : "",
-                        user.host.get_host() ? user.host.get_host() : "");
-    }
->>>>>>> 9bd435c5
 
   grant_tables_setup_for_open(tables, TL_READ, MDL_SHARED_READ_ONLY);
 
@@ -2140,7 +2070,6 @@
   @param thd        Handle of current thread.
   @param tables     A valid table list pointer
 
-<<<<<<< HEAD
   @retval
     false       OK.
     true        Error.
@@ -2157,55 +2086,6 @@
       LogErr(WARNING_LEVEL, ER_MISSING_ACL_SYSTEM_TABLE,
              tables[idx].table_name_length, tables[idx].table_name);
       result_acl |= true;
-=======
-  while (!(read_rec_errcode= read_record_info.read_record(&read_record_info)))
-  {
-    /* Reading record in mysql.db */
-    ACL_DB db;
-    db.host.update_hostname(get_field(&global_acl_memory, 
-                            table->field[MYSQL_DB_FIELD_HOST]));
-    db.db=get_field(&global_acl_memory, table->field[MYSQL_DB_FIELD_DB]);
-    if (!db.db)
-    {
-      sql_print_warning("Found an entry in the 'db' table with empty database name; Skipped");
-      continue;
-    }
-    db.user=get_field(&global_acl_memory, table->field[MYSQL_DB_FIELD_USER]);
-    if (check_no_resolve && hostname_requires_resolving(db.host.get_host()) &&
-        !is_localhost_string(db.host.get_host())) {
-      sql_print_warning("'db' entry '%s %s@%s' "
-                        "ignored in --skip-name-resolve mode.",
-                        db.db,
-                        db.user ? db.user : "",
-                        db.host.get_host() ? db.host.get_host() : "");
-    }
-    db.access=get_access(table,3,0);
-    db.access=fix_rights_for_db(db.access);
-    if (lower_case_table_names)
-    {
-      /*
-        convert db to lower case and give a warning if the db wasn't
-        already in lower case
-      */
-      (void)my_stpcpy(tmp_name, db.db);
-      my_casedn_str(files_charset_info, db.db);
-      if (strcmp(db.db, tmp_name) != 0)
-      {
-        sql_print_warning("'db' entry '%s %s@%s' had database in mixed "
-                          "case that has been forced to lowercase because "
-                          "lower_case_table_names is set. It will not be "
-                          "possible to remove this privilege using REVOKE.",
-                          db.db,
-                          db.user ? db.user : "",
-                          db.host.get_host() ? db.host.get_host() : "");
-      }
-    }
-    db.sort=get_sort(3,db.host.get_host(),db.db,db.user);
-    if (table->s->fields <=  9)
-    {                                           // Without grant
-      if (db.access & CREATE_ACL)
-        db.access|=REFERENCES_ACL | INDEX_ACL | ALTER_ACL;
->>>>>>> 9bd435c5
     }
   }
   /* say that we're still gonna give reading a try */
@@ -2680,20 +2560,10 @@
 
       if (check_no_resolve) {
         if (hostname_requires_resolving(mem_check->host.get_host()) &&
-<<<<<<< HEAD
-            strcmp(mem_check->host.get_host(), "localhost") != 0) {
+            !is_localhost_string(mem_check->host.get_host())) {
           LogErr(WARNING_LEVEL, ER_AUTHCACHE_TABLES_PRIV_SKIPPED_NEEDS_RESOLVE,
                  mem_check->tname, mem_check->user ? mem_check->user : "",
                  mem_check->host.get_host() ? mem_check->host.get_host() : "");
-=======
-            !is_localhost_string(mem_check->host.get_host())) {
-          sql_print_warning("'tables_priv' entry '%s %s@%s' "
-                            "ignored in --skip-name-resolve mode.",
-                            mem_check->tname,
-                            mem_check->user ? mem_check->user : "",
-                            mem_check->host.get_host() ?
-                            mem_check->host.get_host() : "");
->>>>>>> 9bd435c5
         }
       }
 
