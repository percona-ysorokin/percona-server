--- conflicted
+++ resolved
@@ -1249,11 +1249,7 @@
     @retval true Hash is of wrong length or format
 */
 
-<<<<<<< HEAD
-static bool set_user_salt(ACL_USER *acl_user)
-=======
-bool set_user_salt(THD *thd, ACL_USER *acl_user)
->>>>>>> 18c59bd2
+static bool set_user_salt(THD *thd, ACL_USER *acl_user)
 {
   bool result= false;
   plugin_ref plugin= NULL;
