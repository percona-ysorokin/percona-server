--- conflicted
+++ resolved
@@ -61,11 +61,7 @@
 Security_context::~Security_context() { destroy(); }
 
 Security_context::Security_context(const Security_context &src_sctx)
-<<<<<<< HEAD
-    : m_restrictions(nullptr) {
-=======
     : m_restrictions(nullptr), m_thd(nullptr) {
->>>>>>> 4869291f
   copy_security_ctx(src_sctx);
 }
 
@@ -211,11 +207,7 @@
   assign_host(src_sctx.m_host.ptr(), src_sctx.m_host.length());
   assign_ip(src_sctx.m_ip.ptr(), src_sctx.m_ip.length());
   if (!strcmp(src_sctx.m_host_or_ip.ptr(), my_localhost))
-<<<<<<< HEAD
-    set_host_or_ip_ptr((char *)my_localhost, strlen(my_localhost));
-=======
     set_host_or_ip_ptr(my_localhost, strlen(my_localhost));
->>>>>>> 4869291f
   else
     set_host_or_ip_ptr();
   assign_external_user(src_sctx.m_external_user.ptr(),
@@ -382,14 +374,11 @@
   Subscribes to a cache entry of aggregated ACLs.
   A Security_context can only have one subscription at a time. If another one
   is requested, the former will be returned.
-<<<<<<< HEAD
-=======
 
   We do this subscription before execution of every statement(prepared or
   conventional) as the global acl version might have increased due to
   a grant/revoke or flush. Hence, the granularity of after effects of
   grant/revoke or flush due to roles is per statement.
->>>>>>> 4869291f
 */
 void Security_context::checkout_access_maps(void) {
   DBUG_ENTER("Security_context::checkout_access_maps");
