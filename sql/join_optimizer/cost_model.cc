/* Copyright (c) 2020, 2023, Oracle and/or its affiliates.

   This program is free software; you can redistribute it and/or modify
   it under the terms of the GNU General Public License, version 2.0,
   as published by the Free Software Foundation.

   This program is also distributed with certain software (including
   but not limited to OpenSSL) that is licensed under separate terms,
   as designated in a particular file or component or in included license
   documentation.  The authors of MySQL hereby grant you an additional
   permission to link the program and your derivative works with the
   separately licensed software that they have included with MySQL.

   This program is distributed in the hope that it will be useful,
   but WITHOUT ANY WARRANTY; without even the implied warranty of
   MERCHANTABILITY or FITNESS FOR A PARTICULAR PURPOSE.  See the
   GNU General Public License, version 2.0, for more details.

   You should have received a copy of the GNU General Public License
   along with this program; if not, write to the Free Software
   Foundation, Inc., 51 Franklin St, Fifth Floor, Boston, MA 02110-1301  USA */

#include "sql/join_optimizer/cost_model.h"

#include <math.h>
#include <stdio.h>
#include <algorithm>

#include "mem_root_deque.h"
#include "my_base.h"
#include "sql/handler.h"
#include "sql/item_func.h"
#include "sql/item_subselect.h"
#include "sql/join_optimizer/access_path.h"
#include "sql/join_optimizer/bit_utils.h"
#include "sql/join_optimizer/find_contained_subqueries.h"
#include "sql/join_optimizer/join_optimizer.h"
#include "sql/join_optimizer/materialize_path_parameters.h"
#include "sql/join_optimizer/overflow_bitset.h"
#include "sql/join_optimizer/print_utils.h"
#include "sql/join_optimizer/relational_expression.h"
#include "sql/mem_root_array.h"
#include "sql/mysqld.h"
#include "sql/opt_costmodel.h"
#include "sql/opt_trace.h"
#include "sql/sql_class.h"
#include "sql/sql_const.h"
#include "sql/sql_lex.h"
#include "sql/sql_optimizer.h"
#include "sql/sql_planner.h"
#include "sql/system_variables.h"
#include "sql/table.h"
#include "template_utils.h"

using std::min;
using std::string;

double EstimateCostForRefAccess(THD *thd, TABLE *table, unsigned key_idx,
                                double num_output_rows) {
  // When asking the cost model for costs, the API takes in a double,
  // but truncates it to an unsigned integer. This means that if we
  // expect an index lookup to give e.g. 0.9 rows on average, the cost
  // model will assume we get back 0 -- and even worse, InnoDB's
  // cost model gives a cost of exactly zero for this case, ignoring
  // entirely the startup cost! Obviously, a cost of zero would make
  // it very attractive to line up a bunch of such lookups in a nestloop
  // and nestloop-join against them, crowding out pretty much any other
  // way to do a join, so to counteract both of these issues, we
  // explicitly round up here. This can be removed if InnoDB's
  // cost model is tuned better for this case.
  const double hacked_num_output_rows = ceil(num_output_rows);

  // We call find_cost_for_ref(), which is the same cost model used
  // in the old join optimizer, but without the “worst_seek” cap,
  // which gives ref access with high row counts an artificially low cost.
  // Removing this cap hurts us a bit if the buffer pool gets filled
  // with useful data _while running this query_, but it is just a really
  // bad idea overall, that makes the join optimizer prefer such plans
  // by a mile. The original comment says that it's there to prevent
  // choosing table scan too often, but table scans are not a problem
  // if we hash join on them. (They can be dangerous with nested-loop
  // joins, though!)
  //
  // TODO(sgunders): This is still a very primitive, and rather odd,
  // cost model. In particular, why don't we ask the storage engine for
  // the cost of scanning non-covering secondary indexes?
  return find_cost_for_ref(thd, table, key_idx, hacked_num_output_rows,
                           /*worst_seeks=*/DBL_MAX);
}

void EstimateSortCost(AccessPath *path) {
  AccessPath *child = path->sort().child;
  const double num_input_rows = child->num_output_rows();
  const double num_output_rows =
      path->sort().limit != HA_POS_ERROR
          ? std::min<double>(num_input_rows, path->sort().limit)
          : num_input_rows;

  double sort_cost;
  if (num_input_rows <= 1.0) {
    // Avoid NaNs from log2().
    sort_cost = kSortOneRowCost;
  } else {
    // Filesort's complexity is O(n + k log k) with a limit, or O(n log n)
    // without. See comment in Filesort_buffer::sort_buffer(). We can use the
    // same calculation for both. If n = k (no limit, or the limit is higher
    // than the number of input rows), O(n + k log k) is the same as
    // O(n + n log n), which is equivalent to O(n log n) because n < n log n for
    // large values of n. So we always calculate it as n + k log k:
    sort_cost = kSortOneRowCost *
                (num_input_rows +
                 num_output_rows * std::max(log2(num_output_rows), 1.0));
  }

  if (path->sort().remove_duplicates) {
    Prealloced_array<const Item *, 4> sort_items(PSI_NOT_INSTRUMENTED);
    for (const ORDER *order = path->sort().order; order != nullptr;
         order = order->next) {
      sort_items.push_back(*order->item);
    }

    const double aggregate_rows = EstimateAggregateRows(
        num_input_rows, {sort_items.cbegin(), sort_items.size()}, nullptr);

    path->set_num_output_rows(std::min(num_output_rows, aggregate_rows));
  } else {
    path->set_num_output_rows(num_output_rows);
  }

  path->cost = path->init_cost = child->cost + sort_cost;
  path->init_once_cost = 0.0;
  path->num_output_rows_before_filter = path->num_output_rows();
  path->cost_before_filter = path->cost;
}

void AddCost(THD *thd, const ContainedSubquery &subquery, double num_rows,
             FilterCost *cost) {
  switch (subquery.strategy) {
    case ContainedSubquery::Strategy::kMaterializable: {
      // We can't ask the handler for costs at this stage, since that
      // requires an actual TABLE, and we don't want to be creating
      // them every time we're evaluating a cost-> Thus, instead,
      // we ask the cost model for an estimate. Longer-term, these two
      // estimates should really be guaranteed to be the same somehow.
      Cost_model_server::enum_tmptable_type tmp_table_type;
      if (subquery.row_width * num_rows < thd->variables.max_heap_table_size) {
        tmp_table_type = Cost_model_server::MEMORY_TMPTABLE;
      } else {
        tmp_table_type = Cost_model_server::DISK_TMPTABLE;
      }
      cost->cost_if_materialized += thd->cost_model()->tmptable_readwrite_cost(
          tmp_table_type, /*write_rows=*/0,
          /*read_rows=*/num_rows);
      cost->cost_to_materialize +=
          subquery.path->cost +
          kMaterializeOneRowCost * subquery.path->num_output_rows();

      cost->cost_if_not_materialized += num_rows * subquery.path->cost;
    } break;

    case ContainedSubquery::Strategy::kNonMaterializable:
      cost->cost_if_not_materialized += num_rows * subquery.path->cost;
      cost->cost_if_materialized += num_rows * subquery.path->cost;
      break;

    case ContainedSubquery::Strategy::kIndependentSingleRow:
      cost->cost_if_materialized += subquery.path->cost;
      cost->cost_if_not_materialized += subquery.path->cost;
      cost->init_cost_if_not_materialized += subquery.path->cost;
      break;

    default:
      assert(false);
  }
}

FilterCost EstimateFilterCost(THD *thd, double num_rows, Item *condition,
                              const Query_block *outer_query_block) {
  FilterCost cost;
  cost.cost_if_not_materialized = num_rows * kApplyOneFilterCost;
  cost.cost_if_materialized = num_rows * kApplyOneFilterCost;
  FindContainedSubqueries(
      condition, outer_query_block,
      [thd, num_rows, &cost](const ContainedSubquery &subquery) {
        AddCost(thd, subquery, num_rows, &cost);
      });
  return cost;
}

// Very rudimentary (assuming no deduplication; it's better to overestimate
// than to understimate), so that we get something that isn't “unknown”.
void EstimateMaterializeCost(THD *thd, AccessPath *path) {
  AccessPath *table_path = path->materialize().table_path;
  double &subquery_cost = path->materialize().subquery_cost;

  path->set_num_output_rows(0);
  double cost_for_cacheable = 0.0;
  bool left_operand = true;
  subquery_cost = 0.0;
  for (const MaterializePathParameters::Operand &operand :
       path->materialize().param->m_operands) {
    if (operand.subquery_path->num_output_rows() >= 0.0) {
      // For INTERSECT and EXCEPT we can never get more rows than we have in
      // the left block, so do not add unless we are looking at left block or
      // we have a UNION.
      if (left_operand || path->materialize().param->table == nullptr ||
          path->materialize().param->table->is_union_or_table()) {
        path->set_num_output_rows(path->num_output_rows() +
                                  operand.subquery_path->num_output_rows());
      } else if (!left_operand &&
                 path->materialize().param->table->is_intersect()) {
        // INTERSECT can never give more rows than that of its smallest operand
        path->set_num_output_rows(std::min(
            path->num_output_rows(), operand.subquery_path->num_output_rows()));
      }
<<<<<<< HEAD
      // For implicit grouping block.subquery_path->num_output_rows() may be set
      // (to 1.0) even if block.subquery_path->cost is undefined (cf.
      // Bug#35240913).
      if (block.subquery_path->cost > 0.0) {
        subquery_cost += block.subquery_path->cost;
        if (block.join != nullptr && block.join->query_block->is_cacheable()) {
          cost_for_cacheable += block.subquery_path->cost;
=======
      // For implicit grouping operand.subquery_path->num_output_rows() may be
      // set (to 1.0) even if operand.subquery_path->cost is undefined (cf.
      // Bug#35240913).
      if (operand.subquery_path->cost > 0.0) {
        subquery_cost += operand.subquery_path->cost;
        if (operand.join != nullptr &&
            operand.join->query_block->is_cacheable()) {
          cost_for_cacheable += operand.subquery_path->cost;
>>>>>>> 87307d4d
        }
      }
    }
    left_operand = false;
  }

  if (table_path->type == AccessPath::TABLE_SCAN) {
    path->cost = 0.0;
    path->init_cost = 0.0;
    path->init_once_cost = 0.0;
    table_path->set_num_output_rows(path->num_output_rows());
    table_path->init_cost = subquery_cost;
    table_path->init_once_cost = cost_for_cacheable;

    if (Overlaps(test_flags, TEST_NO_TEMP_TABLES)) {
      // Unit tests don't load any temporary table engines,
      // so just make up a number.
      table_path->cost = subquery_cost + path->num_output_rows() * 0.1;
    } else {
      TABLE dummy_table;
      TABLE *temp_table = table_path->table_scan().table;
      if (temp_table == nullptr) {
        // We need a dummy TABLE object to get estimates.
        handlerton *handlerton = ha_default_temp_handlerton(thd);
        dummy_table.file =
            handlerton->create(handlerton, /*share=*/nullptr,
                               /*partitioned=*/false, thd->mem_root);
        dummy_table.file->set_ha_table(&dummy_table);
        dummy_table.init_cost_model(thd->cost_model());
        temp_table = &dummy_table;
      }

      // Try to get usable estimates. Ignored by InnoDB, but used by
      // TempTable.
      temp_table->file->stats.records =
          min(path->num_output_rows(), LLONG_MAX_DOUBLE);
      table_path->cost =
          subquery_cost + temp_table->file->table_scan_cost().total_cost();
    }
  } else {
    // Use the costs of the subquery.
    path->init_cost = subquery_cost;
    path->init_once_cost = cost_for_cacheable;
    path->cost = subquery_cost;
  }

  path->init_cost += std::max(table_path->init_cost, 0.0) +
                     kMaterializeOneRowCost * path->num_output_rows();

  path->init_once_cost += std::max(table_path->init_once_cost, 0.0);

  path->cost += std::max(table_path->cost, 0.0) +
                kMaterializeOneRowCost * path->num_output_rows();
}

namespace {

/// Array of aggregation terms.
using TermArray = Bounds_checked_array<const Item *const>;

/**
   This class finds disjoint sets of aggregation terms that form prefixes of
   some non-hash index, and makes row estimates for those sets based on index
   metadata.
*/
class AggregateRowEstimator {
 public:
  /// @param terms The aggregation terms.
  /// @param trace Append optimizer trace text to this if non-null.
  AggregateRowEstimator(TermArray terms, string *trace);

  // No copying of this type.
  AggregateRowEstimator(const AggregateRowEstimator &) = delete;
  AggregateRowEstimator &operator=(const AggregateRowEstimator &) = delete;

  /// Used to indicate that no more suitable indexes could be found.
  static constexpr double kNoEstimate = -1.0;

  /**
      Get the next row estimate. We make the estimate as follows:

      1. Find the (non-hash) index where the remaining aggregation terms form
         the longest prefix of the index fields. For example, if we have
         aggregation terms [a,b,c,d] and we have indexes ix1 on [a,b], ix2 on
         [d,c,b,e], we pick ix2.

      2. Make an estimate of the number of distinct values for those fields
         (i.e. [d,c,b]) using index statistics. This is the row estimate.

      3. Remove those fields from the set of remaining terms. (In the example
         above, only [a] would now remain.

      4. Return the row estimate to the caller.

      @returns The estimate, or kNoEstimate if no more suitable indexes could be
      found.
  */
  double MakeNextEstimate();

  /// Get the set of terms for which we have found an index.
  /// Bit number corresponds to position in the 'terms' argument to the
  /// constructor.
  const MutableOverflowBitset &GetConsumedTerms() const {
    return m_consumed_terms;
  }

 private:
  /// A prefix of some key where each key_part corresponds to an aggregation
  /// term.
  struct Prefix {
    /// The key (index).
    const KEY *m_key;
    /// The number of key_parts found in 'terms'.
    uint m_length;

    /// @returns A string representation of this object (for optimizer trace).
    string Print() const;
  };

  ///  The aggregation terms.
  TermArray m_terms;

  /// The set of terms mapped to an index so far.
  MutableOverflowBitset m_consumed_terms;

  /// The index prefixes we found for 'm_terms'.
  Mem_root_array<Prefix *> m_prefixes{current_thd->mem_root};

  /// Optimizer trace text.
  string *m_trace;

  /// Find an Item_field pointing to 'field' in 'm_terms', if there is one.
  /// @param field The field we look for.
  /// @returns An iterator to the position of 'field' in m_terms, or
  /// m_terms.cend().
  TermArray::const_iterator FindField(const Field *field) const {
    return std::find_if(
        m_terms.cbegin(), m_terms.cend(), [field](const Item *item) {
          assert(field != nullptr);
          return item->type() == Item::FIELD_ITEM &&
                 down_cast<const Item_field *>(item)->field == field;
        });
  }
};

AggregateRowEstimator::AggregateRowEstimator(TermArray terms, string *trace)
    : m_terms{terms},
      m_consumed_terms{current_thd->mem_root, terms.size()},
      m_trace(trace) {
  /* Find keys (indexes) for which:
     - One or more of 'terms' form a prefix of the key.
     - Records per key estimates are available for some prefix of the key.
  */
  for (const Item *aggregate_term : terms) {
    if (aggregate_term->type() == Item::FIELD_ITEM) {
      // aggregate_term is a field, so it may be the first field of an index.
      const Field *const field =
          down_cast<const Item_field *>(aggregate_term)->field;
      Key_map key_map = field->key_start;
      uint key_idx = key_map.get_first_set();

      // Loop over the indexes where aggregate_term is the first field.
      while (key_idx != MY_BIT_NONE) {
        const KEY *const key = &field->table->key_info[key_idx];
        uint key_part_no = 1;

        if (key->has_records_per_key(0)) {
          /*
            Find the number of aggregation terms that form a prefix of 'key'
            and allows records_per_key to be calculated.
          */
          while (key_part_no < key->actual_key_parts &&
                 key->has_records_per_key(key_part_no) &&
                 FindField(key->key_part[key_part_no].field) != terms.end()) {
            key_part_no++;
          }

          m_prefixes.push_back(new (current_thd->mem_root)
                                   Prefix({key, key_part_no}));
          if (m_trace != nullptr) {
            *m_trace += "Adding prefix: " + m_prefixes.back()->Print() + "\n";
          }
        }
        key_map.clear_bit(key_idx);
        key_idx = key_map.get_first_set();
      }
    }
  }
}

double AggregateRowEstimator::MakeNextEstimate() {
  // Pick the longest prefix until we have used all terms or m_prefixes,
  // or until all prefixes have length==0.
  while (m_terms.size() >
             static_cast<size_t>(PopulationCount(m_consumed_terms)) &&
         !m_prefixes.empty()) {
    // Find the longest prefix.
    auto prefix_iter = std::max_element(m_prefixes.begin(), m_prefixes.end(),
                                        [](const Prefix *a, const Prefix *b) {
                                          return a->m_length < b->m_length;
                                        });

    Prefix *const prefix = *prefix_iter;

    if (prefix->m_length == 0) {
      return kNoEstimate;
    }

    bool terms_missing = false;

    for (uint key_part_no = 0; key_part_no < prefix->m_length; key_part_no++) {
      Field *const field = prefix->m_key->key_part[key_part_no].field;
      /*
        For each KEY_PART, check if there is still a corresponding aggregation
        item in m_terms.
      */
      if (IsBitSet(FindField(field) - m_terms.cbegin(), m_consumed_terms)) {
        // We did not find it, so it must have been removed when we examined
        // some earlier key. We can thus only use the prefix 0..key_part_no of
        // this key.
        const Prefix shortened_prefix{prefix->m_key, key_part_no};
        if (m_trace != nullptr) {
          *m_trace += "Shortening prefix " + prefix->Print() + "\n  into  " +
                      shortened_prefix.Print() + ",\n  since field '" +
                      field->field_name +
                      "' is already covered by an earlier estimate.\n";
        }
        *prefix = shortened_prefix;
        terms_missing = true;
        break;
      }
    }

    if (!terms_missing) {
      m_prefixes.erase(prefix_iter);

      for (uint key_part_no = 0; key_part_no < prefix->m_length;
           key_part_no++) {
        // Remove the term, so that we do not use two indexes to estimate the
        // row count from a single term.
        m_consumed_terms.SetBit(
            FindField(prefix->m_key->key_part[key_part_no].field) -
            m_terms.begin());
      }

      assert(prefix->m_key->records_per_key(prefix->m_length - 1) !=
             REC_PER_KEY_UNKNOWN);

      const double row_estimate =
          prefix->m_key->table->file->stats.records /
          prefix->m_key->records_per_key(prefix->m_length - 1);

      if (m_trace != nullptr) {
        *m_trace += "Choosing longest prefix " + prefix->Print() +
                    " with estimated distinct values: " +
                    StringPrintf("%.1f", row_estimate) + "\n";
      }

      return row_estimate;
    }
  }

  return kNoEstimate;
}

string AggregateRowEstimator::Prefix::Print() const {
  string result("[index: '");
  result += m_key->name;
  result += "' on '";
  result += m_key->table->alias;
  result += "', fields: '";

  for (uint i = 0; i < m_length; i++) {
    if (i > 0) {
      result += "', '";
    }
    result += m_key->key_part[i].field->field_name;
  }

  result += "']";
  return result;
}

/**
 Estimate row count for an aggregate operation (except for any rollup rows).
 We use the following data to make a row estimate, in that priority:

 1. (Non-hash) indexes where the aggregation terms form some prefix of the
  index key. The handler can give good estimates for these.

 2. Histograms for aggregation terms that are fields. The histograms
 give an estimate of the number of unique values.

 3. The table size (in rows) for terms that are fields without histograms.
 (If we have "SELECT ... FROM t1 JOIN t2 GROUP BY t2.f1", there cannot
 be more results rows than there are rows in t2.) We also make the
 pragmatic assumption that that field values are not unique, and
 therefore make a row estimate somewhat lower than the table row count.

 4. In the remaining cases we make an estimate based on the input row
 estimate. This is based on two assumptions: a) There will be fewer output
 rows than input rows, as one rarely aggregates on a set of terms that are
 unique for each row, b) The more terms there are, the more output rows one
 can expect.

 We may need to combine multiple estimates into one. As an example,
 assume that we aggregate on three fields: f1, f2 and f3. There is and index
 where f1, f2 are a key prefix, and we have a histogram on f3. Then we
 could make good estimates for "GROUP BY f1,f2" or "GROUP BY f3". But how
 do we combine these into an estimate for "GROUP BY f1,f2,f3"? If f3 and
 f1,f2 are uncorrelated, then we should multiply the individual estimates.
 But if f3 is functionally dependent on f1,f2 (or vice versa), we should
 pick the larger of the two estimates.

 Since we do not know if these fields are correlated or not, we
 multiply the individual estimates and then multiply with a
 damping factor. The damping factor is a function of the number
 of estimates (two in the example above). That way, we get a
 combined estimate that falls between the two extremes of
 functional dependence and no correlation.

@param terms The aggregation terms.
@param child_rows The row estimate for the input path.
@param trace Append optimizer trace text to this if non-null.
@returns The row estimate for the aggregate operation.
*/
double EstimateAggregateNoRollupRows(TermArray terms, double child_rows,
                                     string *trace) {
  // Estimated number of output rows.
  double output_rows = 1.0;
  // No of individual estimates (for disjoint subsets of the aggregation terms).
  size_t estimate_count = 0;
  // The largest individual estimate.
  double top_estimate = 1.0;

  // Make row estimates for sets of aggregation terms that form prefixes
  // of (non-hash) indexes.
  AggregateRowEstimator index_estimator(terms, trace);

  while (true) {
    const double distinct_values = index_estimator.MakeNextEstimate();
    if (distinct_values == AggregateRowEstimator::kNoEstimate) {
      break;
    }
    top_estimate = std::max(distinct_values, top_estimate);
    output_rows *= distinct_values;
    estimate_count++;
  }

  size_t remaining_term_cnt =
      terms.size() - PopulationCount(index_estimator.GetConsumedTerms());

  // Loop over the remaining aggregation terms, i.e. those that were not part of
  // a key prefix. Make row estimates for those that are fields.
  for (TermArray::const_iterator term = terms.cbegin(); term < terms.cend();
       term++) {
    if (!IsBitSet(term - terms.cbegin(), index_estimator.GetConsumedTerms()) &&
        (*term)->type() == Item::FIELD_ITEM) {
      const Field *const field = down_cast<const Item_field *>(*term)->field;
      const histograms::Histogram *const histogram =
          field->table->find_histogram(field->field_index());

      double distinct_values;
      if (histogram == nullptr || empty(*histogram)) {
        // Make an estimate from the table row count.
        distinct_values = std::sqrt(field->table->file->stats.records);

        if (trace != nullptr) {
          *trace += StringPrintf(
              "Estimating %.1f distinct values for field '%s'"
              " from table size.\n",
              distinct_values, field->field_name);
        }

      } else {
        // If 'term' is a field with a histogram, use that to get a row
        // estimate.
        distinct_values = histogram->get_num_distinct_values();

        if (histogram->get_null_values_fraction() > 0.0) {
          // If there are NULL values, those will form a separate row in the
          // aggregate.
          ++distinct_values;
        }

        if (trace != nullptr) {
          *trace += StringPrintf(
              "Estimating %.1f distinct values for field '%s'"
              " from histogram.\n",
              distinct_values, field->field_name);
        }
      }

      top_estimate = std::max(distinct_values, top_estimate);
      output_rows *= distinct_values;
      remaining_term_cnt--;
      estimate_count++;
    }
  }

  // Multiplying individual estimates gives too many rows if distinct estimates
  // covers dependent terms. We apply a damping formula to compensate
  // for this.
  output_rows = top_estimate * std::pow(output_rows / top_estimate, 0.67);

  // Multiply with an estimate for any non-field terms.
  const double non_field_values =
      std::pow(child_rows, remaining_term_cnt / (remaining_term_cnt + 1.0));

  output_rows *= non_field_values;

  if (trace != nullptr) {
    *trace += StringPrintf(
        "Estimating %.1f distinct values for %zu non-field terms"
        " and %.1f in total.\n",
        non_field_values, remaining_term_cnt, output_rows);
  }

  // The estimate could exceed 'child_rows' if there e.g. is a restrictive
  // WHERE-condition, as estimates from indexes or histograms will not reflect
  // that.
  if (estimate_count > 1 || (estimate_count == 1 && remaining_term_cnt > 0)) {
    // Combining estimates from different sources introduces uncertainty.
    // We therefore assume that there will be some reduction in the number
    // of rows.
    return std::min(output_rows, std::pow(child_rows, 0.9));
  } else {
    return std::min(output_rows, child_rows);
  }
}

/**
   For a function f(x) such that:
   f(x) = g(x) for x<=l
   f(x) = h(x) for x>l

   tweak f(x) so that it is continuous at l even if g(l) != h(l).
   We obtain this by doing a gradual transition between g(x) and h(x)
   in an interval [l, l+k] for some constant k.
   @param function_low g(x)
   @param function_high h(x)
   @param lower_limit l
   @param upper_limit l+k
   @param argument x (for f(x))
   @returns Tweaked f(x).
*/
template <typename FunctionLow, typename FunctionHigh>
double SmoothTransition(FunctionLow function_low, FunctionHigh function_high,
                        double lower_limit, double upper_limit,
                        double argument) {
  assert(upper_limit > lower_limit);
  if (argument <= lower_limit) {
    return function_low(argument);

  } else if (argument >= upper_limit) {
    return function_high(argument);

  } else {
    // Might use std::lerp() in C++ 20.
    const double high_fraction =
        (argument - lower_limit) / (upper_limit - lower_limit);

    return function_low(argument) * (1.0 - high_fraction) +
           function_high(argument) * high_fraction;
  }
}

/**
  Do a cheap rollup row estimate for small result sets.
  If we group on n terms and expect k rows in total (before rollup),
  we make the simplifying assumption that each term has k^(1/n)
  distinct values, and that all terms are uncorrelated from each other.
  Then the number of rollup rows can be expressed as the sum of a finite
  geometric series:

  1 + m+ m^2+m^3...m^(n-1)

  where m =  k^(1/n).

  @param aggregate_rows Number of rows after aggregation.
  @param grouping_expressions Number of terms that we aggregated on.
  @return Estimated number of rollup rows.
*/
double EstimateRollupRowsPrimitively(double aggregate_rows,
                                     size_t grouping_expressions) {
  return SmoothTransition(
      [=](double input_rows) {
        // Prevent divide by zero in the next formula for input_rows close
        // to 1.0.
        return input_rows * grouping_expressions;
      },
      [=](double input_rows) {
        const double multiplier =
            std::pow(input_rows, 1.0 / grouping_expressions);
        // Sum of infinite geometric series "1 + m+ m^2+m^3...m^(n-1)"
        // where m is 'multiplier' and n is the size of 'terms'.
        return (1.0 - input_rows) / (1.0 - multiplier);
      },
      1.01, 1.02, aggregate_rows);
}

/**
  Do more precise rollup row estimate for larger result sets.
  If we have ROLLUP, there will be additional rollup rows. If we group on N
  terms T1..TN, we assume that the number of rollup rows will be:

  1 + CARD(T1) + CARD(T1,T2) +...CARD(T1...T(N-1))

  were CARD(T1...TX) is a row estimate for aggregating on T1..TX.

  @param aggregate_rows Number of rows after aggregation.
  @param terms The group-by terms.
  @param trace Optimizer trace.
  @return Estimated number of rollup rows.
*/
double EstimateRollupRowsAdvanced(double aggregate_rows, TermArray terms,
                                  string *trace) {
  // Make a more accurate rollup row calculation for larger sets.
  double rollup_rows = 1.0;
  while (terms.size() > 1) {
    terms.resize(terms.size() - 1);

    if (trace != nullptr) {
      *trace += StringPrintf(
          "\nEstimating row count for ROLLUP on %zu terms.\n", terms.size());
    }
    rollup_rows += EstimateAggregateNoRollupRows(terms, aggregate_rows, trace);
  }
  return rollup_rows;
}

/**
   Estimate the row count for an aggregate operation (including ROLLUP rows
   for GROUP BY ... WITH ROLLUP).
   @param child The input to the aggregate path.
   @param query_block The query block to which the aggregation belongs.
   @param rollup True if we should add rollup rows to the estimate.
   @param trace Optimizer trace.
   @returns The row estimate.
*/
double EstimateAggregateRows(const AccessPath *child,
                             const Query_block *query_block, bool rollup,
                             string *trace) {
  const double child_rows = child->num_output_rows();
  // 'path' may represent 'GROUP BY' or (if not using Hypergraph) 'DISTINCT'. In
  // the latter case, we fetch the aggregation terms from
  // query_block->join->group_fields.
  const bool distinct = query_block->group_list.first == nullptr;
  const size_t term_count = distinct ? query_block->join->group_fields.size()
                                     : query_block->group_list.size();

  if (trace != nullptr && !query_block->is_implicitly_grouped()) {
    *trace += StringPrintf(
        "\nEstimating row count for aggregation on %zu terms.\n", term_count);
  }

  // The aggregation terms.
  Mem_root_array<const Item *> terms(current_thd->mem_root);
  double output_rows;

  if (query_block->is_implicitly_grouped()) {
    // For implicit grouping there will be 1 output row.
    output_rows = 1.0;

  } else if (child_rows < 1.0) {
    output_rows = child_rows;

  } else {
    if (distinct) {
      for (Cached_item &cached : query_block->join->group_fields) {
        terms.push_back(cached.get_item());
      }
    } else {
      for (ORDER *group = query_block->group_list.first; group;
           group = group->next) {
        terms.push_back(unwrap_rollup_group(*group->item));
      }
    }

    output_rows = ::EstimateAggregateRows(
        child_rows, TermArray(terms.data(), terms.size()), trace);
  }

  if (rollup) {
    // Do a simple and cheap calculation for small result sets.
    constexpr double simple_rollup_limit = 50.0;

    output_rows += SmoothTransition(
        [&](double aggregate_rows) {
          return EstimateRollupRowsPrimitively(aggregate_rows, terms.size());
        },
        [&](double aggregate_rows) {
          assert(terms.size() == term_count);
          return EstimateRollupRowsAdvanced(
              aggregate_rows, TermArray(terms.data(), terms.size()), trace);
        },
        simple_rollup_limit, simple_rollup_limit * 1.1, output_rows);
  }

  return output_rows;
}

}  // Anonymous namespace.

double EstimateAggregateRows(double child_rows, TermArray aggregate_terms,
                             string *trace) {
  if (child_rows < 1.0) {
    return child_rows;
  } else {
    // Do a simple but fast calculation of the row estimate if child_rows is
    // less than this.
    constexpr double simple_limit = 10.0;

    return SmoothTransition(
        [&](double input_rows) { return std::sqrt(input_rows); },
        [&](double input_rows) {
          return EstimateAggregateNoRollupRows(aggregate_terms, input_rows,
                                               trace);
        },
        simple_limit, simple_limit * 1.1, child_rows);
  }
}

void EstimateAggregateCost(AccessPath *path, const Query_block *query_block,
                           string *trace) {
  const AccessPath *child = path->aggregate().child;
  if (path->num_output_rows() == kUnknownRowCount) {
    path->set_num_output_rows(EstimateAggregateRows(
        child, query_block, path->aggregate().rollup, trace));
  }

  path->init_cost = child->init_cost;
  path->init_once_cost = child->init_once_cost;

  path->cost = child->cost +
               kAggregateOneRowCost * std::max(0.0, child->num_output_rows());

  path->num_output_rows_before_filter = path->num_output_rows();
  path->cost_before_filter = path->cost;
  path->ordering_state = child->ordering_state;
}

void EstimateDeleteRowsCost(AccessPath *path) {
  const auto &param = path->delete_rows();
  const AccessPath *child = param.child;

  path->set_num_output_rows(child->num_output_rows());
  path->init_once_cost = child->init_once_cost;
  path->init_cost = child->init_cost;

  // Include the cost of building the temporary tables for the non-immediate
  // (buffered) deletes in the cost estimate.
  const table_map buffered_tables =
      param.tables_to_delete_from & ~param.immediate_tables;
  path->cost = child->cost + kMaterializeOneRowCost *
                                 PopulationCount(buffered_tables) *
                                 child->num_output_rows();
}

void EstimateUpdateRowsCost(AccessPath *path) {
  const auto &param = path->update_rows();
  const AccessPath *child = param.child;

  path->set_num_output_rows(child->num_output_rows());
  path->init_once_cost = child->init_once_cost;
  path->init_cost = child->init_cost;

  // Include the cost of building the temporary tables for the non-immediate
  // (buffered) updates in the cost estimate.
  const table_map buffered_tables =
      param.tables_to_update & ~param.immediate_tables;
  path->cost = child->cost + kMaterializeOneRowCost *
                                 PopulationCount(buffered_tables) *
                                 child->num_output_rows();
}

void EstimateStreamCost(AccessPath *path) {
  AccessPath &child = *path->stream().child;
  path->set_num_output_rows(child.num_output_rows());
  path->cost = child.cost;
  path->init_cost = child.init_cost;
  path->init_once_cost = 0.0;  // Never recoverable across query blocks.
  path->num_output_rows_before_filter = path->num_output_rows();
  path->cost_before_filter = path->cost;
  path->ordering_state = child.ordering_state;
  path->safe_for_rowid = child.safe_for_rowid;
  // Streaming paths are usually added after all filters have been applied, so
  // we don't expect any delayed predicates. If there are any, we need to copy
  // them into path.
  assert(IsEmpty(child.delayed_predicates));
}

void EstimateLimitOffsetCost(AccessPath *path) {
  auto &lim = path->limit_offset();
  AccessPath *&child = lim.child;

  if (child->num_output_rows() >= 0.0) {
    path->set_num_output_rows(
        lim.offset >= child->num_output_rows()
            ? 0.0
            : (std::min<double>(child->num_output_rows(), lim.limit) -
               lim.offset));
  } else {
    path->set_num_output_rows(-1.0);
  }

  if (child->init_cost < 0.0) {
    // We have nothing better, since we don't know how much is startup cost.
    path->cost = child->cost;
    path->init_cost = -1.0;
  } else if (child->num_output_rows() < 1e-6) {
    path->cost = path->init_cost = child->init_cost;
  } else {
    const double fraction_start_read =
        std::min(1.0, double(lim.offset) / child->num_output_rows());
    const double fraction_full_read =
        std::min(1.0, double(lim.limit) / child->num_output_rows());
    path->cost = child->init_cost +
                 fraction_full_read * (child->cost - child->init_cost);
    path->init_cost = child->init_cost +
                      fraction_start_read * (child->cost - child->init_cost);
  }
}<|MERGE_RESOLUTION|>--- conflicted
+++ resolved
@@ -213,15 +213,6 @@
         path->set_num_output_rows(std::min(
             path->num_output_rows(), operand.subquery_path->num_output_rows()));
       }
-<<<<<<< HEAD
-      // For implicit grouping block.subquery_path->num_output_rows() may be set
-      // (to 1.0) even if block.subquery_path->cost is undefined (cf.
-      // Bug#35240913).
-      if (block.subquery_path->cost > 0.0) {
-        subquery_cost += block.subquery_path->cost;
-        if (block.join != nullptr && block.join->query_block->is_cacheable()) {
-          cost_for_cacheable += block.subquery_path->cost;
-=======
       // For implicit grouping operand.subquery_path->num_output_rows() may be
       // set (to 1.0) even if operand.subquery_path->cost is undefined (cf.
       // Bug#35240913).
@@ -230,7 +221,6 @@
         if (operand.join != nullptr &&
             operand.join->query_block->is_cacheable()) {
           cost_for_cacheable += operand.subquery_path->cost;
->>>>>>> 87307d4d
         }
       }
     }
