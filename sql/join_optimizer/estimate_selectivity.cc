--- conflicted
+++ resolved
@@ -237,11 +237,7 @@
       present in companion_set. Then we still want to use the first
       key field.
     */
-<<<<<<< HEAD
-    if (part_no > 0 && !AreMultipleBitsSet(joined_tables)) {
-=======
     if (part_no > 0 && std::popcount(joined_tables) < 2) {
->>>>>>> 824e2b40
       break;
     }
 
