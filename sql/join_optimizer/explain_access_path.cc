/* Copyright (c) 2020, 2023, Oracle and/or its affiliates.

   This program is free software; you can redistribute it and/or modify
   it under the terms of the GNU General Public License, version 2.0,
   as published by the Free Software Foundation.

   This program is also distributed with certain software (including
   but not limited to OpenSSL) that is licensed under separate terms,
   as designated in a particular file or component or in included license
   documentation.  The authors of MySQL hereby grant you an additional
   permission to link the program and your derivative works with the
   separately licensed software that they have included with MySQL.

   This program is distributed in the hope that it will be useful,
   but WITHOUT ANY WARRANTY; without even the implied warranty of
   MERCHANTABILITY or FITNESS FOR A PARTICULAR PURPOSE.  See the
   GNU General Public License, version 2.0, for more details.

   You should have received a copy of the GNU General Public License
   along with this program; if not, write to the Free Software
   Foundation, Inc., 51 Franklin St, Fifth Floor, Boston, MA 02110-1301  USA */

#include "sql/join_optimizer/explain_access_path.h"

#include <functional>
#include <regex>
#include <string>
#include <vector>

#include <openssl/sha.h>

#include "my_base.h"
#include "mysql/strings/dtoa.h"
#include "sha2.h"
#include "sql-common/json_dom.h"
#include "sql/filesort.h"
#include "sql/item_cmpfunc.h"
#include "sql/item_sum.h"
#include "sql/iterators/basic_row_iterators.h"
#include "sql/iterators/bka_iterator.h"
#include "sql/iterators/composite_iterators.h"
#include "sql/iterators/hash_join_iterator.h"
#include "sql/iterators/ref_row_iterators.h"
#include "sql/iterators/sorting_iterator.h"
#include "sql/iterators/timing_iterator.h"
#include "sql/join_optimizer/access_path.h"
#include "sql/join_optimizer/cost_model.h"
#include "sql/join_optimizer/print_utils.h"
#include "sql/join_optimizer/relational_expression.h"
#include "sql/opt_explain.h"
#include "sql/opt_explain_traditional.h"
#include "sql/query_result.h"
#include "sql/range_optimizer/group_index_skip_scan_plan.h"
#include "sql/range_optimizer/index_skip_scan_plan.h"
#include "sql/range_optimizer/internal.h"
#include "sql/range_optimizer/range_optimizer.h"
#include "sql/sql_optimizer.h"
#include "sql/table.h"
#include "template_utils.h"

using std::string;
using std::vector;

/// This structure encapsulates the information needed to create a Json object
/// for a child access path.
struct ExplainChild {
  AccessPath *path;

  // Normally blank. If not blank, a heading for this iterator
  // saying what kind of role it has to the parent if it is not
  // obvious. E.g., FilterIterator can print iterators that are
  // children because they come out of subselect conditions.
  std::string description = "";

  // If this child is the root of a new JOIN, it is contained here.
  JOIN *join = nullptr;

  // If it's convenient to assign json fields for this child while creating this
  // structure, then a json object can be allocated and set here.
  Json_object *obj = nullptr;
};

/// Convenience function to add a json field.
template <class T, class... Args>
static bool AddMemberToObject(Json_object *obj, const char *alias,
                              Args &&... ctor_args) {
  return obj->add_alias(
      alias, create_dom_ptr<T, Args...>(std::forward<Args>(ctor_args)...));
}

template <class T, class... Args>
static bool AddElementToArray(const std::unique_ptr<Json_array> &array,
                              Args &&... ctor_args) {
  return array->append_alias(
      create_dom_ptr<T, Args...>(std::forward<Args>(ctor_args)...));
}

static bool PrintRanges(const QUICK_RANGE *const *ranges, unsigned num_ranges,
                        const KEY_PART_INFO *key_part, bool single_part_only,
                        const std::unique_ptr<Json_array> &range_array,
                        string *ranges_out);
static std::unique_ptr<Json_object> ExplainAccessPath(
    const AccessPath *path, const AccessPath *materialized_path, JOIN *join,
    bool is_root_of_join, Json_object *input_obj = nullptr);
static std::unique_ptr<Json_object> AssignParentPath(
    AccessPath *parent_path, const AccessPath *materialized_path,
    std::unique_ptr<Json_object> obj, JOIN *join);
inline static double GetJSONDouble(const Json_object *obj, const char *key) {
  return down_cast<const Json_double *>(obj->get(key))->value();
}

// Returns true if a scan of the index given by "key" is covering all columns
// referenced in "table".
static bool IsCoveringIndexScan(const KEY &key, const TABLE &table) {
  return !table.no_keyread && table.covering_keys.is_set(&key - table.key_info);
}

/*
  The index information is displayed like this :

  [<Prefix>] [COVERING] INDEX <index_operation>
    ON table_alias USING index_name [ (<lookup_condition>) ]
    [ OVER <range> [, <range>, ...] ]
    [ (REVERSE) ]
    [ WITH INDEX CONDITION: <pushed_idx_cond> ]

  where <index_operation> =
     {scan|skip scan|range scan|lookup|search|
      skip scan for grouping|skip scan for deduplication}
  where <Prefix> = {Single-row|Multi-range}

  Return obj. Not necessary, but for the sake of AddMemberToObject() returning
  NULL in case of failure, we need to return something non-NULL to indicate
  success.
*/
static bool SetIndexInfoInObject(
    string *str, const char *json_index_access_type, const char *prefix,
    const TABLE &table, const KEY &key, const char *index_access_type,
    const string lookup_condition, const string *ranges_text,
    std::unique_ptr<Json_array> range_arr, bool reverse, Item *pushed_idx_cond,
    Json_object *obj) {
  string idx_cond_str = pushed_idx_cond ? ItemToString(pushed_idx_cond) : "";
  string covering_index =
      string(IsCoveringIndexScan(key, table) ? "Covering index " : "Index ");
  bool error = false;

  if (prefix) covering_index[0] = tolower(covering_index[0]);

  *str += (prefix ? string(prefix) + " " : "") + covering_index +
          index_access_type +  // lookup/scan/search
          " on " + table.alias + " using " + key.name +
          (!lookup_condition.empty() ? " (" + lookup_condition + ")" : "") +
          (ranges_text != nullptr ? " over " + *ranges_text : "") +
          (reverse ? " (reverse)" : "") +
          (pushed_idx_cond ? ", with index condition: " + idx_cond_str : "");
  *str += table.file->explain_extra();

  error |= AddMemberToObject<Json_string>(obj, "access_type", "index");
  error |= AddMemberToObject<Json_string>(obj, "index_access_type",
                                          json_index_access_type);
  error |= AddMemberToObject<Json_boolean>(obj, "covering",
                                           IsCoveringIndexScan(key, table));
  error |= AddMemberToObject<Json_string>(obj, "table_name", table.alias);
  error |= AddMemberToObject<Json_string>(obj, "index_name", key.name);
  if (!lookup_condition.empty())
    error |= AddMemberToObject<Json_string>(obj, "lookup_condition",
                                            lookup_condition);
  if (range_arr) error |= obj->add_alias("ranges", std::move(range_arr));
  if (reverse) error |= AddMemberToObject<Json_boolean>(obj, "reverse", true);
  if (pushed_idx_cond)
    error |= AddMemberToObject<Json_string>(obj, "pushed_index_condition",
                                            idx_cond_str);
  if (!table.file->explain_extra().empty())
    error |= AddMemberToObject<Json_string>(obj, "message",
                                            table.file->explain_extra());

  return error;
}

string JoinTypeToString(JoinType join_type) {
  switch (join_type) {
    case JoinType::INNER:
      return "inner join";
    case JoinType::OUTER:
      return "left join";
    case JoinType::ANTI:
      return "antijoin";
    case JoinType::SEMI:
      return "semijoin";
    default:
      assert(false);
      return "<error>";
  }
}

string HashJoinTypeToString(RelationalExpression::Type join_type,
                            string *explain_json_value) {
  switch (join_type) {
    case RelationalExpression::INNER_JOIN:
    case RelationalExpression::STRAIGHT_INNER_JOIN:
      if (explain_json_value)
        *explain_json_value = JoinTypeToString(JoinType::INNER);
      return "Inner hash join";
    case RelationalExpression::LEFT_JOIN:
      if (explain_json_value)
        *explain_json_value = JoinTypeToString(JoinType::OUTER);
      return "Left hash join";
    case RelationalExpression::ANTIJOIN:
      if (explain_json_value)
        *explain_json_value = JoinTypeToString(JoinType::ANTI);
      return "Hash antijoin";
    case RelationalExpression::SEMIJOIN:
      if (explain_json_value)
        *explain_json_value = JoinTypeToString(JoinType::SEMI);
      return "Hash semijoin";
    default:
      assert(false);
      return "<error>";
  }
}

<<<<<<< HEAD
static bool GetAccessPathsFromItem(Item *item_arg, const char *source_text,
                                   vector<ExplainChild> *children) {
  return WalkItem(
      item_arg, enum_walk::POSTFIX, [children, source_text](Item *item) {
        if (item->type() != Item::SUBSELECT_ITEM) {
          return false;
        }

        Item_subselect *subquery = down_cast<Item_subselect *>(item);
        Query_expression *qe = subquery->query_expr();
        Query_block *query_block = qe->first_query_block();
        char description[256];
        if (query_block->is_dependent()) {
          snprintf(description, sizeof(description),
                   "Select #%d (subquery in %s; dependent)",
                   query_block->select_number, source_text);
        } else if (!query_block->is_cacheable()) {
          snprintf(description, sizeof(description),
                   "Select #%d (subquery in %s; uncacheable)",
                   query_block->select_number, source_text);
        } else {
          snprintf(description, sizeof(description),
                   "Select #%d (subquery in %s; run only once)",
                   query_block->select_number, source_text);
        }
        if (query_block->join->needs_finalize) {
          qe->finalize(current_thd);
        }
        AccessPath *path;
        if (qe->root_access_path() != nullptr) {
          path = qe->root_access_path();
        } else {
          path = qe->item->root_access_path();
        }
        Json_object *child_obj = new (std::nothrow) Json_object();
        if (child_obj == nullptr) return true;
        // Populate the subquery-specific json fields.
        bool error = false;
        error |= AddMemberToObject<Json_boolean>(child_obj, "subquery", true);
        error |= AddMemberToObject<Json_string>(child_obj, "subquery_location",
                                                source_text);
        if (query_block->is_dependent())
          error |=
              AddMemberToObject<Json_boolean>(child_obj, "dependent", true);
        if (query_block->is_cacheable())
          error |=
              AddMemberToObject<Json_boolean>(child_obj, "cacheable", true);

        children->push_back({path, description, query_block->join, child_obj});
=======
/**
   For each Item_subselect descendant of 'item_arg', add the corresponding
   root AccessPath object to 'children'.
   @param[in] item_arg The root of the Item tree to examine.
   @param[in] source_text A context description for the objects we add to
              'children'.
   @param[in,out] children
   @returns 'true' if there was an error.
 */
static bool AddSubqueryPaths(const Item *item_arg, const char *source_text,
                             vector<ExplainChild> *children) {
  const auto add_subqueries = [children, source_text](const Item *item) {
    if (item->type() != Item::SUBSELECT_ITEM) {
      return false;
    }
>>>>>>> 87307d4d

    const Item_subselect *subquery = down_cast<const Item_subselect *>(item);
    Query_expression *qe = subquery->query_expr();
    Query_block *query_block = qe->first_query_block();
    char description[256];
    if (query_block->is_dependent()) {
      snprintf(description, sizeof(description),
               "Select #%d (subquery in %s; dependent)",
               query_block->select_number, source_text);
    } else if (!query_block->is_cacheable()) {
      snprintf(description, sizeof(description),
               "Select #%d (subquery in %s; uncacheable)",
               query_block->select_number, source_text);
    } else {
      snprintf(description, sizeof(description),
               "Select #%d (subquery in %s; run only once)",
               query_block->select_number, source_text);
    }
    if (query_block->join->needs_finalize) {
      qe->finalize(current_thd);
    }
    AccessPath *path;
    if (qe->root_access_path() != nullptr) {
      path = qe->root_access_path();
    } else {
      path = qe->item->root_access_path();
    }
    Json_object *child_obj = new (std::nothrow) Json_object();
    if (child_obj == nullptr) return true;
    // Populate the subquery-specific json fields.
    bool error = false;
    error |= AddMemberToObject<Json_boolean>(child_obj, "subquery", true);
    error |= AddMemberToObject<Json_string>(child_obj, "subquery_location",
                                            source_text);
    if (query_block->is_dependent())
      error |= AddMemberToObject<Json_boolean>(child_obj, "dependent", true);
    if (query_block->is_cacheable())
      error |= AddMemberToObject<Json_boolean>(child_obj, "cacheable", true);

    children->push_back({path, description, query_block->join, child_obj});

    return error != 0;
  };

  return WalkItem(item_arg, enum_walk::POSTFIX, add_subqueries);
}

static bool GetAccessPathsFromSelectList(JOIN *join,
                                         vector<ExplainChild> *children) {
  if (join == nullptr) {
    return false;
  }

  // Look for any Items in the projection list itself.
  for (Item *item : *join->get_current_fields()) {
    if (AddSubqueryPaths(item, "projection", children)) return true;
  }

  // Look for any Items that were materialized into fields during execution.
  for (uint table_idx = join->primary_tables; table_idx < join->tables;
       ++table_idx) {
    QEP_TAB *qep_tab = &join->qep_tab[table_idx];
    if (qep_tab != nullptr && qep_tab->tmp_table_param != nullptr) {
      for (Func_ptr &func : *qep_tab->tmp_table_param->items_to_copy) {
        if (AddSubqueryPaths(func.func(), "projection", children)) return true;
      }
    }
  }
  return false;
}

static std::unique_ptr<Json_object> ExplainMaterializeAccessPath(
    const AccessPath *path, JOIN *join, std::unique_ptr<Json_object> ret_obj,
    vector<ExplainChild> *children, bool explain_analyze) {
  Json_object *obj = ret_obj.get();
  bool error = false;
  MaterializePathParameters *param = path->materialize().param;

  /*
    There may be multiple references to a CTE, but we should only print the
    plan once.
  */
  const bool explain_cte_now = param->cte != nullptr && [&]() {
    if (explain_analyze) {
      /*
        Find the temporary table for which the CTE was materialized, if there
        is one.
      */
      if (path->iterator == nullptr ||
          path->iterator->GetProfiler()->GetNumInitCalls() == 0) {
        // If the CTE was never materialized, print it at the first reference.
        return param->table == param->cte->tmp_tables[0]->table &&
               std::none_of(param->cte->tmp_tables.cbegin(),
                            param->cte->tmp_tables.cend(),
                            [](const Table_ref *tab) {
                              return tab->table->materialized;
                            });
      } else {
        // The CTE was materialized here, print it now with cost data.
        return true;
      }
    } else {
      // If we do not want cost data, print the plan at the first reference.
      return param->table == param->cte->tmp_tables[0]->table;
    }
  }();

  const bool is_set_operation = param->m_operands.size() > 1;
  string str;
  const bool doing_dedup = MaterializeIsDoingDeduplication(param->table);
  if (param->cte != nullptr) {
    error |= AddMemberToObject<Json_boolean>(obj, "cte", true);
    if (param->cte->recursive) {
      error |= AddMemberToObject<Json_boolean>(obj, "recursive", true);
      str = "Materialize recursive CTE " + to_string(param->cte->name);
    } else {
      if (is_set_operation) {
        str = "Materialize union CTE " + to_string(param->cte->name);
        error |= AddMemberToObject<Json_boolean>(obj, "union", true);
      } else {
        str = "Materialize CTE " + to_string(param->cte->name);
      }
      if (param->cte->tmp_tables.size() > 1) {
        str += " if needed";
        if (!explain_cte_now) {
          // See children().
          str += " (query plan printed elsewhere)";
        }
      }
    }
  } else if (is_set_operation) {
    if (param->table->is_union_or_table()) {
      if (doing_dedup) {
        str = "Union materialize";
      } else {
        str = "Union all materialize";
      }
      error |= AddMemberToObject<Json_boolean>(obj, "union", true);
    } else {
      if (param->table->is_except()) {
        if (param->table->is_distinct()) {
          str = "Except materialize";
        } else {
          str = "Except all materialize";
        }
        error |= AddMemberToObject<Json_boolean>(obj, "except", true);
      } else {
        if (param->table->is_distinct()) {
          str = "Intersect materialize";
        } else {
          str = "Intersect all materialize";
        }
        error |= AddMemberToObject<Json_boolean>(obj, "intersect", true);
      }
    }
  } else if (param->rematerialize) {
    error |= AddMemberToObject<Json_boolean>(obj, "temp_table", true);
    str = "Temporary table";
  } else {
    str = "Materialize";
  }
  const bool union_dedup = param->table->is_union_or_table() && doing_dedup;
  if (union_dedup ||
      (!param->table->is_union_or_table() && param->table->is_distinct())) {
    error |= AddMemberToObject<Json_boolean>(obj, "deduplication", true);
    str += " with deduplication";
  }  // else: do not print deduplication for intersect, except

  if (param->invalidators != nullptr) {
    std::unique_ptr<Json_array> cache_invalidators(new (std::nothrow)
                                                       Json_array());
    if (cache_invalidators == nullptr) return nullptr;
    bool first = true;
    str += " (invalidate on row from ";
    for (const AccessPath *invalidator : *param->invalidators) {
      if (!first) {
        str += "; ";
      }

      first = false;
      str += invalidator->cache_invalidator().name;
      error |= AddElementToArray<Json_string>(
          cache_invalidators, invalidator->cache_invalidator().name);
    }
    str += ")";
    error |=
        obj->add_alias("cache_invalidators", std::move(cache_invalidators));
  }

  error |= AddMemberToObject<Json_string>(obj, "operation", str);

  /* Move the Materialize to the bottom of its table path, and return a new
   * object for this table path.
   */
  ret_obj = AssignParentPath(path->materialize().table_path, path,
                             std::move(ret_obj), join);

  // Children.

  // If a CTE is referenced multiple times, only bother printing its query plan
  // once, instead of repeating it over and over again.
  //
  // TODO(sgunders): Consider printing CTE query plans on the top level of the
  // query block instead?
  if (param->cte != nullptr && !explain_cte_now) {
    return (error ? nullptr : std::move(ret_obj));
  }

  char heading[256] = "";

  if (param->limit_rows != HA_POS_ERROR) {
    // We call this “Limit table size” as opposed to “Limit”, to be able
    // to distinguish between the two in EXPLAIN when debugging.
    if (MaterializeIsDoingDeduplication(param->table)) {
      snprintf(heading, sizeof(heading), "Limit table size: %llu unique row(s)",
               param->limit_rows);
    } else {
      snprintf(heading, sizeof(heading), "Limit table size: %llu row(s)",
               param->limit_rows);
    }
  }

  // We don't list the table iterator as an explicit child; we mark it in
  // our description instead. (Anything else would look confusingly much
  // like a join.)
  for (const MaterializePathParameters::Operand &operand : param->m_operands) {
    string this_heading = heading;

    if (operand.disable_deduplication_by_hash_field) {
      if (this_heading.empty()) {
        this_heading = "Disable deduplication";
      } else {
        this_heading += ", disable deduplication";
      }
    }
    if (!param->table->is_union_or_table() &&
        (param->table->is_except() && param->table->is_distinct()) &&
        operand.m_operand_idx > 0 &&
        (operand.m_operand_idx < operand.m_first_distinct)) {
      if (this_heading.empty()) {
        this_heading = "Disable deduplication";
      } else {
        this_heading += ", disable deduplication";
      }
    }

    if (operand.is_recursive_reference) {
      if (this_heading.empty()) {
        this_heading = "Repeat until convergence";
      } else {
        this_heading += ", repeat until convergence";
      }
    }

    children->push_back({operand.subquery_path, this_heading, operand.join});
  }

  return (error ? nullptr : std::move(ret_obj));
}

/**
    AccessPath objects of type TEMPTABLE_AGGREGATE, MATERIALIZE, and
    MATERIALIZE_INFORMATION_SCHEMA_TABLE represent a materialized
    set of rows. These materialized AccessPaths have a another path member
    (called table_path) that iterates over the materialized rows.

    So codewise, table_path is a child of the materialized path, even if it
    is logically the parent, as it consumes the results from the materialized
    path. For that reason, we present table_path above the materialized path in
    'explain' output (@see AddPathCost for details).

    This function therefore sets the JSON object for the materialized
    path to be the leaf descendant of the table_path JSON
    object. (Note that in some cases table_path does not operate
    directly on materialized_path. Instead, table_path is the first in
    a chain of paths where the final path is typically a TABLE_SCAN of
    REF access path that the iterates over the materialized rows.)

    @param table_path the head of the chain of paths that iterates over the
           materialized rows.
    @param materialized_path if (the leaf descendant of) table_path iterates
           over the rows from a MATERIALIZE path, then 'materialized_path'
           is that path. Otherwise it is nullptr.
    @param materialized_obj the JSON object describing the materialized path.
    @param join the JOIN to which 'table_path' belongs.
    @returns the JSON object describing table_path.
*/
static std::unique_ptr<Json_object> AssignParentPath(
    AccessPath *table_path, const AccessPath *materialized_path,
    std::unique_ptr<Json_object> materialized_obj, JOIN *join) {
  // We don't want to include the SELECT subquery list in the parent path;
  // Let them get printed in the actual root node. So is_root_of_join=false.
  std::unique_ptr<Json_object> table_obj = ExplainAccessPath(
      table_path, materialized_path, join, /*is_root_of_join=*/false);
  if (table_obj == nullptr) return nullptr;

  /* Get the bottommost object from the new object tree. */
  Json_object *bottom_obj = table_obj.get();
  while (bottom_obj->get("inputs") != nullptr) {
    Json_dom *children = bottom_obj->get("inputs");
    assert(children->json_type() == enum_json_type::J_ARRAY);
    Json_array *children_array = down_cast<Json_array *>(children);
    bottom_obj = down_cast<Json_object *>((*children_array)[0]);
  }

  /* Place the input object as a child of the bottom-most object */
  std::unique_ptr<Json_array> children(new (std::nothrow) Json_array());
  if (children == nullptr ||
      children->append_alias(std::move(materialized_obj)))
    return nullptr;
  if (bottom_obj->add_alias("inputs", std::move(children))) return nullptr;

  return table_obj;
}

static bool ExplainIndexSkipScanAccessPath(Json_object *obj,
                                           const AccessPath *path,
                                           JOIN *join [[maybe_unused]],
                                           string *description) {
  const TABLE &table = *path->index_skip_scan().table;
  const KEY &key_info = table.key_info[path->index_skip_scan().index];
  string ranges;
  IndexSkipScanParameters *param = path->index_skip_scan().param;

  // Print out any equality ranges.
  bool first = true;
  std::unique_ptr<Json_array> range_arr(new (std::nothrow) Json_array());
  if (range_arr == nullptr) return true;
  for (unsigned key_part_idx = 0; key_part_idx < param->eq_prefix_key_parts;
       ++key_part_idx) {
    if (!first) {
      ranges += ", ";
    }
    first = false;

    string range = param->index_info->key_part[key_part_idx].field->field_name;
    string range_short_text;
    Bounds_checked_array<unsigned char *> prefixes =
        param->eq_prefixes[key_part_idx].eq_key_prefixes;
    if (prefixes.size() == 1) {
      range += " = ";
      String out;
      print_key_value(&out, &param->index_info->key_part[key_part_idx],
                      prefixes[0]);
      range += to_string(out);
    } else {
      range += " IN (";
      for (unsigned i = 0; i < prefixes.size(); ++i) {
        if (i == 2 && prefixes.size() > 3) {
          range_short_text =
              range + StringPrintf(", (%zu more))", prefixes.size() - 2);
        }
        if (i != 0) {
          range += ", ";
        }
        String out;
        print_key_value(&out, &param->index_info->key_part[key_part_idx],
                        prefixes[i]);
        range += to_string(out);
      }
      range += ")";
    }
    if (AddElementToArray<Json_string>(range_arr, range)) return true;
    // For IN clause above, we have made range_short_text; so use that if it's
    // available, rather than the full string stored in 'range'.
    ranges += (range_short_text.empty() ? range : range_short_text);
  }

  // Then the ranges.
  if (!first) {
    ranges += ", ";
  }
  String out;
  append_range(&out, param->range_key_part, param->min_range_key,
               param->max_range_key, param->range_cond_flag);
  ranges += to_string(out);
  if (AddElementToArray<Json_string>(range_arr, to_string(out))) return true;

  // NOTE: Currently, index skip scan is always covering, but there's no
  // good reason why we cannot fix this limitation in the future.
  return SetIndexInfoInObject(
      description, "index_skip_scan", nullptr, table, key_info, "skip scan",
      /*lookup condition*/ "", &ranges, std::move(range_arr), /*reverse*/ false,
      /*push_condition*/ nullptr, obj);
}

static bool ExplainGroupIndexSkipScanAccessPath(Json_object *obj,
                                                const AccessPath *path,
                                                JOIN *join [[maybe_unused]],
                                                string *description) {
  const TABLE &table = *path->group_index_skip_scan().table;
  const KEY &key_info = table.key_info[path->group_index_skip_scan().index];
  GroupIndexSkipScanParameters *param = path->group_index_skip_scan().param;
  string ranges;
  bool error = false;
  std::unique_ptr<Json_array> range_arr(new (std::nothrow) Json_array());
  if (range_arr == nullptr) return true;

  // Print out prefix ranges, if any.
  if (!param->prefix_ranges.empty()) {
    error |= PrintRanges(param->prefix_ranges.data(),
                         param->prefix_ranges.size(), key_info.key_part,
                         /*single_part_only=*/false, range_arr, &ranges);
  }

  // Print out the ranges on the MIN/MAX keypart, if we have them.
  // (We don't print infix ranges, because they seem to be in an unusual
  // format.)
  if (!param->min_max_ranges.empty()) {
    if (!param->prefix_ranges.empty()) {
      ranges += ", ";
    }
    error |= PrintRanges(param->min_max_ranges.data(),
                         param->min_max_ranges.size(), param->min_max_arg_part,
                         /*single_part_only=*/true, range_arr, &ranges);
  }

  // NOTE: Currently, group index skip scan is always covering, but there's no
  // good reason why we cannot fix this limitation in the future.
  error |= SetIndexInfoInObject(
      description, "group_index_skip_scan", nullptr, table, key_info,
      (param->min_max_arg_part ? "skip scan for grouping"
                               : "skip scan for deduplication"),
      /*lookup condition*/ "", (!ranges.empty() ? &ranges : nullptr),
      std::move(range_arr),
      /*reverse*/ false, /*push_condition*/ nullptr, obj);

  return error;
}

static bool AddChildrenFromPushedCondition(const TABLE &table,
                                           vector<ExplainChild> *children) {
  /*
    A table access path is normally a leaf node in the set of paths.
    The exception is if a subquery was included as part of an
    'engine_condition_pushdown'. In such cases the subquery has
    been evaluated prior to accessing this table, and the result(s)
    from the subquery materialized into the pushed condition.
    Report such subqueries as children of this table.
  */
  Item *pushed_cond = const_cast<Item *>(table.file->pushed_cond);

  if (pushed_cond != nullptr) {
    if (AddSubqueryPaths(pushed_cond, "pushed condition", children))
      return true;
  }
  return false;
}

/*
   Returns the range through the return value (to be used in TREE format
   synopsis), and also appends the range to the range_array (to be used for
   JSON format field). The only reason the return value cannot be used for JSON
   format is because we truncate it when there are too many ranges; we do
   want to keep the full range for JSON format.
*/
static bool PrintRanges(const QUICK_RANGE *const *ranges, unsigned num_ranges,
                        const KEY_PART_INFO *key_part, bool single_part_only,
                        const std::unique_ptr<Json_array> &range_array,
                        string *ranges_out) {
  string range, shortened_range;
  for (unsigned range_idx = 0; range_idx < num_ranges; ++range_idx) {
    if (range_idx == 2 && num_ranges > 3) {
      char str[256];
      snprintf(str, sizeof(str), " OR (%u more)", num_ranges - 2);
      // Save the shortened version for TREE format.
      shortened_range = range + str;
    }
    if (range_idx > 0) range += " OR ";

    String str;
    if (single_part_only) {
      // key_part is the part we are printing on,
      // and we have to ignore min_keypart_map / max_keypart_map,
      // so we cannot use append_range_to_string().
      append_range(&str, key_part, ranges[range_idx]->min_key,
                   ranges[range_idx]->max_key, ranges[range_idx]->flag);
    } else {
      // NOTE: key_part is the first keypart in the key.
      append_range_to_string(ranges[range_idx], key_part, &str);
    }
    range += "(" + to_string(str) + ")";
  }
  if (AddElementToArray<Json_string>(range_array, range)) return true;
  *ranges_out = (shortened_range.empty() ? range : shortened_range);
  return false;
}

static bool AddChildrenToObject(Json_object *obj,
                                const vector<ExplainChild> &children,
                                JOIN *parent_join, bool parent_is_root_of_join,
                                string alias) {
  if (children.empty()) return false;

  std::unique_ptr<Json_array> children_json(new (std::nothrow) Json_array());
  if (children_json == nullptr) return true;

  for (const ExplainChild &child : children) {
    JOIN *subjoin = child.join != nullptr ? child.join : parent_join;
    bool child_is_root_of_join =
        subjoin != parent_join || parent_is_root_of_join;

    std::unique_ptr<Json_object> child_obj = ExplainAccessPath(
        child.path, nullptr, subjoin, child_is_root_of_join, child.obj);
    if (child_obj == nullptr) return true;
    if (!child.description.empty()) {
      if (AddMemberToObject<Json_string>(child_obj.get(), "heading",
                                         child.description))
        return true;
    }
    if (children_json->append_alias(std::move(child_obj))) return true;
  }

  return obj->add_alias(alias, std::move(children_json));
}

static std::unique_ptr<Json_object> ExplainQueryPlan(
    const AccessPath *path, THD::Query_plan const *query_plan, JOIN *join,
    bool is_root_of_join) {
  string dml_desc;
  std::unique_ptr<Json_object> obj = nullptr;

  /* Create a Json object for the SELECT path */
  if (path != nullptr) {
    obj = ExplainAccessPath(path, nullptr, join, is_root_of_join);
    if (obj == nullptr) return nullptr;
  }
  if (query_plan != nullptr) {
    switch (query_plan->get_command()) {
      case SQLCOM_INSERT_SELECT:
      case SQLCOM_INSERT:
        dml_desc = string("Insert into ") +
                   query_plan->get_lex()->insert_table_leaf->table->alias;
        break;
      case SQLCOM_REPLACE_SELECT:
      case SQLCOM_REPLACE:
        dml_desc = string("Replace into ") +
                   query_plan->get_lex()->insert_table_leaf->table->alias;
        break;
      default:
        // SELECTs have no top-level node.
        break;
    }
  }

  /* If there is a DML node, add it on top of the SELECT plan */
  if (!dml_desc.empty()) {
    std::unique_ptr<Json_object> dml_obj(new (std::nothrow) Json_object());
    if (dml_obj == nullptr) return nullptr;
    if (AddMemberToObject<Json_string>(dml_obj.get(), "operation", dml_desc))
      return nullptr;

    /* There might not be a select plan. E.g. INSERT ... VALUES() */
    if (obj != nullptr) {
      std::unique_ptr<Json_array> children(new (std::nothrow) Json_array());
      if (children == nullptr || children->append_alias(std::move(obj)))
        return nullptr;
      if (dml_obj->add_alias("inputs", std::move(children))) return nullptr;
    }
    obj = std::move(dml_obj);
  }

  return obj;
}

/** Append the various costs.
    @param path the path that we add costs for.
    @param materialized_path the MATERIALIZE path for which 'path' is the
           table_path, or nullptr 'path' is not a table_path.
    @param obj the JSON object describing 'path'.
    @param explain_analyze true if we run an 'eaxplain analyze' command.
    @returns true iff there was an error.
*/
static bool AddPathCosts(const AccessPath *path,
                         const AccessPath *materialized_path, Json_object *obj,
                         bool explain_analyze) {
  const AccessPath *const table_path = path->type == AccessPath::MATERIALIZE
                                           ? path->materialize().table_path
                                           : nullptr;

  double cost;

  /*
    A MATERIALIZE AccessPath has a child path (called table_path)
    that iterates over the materialized rows.
    So codewise, table_path is a child of materialized_path, even if it is
    logically the parent, as it consumes the results from materialized_path.
    For that reason, we present table_path above materialized_path in
    'explain' output, e.g.:

    .-> Sort: i  (cost=8.45..8.45 rows=10)
    .    -> Table scan on <union temporary>  (cost=1.76..4.12 rows=10)
    .        -> Union materialize with deduplication  (cost=1.50..1.50 rows=10)
    .            -> Table scan on t1  (cost=0.05..0.25 rows=5)
    .            -> Table scan on t2  (cost=0.05..0.25 rows=5)

    The cost of an access path includes the cost all of its descendants.
    Since table_path is codewise a child of materialized_path, this means that:

    - The cost of table_path is the cost of accessing the materialized
      structure plus the cost of the descendants (inputs) of materialized_path.

    - The cost of materialized_path is the cost of materialization plus
      the cost of table_path.

    When we wish to display table_path as the parent of materialized_path,
    we need to compensate for this:

    - For table_path, we show the cost of materialized_path, as this includes
      the cost of materialization, iteration and the descendants.

    - For the MATERIALIZE AccessPath we show the cost of the descendants plus
      the cost of materialization.
  */
  if (materialized_path == nullptr) {
    if (table_path == nullptr) {
      cost = std::max(0.0, path->cost);
    } else {
      assert(path->materialize().subquery_cost >= 0.0);
      cost = path->materialize().subquery_cost +
             kMaterializeOneRowCost * path->num_output_rows();
    }
  } else {
    assert(materialized_path->cost >= 0.0);
    cost = materialized_path->cost;
  }

  bool error = false;

  if (path->num_output_rows() >= 0.0) {
    // Calculate first row cost
    double init_cost;
    if (materialized_path == nullptr) {
      if (table_path == nullptr) {
        init_cost = path->init_cost;
      } else {
        init_cost = cost;
      }
    } else {
      init_cost = materialized_path->init_cost;
    }

    if (init_cost >= 0.0) {
      double first_row_cost;
      if (path->num_output_rows() <= 1.0) {
        first_row_cost = cost;
      } else {
        first_row_cost =
            init_cost + (cost - init_cost) / path->num_output_rows();
      }
      error |= AddMemberToObject<Json_double>(obj, "estimated_first_row_cost",
                                              first_row_cost);
    }
    error |= AddMemberToObject<Json_double>(obj, "estimated_total_cost", cost);
    error |= AddMemberToObject<Json_double>(obj, "estimated_rows",
                                            path->num_output_rows());
  } /* if (path->num_output_rows() >= 0.0) */

  /* Add analyze figures */
  if (explain_analyze) {
    int num_init_calls = 0;

    if (path->iterator != nullptr) {
      const IteratorProfiler *const profiler = path->iterator->GetProfiler();
      if ((num_init_calls = profiler->GetNumInitCalls()) != 0) {
        error |= AddMemberToObject<Json_double>(
            obj, "actual_first_row_ms",
            profiler->GetFirstRowMs() / profiler->GetNumInitCalls());
        error |= AddMemberToObject<Json_double>(
            obj, "actual_last_row_ms",
            profiler->GetLastRowMs() / profiler->GetNumInitCalls());
        error |= AddMemberToObject<Json_double>(
            obj, "actual_rows",
            static_cast<double>(profiler->GetNumRows()) / num_init_calls);
        error |=
            AddMemberToObject<Json_int>(obj, "actual_loops", num_init_calls);
      }
    }

    if (num_init_calls == 0) {
      error |= AddMemberToObject<Json_null>(obj, "actual_first_row_ms");
      error |= AddMemberToObject<Json_null>(obj, "actual_last_row_ms");
      error |= AddMemberToObject<Json_null>(obj, "actual_rows");
      error |= AddMemberToObject<Json_null>(obj, "actual_loops");
    }
  }
  return error;
}

/**
   Given a json object, update it's appropriate json fields according to the
   input path. Also update the 'children' with a flat list of direct children
   of the passed object.  In most of cases, the returned object is same as the
   input object, but for some paths it can be different. So callers should use
   the returned object.

   Note: This function has shown to consume excessive stack space, particularly
   in debug builds. Hence make sure this function does not directly or
   indirectly create any json children objects recursively. It may cause stack
   overflow. Hence json children are created only after this function returns
   in function ExplainAccessPath().

   @param ret_obj The JSON object describing 'path'.
   @param path the path to describe.
   @param materialized_path if 'path' is the table_path of a MATERIALIZE path,
          then materialized_path is that path. Otherwise it is nullptr.
   @param join the JOIN to which 'path' belongs.
   @param children the paths that are the children of the path that the
          returned JSON object represents (i.e. the next paths to be explained).
   @returns either ret_obj or a new JSON object with ret_obj as a descendant.
*/
static std::unique_ptr<Json_object> SetObjectMembers(
    std::unique_ptr<Json_object> ret_obj, const AccessPath *path,
    const AccessPath *materialized_path, JOIN *join,
    vector<ExplainChild> *children) {
  bool error = false;
  string description;

  // The obj to be returned might get changed when processing some of the
  // paths. So keep a handle to the original object, in case we later add any
  // more fields.
  Json_object *obj = ret_obj.get();

  /* Get path-specific info, including the description string */
  switch (path->type) {
    case AccessPath::TABLE_SCAN: {
      const TABLE &table = *path->table_scan().table;
      description += string("Table scan on ") + table.alias;
      if (table.s->is_secondary_engine()) {
        error |= AddMemberToObject<Json_string>(obj, "secondary_engine",
                                                table.file->table_type());
        description +=
            string(" in secondary engine ") + table.file->table_type();
      }
      description += table.file->explain_extra();

      error |= AddMemberToObject<Json_string>(obj, "table_name", table.alias);
      error |= AddMemberToObject<Json_string>(obj, "access_type", "table");
      if (!table.file->explain_extra().empty())
        error |= AddMemberToObject<Json_string>(obj, "message",
                                                table.file->explain_extra());
      error |= AddChildrenFromPushedCondition(table, children);
      break;
    }
    case AccessPath::INDEX_SCAN: {
      const TABLE &table = *path->index_scan().table;
      assert(table.file->pushed_idx_cond == nullptr);

      const KEY &key = table.key_info[path->index_scan().idx];
      error |= SetIndexInfoInObject(&description, "index_scan", nullptr, table,
                                    key, "scan",
                                    /*lookup condition*/ "", /*range*/ nullptr,
                                    nullptr, path->index_scan().reverse,
                                    /*push_condition*/ nullptr, obj);
      error |= AddChildrenFromPushedCondition(table, children);
      break;
    }
    case AccessPath::REF: {
      const TABLE &table = *path->ref().table;
      const KEY &key = table.key_info[path->ref().ref->key];
      error |= SetIndexInfoInObject(
          &description, "index_lookup", nullptr, table, key, "lookup",
          RefToString(*path->ref().ref, key, /*include_nulls=*/false),
          /*ranges=*/nullptr, nullptr, path->ref().reverse,
          table.file->pushed_idx_cond, obj);
      error |= AddChildrenFromPushedCondition(table, children);
      break;
    }
    case AccessPath::REF_OR_NULL: {
      const TABLE &table = *path->ref_or_null().table;
      const KEY &key = table.key_info[path->ref_or_null().ref->key];
      error |= SetIndexInfoInObject(
          &description, "index_lookup", nullptr, table, key, "lookup",
          RefToString(*path->ref_or_null().ref, key, /*include_nulls=*/true),
          /*ranges=*/nullptr, nullptr, false, table.file->pushed_idx_cond, obj);
      error |= AddChildrenFromPushedCondition(table, children);
      break;
    }
    case AccessPath::EQ_REF: {
      const TABLE &table = *path->eq_ref().table;
      const KEY &key = table.key_info[path->eq_ref().ref->key];
      error |= SetIndexInfoInObject(
          &description, "index_lookup", "Single-row", table, key, "lookup",
          RefToString(*path->eq_ref().ref, key, /*include_nulls=*/false),
          /*ranges=*/nullptr, nullptr, false, table.file->pushed_idx_cond, obj);
      error |= AddChildrenFromPushedCondition(table, children);
      break;
    }
    case AccessPath::PUSHED_JOIN_REF: {
      const TABLE &table = *path->pushed_join_ref().table;
      assert(table.file->pushed_idx_cond == nullptr);
      const KEY &key = table.key_info[path->pushed_join_ref().ref->key];
      error |= SetIndexInfoInObject(
          &description, "pushed_join_ref",
          path->pushed_join_ref().is_unique ? "Single-row" : nullptr, table,
          key, "lookup",
          RefToString(*path->pushed_join_ref().ref, key,
                      /*include_nulls=*/false),
          /*ranges=*/nullptr, nullptr,
          /*reverse=*/false, nullptr, obj);
      break;
    }
    case AccessPath::FULL_TEXT_SEARCH: {
      const TABLE &table = *path->full_text_search().table;
      assert(table.file->pushed_idx_cond == nullptr);
      const KEY &key = table.key_info[path->full_text_search().ref->key];
      error |= SetIndexInfoInObject(
          &description, "full_text_search", "Full-text", table, key, "search",
          RefToString(*path->full_text_search().ref, key,
                      /*include_nulls=*/false),
          /*ranges=*/nullptr, nullptr,
          /*reverse=*/false, nullptr, obj);
      break;
    }
    case AccessPath::CONST_TABLE: {
      const TABLE &table = *path->const_table().table;
      assert(table.file->pushed_idx_cond == nullptr);
      assert(table.file->pushed_cond == nullptr);
      description = string("Constant row from ") + table.alias;
      error |=
          AddMemberToObject<Json_string>(obj, "access_type", "constant_row");
      error |= AddMemberToObject<Json_string>(obj, "table_name", table.alias);
      break;
    }
    case AccessPath::MRR: {
      const TABLE &table = *path->mrr().table;
      const KEY &key = table.key_info[path->mrr().ref->key];
      error |= SetIndexInfoInObject(
          &description, "multi_range_read", "Multi-range", table, key, "lookup",
          RefToString(*path->mrr().ref, key, /*include_nulls=*/false),
          /*ranges=*/nullptr, nullptr, false, table.file->pushed_idx_cond, obj);
      error |= AddChildrenFromPushedCondition(table, children);
      break;
    }
    case AccessPath::FOLLOW_TAIL:
      description =
          string("Scan new records on ") + path->follow_tail().table->alias;
      error |= AddMemberToObject<Json_string>(obj, "access_type",
                                              "scan_new_records");
      error |= AddMemberToObject<Json_string>(obj, "table_name",
                                              path->follow_tail().table->alias);
      error |=
          AddChildrenFromPushedCondition(*path->follow_tail().table, children);
      break;
    case AccessPath::INDEX_RANGE_SCAN: {
      const auto &param = path->index_range_scan();
      const TABLE &table = *param.used_key_part[0].field->table;
      const KEY &key_info = table.key_info[param.index];

      std::unique_ptr<Json_array> range_arr(new (std::nothrow) Json_array());
      if (range_arr == nullptr) return nullptr;
      string ranges;
      error |= PrintRanges(param.ranges, param.num_ranges, key_info.key_part,
                           /*single_part_only=*/false, range_arr, &ranges);
      error |= SetIndexInfoInObject(
          &description, "index_range_scan", nullptr, table, key_info,
          "range scan", /*lookup condition*/ "", &ranges, std::move(range_arr),
          path->index_range_scan().reverse, table.file->pushed_idx_cond, obj);

      error |= AddChildrenFromPushedCondition(table, children);
      break;
    }
    case AccessPath::INDEX_MERGE: {
      const auto &param = path->index_merge();
      error |=
          AddMemberToObject<Json_string>(obj, "access_type", "index_merge");
      description = "Sort-deduplicate by row ID";
      for (AccessPath *child : *path->index_merge().children) {
        if (param.allow_clustered_primary_key_scan &&
            param.table->file->primary_key_is_clustered() &&
            child->index_range_scan().index == param.table->s->primary_key) {
          children->push_back(
              {child, "Clustered primary key (scanned separately)"});
        } else {
          children->push_back({child});
        }
      }
      break;
    }
    case AccessPath::ROWID_INTERSECTION: {
      error |= AddMemberToObject<Json_string>(obj, "access_type",
                                              "rowid_intersection");
      description = "Intersect rows sorted by row ID";
      for (AccessPath *child : *path->rowid_intersection().children) {
        children->push_back({child});
      }
      break;
    }
    case AccessPath::ROWID_UNION: {
      error |=
          AddMemberToObject<Json_string>(obj, "access_type", "rowid_union");
      description = "Deduplicate rows sorted by row ID";
      for (AccessPath *child : *path->rowid_union().children) {
        children->push_back({child});
      }
      break;
    }
    case AccessPath::INDEX_SKIP_SCAN: {
      error |= ExplainIndexSkipScanAccessPath(obj, path, join, &description);
      break;
    }
    case AccessPath::GROUP_INDEX_SKIP_SCAN: {
      error |=
          ExplainGroupIndexSkipScanAccessPath(obj, path, join, &description);
      break;
    }
    case AccessPath::DYNAMIC_INDEX_RANGE_SCAN: {
      const TABLE &table = *path->dynamic_index_range_scan().table;
      description += string("Index range scan on ") + table.alias +
                     " (re-planned for each iteration)";
      if (table.file->pushed_idx_cond != nullptr) {
        description += ", with index condition: " +
                       ItemToString(table.file->pushed_idx_cond);
      }
      description += table.file->explain_extra();
      error |= AddMemberToObject<Json_string>(obj, "access_type", "index");
      error |= AddMemberToObject<Json_string>(obj, "index_access_type",
                                              "dynamic_index_range_scan");
      error |= AddMemberToObject<Json_string>(obj, "table_name", table.alias);
      if (table.file->pushed_idx_cond != nullptr) {
        error |= AddMemberToObject<Json_string>(
            obj, "pushed_index_condition",
            ItemToString(table.file->pushed_idx_cond));
      }
      if (!table.file->explain_extra().empty()) {
        error |= AddMemberToObject<Json_string>(obj, "message",
                                                table.file->explain_extra());
      }
      error |= AddChildrenFromPushedCondition(table, children);
      break;
    }
    case AccessPath::TABLE_VALUE_CONSTRUCTOR:
    case AccessPath::FAKE_SINGLE_ROW:
      error |= AddMemberToObject<Json_string>(obj, "access_type",
                                              "rows_fetched_before_execution");
      description = "Rows fetched before execution";
      break;
    case AccessPath::ZERO_ROWS:
      error |= AddMemberToObject<Json_string>(obj, "access_type", "zero_rows");
      error |= AddMemberToObject<Json_string>(obj, "zero_rows_cause",
                                              path->zero_rows().cause);
      description = string("Zero rows (") + path->zero_rows().cause + ")";
      // The child is not printed as part of the iterator tree.
      break;
    case AccessPath::ZERO_ROWS_AGGREGATED:
      error |= AddMemberToObject<Json_string>(obj, "access_type",
                                              "zero_rows_aggregated");
      error |= AddMemberToObject<Json_string>(
          obj, "zero_rows_cause", path->zero_rows_aggregated().cause);
      description = string("Zero input rows (") +
                    path->zero_rows_aggregated().cause +
                    "), aggregated into one output row";
      break;
    case AccessPath::MATERIALIZED_TABLE_FUNCTION:
      error |= AddMemberToObject<Json_string>(obj, "access_type",
                                              "materialized_table_function");
      description = "Materialize table function";
      break;
    case AccessPath::UNQUALIFIED_COUNT:
      error |= AddMemberToObject<Json_string>(obj, "access_type", "count_rows");
      error |= AddMemberToObject<Json_string>(obj, "table_name",
                                              join->qep_tab->table()->alias);
      description = "Count rows in " + string(join->qep_tab->table()->alias);
      break;
    case AccessPath::NESTED_LOOP_JOIN: {
      string join_type = JoinTypeToString(path->nested_loop_join().join_type);
      error |= AddMemberToObject<Json_string>(obj, "access_type", "join");
      error |= AddMemberToObject<Json_string>(obj, "join_type", join_type);
      error |=
          AddMemberToObject<Json_string>(obj, "join_algorithm", "nested_loop");
      description = "Nested loop " + join_type;
      children->push_back({path->nested_loop_join().outer});
      children->push_back({path->nested_loop_join().inner});
      break;
    }
    case AccessPath::NESTED_LOOP_SEMIJOIN_WITH_DUPLICATE_REMOVAL:
      // No json fields since this path is not supported in hypergraph
      description =
          string("Nested loop semijoin with duplicate removal on ") +
          path->nested_loop_semijoin_with_duplicate_removal().key->name;
      children->push_back(
          {path->nested_loop_semijoin_with_duplicate_removal().outer});
      children->push_back(
          {path->nested_loop_semijoin_with_duplicate_removal().inner});
      break;
    case AccessPath::BKA_JOIN: {
      string join_type = JoinTypeToString(path->bka_join().join_type);
      error |= AddMemberToObject<Json_string>(obj, "access_type", "join");
      error |= AddMemberToObject<Json_string>(obj, "join_type", join_type);
      error |= AddMemberToObject<Json_string>(obj, "join_algorithm",
                                              "batch_key_access");
      description = "Batched key access " + join_type;
      children->push_back({path->bka_join().outer, "Batch input rows"});
      children->push_back({path->bka_join().inner});
      break;
    }
    case AccessPath::HASH_JOIN: {
      const JoinPredicate *predicate = path->hash_join().join_predicate;
      RelationalExpression::Type type = path->hash_join().rewrite_semi_to_inner
                                            ? RelationalExpression::INNER_JOIN
                                            : predicate->expr->type;
      THD *const thd = current_thd;

      string json_join_type;
      description = HashJoinTypeToString(type, &json_join_type);

      std::unique_ptr<Json_array> hash_condition(new (std::nothrow)
                                                     Json_array());
      if (hash_condition == nullptr) return nullptr;

      vector<HashJoinCondition> equijoin_conditions;
      equijoin_conditions.reserve(predicate->expr->equijoin_conditions.size());
      for (Item_eq_base *cond : predicate->expr->equijoin_conditions) {
        equijoin_conditions.emplace_back(cond, thd->mem_root);
      }
      if (equijoin_conditions.empty()) {
        description.append(" (no condition)");
      } else {
        bool first = true;
        for (const HashJoinCondition &hj_cond : equijoin_conditions) {
          if (!first) {
            description.push_back(',');
          }
          first = false;
          string condition_str;
          if (!hj_cond.store_full_sort_key()) {
            condition_str =
                "(<hash>(" + ItemToString(hj_cond.left_extractor()) +
                ")=<hash>(" + ItemToString(hj_cond.right_extractor()) + "))";
          } else {
            condition_str = ItemToString(hj_cond.join_condition());
          }
          error |=
              AddElementToArray<Json_string>(hash_condition, condition_str);
          description.append(" " + condition_str);
        }
      }
      error |= obj->add_alias("hash_condition", std::move(hash_condition));

      const Mem_root_array<Item *> *extra_join_conditions =
          GetExtraHashJoinConditions(
              thd->mem_root, thd->lex->using_hypergraph_optimizer,
              equijoin_conditions, predicate->expr->join_conditions);
      if (extra_join_conditions == nullptr) return nullptr;

      std::unique_ptr<Json_array> extra_condition(new (std::nothrow)
                                                      Json_array());
      if (extra_condition == nullptr) return nullptr;
      bool first = true;
      for (Item *cond : *extra_join_conditions) {
        if (first) {
          description.append(", extra conditions: ");
          first = false;
        } else {
          description += " and ";
        }
        string condition_str = ItemToString(cond);
        description += condition_str;
        error |= AddElementToArray<Json_string>(extra_condition, condition_str);
      }
      if (extra_condition->size() > 0)
        error |= obj->add_alias("extra_condition", std::move(extra_condition));

      error |= AddMemberToObject<Json_string>(obj, "access_type", "join");
      error |= AddMemberToObject<Json_string>(obj, "join_type", json_join_type);
      error |= AddMemberToObject<Json_string>(obj, "join_algorithm", "hash");
      children->push_back({path->hash_join().outer});
      children->push_back({path->hash_join().inner, "Hash"});

      const RelationalExpression *join_predicate =
          path->hash_join().join_predicate->expr;
      for (Item_eq_base *cond : join_predicate->equijoin_conditions) {
        AddSubqueryPaths(cond, "condition", children);
      }
      for (Item *cond : join_predicate->join_conditions) {
        AddSubqueryPaths(cond, "extra conditions", children);
      }

      break;
    }
    case AccessPath::FILTER: {
      error |= AddMemberToObject<Json_string>(obj, "access_type", "filter");
      string filter = ItemToString(path->filter().condition);
      error |= AddMemberToObject<Json_string>(obj, "condition", filter);
      description = "Filter: " + filter;
      children->push_back({path->filter().child});
      AddSubqueryPaths(path->filter().condition, "condition", children);
      break;
    }
    case AccessPath::SORT: {
      error |= AddMemberToObject<Json_string>(obj, "access_type", "sort");
      if (path->sort().force_sort_rowids) {
        description = "Sort row IDs";
        error |= AddMemberToObject<Json_boolean>(obj, "row_ids", true);
      } else {
        description = "Sort";
      }
      if (path->sort().remove_duplicates) {
        description += " with duplicate removal: ";
        error |=
            AddMemberToObject<Json_boolean>(obj, "duplicate_removal", true);
      } else {
        description += ": ";
      }

      std::unique_ptr<Json_array> sort_fields(new (std::nothrow) Json_array());
      if (sort_fields == nullptr) return nullptr;
      for (ORDER *order = path->sort().order; order != nullptr;
           order = order->next) {
        if (order != path->sort().order) {
          description += ", ";
        }

        // We usually want to print the item_name if it's set, so that we get
        // the alias instead of the full expression when there is an alias. If
        // it is a field reference, we prefer ItemToString() because item_name
        // in Item_field doesn't include the table name.
        string sort_field;
        if (const Item *item = *order->item;
            item->item_name.is_set() && item->type() != Item::FIELD_ITEM) {
          sort_field = item->item_name.ptr();
        } else {
          sort_field = ItemToString(item);
        }
        if (order->direction == ORDER_DESC) {
          sort_field += " DESC";
        }
        description += sort_field;
        error |= AddElementToArray<Json_string>(sort_fields, sort_field);
      }
      error |= obj->add_alias("sort_fields", std::move(sort_fields));

      if (const ha_rows limit = path->sort().limit; limit != HA_POS_ERROR) {
        char buf[256];
        error |= AddMemberToObject<Json_int>(obj, "per_chunk_limit", limit);
        snprintf(buf, sizeof(buf), ", limit input to %llu row(s) per chunk",
                 limit);
        description += buf;
      }
      children->push_back({path->sort().child});
      break;
    }
    case AccessPath::AGGREGATE: {
      string ret;
      error |= AddMemberToObject<Json_string>(obj, "access_type", "aggregate");
      if (join->grouped || join->group_optimized_away) {
        error |= AddMemberToObject<Json_boolean>(obj, "group_by", true);
        if (*join->sum_funcs == nullptr) {
          description = "Group (no aggregates)";
        } else if (path->aggregate().rollup) {
          error |= AddMemberToObject<Json_boolean>(obj, "rollup", true);
          description = "Group aggregate with rollup: ";
        } else {
          description = "Group aggregate: ";
        }
      } else {
        description = "Aggregate: ";
      }

      std::unique_ptr<Json_array> funcs(new (std::nothrow) Json_array());
      if (funcs == nullptr) return nullptr;
      bool first = true;
      for (Item_sum **item = join->sum_funcs; *item != nullptr; ++item) {
        if (first) {
          first = false;
        } else {
          description += ", ";
        }
        string func =
            (path->aggregate().rollup ? ItemToString((*item)->unwrap_sum())
                                      : ItemToString(*item));
        description += func;
        error |= AddElementToArray<Json_string>(funcs, func);
      }

      // If there are no aggs, still let this field print a "" rather than
      // omit this field.
      error |= obj->add_alias("functions", std::move(funcs));

      children->push_back({path->aggregate().child});
      break;
    }
    case AccessPath::TEMPTABLE_AGGREGATE: {
      error |= AddMemberToObject<Json_string>(obj, "access_type",
                                              "temp_table_aggregate");
      ret_obj = AssignParentPath(path->temptable_aggregate().table_path,
                                 nullptr, std::move(ret_obj), join);
      if (ret_obj == nullptr) return nullptr;
      description = "Aggregate using temporary table";
      children->push_back({path->temptable_aggregate().subquery_path});
      break;
    }
    case AccessPath::LIMIT_OFFSET: {
      error |= AddMemberToObject<Json_string>(obj, "access_type", "limit");
      char buf[256];
      if (path->limit_offset().offset == 0) {
        snprintf(buf, sizeof(buf), "Limit: %llu row(s)",
                 path->limit_offset().limit);
      } else if (path->limit_offset().limit == HA_POS_ERROR) {
        snprintf(buf, sizeof(buf), "Offset: %llu row(s)",
                 path->limit_offset().offset);
      } else {
        snprintf(buf, sizeof(buf), "Limit/Offset: %llu/%llu row(s)",
                 path->limit_offset().limit - path->limit_offset().offset,
                 path->limit_offset().offset);
      }
      error |=
          AddMemberToObject<Json_int>(obj, "limit", path->limit_offset().limit);
      error |= AddMemberToObject<Json_int>(obj, "limit_offset",
                                           path->limit_offset().offset);
      if (path->limit_offset().count_all_rows) {
        error |= AddMemberToObject<Json_boolean>(obj, "count_all_rows", true);
        description =
            string(buf) + " (no early end due to SQL_CALC_FOUND_ROWS)";
      } else {
        description = buf;
      }
      children->push_back({path->limit_offset().child});
      break;
    }
    case AccessPath::STREAM:
      error |= AddMemberToObject<Json_string>(obj, "access_type", "stream");
      description = "Stream results";
      children->push_back({path->stream().child});
      break;
    case AccessPath::MATERIALIZE:
      error |=
          AddMemberToObject<Json_string>(obj, "access_type", "materialize");
      ret_obj =
          ExplainMaterializeAccessPath(path, join, std::move(ret_obj), children,
                                       current_thd->lex->is_explain_analyze);
      if (ret_obj == nullptr) return nullptr;
      break;
    case AccessPath::MATERIALIZE_INFORMATION_SCHEMA_TABLE: {
      ret_obj = AssignParentPath(
          path->materialize_information_schema_table().table_path, nullptr,
          std::move(ret_obj), join);
      if (ret_obj == nullptr) return nullptr;
      const char *table =
          path->materialize_information_schema_table().table_list->table->alias;
      error |= AddMemberToObject<Json_string>(obj, "table_name", table);
      error |= AddMemberToObject<Json_string>(obj, "access_type",
                                              "materialize_information_schema");
      description = "Fill information schema table " + string(table);
      break;
    }
    case AccessPath::APPEND:
      error |= AddMemberToObject<Json_string>(obj, "access_type", "append");
      description = "Append";
      for (const AppendPathParameters &child : *path->append().children) {
        children->push_back({child.path, "", child.join});
      }
      break;
    case AccessPath::WINDOW: {
      Window *const window = path->window().window;
      if (path->window().needs_buffering) {
        error |= AddMemberToObject<Json_boolean>(obj, "buffering", true);
        if (window->optimizable_row_aggregates() ||
            window->optimizable_range_aggregates() ||
            window->static_aggregates()) {
          description = "Window aggregate with buffering: ";
        } else {
          error |= AddMemberToObject<Json_boolean>(obj, "multi_pass", true);
          description = "Window multi-pass aggregate with buffering: ";
        }
      } else {
        description = "Window aggregate: ";
      }

      std::unique_ptr<Json_array> funcs(new (std::nothrow) Json_array());
      if (funcs == nullptr) return nullptr;
      bool first = true;
      for (const Item_sum &func : window->functions()) {
        if (!first) {
          description += ", ";
        }
        string func_str = ItemToString(&func);
        description += func_str;
        error |= AddElementToArray<Json_string>(funcs, func_str);
        first = false;
      }
      error |= obj->add_alias("functions", std::move(funcs));
      error |= AddMemberToObject<Json_string>(obj, "access_type", "window");
      children->push_back({path->window().child});
      break;
    }
    case AccessPath::WEEDOUT: {
      SJ_TMP_TABLE *sj = path->weedout().weedout_table;
      std::unique_ptr<Json_array> tables(new (std::nothrow) Json_array());
      if (tables == nullptr) return nullptr;

      description = "Remove duplicate ";
      if (sj->tabs_end == sj->tabs + 1) {  // Only one table.
        description += sj->tabs->qep_tab->table()->alias;
        error |= AddElementToArray<Json_string>(
            tables, sj->tabs->qep_tab->table()->alias);
      } else {
        description += "(";
        for (SJ_TMP_TABLE_TAB *tab = sj->tabs; tab != sj->tabs_end; ++tab) {
          if (tab != sj->tabs) {
            description += ", ";
          }
          description += tab->qep_tab->table()->alias;
          error |= AddElementToArray<Json_string>(tables,
                                                  tab->qep_tab->table()->alias);
        }
        description += ")";
      }
      description += " rows using temporary table (weedout)";
      error |= obj->add_alias("tables", std::move(tables));
      error |= AddMemberToObject<Json_string>(obj, "access_type", "weedout");
      children->push_back({path->weedout().child});
      break;
    }
    case AccessPath::REMOVE_DUPLICATES: {
      description = "Remove duplicates from input grouped on ";
      std::unique_ptr<Json_array> group_items(new (std::nothrow) Json_array());
      if (group_items == nullptr) return nullptr;
      for (int i = 0; i < path->remove_duplicates().group_items_size; ++i) {
        string group_item =
            ItemToString(path->remove_duplicates().group_items[i]);
        if (i != 0) {
          description += ", ";
        }
        description += group_item;
        error |= AddElementToArray<Json_string>(group_items, group_item);
      }
      error |= AddMemberToObject<Json_string>(obj, "access_type",
                                              "remove_duplicates_from_groups");
      error |= obj->add_alias("group_items", std::move(group_items));
      children->push_back({path->remove_duplicates().child});
      break;
    }
    case AccessPath::REMOVE_DUPLICATES_ON_INDEX: {
      const char *keyname = path->remove_duplicates_on_index().key->name;
      description = string("Remove duplicates from input sorted on ") + keyname;
      error |= AddMemberToObject<Json_string>(obj, "access_type",
                                              "remove_duplicates_on_index");
      error |= AddMemberToObject<Json_string>(obj, "index_name", keyname);
      children->push_back({path->remove_duplicates_on_index().child});
      break;
    }
    case AccessPath::ALTERNATIVE: {
      const TABLE &table =
          *path->alternative().table_scan_path->table_scan().table;
      const Index_lookup *ref = path->alternative().used_ref;
      const KEY &key = table.key_info[ref->key];

      int num_applicable_cond_guards = 0;
      for (unsigned key_part_idx = 0; key_part_idx < ref->key_parts;
           ++key_part_idx) {
        if (ref->cond_guards[key_part_idx] != nullptr) {
          ++num_applicable_cond_guards;
        }
      }

      description = "Alternative plans for IN subquery: Index lookup unless ";
      if (num_applicable_cond_guards > 1) {
        description += " any of (";
      }
      bool first = true;
      for (unsigned key_part_idx = 0; key_part_idx < ref->key_parts;
           ++key_part_idx) {
        if (ref->cond_guards[key_part_idx] != nullptr) {
          if (!first) {
            description += ", ";
          }
          first = false;
          description += key.key_part[key_part_idx].field->field_name;
        }
      }
      if (num_applicable_cond_guards > 1) {
        description += ")";
      }
      description += " IS NULL";
      error |= AddMemberToObject<Json_string>(
          obj, "access_type", "alternative_plans_for_in_subquery");
      children->push_back({path->alternative().child});
      children->push_back({path->alternative().table_scan_path});
      break;
    }
    case AccessPath::CACHE_INVALIDATOR:
      description = string("Invalidate materialized tables (row from ") +
                    path->cache_invalidator().name + ")";
      error |= AddMemberToObject<Json_string>(obj, "access_type",
                                              "invalidate_materialized_tables");
      error |= AddMemberToObject<Json_string>(obj, "table_name",
                                              path->cache_invalidator().name);
      children->push_back({path->cache_invalidator().child});
      break;
    case AccessPath::DELETE_ROWS: {
      error |=
          AddMemberToObject<Json_string>(obj, "access_type", "delete_rows");
      string tables;
      for (Table_ref *t = join->query_block->leaf_tables; t != nullptr;
           t = t->next_leaf) {
        if (Overlaps(t->map(), path->delete_rows().tables_to_delete_from)) {
          if (!tables.empty()) {
            tables.append(", ");
          }
          tables.append(t->alias);
          if (Overlaps(t->map(), path->delete_rows().immediate_tables)) {
            tables.append(" (immediate)");
          } else {
            tables.append(" (buffered)");
          }
        }
      }
      error |= AddMemberToObject<Json_string>(obj, "tables", tables);
      description = string("Delete from ") + tables;
      children->push_back({path->delete_rows().child});
      break;
    }
    case AccessPath::UPDATE_ROWS: {
      string tables;
      for (Table_ref *t = join->query_block->leaf_tables; t != nullptr;
           t = t->next_leaf) {
        if (Overlaps(t->map(), path->update_rows().tables_to_update)) {
          if (!tables.empty()) {
            tables.append(", ");
          }
          tables.append(t->alias);
          if (Overlaps(t->map(), path->update_rows().immediate_tables)) {
            tables.append(" (immediate)");
          } else {
            tables.append(" (buffered)");
          }
        }
      }
      description = string("Update ") + tables;
      children->push_back({path->update_rows().child});
      break;
    }
  }

  // Append the various costs.
  error |= AddPathCosts(path, materialized_path, obj,
                        current_thd->lex->is_explain_analyze);

  // Empty description means the object already has the description set above.
  if (!description.empty()) {
    // Create JSON objects for description strings.
    error |= AddMemberToObject<Json_string>(obj, "operation", description);
  }

  return (error ? nullptr : std::move(ret_obj));
}

/**
   Convert the AccessPath into a Json object that represents the EXPLAIN output
   This Json object may in turn be used to output in whichever required format.

   @param path the path to describe.
   @param materialized_path if 'path' is the table_path of a MATERIALIZE path,
          then materialized_path is that path. Otherwise it is nullptr.
   @param join the JOIN to which 'path' belongs.
   @param is_root_of_join 'true' if 'path' is the root path of a
          Query_expression that is not a union.
   @param input_obj The JSON object describing 'path', or nullptr if a new
          object should be allocated..
   @returns the root of the tree of JSON objects generated from 'path'.
          (In most cases a single object.)
*/
static std::unique_ptr<Json_object> ExplainAccessPath(
    const AccessPath *path, const AccessPath *materialized_path, JOIN *join,
    bool is_root_of_join, Json_object *input_obj) {
  bool error = false;
  vector<ExplainChild> children;
  Json_object *obj;
  std::unique_ptr<Json_object> ret_obj(input_obj);

  if (ret_obj == nullptr) {
    ret_obj = create_dom_ptr<Json_object>();
  }
  // Keep a handle to the original object.
  obj = ret_obj.get();

  // This should not happen, but some unit tests have shown to cause null child
  // paths to be present in the AccessPath tree.
  if (path == nullptr) {
    if (AddMemberToObject<Json_string>(obj, "operation",
                                       "<not executable by iterator executor>"))
      return nullptr;
    return ret_obj;
  }

  if ((ret_obj = SetObjectMembers(std::move(ret_obj), path, materialized_path,
                                  join, &children)) == nullptr)
    return nullptr;

  // If we are crossing into a different query block, but there's a streaming
  // or materialization node in the way, don't count it as the root; we want
  // any SELECT printouts to be on the actual root node.
  // TODO(sgunders): This gives the wrong result if a query block ends in a
  // materialization.
  bool delayed_root_of_join = false;
  if (path->type == AccessPath::STREAM ||
      path->type == AccessPath::MATERIALIZE) {
    delayed_root_of_join = is_root_of_join;
    is_root_of_join = false;
  }

  if (AddChildrenToObject(obj, children, join, delayed_root_of_join, "inputs"))
    return nullptr;

  // If we know that the join will return zero rows, we don't bother
  // optimizing any subqueries in the SELECT list, but end optimization
  // early (see Query_block::optimize()). If so, don't attempt to print
  // them either, as they have no query plan.
  if (is_root_of_join && path->type != AccessPath::ZERO_ROWS) {
    vector<ExplainChild> children_from_select;
    if (GetAccessPathsFromSelectList(join, &children_from_select))
      return nullptr;
    if (AddChildrenToObject(obj, children_from_select, join,
                            /*is_root_of_join*/ true,
                            "inputs_from_select_list"))
      return nullptr;
  }

  if (error == 0)
    return ret_obj;
  else
    return nullptr;
}

std::string PrintQueryPlan(THD *ethd, const THD *query_thd,
                           Query_expression *unit) {
  JOIN *join = nullptr;
  bool is_root_of_join = (unit != nullptr ? !unit->is_union() : false);
  AccessPath *path = (unit != nullptr ? unit->root_access_path() : nullptr);

  if (path == nullptr) return "<not executable by iterator executor>\n";

  // "join" should be set to the JOIN that "path" is part of (or nullptr
  // if it is not, e.g. if it's a part of executing a UNION).
  if (unit != nullptr && !unit->is_union())
    join = unit->first_query_block()->join;

  /* Create a Json object for the plan */
  std::unique_ptr<Json_object> obj =
      ExplainQueryPlan(path, &query_thd->query_plan, join, is_root_of_join);
  if (obj == nullptr) return "";

  // Append the (rewritten) query string, if any.
  // Skip this if applicable. See print_query_for_explain() comments.
  if (ethd == query_thd) {
    StringBuffer<1024> str;
    print_query_for_explain(query_thd, unit, &str);
    if (!str.is_empty()) {
      if (AddMemberToObject<Json_string>(obj.get(), "query", str.ptr(),
                                         str.length()))
        return "";
    }
  }

  /*
    Output should be either in json format, or a tree format, depending on
    the specified format
   */
  return ethd->lex->explain_format->ExplainJsonToString(obj.get());
}

/* PrintQueryPlan()
 * This overloaded function is for debugging purpose.
 */
std::string PrintQueryPlan(int level, AccessPath *path, JOIN *join,
                           bool is_root_of_join) {
  string ret;
  Explain_format_tree format;

  if (path == nullptr) {
    ret.assign(level * 4, ' ');
    return ret + "<not executable by iterator executor>\n";
  }

  /* Create a Json object for the plan */
  std::unique_ptr<Json_object> json =
      ExplainAccessPath(path, nullptr, join, is_root_of_join);
  if (json == nullptr) return "";

  /* Output in tree format.*/
  string explain;
  format.ExplainPrintTreeNode(json.get(), level, &explain, /*tokens=*/nullptr);
  return explain;
}

// 0x
// truncated_sha256(desc1,desc2,...,[child1_desc:]0xchild1,[child2_desc:]0xchild2,...)
static string GetForceSubplanToken(const Json_object *obj,
                                   const string &children_digest) {
  string digest;
  digest += down_cast<Json_string *>(obj->get("operation"))->value() +
            children_digest;

  unsigned char sha256sum[SHA256_DIGEST_LENGTH];
  (void)SHA_EVP256(pointer_cast<const unsigned char *>(digest.data()),
                   digest.size(), sha256sum);

  char ret[8 * 2 + 2 + 1];
  snprintf(ret, sizeof(ret), "0x%02x%02x%02x%02x%02x%02x%02x%02x", sha256sum[0],
           sha256sum[1], sha256sum[2], sha256sum[3], sha256sum[4], sha256sum[5],
           sha256sum[6], sha256sum[7]);

  return ret;
}

string GetForceSubplanToken(AccessPath *path, JOIN *join) {
  if (path == nullptr) {
    return "";
  }

  Explain_format_tree format;
  string explain;
  vector<string> tokens_for_force_subplan;

  /* Create a Json object for the plan */
  std::unique_ptr<Json_object> json =
      ExplainAccessPath(path, nullptr, join, /*is_root_of_join=*/true);
  if (json == nullptr) return "";

  format.ExplainPrintTreeNode(json.get(), 0, &explain,
                              &tokens_for_force_subplan);

  /* The object's token is present at the end of the token vector */
  return tokens_for_force_subplan.back();
}

/// Convert Json object to string.
string Explain_format_tree::ExplainJsonToString(Json_object *json) {
  string explain;

  vector<string> *token_ptr = nullptr;
#ifndef NDEBUG
  vector<string> tokens_for_force_subplan;
  DBUG_EXECUTE_IF("subplan_tokens", token_ptr = &tokens_for_force_subplan;);
#endif

  this->ExplainPrintTreeNode(json, 0, &explain, token_ptr);
  if (explain.empty()) return "";

  DBUG_EXECUTE_IF("subplan_tokens", {
    explain += "\nTo force this plan, use:\nSET DEBUG='+d,subplan_tokens";
    for (const string &token : tokens_for_force_subplan) {
      explain += ",force_subplan_";
      explain += token;
    }
    explain += "';\n";
  });

  return explain;
}

void Explain_format_tree::ExplainPrintTreeNode(const Json_dom *json, int level,
                                               string *explain,
                                               vector<string> *subplan_token) {
  string children_explain;
  string children_digest;

  explain->append(level * 4, ' ');

  if (json == nullptr || json->json_type() == enum_json_type::J_NULL) {
    explain->append("<not executable by iterator executor>\n");
    return;
  }

  const Json_object *obj = down_cast<const Json_object *>(json);

  AppendChildren(obj->get("inputs"), level + 1, &children_explain,
                 subplan_token, &children_digest);
  AppendChildren(obj->get("inputs_from_select_list"), level, &children_explain,
                 subplan_token, &children_digest);

  *explain += "-> ";
  if (subplan_token) {
    /*
     Include the current subplan node's token into the explain plan.
     Also append it to the subplan_token vector because parent will need it
     for generating its own subplan token.
     */
    string my_subplan_token = GetForceSubplanToken(obj, children_digest);
    *explain += '[' + my_subplan_token + "] ";
    subplan_token->push_back(my_subplan_token);
  }
  assert(obj->get("operation")->json_type() == enum_json_type::J_STRING);
  *explain += down_cast<Json_string *>(obj->get("operation"))->value();

  ExplainPrintCosts(obj, explain);

  *explain += children_explain;
}

namespace {

/// The maximal number of digits we use in decimal numbers (e.g. "123456" or
/// "0.00123").
constexpr int kPlainNumberLength = 6;

/// The maximal number of digits in engineering format mantissas, e.g.
/// "12.3e+6".
constexpr int kMantissaLength = 3;

/// The  smallest number (absolute value) that we do not format as "0".
constexpr double kMinNonZeroNumber = 1.0e-12;

/// For decimal numbers, include enough decimals to ensure that any rounding
/// error is less than `<number>*10^kLogPrecision` (i.e. less than 1%).
constexpr int kLogPrecision = -2;

/// The smallest number (absolute value) that we format as decimal (rather than
/// engineering format).
const double kMinPlainFormatNumber =
    std::pow(10, 1 - kPlainNumberLength - kLogPrecision);

/// Find the number of integer digits (i.e. those before the decimal point) in
/// 'd' when represented as a decimal number.
int IntegerDigits(double d) {
  return d == 0.0 ? 1
                  : std::max(1, 1 + static_cast<int>(
                                        std::floor(std::log10(std::abs(d)))));
}

/**
   Format 'd' as a decimal number with enough decimals to get a rounding error
   less than d*10^log_precision, without any trailing fractional zeros.
*/
std::string DecimalFormat(double d, int log_precision) {
  assert(d != 0.0);
  constexpr int max_digits = 18;
  assert(IntegerDigits(d + 0.5) <= max_digits);

  // The position of the first nonzero digit, relative to the decimal point.
  const int first_nonzero_digit_pos =
      static_cast<int>(std::floor(std::log10(std::abs(d))));

  // The number of decimals needed for the required precision.
  const int decimals = std::max(0, -log_precision - first_nonzero_digit_pos);

  // Add space for sign, decimal point and zero termination.
  char buff[max_digits + 3];
  // NOTE: We cannot use %f, since MSVC and GCC round 0.5 in different
  // directions, so tests would not be reproducible between platforms.
  // Format/round using my_fcvt() instead.
  my_fcvt(d, decimals, buff, nullptr);
  if (strchr(buff, '.') == nullptr) {
    return buff;
  } else {
    // Remove trailing fractional zeros.
    return std::regex_replace(buff, std::regex("[.]?0+$"), "");
  }
}

/**
   Format 'd' in engineering format, i.e. `<mantissa>e<sign><exponent>`
   where 1.0<=mantissa<1000.0 and exponent is a multiple of 3.
*/
std::string EngineeringFormat(double d) {
  assert(d != 0.0);
  int exp = std::floor(std::log10(std::abs(d)) / 3.0) * 3;
  double mantissa = d / std::pow(10.0, exp);
  std::ostringstream stream;

  if (mantissa + 0.5 * std::pow(10, 3 - kMantissaLength) < 1000.0) {
    stream << DecimalFormat(mantissa, 1 - kMantissaLength) << "e"
           << std::showpos << exp;
  } else {
    // Cover the case where the mantissa will be rounded up to give an extra
    // digit. For example, if d=999500000 and kMantissaLength=3, we want it to
    // be formatted as "1e+9" rather than "1000e+6".
    stream << DecimalFormat(mantissa / 1000.0, 1 - kMantissaLength) << "e"
           << std::showpos << exp + 3;
  }
  return stream.str();
}

/// Format 'd' for "EXPLAIN FORMAT=TREE" output.
std::string NumFormat(double d) {
  if (std::abs(d) < kMinNonZeroNumber) {
    return "0";
  } else if (std::abs(d) < kMinPlainFormatNumber ||
             IntegerDigits(d + 0.5) > kPlainNumberLength) {
    return EngineeringFormat(d);
  } else {
    return DecimalFormat(d, kLogPrecision);
  }
}

/// Integer exponentiation.
uint64_t constexpr Power(uint64_t base, int power) {
  assert(power >= 0);
  uint64_t result = 1;
  for (int i = 0; i < power; i++) {
    result *= base;
  }
  return result;
}

/// Format 'l' for "EXPLAIN FORM=TREE" output.
std::string NumFormat(uint64_t l) {
  constexpr uint64_t limit = Power(10, kPlainNumberLength);
  if (l >= limit) {
    return EngineeringFormat(l);
  } else {
    return std::to_string(l);
  }
}

}  // Anonymous namespace.

void Explain_format_tree::ExplainPrintCosts(const Json_object *obj,
                                            string *explain) {
  bool has_first_cost = obj->get("estimated_first_row_cost") != nullptr;
  bool has_cost = obj->get("estimated_total_cost") != nullptr;

  if (has_cost) {
    double last_cost = GetJSONDouble(obj, "estimated_total_cost");
    assert(obj->get("estimated_rows") != nullptr);
    double rows = GetJSONDouble(obj, "estimated_rows");
    std::ostringstream stream;

    if (has_first_cost) {
      double first_row_cost = GetJSONDouble(obj, "estimated_first_row_cost");
      stream << "  (cost=" << NumFormat(first_row_cost) << ".."
             << NumFormat(last_cost) << " rows=" << NumFormat(rows) << ")";
    } else {
      stream << "  (cost=" << NumFormat(last_cost)
             << " rows=" << NumFormat(rows) << ")";
    }

    *explain += stream.str();
  }

  /* Show actual figures if timing info is present */
  if (obj->get("actual_rows") != nullptr) {
    if (!has_cost) {
      // We always want a double space between the iterator name and the costs.
      explain->push_back(' ');
    }
    explain->push_back(' ');

    if (obj->get("actual_rows")->json_type() == enum_json_type::J_NULL) {
      *explain += "(never executed)";
    } else {
      double actual_first_row_ms = GetJSONDouble(obj, "actual_first_row_ms");
      double actual_last_row_ms = GetJSONDouble(obj, "actual_last_row_ms");
      double actual_rows = GetJSONDouble(obj, "actual_rows");
      uint64_t actual_loops =
          down_cast<Json_int *>(obj->get("actual_loops"))->value();

      std::ostringstream stream;
      stream << "(actual time=" << NumFormat(actual_first_row_ms) << ".."
             << NumFormat(actual_last_row_ms)
             << " rows=" << NumFormat(actual_rows)
             << " loops=" << NumFormat(actual_loops) << ")";

      *explain += stream.str();
    }
  }
  *explain += "\n";
}

/*
  The out param 'child_token_digest' will have something like :
  ",[child1_desc:]0xchild1,[child2_desc:]0xchild2,....."
*/
void Explain_format_tree::AppendChildren(
    const Json_dom *children, int level, string *explain,
    vector<string> *tokens_for_force_subplan, string *child_token_digest) {
  if (children == nullptr) {
    return;
  }
  assert(children->json_type() == enum_json_type::J_ARRAY);
  for (const Json_dom_ptr &child : *down_cast<const Json_array *>(children)) {
    if (tokens_for_force_subplan) {
      *child_token_digest += ',';
    }
    if (child->json_type() == enum_json_type::J_OBJECT &&
        down_cast<const Json_object *>(child.get())->get("heading") !=
            nullptr) {
      string heading =
          down_cast<Json_string *>(
              down_cast<const Json_object *>(child.get())->get("heading"))
              ->value();

      /* If a token is being generated, append the child tokens */
      if (tokens_for_force_subplan) {
        *child_token_digest += heading + ":";
      }

      explain->append(level * 4, ' ');
      explain->append("-> ");
      explain->append(heading);
      explain->append("\n");
      this->ExplainPrintTreeNode(child.get(), level + 1, explain,
                                 tokens_for_force_subplan);
    } else {
      this->ExplainPrintTreeNode(child.get(), level, explain,
                                 tokens_for_force_subplan);
    }

    /* Include the child subtoken in the child digest. */
    if (tokens_for_force_subplan) {
      /* The child's token is present at the end of the token vector */
      child_token_digest->append(tokens_for_force_subplan->back());
    }
  }
}<|MERGE_RESOLUTION|>--- conflicted
+++ resolved
@@ -219,57 +219,6 @@
   }
 }
 
-<<<<<<< HEAD
-static bool GetAccessPathsFromItem(Item *item_arg, const char *source_text,
-                                   vector<ExplainChild> *children) {
-  return WalkItem(
-      item_arg, enum_walk::POSTFIX, [children, source_text](Item *item) {
-        if (item->type() != Item::SUBSELECT_ITEM) {
-          return false;
-        }
-
-        Item_subselect *subquery = down_cast<Item_subselect *>(item);
-        Query_expression *qe = subquery->query_expr();
-        Query_block *query_block = qe->first_query_block();
-        char description[256];
-        if (query_block->is_dependent()) {
-          snprintf(description, sizeof(description),
-                   "Select #%d (subquery in %s; dependent)",
-                   query_block->select_number, source_text);
-        } else if (!query_block->is_cacheable()) {
-          snprintf(description, sizeof(description),
-                   "Select #%d (subquery in %s; uncacheable)",
-                   query_block->select_number, source_text);
-        } else {
-          snprintf(description, sizeof(description),
-                   "Select #%d (subquery in %s; run only once)",
-                   query_block->select_number, source_text);
-        }
-        if (query_block->join->needs_finalize) {
-          qe->finalize(current_thd);
-        }
-        AccessPath *path;
-        if (qe->root_access_path() != nullptr) {
-          path = qe->root_access_path();
-        } else {
-          path = qe->item->root_access_path();
-        }
-        Json_object *child_obj = new (std::nothrow) Json_object();
-        if (child_obj == nullptr) return true;
-        // Populate the subquery-specific json fields.
-        bool error = false;
-        error |= AddMemberToObject<Json_boolean>(child_obj, "subquery", true);
-        error |= AddMemberToObject<Json_string>(child_obj, "subquery_location",
-                                                source_text);
-        if (query_block->is_dependent())
-          error |=
-              AddMemberToObject<Json_boolean>(child_obj, "dependent", true);
-        if (query_block->is_cacheable())
-          error |=
-              AddMemberToObject<Json_boolean>(child_obj, "cacheable", true);
-
-        children->push_back({path, description, query_block->join, child_obj});
-=======
 /**
    For each Item_subselect descendant of 'item_arg', add the corresponding
    root AccessPath object to 'children'.
@@ -285,7 +234,6 @@
     if (item->type() != Item::SUBSELECT_ITEM) {
       return false;
     }
->>>>>>> 87307d4d
 
     const Item_subselect *subquery = down_cast<const Item_subselect *>(item);
     Query_expression *qe = subquery->query_expr();
