/* Copyright (c) 2020, 2023, Oracle and/or its affiliates.

   This program is free software; you can redistribute it and/or modify
   it under the terms of the GNU General Public License, version 2.0,
   as published by the Free Software Foundation.

   This program is also distributed with certain software (including
   but not limited to OpenSSL) that is licensed under separate terms,
   as designated in a particular file or component or in included license
   documentation.  The authors of MySQL hereby grant you an additional
   permission to link the program and your derivative works with the
   separately licensed software that they have included with MySQL.

   This program is distributed in the hope that it will be useful,
   but WITHOUT ANY WARRANTY; without even the implied warranty of
   MERCHANTABILITY or FITNESS FOR A PARTICULAR PURPOSE.  See the
   GNU General Public License, version 2.0, for more details.

   You should have received a copy of the GNU General Public License
   along with this program; if not, write to the Free Software
   Foundation, Inc., 51 Franklin St, Fifth Floor, Boston, MA 02110-1301  USA */

#include "sql/join_optimizer/access_path.h"

#include <algorithm>
<<<<<<< HEAD
#include <vector>

=======
#include <cmath>
#include <memory>
#include <vector>

#include "mem_root_deque.h"
>>>>>>> 824e2b40
#include "my_base.h"
#include "my_dbug.h"
#include "mysql/components/services/bits/psi_bits.h"
#include "prealloced_array.h"
#include "sql/field.h"
#include "sql/filesort.h"
#include "sql/handler.h"
#include "sql/item_cmpfunc.h"
#include "sql/item_func.h"
#include "sql/item_subselect.h"
#include "sql/iterators/basic_row_iterators.h"
#include "sql/iterators/bka_iterator.h"
#include "sql/iterators/composite_iterators.h"
#include "sql/iterators/delete_rows_iterator.h"
#include "sql/iterators/hash_join_iterator.h"
#include "sql/iterators/ref_row_iterators.h"
#include "sql/iterators/row_iterator.h"
#include "sql/iterators/sorting_iterator.h"
#include "sql/iterators/timing_iterator.h"
#include "sql/iterators/window_iterators.h"
#include "sql/join_optimizer/bit_utils.h"
#include "sql/join_optimizer/cost_model.h"
#include "sql/join_optimizer/estimate_selectivity.h"
#include "sql/join_optimizer/overflow_bitset.h"
#include "sql/join_optimizer/relational_expression.h"
#include "sql/join_optimizer/walk_access_paths.h"
#include "sql/mem_root_array.h"
#include "sql/pack_rows.h"
#include "sql/range_optimizer/geometry_index_range_scan.h"
#include "sql/range_optimizer/group_index_skip_scan.h"
#include "sql/range_optimizer/group_index_skip_scan_plan.h"
#include "sql/range_optimizer/index_merge.h"
#include "sql/range_optimizer/index_range_scan.h"
#include "sql/range_optimizer/index_skip_scan.h"
#include "sql/range_optimizer/index_skip_scan_plan.h"
#include "sql/range_optimizer/range_optimizer.h"
#include "sql/range_optimizer/reverse_index_range_scan.h"
#include "sql/range_optimizer/rowid_ordered_retrieval.h"
#include "sql/sql_array.h"
#include "sql/sql_const.h"
#include "sql/sql_executor.h"
#include "sql/sql_lex.h"
#include "sql/sql_list.h"
#include "sql/sql_opt_exec_shared.h"
#include "sql/sql_optimizer.h"
#include "sql/sql_update.h"
#include "sql/system_variables.h"
#include "sql/table.h"
<<<<<<< HEAD
=======
#include "sql/visible_fields.h"
#include "template_utils.h"
>>>>>>> 824e2b40

using pack_rows::TableCollection;
using std::all_of;
using std::vector;

AccessPath *NewSortAccessPath(THD *thd, AccessPath *child, Filesort *filesort,
                              ORDER *order, bool count_examined_rows) {
  assert(child != nullptr);
  assert(filesort != nullptr);
  assert(order != nullptr);

  AccessPath *path = new (thd->mem_root) AccessPath;
  path->type = AccessPath::SORT;
  path->count_examined_rows = count_examined_rows;
  path->sort().child = child;
  path->sort().filesort = filesort;
  path->sort().order = order;
  path->sort().remove_duplicates = filesort->m_remove_duplicates;
  path->sort().unwrap_rollup = false;
  path->sort().limit = filesort->limit;
  path->sort().force_sort_rowids = !filesort->using_addon_fields();

  if (filesort->using_addon_fields()) {
    path->sort().tables_to_get_rowid_for = 0;
  } else {
    if (filesort->tables.size() == 1 &&
        filesort->tables[0]->pos_in_table_list == nullptr) {
      // This can happen if we sort a single temporary table
      // which is not in the table list (e.g., one that was
      // specifically created for us). Filesort has special-casing
      // to always get the row ID in this case.
      path->sort().tables_to_get_rowid_for = 0;
    } else {
      FindTablesToGetRowidFor(path);
    }
  }
  path->has_group_skip_scan = child->has_group_skip_scan;
  return path;
}

AccessPath *NewDeleteRowsAccessPath(THD *thd, AccessPath *child,
                                    table_map delete_tables,
                                    table_map immediate_tables) {
  assert(IsSubset(immediate_tables, delete_tables));
  AccessPath *path = new (thd->mem_root) AccessPath;
  path->type = AccessPath::DELETE_ROWS;
  path->delete_rows().child = child;
  path->delete_rows().tables_to_delete_from = delete_tables;
  path->delete_rows().immediate_tables = immediate_tables;
  return path;
}

AccessPath *NewUpdateRowsAccessPath(THD *thd, AccessPath *child,
                                    table_map update_tables,
                                    table_map immediate_tables) {
  assert(IsSubset(immediate_tables, update_tables));
  AccessPath *path = new (thd->mem_root) AccessPath;
  path->type = AccessPath::UPDATE_ROWS;
  path->update_rows().child = child;
  path->update_rows().tables_to_update = update_tables;
  path->update_rows().immediate_tables = immediate_tables;
  return path;
}

static Mem_root_array<Item_values_column *> *GetTableValueConstructorOutputRefs(
    MEM_ROOT *mem_root, const JOIN *join) {
  // If the table value constructor has a single row, the values are contained
  // directly in join->fields, and there are no Item_values_column output refs.
  if (join->query_block->row_value_list->size() == 1) {
    return nullptr;
  }

  auto columns = new (mem_root) Mem_root_array<Item_values_column *>(mem_root);
  if (columns == nullptr) return nullptr;

  for (Item *column : VisibleFields(*join->fields)) {
    if (columns->push_back(down_cast<Item_values_column *>(column))) {
      return nullptr;
    }
  }

  return columns;
}

AccessPath *NewTableValueConstructorAccessPath(const THD *thd,
                                               const JOIN *join) {
  AccessPath *path = new (thd->mem_root) AccessPath;
  path->type = AccessPath::TABLE_VALUE_CONSTRUCTOR;
  // The iterator keeps track of which row it is at in examined_rows,
  // so we always need to give it the pointer.
  path->count_examined_rows = true;
  path->table_value_constructor().output_refs =
      GetTableValueConstructorOutputRefs(thd->mem_root, join);
  return path;
}

static AccessPath *FindSingleAccessPathOfType(AccessPath *path,
                                              AccessPath::Type type) {
  AccessPath *found_path = nullptr;

  auto func = [type, &found_path](AccessPath *subpath, const JOIN *) {
#ifdef NDEBUG
    constexpr bool fast_exit = true;
#else
    constexpr bool fast_exit = false;
#endif
    if (subpath->type == type) {
      assert(found_path == nullptr);
      found_path = subpath;
      // If not in debug mode, stop as soon as we find the first one.
      if (fast_exit) {
        return true;
      }
    }
    return false;
  };
  // Our users generally want to stop at STREAM or MATERIALIZE nodes,
  // since they are table-oriented and those nodes have their own tables.
  WalkAccessPaths(path, /*join=*/nullptr,
                  WalkAccessPathPolicy::STOP_AT_MATERIALIZATION, func);
  return found_path;
}

static RowIterator *FindSingleIteratorOfType(AccessPath *path,
                                             AccessPath::Type type) {
  AccessPath *found_path = FindSingleAccessPathOfType(path, type);
  if (found_path == nullptr) {
    return nullptr;
  } else {
    return found_path->iterator->real_iterator();
  }
}

TABLE *GetBasicTable(const AccessPath *path) {
  switch (path->type) {
    // Basic access paths (those with no children, at least nominally).
    case AccessPath::TABLE_SCAN:
      return path->table_scan().table;
    case AccessPath::INDEX_SCAN:
      return path->index_scan().table;
    case AccessPath::INDEX_DISTANCE_SCAN:
      return path->index_distance_scan().table;
    case AccessPath::REF:
      return path->ref().table;
    case AccessPath::REF_OR_NULL:
      return path->ref_or_null().table;
    case AccessPath::EQ_REF:
      return path->eq_ref().table;
    case AccessPath::PUSHED_JOIN_REF:
      return path->pushed_join_ref().table;
    case AccessPath::FULL_TEXT_SEARCH:
      return path->full_text_search().table;
    case AccessPath::CONST_TABLE:
      return path->const_table().table;
    case AccessPath::MRR:
      return path->mrr().table;
    case AccessPath::FOLLOW_TAIL:
      return path->follow_tail().table;
    case AccessPath::INDEX_RANGE_SCAN:
      return path->index_range_scan().used_key_part[0].field->table;
    case AccessPath::INDEX_MERGE:
      return path->index_merge().table;
    case AccessPath::ROWID_INTERSECTION:
      return path->rowid_intersection().table;
    case AccessPath::ROWID_UNION:
      return path->rowid_union().table;
    case AccessPath::INDEX_SKIP_SCAN:
      return path->index_skip_scan().table;
    case AccessPath::GROUP_INDEX_SKIP_SCAN:
      return path->group_index_skip_scan().table;
    case AccessPath::DYNAMIC_INDEX_RANGE_SCAN:
      return path->dynamic_index_range_scan().table;

    // Basic access paths that don't correspond to a specific table.
    case AccessPath::TABLE_VALUE_CONSTRUCTOR:
    case AccessPath::FAKE_SINGLE_ROW:
    case AccessPath::ZERO_ROWS:
    case AccessPath::ZERO_ROWS_AGGREGATED:
    case AccessPath::MATERIALIZED_TABLE_FUNCTION:
    case AccessPath::UNQUALIFIED_COUNT:

    // Note, some other AccessPaths may use its own temporary (derived) table.
    // We intentionally do not return such TABLEs.
    default:
      return nullptr;
  }
}

table_map GetUsedTableMap(const AccessPath *path, bool include_pruned_tables) {
  table_map tmap = 0;
  WalkTablesUnderAccessPath(
      const_cast<AccessPath *>(path),
      [&tmap](TABLE *table) {
        if (table->pos_in_table_list == nullptr) {
          // Materialization within a JOIN (e.g., for sorting). The table won't
          // have a map, so the caller will need to find the table manually.
          tmap |= RAND_TABLE_BIT;
        } else {
          tmap |= table->pos_in_table_list->map();
        }
        return false;
      },
      include_pruned_tables);
  return tmap;
}

static Prealloced_array<TABLE *, 4> GetUsedTables(AccessPath *child,
                                                  bool include_pruned_tables) {
  Prealloced_array<TABLE *, 4> tables{PSI_NOT_INSTRUMENTED};
  WalkTablesUnderAccessPath(
      child,
      [&tables](TABLE *table) {
        tables.push_back(table);
        return false;
      },
      include_pruned_tables);
  return tables;
}

Mem_root_array<TABLE *> CollectTables(THD *thd, AccessPath *root_path) {
  Mem_root_array<TABLE *> tables(thd->mem_root);
  WalkTablesUnderAccessPath(
      root_path, [&tables](TABLE *table) { return tables.push_back(table); },
      /*include_pruned_tables=*/true);
  return tables;
}

/**
  Get the tables that are accessed by EQ_REF and can be on the inner side of an
  outer join. These need some extra care in AggregateIterator when handling
  NULL-complemented rows, so that the cache in EQRefIterator is not disturbed by
  AggregateIterator's switching between groups.
 */
static table_map GetNullableEqRefTables(const AccessPath *root_path) {
  table_map tables = 0;
  WalkAccessPaths(
      root_path, /*join=*/nullptr,
      WalkAccessPathPolicy::STOP_AT_MATERIALIZATION,
      [&tables](const AccessPath *path, const JOIN *) {
        if (path->type == AccessPath::EQ_REF) {
          const auto &param = path->eq_ref();
          if (param.table->is_nullable() && !param.ref->disable_cache) {
            tables |= param.table->pos_in_table_list->map();
          }
        }
        return false;
      });
  return tables;
}

namespace {

// Mirrors QEP_TAB::pfs_batch_update(), with one addition:
// If there is more than one table, batch mode will be handled by the join
// iterators on the probe side, so joins will return false.
bool ShouldEnableBatchMode(AccessPath *path) {
  switch (path->type) {
    case AccessPath::TABLE_SCAN:
    case AccessPath::INDEX_SCAN:
    case AccessPath::INDEX_DISTANCE_SCAN:
    case AccessPath::REF:
    case AccessPath::REF_OR_NULL:
    case AccessPath::PUSHED_JOIN_REF:
    case AccessPath::FULL_TEXT_SEARCH:
    case AccessPath::DYNAMIC_INDEX_RANGE_SCAN:
      return true;
    case AccessPath::FILTER:
      if (path->filter().condition->has_subquery()) {
        return false;
      } else {
        return ShouldEnableBatchMode(path->filter().child);
      }
    case AccessPath::SORT:
      return ShouldEnableBatchMode(path->sort().child);
    case AccessPath::EQ_REF:
    case AccessPath::CONST_TABLE:
      // These can read only one row per scan, so batch mode will never be a
      // win (fall through).
    default:
      // All others, in particular joins.
      return false;
  }
}

/**
  If the path is a FILTER path marked that subqueries are to be materialized,
  do so. If not, do nothing.

  It is important that this is not called until the entire plan is ready;
  not just when planning a single query block. The reason is that a query
  block A with materializable subqueries may itself be part of a materializable
  subquery B, so if one calls this when planning A, the subqueries in A will
  irrevocably be materialized, even if that is not the optimal plan given B.
  Thus, this is done when creating iterators.
 */
bool FinalizeMaterializedSubqueries(THD *thd, JOIN *join, AccessPath *path) {
  if (path->type != AccessPath::FILTER ||
      !path->filter().materialize_subqueries) {
    return false;
  }
  return WalkItem(
      path->filter().condition, enum_walk::POSTFIX, [thd, join](Item *item) {
        if (!is_quantified_comp_predicate(item)) {
          return false;
        }
        Item_in_subselect *item_subs = down_cast<Item_in_subselect *>(item);
        if (item_subs->strategy == Subquery_strategy::SUBQ_MATERIALIZATION) {
          // This subquery is already set up for materialization.
          return false;
        }
        Query_block *qb = item_subs->query_expr()->first_query_block();
        if (!item_subs->subquery_allows_materialization(thd, qb,
                                                        join->query_block)) {
          return false;
        }
        if (item_subs->finalize_materialization_transform(thd, qb->join)) {
          return true;
        }
        item_subs->create_iterators(thd);
        return false;
      });
}

struct IteratorToBeCreated {
  AccessPath *path;
  JOIN *join;
  bool eligible_for_batch_mode;
  unique_ptr_destroy_only<RowIterator> *destination;
  Bounds_checked_array<unique_ptr_destroy_only<RowIterator>> children;

  void AllocChildren(MEM_ROOT *mem_root, int num_children) {
    children =
        Bounds_checked_array<unique_ptr_destroy_only<RowIterator>>::Alloc(
            mem_root, num_children);
  }
};

void SetupJobsForChildren(MEM_ROOT *mem_root, AccessPath *child, JOIN *join,
                          bool eligible_for_batch_mode,
                          IteratorToBeCreated *job,
                          Mem_root_array<IteratorToBeCreated> *todo) {
  // Make jobs for the child, and we'll return to this job later.
  job->AllocChildren(mem_root, 1);
  todo->push_back(*job);
  todo->push_back(
      {child, join, eligible_for_batch_mode, &job->children[0], {}});
}

void SetupJobsForChildren(MEM_ROOT *mem_root, AccessPath *outer,
                          AccessPath *inner, JOIN *join,
                          bool inner_eligible_for_batch_mode,
                          IteratorToBeCreated *job,
                          Mem_root_array<IteratorToBeCreated> *todo) {
  // Make jobs for the children, and we'll return to this job later.
  // Note that we push the inner before the outer job, so that we get
  // left created before right (invalidators in materialization access paths,
  // used in the old join optimizer, depend on this).
  job->AllocChildren(mem_root, 2);
  todo->push_back(*job);
  todo->push_back(
      {inner, join, inner_eligible_for_batch_mode, &job->children[1], {}});
  todo->push_back({outer, join, false, &job->children[0], {}});
}

}  // namespace

const Mem_root_array<Item *> *GetExtraHashJoinConditions(
    MEM_ROOT *mem_root, bool using_hypergraph_optimizer,
    const vector<HashJoinCondition> &equijoin_conditions,
    const Mem_root_array<Item *> &other_conditions) {
  if (!using_hypergraph_optimizer) {
    // The old optimizer has already collected the necessary conditions in
    // other_conditions or in a filter on top of the hash join.
    return &other_conditions;
  }

  if (all_of(equijoin_conditions.begin(), equijoin_conditions.end(),
             [](const HashJoinCondition &condition) {
               return condition.store_full_sort_key();
             })) {
    // When we have no partially stored hash keys, there are no more conditions
    // to add.
    return &other_conditions;
  }

  // If we have at least one part of the hash key that cannot be stored fully in
  // the hash join buffer, we need to add the corresponding equijoin condition
  // as an extra condition to evaluate after the hash join. Append it to the
  // non-equijoin predicates that we already have.
  Mem_root_array<Item *> *extra_conditions =
      new (mem_root) Mem_root_array<Item *>(mem_root, other_conditions);
  if (extra_conditions == nullptr) return nullptr;

  for (const HashJoinCondition &condition : equijoin_conditions) {
    if (!condition.store_full_sort_key()) {
      if (extra_conditions->push_back(condition.join_condition())) {
        return nullptr;
      }
    }
  }

  return extra_conditions;
}

unique_ptr_destroy_only<RowIterator> CreateIteratorFromAccessPath(
    THD *thd, MEM_ROOT *mem_root, AccessPath *top_path, JOIN *top_join,
    bool top_eligible_for_batch_mode) {
  assert(IteratorsAreNeeded(thd, top_path));

  unique_ptr_destroy_only<RowIterator> ret;
  Mem_root_array<IteratorToBeCreated> todo(mem_root);
  todo.push_back({top_path, top_join, top_eligible_for_batch_mode, &ret, {}});

  // The access path trees can be pretty deep, and the stack frames can be big
  // on certain compilers/setups, so instead of explicit recursion, we push jobs
  // onto a MEM_ROOT-backed stack. This uses a little more RAM (the MEM_ROOT
  // typically lives to the end of the query), but reduces the stack usage
  // greatly.
  //
  // The general rule is that if an iterator requires any children, it will push
  // jobs for their access paths at the end of the stack and then re-push
  // itself. When the children are instantiated and we get back to the original
  // iterator, we'll actually instantiate it. (We distinguish between the two
  // cases on basis of whether job.children has been allocated or not; the child
  // iterator's destination will point into this array. The child list needs
  // to be allocated in a way that doesn't move around if the TODO job list
  // is reallocated, which we do by means of allocating it directly on the
  // MEM_ROOT.)
  while (!todo.empty()) {
    IteratorToBeCreated job = todo.back();
    todo.pop_back();

    AccessPath *path = job.path;
    JOIN *join = job.join;
    bool eligible_for_batch_mode = job.eligible_for_batch_mode;

    if (job.join != nullptr) {
      assert(!job.join->needs_finalize);
    }

    unique_ptr_destroy_only<RowIterator> iterator;

    ha_rows *examined_rows = nullptr;
    if (path->count_examined_rows && join != nullptr) {
      examined_rows = &join->examined_rows;
    }

    switch (path->type) {
      case AccessPath::TABLE_SCAN: {
        const auto &param = path->table_scan();
        iterator = NewIterator<TableScanIterator>(
            thd, mem_root, param.table, path->num_output_rows(), examined_rows);
        break;
      }
      case AccessPath::INDEX_SCAN: {
        const auto &param = path->index_scan();
        if (param.reverse) {
          iterator = NewIterator<IndexScanIterator<true>>(
              thd, mem_root, param.table, param.idx, param.use_order,
              path->num_output_rows(), examined_rows);
        } else {
          iterator = NewIterator<IndexScanIterator<false>>(
              thd, mem_root, param.table, param.idx, param.use_order,
              path->num_output_rows(), examined_rows);
        }
        break;
      }
      case AccessPath::INDEX_DISTANCE_SCAN: {
        const auto &param = path->index_distance_scan();
        iterator = NewIterator<IndexDistanceScanIterator>(
            thd, mem_root, param.table, param.idx, param.range,
            path->num_output_rows(), examined_rows);
        break;
      }
      case AccessPath::REF: {
        const auto &param = path->ref();
        if (param.reverse) {
          iterator = NewIterator<RefIterator<true>>(
              thd, mem_root, param.table, param.ref, param.use_order,
              path->num_output_rows(), examined_rows);
        } else {
          iterator = NewIterator<RefIterator<false>>(
              thd, mem_root, param.table, param.ref, param.use_order,
              path->num_output_rows(), examined_rows);
        }
        break;
      }
      case AccessPath::REF_OR_NULL: {
        const auto &param = path->ref_or_null();
        iterator = NewIterator<RefOrNullIterator>(
            thd, mem_root, param.table, param.ref, param.use_order,
            path->num_output_rows(), examined_rows);
        break;
      }
      case AccessPath::EQ_REF: {
        const auto &param = path->eq_ref();
        iterator = NewIterator<EQRefIterator>(thd, mem_root, param.table,
                                              param.ref, examined_rows);
        break;
      }
      case AccessPath::PUSHED_JOIN_REF: {
        const auto &param = path->pushed_join_ref();
        iterator = NewIterator<PushedJoinRefIterator>(
            thd, mem_root, param.table, param.ref, param.use_order,
            param.is_unique, examined_rows);
        break;
      }
      case AccessPath::FULL_TEXT_SEARCH: {
        const auto &param = path->full_text_search();
        iterator = NewIterator<FullTextSearchIterator>(
            thd, mem_root, param.table, param.ref, param.ft_func,
            param.use_order, param.use_limit, examined_rows);
        break;
      }
      case AccessPath::CONST_TABLE: {
        const auto &param = path->const_table();
        iterator = NewIterator<ConstIterator>(thd, mem_root, param.table,
                                              param.ref, examined_rows);
        break;
      }
      case AccessPath::MRR: {
        const auto &param = path->mrr();
        const auto &bka_param = param.bka_path->bka_join();
        iterator = NewIterator<MultiRangeRowIterator>(
            thd, mem_root, param.table, param.ref, param.mrr_flags,
            bka_param.join_type,
            GetUsedTables(bka_param.outer, /*include_pruned_tables=*/true),
            bka_param.store_rowids, bka_param.tables_to_get_rowid_for);
        break;
      }
      case AccessPath::FOLLOW_TAIL: {
        const auto &param = path->follow_tail();
        iterator = NewIterator<FollowTailIterator>(
            thd, mem_root, param.table, path->num_output_rows(), examined_rows);
        break;
      }
      case AccessPath::INDEX_RANGE_SCAN: {
        const auto &param = path->index_range_scan();
        TABLE *table = param.used_key_part[0].field->table;
        if (param.geometry) {
          iterator = NewIterator<GeometryIndexRangeScanIterator>(
              thd, mem_root, table, examined_rows, path->num_output_rows(),
              param.index, param.need_rows_in_rowid_order, param.reuse_handler,
              mem_root, param.mrr_flags, param.mrr_buf_size,
              Bounds_checked_array{param.ranges, param.num_ranges});
        } else if (param.reverse) {
          iterator = NewIterator<ReverseIndexRangeScanIterator>(
              thd, mem_root, table, examined_rows, path->num_output_rows(),
              param.index, mem_root, param.mrr_flags,
              Bounds_checked_array{param.ranges, param.num_ranges},
              param.using_extended_key_parts);
        } else {
          iterator = NewIterator<IndexRangeScanIterator>(
              thd, mem_root, table, examined_rows, path->num_output_rows(),
              param.index, param.need_rows_in_rowid_order, param.reuse_handler,
              mem_root, param.mrr_flags, param.mrr_buf_size,
              Bounds_checked_array{param.ranges, param.num_ranges});
        }
        break;
      }
      case AccessPath::INDEX_MERGE: {
        const auto &param = path->index_merge();
        unique_ptr_destroy_only<RowIterator> pk_quick_select;
        if (job.children.is_null()) {
          job.AllocChildren(mem_root, param.children->size());
          todo.push_back(job);
          for (size_t child_idx = 0; child_idx < param.children->size();
               ++child_idx) {
            todo.push_back({(*param.children)[child_idx],
                            join,
                            /*eligible_for_batch_mode=*/false,
                            &job.children[child_idx],
                            {}});
          }
          continue;
        }
        Mem_root_array<unique_ptr_destroy_only<RowIterator>> children(mem_root);
        children.reserve(param.children->size());
        for (size_t child_idx = 0; child_idx < param.children->size();
             ++child_idx) {
          AccessPath *range_scan = (*param.children)[child_idx];
          if (param.allow_clustered_primary_key_scan &&
              param.table->file->primary_key_is_clustered() &&
              range_scan->index_range_scan().index ==
                  param.table->s->primary_key) {
            assert(pk_quick_select == nullptr);
            pk_quick_select = std::move(job.children[child_idx]);
          } else {
            children.push_back(std::move(job.children[child_idx]));
          }
        }

        iterator = NewIterator<IndexMergeIterator>(
            thd, mem_root, mem_root, param.table, std::move(pk_quick_select),
            std::move(children));
        break;
      }
      case AccessPath::ROWID_INTERSECTION: {
        const auto &param = path->rowid_intersection();
        if (job.children.is_null()) {
          job.AllocChildren(mem_root, param.children->size() +
                                          (param.cpk_child != nullptr ? 1 : 0));
          todo.push_back(job);
          for (size_t child_idx = 0; child_idx < param.children->size();
               ++child_idx) {
            todo.push_back({(*param.children)[child_idx],
                            join,
                            /*eligible_for_batch_mode=*/false,
                            &job.children[child_idx],
                            {}});
          }
          if (param.cpk_child != nullptr) {
            todo.push_back({param.cpk_child,
                            join,
                            /*eligible_for_batch_mode=*/false,
                            &job.children[param.children->size()],
                            {}});
          }
          continue;
        }

        // TODO(sgunders): Consider just sending in the array here,
        // changing types in the constructor.
        Mem_root_array<unique_ptr_destroy_only<RowIterator>> children(mem_root);
        children.reserve(param.children->size());
        for (size_t child_idx = 0; child_idx < param.children->size();
             ++child_idx) {
          children.push_back(std::move(job.children[child_idx]));
        }

        unique_ptr_destroy_only<RowIterator> cpk_child;
        if (param.cpk_child != nullptr) {
          cpk_child = std::move(job.children[param.children->size()]);
        }
        iterator = NewIterator<RowIDIntersectionIterator>(
            thd, mem_root, mem_root, param.table, param.retrieve_full_rows,
            param.need_rows_in_rowid_order, std::move(children),
            std::move(cpk_child));
        break;
      }
      case AccessPath::ROWID_UNION: {
        const auto &param = path->rowid_union();
        if (job.children.is_null()) {
          job.AllocChildren(mem_root, param.children->size());
          todo.push_back(job);
          for (size_t child_idx = 0; child_idx < param.children->size();
               ++child_idx) {
            todo.push_back({(*param.children)[child_idx],
                            join,
                            /*eligible_for_batch_mode=*/false,
                            &job.children[child_idx],
                            {}});
          }
          continue;
        }
        // TODO(sgunders): Consider just sending in the array here,
        // changing types in the constructor.
        Mem_root_array<unique_ptr_destroy_only<RowIterator>> children(mem_root);
        children.reserve(param.children->size());
        for (unique_ptr_destroy_only<RowIterator> &child : job.children) {
          children.push_back(std::move(child));
        }
        iterator = NewIterator<RowIDUnionIterator>(
            thd, mem_root, mem_root, param.table, std::move(children));
        break;
      }
      case AccessPath::INDEX_SKIP_SCAN: {
        const IndexSkipScanParameters *param = path->index_skip_scan().param;
        iterator = NewIterator<IndexSkipScanIterator>(
            thd, mem_root, path->index_skip_scan().table, param->index_info,
            path->index_skip_scan().index, param->eq_prefix_len,
            param->eq_prefix_key_parts, param->eq_prefixes,
            path->index_skip_scan().num_used_key_parts, mem_root,
            param->has_aggregate_function, param->min_range_key,
            param->max_range_key, param->min_search_key, param->max_search_key,
            param->range_cond_flag, param->range_key_len);
        break;
      }
      case AccessPath::GROUP_INDEX_SKIP_SCAN: {
        const GroupIndexSkipScanParameters *param =
            path->group_index_skip_scan().param;
        iterator = NewIterator<GroupIndexSkipScanIterator>(
            thd, mem_root, path->group_index_skip_scan().table,
            &param->min_functions, &param->max_functions,
            param->have_agg_distinct, param->min_max_arg_part,
            param->group_prefix_len, param->group_key_parts,
            param->real_key_parts, param->max_used_key_length,
            param->index_info, path->group_index_skip_scan().index,
            param->key_infix_len, mem_root, param->is_index_scan,
            &param->prefix_ranges, &param->key_infix_ranges,
            &param->min_max_ranges);
        break;
      }
      case AccessPath::DYNAMIC_INDEX_RANGE_SCAN: {
        const auto &param = path->dynamic_index_range_scan();
        iterator = NewIterator<DynamicRangeIterator>(
            thd, mem_root, param.table, param.qep_tab, examined_rows);
        break;
      }
      case AccessPath::TABLE_VALUE_CONSTRUCTOR: {
        assert(join != nullptr);
        Query_block *query_block = join->query_block;
        iterator = NewIterator<TableValueConstructorIterator>(
            thd, mem_root, examined_rows, *query_block->row_value_list,
            path->table_value_constructor().output_refs);
        break;
      }
      case AccessPath::FAKE_SINGLE_ROW:
        iterator =
            NewIterator<FakeSingleRowIterator>(thd, mem_root, examined_rows);
        break;
      case AccessPath::ZERO_ROWS: {
        iterator = NewIterator<ZeroRowsIterator>(thd, mem_root,
                                                 CollectTables(thd, path));
        break;
      }
      case AccessPath::ZERO_ROWS_AGGREGATED:
        iterator = NewIterator<ZeroRowsAggregatedIterator>(thd, mem_root, join,
                                                           examined_rows);
        break;
      case AccessPath::MATERIALIZED_TABLE_FUNCTION: {
        const auto &param = path->materialized_table_function();
        if (job.children.is_null()) {
          SetupJobsForChildren(mem_root, param.table_path, join,
                               eligible_for_batch_mode, &job, &todo);
          continue;
        }
        iterator = NewIterator<MaterializedTableFunctionIterator>(
            thd, mem_root, param.table_function, param.table,
            std::move(job.children[0]));
        break;
      }
      case AccessPath::UNQUALIFIED_COUNT:
        iterator = NewIterator<UnqualifiedCountIterator>(thd, mem_root, join);
        break;
      case AccessPath::NESTED_LOOP_JOIN: {
        const auto &param = path->nested_loop_join();
        if (job.children.is_null()) {
          SetupJobsForChildren(mem_root, param.outer, param.inner, join,
                               eligible_for_batch_mode, &job, &todo);
          continue;
        }

        iterator = NewIterator<NestedLoopIterator>(
            thd, mem_root, std::move(job.children[0]),
            std::move(job.children[1]), param.join_type, param.pfs_batch_mode);
        break;
      }
      case AccessPath::NESTED_LOOP_SEMIJOIN_WITH_DUPLICATE_REMOVAL: {
        const auto &param = path->nested_loop_semijoin_with_duplicate_removal();
        if (job.children.is_null()) {
          SetupJobsForChildren(mem_root, param.outer, param.inner, join,
                               eligible_for_batch_mode, &job, &todo);
          continue;
        }
        iterator = NewIterator<NestedLoopSemiJoinWithDuplicateRemovalIterator>(
            thd, mem_root, std::move(job.children[0]),
            std::move(job.children[1]), param.table, param.key, param.key_len);
        break;
      }
      case AccessPath::BKA_JOIN: {
        const auto &param = path->bka_join();
        AccessPath *mrr_path =
            FindSingleAccessPathOfType(param.inner, AccessPath::MRR);
        if (job.children.is_null()) {
          mrr_path->mrr().bka_path = path;
          SetupJobsForChildren(mem_root, param.outer, param.inner, join,
                               /*inner_eligible_for_batch_mode=*/false, &job,
                               &todo);
          continue;
        }

        MultiRangeRowIterator *mrr_iterator =
            down_cast<MultiRangeRowIterator *>(
                mrr_path->iterator->real_iterator());
        iterator = NewIterator<BKAIterator>(
            thd, mem_root, std::move(job.children[0]),
            GetUsedTables(param.outer, /*include_pruned_tables=*/true),
            std::move(job.children[1]), thd->variables.join_buff_size,
            param.mrr_length_per_rec, param.rec_per_key, param.store_rowids,
            param.tables_to_get_rowid_for, mrr_iterator, param.join_type);
        break;
      }
      case AccessPath::HASH_JOIN: {
        const auto &param = path->hash_join();
        if (job.children.is_null()) {
          SetupJobsForChildren(mem_root, param.outer, param.inner, join,
                               /*inner_eligible_for_batch_mode=*/true, &job,
                               &todo);
          continue;
        }
        const JoinPredicate *join_predicate = param.join_predicate;
        vector<HashJoinCondition> conditions;
        conditions.reserve(join_predicate->expr->equijoin_conditions.size());
        for (Item_eq_base *cond : join_predicate->expr->equijoin_conditions) {
          conditions.emplace_back(cond, thd->mem_root);
        }
        const Mem_root_array<Item *> *extra_conditions =
            GetExtraHashJoinConditions(
<<<<<<< HEAD
                mem_root, thd->lex->using_hypergraph_optimizer, conditions,
=======
                mem_root, thd->lex->using_hypergraph_optimizer(), conditions,
>>>>>>> 824e2b40
                join_predicate->expr->join_conditions);
        if (extra_conditions == nullptr) return nullptr;
        const bool probe_input_batch_mode =
            eligible_for_batch_mode && ShouldEnableBatchMode(param.outer);
        double estimated_build_rows = param.inner->num_output_rows();
        if (param.inner->num_output_rows() < 0.0) {
          // Not all access paths may propagate their costs properly.
          // Choose a fairly safe estimate (it's better to be too large
          // than too small).
          estimated_build_rows = 1048576.0;
        }
        JoinType join_type{JoinType::INNER};
        switch (join_predicate->expr->type) {
          case RelationalExpression::INNER_JOIN:
          case RelationalExpression::STRAIGHT_INNER_JOIN:
            join_type = JoinType::INNER;
            break;
          case RelationalExpression::LEFT_JOIN:
            join_type = JoinType::OUTER;
            break;
          case RelationalExpression::ANTIJOIN:
            join_type = JoinType::ANTI;
            break;
          case RelationalExpression::SEMIJOIN:
            join_type =
                param.rewrite_semi_to_inner ? JoinType::INNER : JoinType::SEMI;
            break;
          case RelationalExpression::TABLE:
          default:
            assert(false);
        }
        // See if we can allow the hash table to keep its contents across Init()
        // calls.
        //
        // The old optimizer will sometimes push join conditions referring
        // to outer tables (in the same query block) down in under the hash
        // operation, so without analysis of each filter and join condition, we
        // cannot say for sure, and thus have to turn it off. But the hypergraph
        // optimizer sets parameter_tables properly, so we're safe if we just
        // check that.
        //
        // Regardless of optimizer, we can push outer references down in under
        // the hash, but join->hash_table_generation will increase whenever we
        // need to recompute the query block (in JOIN::clear_hash_tables()).
        //
        // TODO(sgunders): The old optimizer had a concept of _when_ to clear
        // derived tables (invalidators), and this is somehow similar. If it
        // becomes a performance issue, consider reintroducing them.
        //
        // TODO(sgunders): Should this perhaps be set as a flag on the access
        // path instead of being computed here? We do make the same checks in
        // the cost model, so perhaps it should set the flag as well.
        uint64_t *hash_table_generation =
            (thd->lex->using_hypergraph_optimizer() &&
             path->parameter_tables == 0)
                ? &join->hash_table_generation
                : nullptr;

        const auto first_row_cost = [](const AccessPath &p) {
<<<<<<< HEAD
          return p.init_cost + p.cost / std::max(p.num_output_rows(), 1.0);
=======
          return p.init_cost() + p.cost() / std::max(p.num_output_rows(), 1.0);
>>>>>>> 824e2b40
        };

        // If the probe (outer) input is empty, the join result will be empty,
        // and we do not need to read the build input. For inner join and
        // semijoin, the converse is also true. To benefit from this, we want to
        // start with the input where the cost of reading the first row is
        // lowest. (We only do this for Hypergraph, as the cost data for the
        // traditional optimizer are incomplete, and since we are reluctant to
        // change existing behavior.) Note that we always try the probe input
        // first for left join and antijoin.
        const HashJoinInput first_input =
<<<<<<< HEAD
            (thd->lex->using_hypergraph_optimizer &&
=======
            (thd->lex->using_hypergraph_optimizer() &&
>>>>>>> 824e2b40
             first_row_cost(*param.inner) > first_row_cost(*param.outer))
                ? HashJoinInput::kProbe
                : HashJoinInput::kBuild;

        iterator = NewIterator<HashJoinIterator>(
            thd, mem_root, std::move(job.children[1]),
            GetUsedTables(param.inner, /*include_pruned_tables=*/true),
            estimated_build_rows, std::move(job.children[0]),
            GetUsedTables(param.outer, /*include_pruned_tables=*/true),
            param.store_rowids, param.tables_to_get_rowid_for,
            thd->variables.join_buff_size, std::move(conditions),
            param.allow_spill_to_disk, join_type, *extra_conditions,
            first_input, probe_input_batch_mode, hash_table_generation);
        break;
      }
      case AccessPath::FILTER: {
        const auto &param = path->filter();
        if (job.children.is_null()) {
          SetupJobsForChildren(mem_root, param.child, join,
                               eligible_for_batch_mode, &job, &todo);
          continue;
        }
        if (FinalizeMaterializedSubqueries(thd, join, path)) {
          return nullptr;
        }
        iterator = NewIterator<FilterIterator>(
            thd, mem_root, std::move(job.children[0]), param.condition);
        break;
      }
      case AccessPath::SORT: {
        const auto &param = path->sort();
        if (job.children.is_null()) {
          SetupJobsForChildren(mem_root, param.child, join,
                               eligible_for_batch_mode, &job, &todo);
          continue;
        }
        ha_rows num_rows_estimate = param.child->num_output_rows() < 0.0
                                        ? HA_POS_ERROR
                                        : lrint(param.child->num_output_rows());
        Filesort *filesort = param.filesort;
        iterator = NewIterator<SortingIterator>(
            thd, mem_root, filesort, std::move(job.children[0]),
            num_rows_estimate, param.tables_to_get_rowid_for, examined_rows);
        if (filesort->m_remove_duplicates) {
          filesort->tables[0]->duplicate_removal_iterator =
              down_cast<SortingIterator *>(iterator->real_iterator());
        } else {
          filesort->tables[0]->sorting_iterator =
              down_cast<SortingIterator *>(iterator->real_iterator());
        }
        break;
      }
      case AccessPath::AGGREGATE: {
        const auto &param = path->aggregate();
        if (job.children.is_null()) {
          SetupJobsForChildren(mem_root, param.child, join,
                               eligible_for_batch_mode, &job, &todo);
          continue;
        }
        Prealloced_array<TABLE *, 4> tables =
            GetUsedTables(param.child, /*include_pruned_tables=*/true);
        iterator = NewIterator<AggregateIterator>(
            thd, mem_root, std::move(job.children[0]), join,
            TableCollection(tables, /*store_rowids=*/false,
                            /*tables_to_get_rowid_for=*/0,
                            GetNullableEqRefTables(param.child)),
            param.olap == ROLLUP_TYPE);
        break;
      }
      case AccessPath::TEMPTABLE_AGGREGATE: {
        const auto &param = path->temptable_aggregate();
        if (job.children.is_null()) {
          job.AllocChildren(mem_root, 2);
          todo.push_back(job);
          todo.push_back({param.subquery_path,
                          join,
                          /*eligible_for_batch_mode=*/true,
                          &job.children[0],
                          {}});
          todo.push_back({param.table_path,
                          join,
                          eligible_for_batch_mode,
                          &job.children[1],
                          {}});
          continue;
        }

        iterator = unique_ptr_destroy_only<RowIterator>(
            temptable_aggregate_iterator::CreateIterator(
                thd, std::move(job.children[0]), param.temp_table_param,
                param.table, std::move(job.children[1]), join,
                param.ref_slice));

        break;
      }
      case AccessPath::LIMIT_OFFSET: {
        const auto &param = path->limit_offset();
        if (job.children.is_null()) {
          SetupJobsForChildren(mem_root, param.child, join,
                               eligible_for_batch_mode, &job, &todo);
          continue;
        }
        ha_rows *send_records = nullptr;
        if (param.send_records_override != nullptr) {
          send_records = param.send_records_override;
        } else if (join != nullptr) {
          send_records = &join->send_records;
        }
        iterator = NewIterator<LimitOffsetIterator>(
            thd, mem_root, std::move(job.children[0]), param.limit,
            param.offset, param.count_all_rows, param.reject_multiple_rows,
            send_records);
        break;
      }
      case AccessPath::STREAM: {
        const auto &param = path->stream();
        if (job.children.is_null()) {
          SetupJobsForChildren(mem_root, param.child, param.join,
                               eligible_for_batch_mode, &job, &todo);
          continue;
        }
        iterator = NewIterator<StreamingIterator>(
            thd, mem_root, std::move(job.children[0]), param.temp_table_param,
            param.table, param.provide_rowid, param.join, param.ref_slice);
        break;
      }
      case AccessPath::MATERIALIZE: {
        // The table access path should be a single iterator, not a tree.
        // (ALTERNATIVE counts as a single iterator in this regard.)
        assert(
            path->materialize().table_path->type == AccessPath::TABLE_SCAN ||
            path->materialize().table_path->type == AccessPath::LIMIT_OFFSET ||
            path->materialize().table_path->type == AccessPath::REF ||
            path->materialize().table_path->type == AccessPath::REF_OR_NULL ||
            path->materialize().table_path->type == AccessPath::EQ_REF ||
            path->materialize().table_path->type == AccessPath::ALTERNATIVE ||
            path->materialize().table_path->type == AccessPath::CONST_TABLE ||
            path->materialize().table_path->type == AccessPath::INDEX_SCAN ||
            path->materialize().table_path->type ==
                AccessPath::INDEX_RANGE_SCAN ||
            path->materialize().table_path->type ==
                AccessPath::DYNAMIC_INDEX_RANGE_SCAN);

        MaterializePathParameters *param = path->materialize().param;
        if (job.children.is_null()) {
          job.AllocChildren(mem_root, param->m_operands.size() + 1);
          todo.push_back(job);
          todo.push_back({path->materialize().table_path,
                          join,
                          eligible_for_batch_mode,
                          &job.children[0],
                          {}});
          for (size_t i = 0; i < param->m_operands.size(); ++i) {
            const MaterializePathParameters::Operand &from =
                param->m_operands[i];
            todo.push_back({from.subquery_path,
                            from.join,
                            /*eligible_for_batch_mode=*/true,
                            &job.children[i + 1],
                            {}});
          }
          continue;
        }
        unique_ptr_destroy_only<RowIterator> table_iterator =
            std::move(job.children[0]);
        Mem_root_array<materialize_iterator::Operand> operands(
            thd->mem_root, param->m_operands.size());
        for (size_t i = 0; i < param->m_operands.size(); ++i) {
          const MaterializePathParameters::Operand &from = param->m_operands[i];
          materialize_iterator::Operand &to = operands[i];
          to.subquery_iterator = std::move(job.children[i + 1]);
          to.select_number = from.select_number;
          to.join = from.join;
          to.disable_deduplication_by_hash_field =
              from.disable_deduplication_by_hash_field;
          to.copy_items = from.copy_items;
          to.temp_table_param = from.temp_table_param;
          to.is_recursive_reference = from.is_recursive_reference;
          to.m_first_distinct = from.m_first_distinct;
          to.m_total_operands = from.m_total_operands;
          to.m_operand_idx = from.m_operand_idx;
          to.m_estimated_output_rows = from.subquery_path->num_output_rows();

          if (to.is_recursive_reference) {
            // Find the recursive reference to ourselves; there should be
            // exactly one, as per the standard.
            RowIterator *recursive_reader = FindSingleIteratorOfType(
                from.subquery_path, AccessPath::FOLLOW_TAIL);
            if (recursive_reader == nullptr) {
              // The recursive reference was optimized away, e.g. due to an
              // impossible WHERE condition, so we're not a recursive
              // reference after all.
              to.is_recursive_reference = false;
            } else {
              to.recursive_reader =
                  down_cast<FollowTailIterator *>(recursive_reader);
            }
          }
        }
        JOIN *subjoin = param->ref_slice == -1 ? nullptr : operands[0].join;

        iterator = unique_ptr_destroy_only<RowIterator>(
            materialize_iterator::CreateIterator(
                thd, std::move(operands), param, std::move(table_iterator),
                subjoin));

        break;
      }
      case AccessPath::MATERIALIZE_INFORMATION_SCHEMA_TABLE: {
        const auto &param = path->materialize_information_schema_table();
        if (job.children.is_null()) {
          SetupJobsForChildren(mem_root, param.table_path, join,
                               eligible_for_batch_mode, &job, &todo);
          continue;
        }
        iterator = NewIterator<MaterializeInformationSchemaTableIterator>(
            thd, mem_root, std::move(job.children[0]), param.table_list,
            param.condition);
        break;
      }
      case AccessPath::APPEND: {
        const auto &param = path->append();
        if (job.children.is_null()) {
          job.AllocChildren(mem_root, param.children->size());
          todo.push_back(job);
          for (size_t child_idx = 0; child_idx < param.children->size();
               ++child_idx) {
            const AppendPathParameters &child_param =
                (*param.children)[child_idx];
            todo.push_back({child_param.path,
                            child_param.join,
                            /*eligible_for_batch_mode=*/true,
                            &job.children[child_idx],
                            {}});
          }
          continue;
        }
        // TODO(sgunders): Consider just sending in the array here,
        // changing types in the constructor.
        vector<unique_ptr_destroy_only<RowIterator>> children;
        children.reserve(param.children->size());
        for (unique_ptr_destroy_only<RowIterator> &child : job.children) {
          children.push_back(std::move(child));
        }
        iterator =
            NewIterator<AppendIterator>(thd, mem_root, std::move(children));
        break;
      }
      case AccessPath::WINDOW: {
        const auto &param = path->window();
        if (job.children.is_null()) {
          SetupJobsForChildren(mem_root, param.child, join,
                               eligible_for_batch_mode, &job, &todo);
          continue;
        }
        if (param.needs_buffering) {
          iterator = NewIterator<BufferingWindowIterator>(
              thd, mem_root, std::move(job.children[0]), param.temp_table_param,
              join, param.ref_slice);
        } else {
          iterator = NewIterator<WindowIterator>(
              thd, mem_root, std::move(job.children[0]), param.temp_table_param,
              join, param.ref_slice);
        }
        break;
      }
      case AccessPath::WEEDOUT: {
        const auto &param = path->weedout();
        if (job.children.is_null()) {
          SetupJobsForChildren(mem_root, param.child, join,
                               eligible_for_batch_mode, &job, &todo);
          continue;
        }
        iterator = NewIterator<WeedoutIterator>(
            thd, mem_root, std::move(job.children[0]), param.weedout_table,
            param.tables_to_get_rowid_for);
        break;
      }
      case AccessPath::REMOVE_DUPLICATES: {
        const auto &param = path->remove_duplicates();
        if (job.children.is_null()) {
          SetupJobsForChildren(mem_root, param.child, join,
                               eligible_for_batch_mode, &job, &todo);
          continue;
        }
        iterator = NewIterator<RemoveDuplicatesIterator>(
            thd, mem_root, std::move(job.children[0]), join, param.group_items,
            param.group_items_size);
        break;
      }
      case AccessPath::REMOVE_DUPLICATES_ON_INDEX: {
        const auto &param = path->remove_duplicates_on_index();
        if (job.children.is_null()) {
          SetupJobsForChildren(mem_root, param.child, join,
                               eligible_for_batch_mode, &job, &todo);
          continue;
        }
        iterator = NewIterator<RemoveDuplicatesOnIndexIterator>(
            thd, mem_root, std::move(job.children[0]), param.table, param.key,
            param.loosescan_key_len);
        break;
      }
      case AccessPath::ALTERNATIVE: {
        const auto &param = path->alternative();
        if (job.children.is_null()) {
          job.AllocChildren(mem_root, 2);
          todo.push_back(job);
          todo.push_back({param.child,
                          join,
                          eligible_for_batch_mode,
                          &job.children[0],
                          {}});
          todo.push_back({param.table_scan_path,
                          join,
                          eligible_for_batch_mode,
                          &job.children[1],
                          {}});
          continue;
        }
        iterator = NewIterator<AlternativeIterator>(
            thd, mem_root, param.table_scan_path->table_scan().table,
            std::move(job.children[0]), std::move(job.children[1]),
            param.used_ref);
        break;
      }
      case AccessPath::CACHE_INVALIDATOR: {
        const auto &param = path->cache_invalidator();
        if (job.children.is_null()) {
          SetupJobsForChildren(mem_root, param.child, join,
                               eligible_for_batch_mode, &job, &todo);
          continue;
        }
        iterator = NewIterator<CacheInvalidatorIterator>(
            thd, mem_root, std::move(job.children[0]), param.name);
        break;
      }
      case AccessPath::DELETE_ROWS: {
        const auto &param = path->delete_rows();
        if (job.children.is_null()) {
          // Setting up tables for delete must be done before the child
          // iterators are created, as some of the child iterators need to see
          // the final read set when they are constructed, so doing it in
          // DeleteRowsIterator's constructor or Init() is too late.
          SetUpTablesForDelete(thd, join);
          SetupJobsForChildren(mem_root, param.child, join,
                               eligible_for_batch_mode, &job, &todo);
          continue;
        }
        iterator = NewIterator<DeleteRowsIterator>(
            thd, mem_root, std::move(job.children[0]), join,
            param.tables_to_delete_from, param.immediate_tables);
        break;
      }
      case AccessPath::UPDATE_ROWS: {
        const auto &param = path->update_rows();
        if (job.children.is_null()) {
          // Do the final setup for UPDATE before the child iterators are
          // created.
          if (FinalizeOptimizationForUpdate(join)) {
            return nullptr;
          }
          SetupJobsForChildren(mem_root, param.child, join,
                               eligible_for_batch_mode, &job, &todo);
          continue;
        }
        iterator = CreateUpdateRowsIterator(thd, mem_root, join,
                                            std::move(job.children[0]));
        break;
      }
    }

    if (iterator == nullptr) {
      return nullptr;
    }

    path->iterator = iterator.get();
    *job.destination = std::move(iterator);
  }
  return ret;
}

void FindTablesToGetRowidFor(AccessPath *path) {
  table_map handled_by_others = 0;

  auto add_tables_handled_by_others = [path, &handled_by_others](
                                          AccessPath *subpath, const JOIN *) {
    if (path == subpath) return false;  // Skip ourselves.
    switch (subpath->type) {
      case AccessPath::HASH_JOIN:
        handled_by_others |=
            GetUsedTableMap(subpath, /*include_pruned_tables=*/true);
        FindTablesToGetRowidFor(subpath);
        return true;  // Don't double-traverse.
      case AccessPath::BKA_JOIN:
        handled_by_others |= GetUsedTableMap(subpath->bka_join().outer,
                                             /*include_pruned_tables=*/true);
        FindTablesToGetRowidFor(subpath);
        return true;  // Don't double-traverse.
      case AccessPath::STREAM: {
        subpath->stream().provide_rowid = true;
        TABLE *table = subpath->stream().table;
        if (table->pos_in_table_list == nullptr) {
          // Don't need to set anything; see comment on the similar
          // test in NewSortAccessPath().
        } else {
          handled_by_others |= table->pos_in_table_list->map();
        }
        // Doesn't really matter, we don't cross query blocks anyway.
        return true;
      }
      default:
        return false;
    }
  };

  // We stop at MATERIALIZE and STREAM (they supply row IDs for us without
  // having to ask the tables below).
  switch (path->type) {
    case AccessPath::HASH_JOIN:
      WalkAccessPaths(path, /*join=*/nullptr,
                      WalkAccessPathPolicy::STOP_AT_MATERIALIZATION,
                      add_tables_handled_by_others);
      path->hash_join().store_rowids = true;
      path->hash_join().tables_to_get_rowid_for =
          GetUsedTableMap(path, /*include_pruned_tables=*/true) &
          ~handled_by_others;
      break;
    case AccessPath::BKA_JOIN:
      WalkAccessPaths(path->bka_join().outer, /*join=*/nullptr,
                      WalkAccessPathPolicy::STOP_AT_MATERIALIZATION,
                      add_tables_handled_by_others);
      path->bka_join().store_rowids = true;
      path->bka_join().tables_to_get_rowid_for =
          GetUsedTableMap(path->bka_join().outer,
                          /*include_pruned_tables=*/true) &
          ~handled_by_others;
      break;
    case AccessPath::WEEDOUT:
      WalkAccessPaths(path, /*join=*/nullptr,
                      WalkAccessPathPolicy::STOP_AT_MATERIALIZATION,
                      add_tables_handled_by_others);
      path->weedout().tables_to_get_rowid_for =
          GetUsedTableMap(path, /*include_pruned_tables=*/true) &
          ~handled_by_others;
      break;
    case AccessPath::SORT:
      WalkAccessPaths(path, /*join=*/nullptr,
                      WalkAccessPathPolicy::STOP_AT_MATERIALIZATION,
                      add_tables_handled_by_others);
      path->sort().tables_to_get_rowid_for =
          GetUsedTableMap(path, /*include_pruned_tables=*/true) &
          ~handled_by_others;
      break;
    default:
      my_abort();
  }
}

// Move the join conditions that are left in path->filter_predicates into the
// hash join predicate of the given HASH_JOIN access path. Note that join
// conditions with subqueries are not moved. If the subqueries need to be
// materialized, then a filter access path is expected from the caller.
// So they will continue to stay as filters on top of the hash join.
//
// TODO(khatlen): It's a bit of a hack to widen the hash join condition like
// this after the plan has been found. It would be better if we found a way to
// encode the necessary information in the hypergraph itself. For example, when
// creating cycles in the hypergraph, we could add redundant complex hyperedges
// in addition to the simple cycle edges that we currently add.
static void MoveFilterPredicatesIntoHashJoinCondition(
    THD *thd, AccessPath *path, const Mem_root_array<Predicate> &predicates,
    int num_where_predicates) {
  Mem_root_array<Item_eq_base *> equijoin_conditions(thd->mem_root);
  Mem_root_array<Item *> join_conditions(thd->mem_root);
  MutableOverflowBitset moved_predicates(thd->mem_root, predicates.size());

  for (int filter_idx : BitsSetIn(path->filter_predicates)) {
    if (filter_idx >= num_where_predicates) break;
    const Predicate &predicate = predicates[filter_idx];
    if (!predicate.was_join_condition) continue;

    Item *condition = predicate.condition;
    // Conditions with subqueries are not moved.
    if (condition->has_subquery()) continue;
    moved_predicates.SetBit(filter_idx);
    if (condition->type() == Item::FUNC_ITEM &&
        down_cast<Item_func *>(condition)
            ->contains_only_equi_join_condition()) {
      equijoin_conditions.push_back(down_cast<Item_eq_base *>(condition));
    } else {
      join_conditions.push_back(condition);
    }
  }

  if (equijoin_conditions.empty() && join_conditions.empty()) {
    // No join conditions were found in the filter predicates.
    return;
  }

  // Create a new JoinPredicate with all the conditions. We don't fully
  // initialize it, since we're done planning and don't need most of the
  // information any more. Just add enough to make EXPLAIN and
  // CreateIteratorFromAccessPath() happy.
  // TODO(khatlen): Maybe it's better to put directly into the access path those
  // few parts of the join predicate that are needed, and leave the actual
  // predicate and relational expression out.
  auto &param = path->hash_join();
  for (Item_eq_base *item : param.join_predicate->expr->equijoin_conditions) {
    equijoin_conditions.push_back(item);
  }
  for (Item *item : param.join_predicate->expr->join_conditions) {
    join_conditions.push_back(item);
  }
  RelationalExpression *expr = new (thd->mem_root) RelationalExpression(thd);
  expr->type = param.join_predicate->expr->type;
  expr->equijoin_conditions = std::move(equijoin_conditions);
  expr->join_conditions = std::move(join_conditions);
  JoinPredicate *join_predicate = new (thd->mem_root) JoinPredicate;
  join_predicate->expr = expr;
  param.join_predicate = join_predicate;

  path->filter_predicates = OverflowBitset::Xor(
      thd->mem_root, path->filter_predicates, std::move(moved_predicates));
}

Item *ConditionFromFilterPredicates(const Mem_root_array<Predicate> &predicates,
                                    OverflowBitset mask,
                                    int num_where_predicates) {
  List<Item> items;
  for (int pred_idx : BitsSetIn(mask)) {
    if (pred_idx >= num_where_predicates) break;
    items.push_back(predicates[pred_idx].condition);
  }
  return CreateConjunction(&items);
}

void ExpandSingleFilterAccessPath(THD *thd, AccessPath *path, const JOIN *join,
                                  const Mem_root_array<Predicate> &predicates,
                                  unsigned num_where_predicates) {
  // Expand join filters for nested loop joins.
  if (path->type == AccessPath::NESTED_LOOP_JOIN &&
      !path->nested_loop_join().already_expanded_predicates &&
      !(path->nested_loop_join().equijoin_predicates.empty() &&
        path->nested_loop_join()
            .join_predicate->expr->join_conditions.empty()) &&
      path->nested_loop_join().inner->type != AccessPath::ZERO_ROWS) {
    AccessPath *right_path = path->nested_loop_join().inner;
    const RelationalExpression *expr =
        path->nested_loop_join().join_predicate->expr;

    // While we're collecting the join conditions, calculate cost and output
    // rows (purely for display purposes). Note that this mirrors the
    // calculation we are doing in CostingReceiver::ProposeNestedLoopJoin();
    // we don't have space in the AccessPath to store it there.
    double filter_cost = right_path->cost();
    double filter_rows = right_path->num_output_rows();

    List<Item> items;
    for (size_t filter_idx :
         BitsSetIn(path->nested_loop_join().equijoin_predicates)) {
      Item *condition = expr->equijoin_conditions[filter_idx];
      items.push_back(condition);
      filter_cost +=
          EstimateFilterCost(thd, filter_rows, condition, join->query_block)
              .cost_if_not_materialized;
      filter_rows *= EstimateSelectivity(thd, condition, *expr->companion_set,
                                         /*trace=*/nullptr);
    }
    for (Item *condition : expr->join_conditions) {
      items.push_back(condition);
      filter_cost +=
          EstimateFilterCost(thd, filter_rows, condition, join->query_block)
              .cost_if_not_materialized;
      filter_rows *= EstimateSelectivity(thd, condition, *expr->companion_set,
                                         /*trace=*/nullptr);
    }
    assert(!items.is_empty());

    AccessPath *filter_path = new (thd->mem_root) AccessPath;
    filter_path->type = AccessPath::FILTER;
    filter_path->filter().child = right_path;
    filter_path->has_group_skip_scan = right_path->has_group_skip_scan;

    // We don't bother trying to materialize subqueries in join conditions,
    // since they should be very rare.
    filter_path->filter().materialize_subqueries = false;

    CopyBasicProperties(*right_path, filter_path);
    filter_path->filter().condition = CreateConjunction(&items);
    filter_path->set_cost(filter_cost);
    filter_path->set_num_output_rows(filter_rows);

    path->nested_loop_join().inner = filter_path;

    // Since multiple root paths may have their filters expanded,
    // and the same nested loop may be a subpath in several
    // of them, we need to make sure we don't add the join predicates
    // more than once, so mark them as done here.
    path->nested_loop_join().already_expanded_predicates = true;
  }

  // If a hash join follows an edge that is part of a cycle in the hypergraph,
  // there may be other applicable join predicates left in filter_predicates.
  // Say we have {t1,t2} HJ {t3} along the t1.a=t3.a edge. If there is also a
  // t2.b=t3.b edge, that predicate will be in filtered_predicates. In this
  // case, it is desirable to have t1.a=t3.a AND t2.b=t3.b as the hash join
  // predicate, and remove t2.b=t3.b from the filter predicates.
  if (path->type == AccessPath::HASH_JOIN &&
      path->hash_join().join_predicate->expr->join_predicate_first !=
          path->hash_join().join_predicate->expr->join_predicate_last) {
    MoveFilterPredicatesIntoHashJoinCondition(thd, path, predicates,
                                              num_where_predicates);
  }

  // Expand filters _after_ the access path (these are much more common).
  Item *condition = ConditionFromFilterPredicates(
      predicates, path->filter_predicates, num_where_predicates);
  if (condition == nullptr) {
    return;
  }
  AccessPath *new_path = new (thd->mem_root) AccessPath(*path);
  new_path->filter_predicates.Clear();
  new_path->set_num_output_rows(path->num_output_rows_before_filter);
  new_path->set_cost(path->cost_before_filter());

  // We don't really know how much of init_cost comes from the filter,
  // but we need to heed the invariant that cost >= init_cost
  // also for the new (non-filter) path we're creating, even if it's
  // just for display. Heuristically allocate as much as possible to
  // the filter.
  double filter_only_cost = path->cost() - path->cost_before_filter();
  new_path->set_init_cost(
      std::max(new_path->init_cost() - filter_only_cost, 0.0));
  new_path->set_init_once_cost(
      std::max(new_path->init_once_cost() - filter_only_cost, 0.0));
  assert(new_path->cost() >= new_path->init_cost());
  assert(new_path->init_cost() >= new_path->init_once_cost());

  path->type = AccessPath::FILTER;
  path->filter().condition = condition;
  path->filter().child = new_path;
  path->has_group_skip_scan = new_path->has_group_skip_scan;
  path->filter().materialize_subqueries = false;

  // Clear filter_predicates, but keep applied_sargable_join_predicates.
  MutableOverflowBitset applied_sargable_join_predicates =
      path->applied_sargable_join_predicates().Clone(thd->mem_root);
  applied_sargable_join_predicates.ClearBits(0, num_where_predicates);
  path->filter_predicates = std::move(applied_sargable_join_predicates);
}

void ExpandFilterAccessPaths(THD *thd, AccessPath *path_arg, const JOIN *join,
                             const Mem_root_array<Predicate> &predicates,
                             unsigned num_where_predicates) {
  WalkAccessPaths(path_arg, join, WalkAccessPathPolicy::ENTIRE_QUERY_BLOCK,
                  [thd, &predicates, num_where_predicates](
                      AccessPath *path, const JOIN *sub_join) {
                    ExpandSingleFilterAccessPath(
                        thd, path, sub_join, predicates, num_where_predicates);
                    return false;
                  });
}

table_map GetHashJoinTables(AccessPath *path) {
  table_map tables = 0;
  WalkAccessPaths(
      path, /*join=*/nullptr, WalkAccessPathPolicy::STOP_AT_MATERIALIZATION,
      [&tables](AccessPath *subpath, const JOIN *) {
        if (subpath->type == AccessPath::HASH_JOIN) {
          tables |= GetUsedTableMap(subpath, /*include_pruned_tables=*/true);
          return true;
        }
        return false;
      });
  return tables;
}<|MERGE_RESOLUTION|>--- conflicted
+++ resolved
@@ -23,16 +23,11 @@
 #include "sql/join_optimizer/access_path.h"
 
 #include <algorithm>
-<<<<<<< HEAD
-#include <vector>
-
-=======
 #include <cmath>
 #include <memory>
 #include <vector>
 
 #include "mem_root_deque.h"
->>>>>>> 824e2b40
 #include "my_base.h"
 #include "my_dbug.h"
 #include "mysql/components/services/bits/psi_bits.h"
@@ -81,11 +76,8 @@
 #include "sql/sql_update.h"
 #include "sql/system_variables.h"
 #include "sql/table.h"
-<<<<<<< HEAD
-=======
 #include "sql/visible_fields.h"
 #include "template_utils.h"
->>>>>>> 824e2b40
 
 using pack_rows::TableCollection;
 using std::all_of;
@@ -885,11 +877,7 @@
         }
         const Mem_root_array<Item *> *extra_conditions =
             GetExtraHashJoinConditions(
-<<<<<<< HEAD
-                mem_root, thd->lex->using_hypergraph_optimizer, conditions,
-=======
                 mem_root, thd->lex->using_hypergraph_optimizer(), conditions,
->>>>>>> 824e2b40
                 join_predicate->expr->join_conditions);
         if (extra_conditions == nullptr) return nullptr;
         const bool probe_input_batch_mode =
@@ -949,11 +937,7 @@
                 : nullptr;
 
         const auto first_row_cost = [](const AccessPath &p) {
-<<<<<<< HEAD
-          return p.init_cost + p.cost / std::max(p.num_output_rows(), 1.0);
-=======
           return p.init_cost() + p.cost() / std::max(p.num_output_rows(), 1.0);
->>>>>>> 824e2b40
         };
 
         // If the probe (outer) input is empty, the join result will be empty,
@@ -965,11 +949,7 @@
         // change existing behavior.) Note that we always try the probe input
         // first for left join and antijoin.
         const HashJoinInput first_input =
-<<<<<<< HEAD
-            (thd->lex->using_hypergraph_optimizer &&
-=======
             (thd->lex->using_hypergraph_optimizer() &&
->>>>>>> 824e2b40
              first_row_cost(*param.inner) > first_row_cost(*param.outer))
                 ? HashJoinInput::kProbe
                 : HashJoinInput::kBuild;
