/*
<<<<<<< HEAD
   Copyright (c) 2011, 2018, Oracle and/or its affiliates. All rights reserved.
=======
   Copyright (c) 2011, 2019, Oracle and/or its affiliates. All rights reserved.
>>>>>>> 4869291f

   This program is free software; you can redistribute it and/or modify
   it under the terms of the GNU General Public License, version 2.0,
   as published by the Free Software Foundation.

   This program is also distributed with certain software (including
   but not limited to OpenSSL) that is licensed under separate terms,
   as designated in a particular file or component or in included license
   documentation.  The authors of MySQL hereby grant you an additional
   permission to link the program and your derivative works with the
   separately licensed software that they have included with MySQL.

   This program is distributed in the hope that it will be useful,
   but WITHOUT ANY WARRANTY; without even the implied warranty of
   MERCHANTABILITY or FITNESS FOR A PARTICULAR PURPOSE.  See the
   GNU General Public License, version 2.0, for more details.

   You should have received a copy of the GNU General Public License
   along with this program; if not, write to the Free Software
   Foundation, Inc., 51 Franklin St, Fifth Floor, Boston, MA 02110-1301  USA
*/

#include "sql/ndb_ndbapi_util.h"

#include <string.h>           // memcpy

#include "my_byteorder.h"
#include "sql/ndb_name_util.h" // ndb_name_is_temp


void ndb_pack_varchar(const NdbDictionary::Table *ndbtab, unsigned column_index,
                      char (&buf)[512], const char *str, size_t sz)
{
  // Get the column, cast to int to help compiler choose
  // the "const int" overload rather than "const char*"
  const NdbDictionary::Column* col =
      ndbtab->getColumn(static_cast<int>(column_index));

  assert(col->getLength() <= (int)sizeof(buf));

  switch (col->getArrayType())
  {
    case NdbDictionary::Column::ArrayTypeFixed:
      memcpy(buf, str, sz);
      break;
    case NdbDictionary::Column::ArrayTypeShortVar:
      *(uchar*)buf= (uchar)sz;
      memcpy(buf + 1, str, sz);
      break;
    case NdbDictionary::Column::ArrayTypeMediumVar:
      int2store(buf, (uint16)sz);
      memcpy(buf + 2, str, sz);
      break;
  }
}


Uint32
ndb_get_extra_metadata_version(const NdbDictionary::Table *ndbtab)
{
  DBUG_ENTER("ndb_get_extra_metadata_version");

  Uint32 version;
  void* unpacked_data;
  Uint32 unpacked_length;
  const int get_result =
      ndbtab->getExtraMetadata(version,
                               &unpacked_data, &unpacked_length);
  if (get_result != 0)
  {
    // Could not get extra metadata, return 0
    DBUG_RETURN(0);
  }

  free(unpacked_data);

  DBUG_RETURN(version);

}


bool
ndb_table_has_blobs(const NdbDictionary::Table *ndbtab)
{
  const int num_columns = ndbtab->getNoOfColumns();
  for (int i = 0; i < num_columns; i++)
  {
    const NdbDictionary::Column::Type column_type =
        ndbtab->getColumn(i)->getType();
    if (column_type == NdbDictionary::Column::Blob ||
        column_type == NdbDictionary::Column::Text)
    {
      // Found at least one blob column, the table has blobs
      return true;
    }
  }
  return false;
}


bool
ndb_table_has_hidden_pk(const NdbDictionary::Table *ndbtab)
<<<<<<< HEAD
{
  const char* hidden_pk_name = "$PK";
  if (ndbtab->getNoOfPrimaryKeys() == 1)
  {
    const NdbDictionary::Column* ndbcol = ndbtab->getColumn(hidden_pk_name);
    if (ndbcol &&
        ndbcol->getType() == NdbDictionary::Column::Bigunsigned &&
        ndbcol->getLength() == 1 &&
        ndbcol->getNullable() == false &&
        ndbcol->getPrimaryKey() == true &&
        ndbcol->getAutoIncrement() == true &&
        ndbcol->getDefaultValue() == nullptr)
    {
      return true;
    }
  }
  return false;
}



bool
ndb_table_has_tablespace(const NdbDictionary::Table* ndbtab)
{
  // NOTE! There is a slight ambiguity in the NdbDictionary::Table.
  // Depending on wheter it has been retrieved from NDB or created
  // by user as part of defining a new table in NDB, different methods
  // need to be used for determining if table has tablespace

  if (ndb_table_tablespace_name(ndbtab) != nullptr)
  {
    // Has tablespace
    return true;
  }

  if (ndbtab->getTablespace())
  {
    // Retrieved from NDB, the tablespace id and version
    // are avaliable in the table definition -> has tablespace.
    // NOTE! Fetching the name would require another roundtrip to NDB
    return true;
  }

  // Neither name or id of tablespace is set -> no tablespace
  return false;

}

const char*
ndb_table_tablespace_name(const NdbDictionary::Table* ndbtab)
{
  // NOTE! The getTablespaceName() returns zero length string
  // to indicate no tablespace
  const char* tablespace_name = ndbtab->getTablespaceName();
  if (strlen(tablespace_name) == 0)
  {
    // Just the zero length name, no tablespace name
    return nullptr;
  }
  return tablespace_name;
}


bool
ndb_dict_check_NDB_error(NdbDictionary::Dictionary* dict)
{
  return (dict->getNdbError().code != 0);
}


bool ndb_get_logfile_group_names(NdbDictionary::Dictionary* dict,
                                 std::unordered_set<std::string>& lfg_names)
{
  NdbDictionary::Dictionary::List lfg_list;
  if (dict->listObjects(lfg_list, NdbDictionary::Object::LogfileGroup) != 0)
  {
    return false;
  }

  for (uint i = 0; i < lfg_list.count; i++)
  {
    NdbDictionary::Dictionary::List::Element &elmt = lfg_list.elements[i];
    lfg_names.insert(elmt.name);
  }
  return true;
}


bool ndb_get_tablespace_names(NdbDictionary::Dictionary* dict,
                              std::unordered_set<std::string>& tablespace_names)
{
  NdbDictionary::Dictionary::List tablespace_list;
  if (dict->listObjects(tablespace_list, NdbDictionary::Object::Tablespace)
      != 0)
  {
    return false;
  }

  for (uint i = 0; i < tablespace_list.count; i++)
  {
    NdbDictionary::Dictionary::List::Element &elmt =
      tablespace_list.elements[i];
    tablespace_names.insert(elmt.name);
  }
  return true;
}


=======
{
  const char* hidden_pk_name = "$PK";
  if (ndbtab->getNoOfPrimaryKeys() == 1)
  {
    const NdbDictionary::Column* ndbcol = ndbtab->getColumn(hidden_pk_name);
    if (ndbcol &&
        ndbcol->getType() == NdbDictionary::Column::Bigunsigned &&
        ndbcol->getLength() == 1 &&
        ndbcol->getNullable() == false &&
        ndbcol->getPrimaryKey() == true &&
        ndbcol->getAutoIncrement() == true &&
        ndbcol->getDefaultValue() == nullptr)
    {
      return true;
    }
  }
  return false;
}



bool
ndb_table_has_tablespace(const NdbDictionary::Table* ndbtab)
{
  // NOTE! There is a slight ambiguity in the NdbDictionary::Table.
  // Depending on wheter it has been retrieved from NDB or created
  // by user as part of defining a new table in NDB, different methods
  // need to be used for determining if table has tablespace

  if (ndb_table_tablespace_name(ndbtab) != nullptr)
  {
    // Has tablespace
    return true;
  }

  if (ndbtab->getTablespace())
  {
    // Retrieved from NDB, the tablespace id and version
    // are avaliable in the table definition -> has tablespace.
    // NOTE! Fetching the name would require another roundtrip to NDB
    return true;
  }

  // Neither name or id of tablespace is set -> no tablespace
  return false;

}


const char*
ndb_table_tablespace_name(const NdbDictionary::Table* ndbtab)
{
  // NOTE! The getTablespaceName() returns zero length string
  // to indicate no tablespace
  const char* tablespace_name = ndbtab->getTablespaceName();
  if (strlen(tablespace_name) == 0)
  {
    // Just the zero length name, no tablespace name
    return nullptr;
  }
  return tablespace_name;
}


std::string
ndb_table_tablespace_name(NdbDictionary::Dictionary *dict,
                          const NdbDictionary::Table *ndbtab)
{
  // NOTE! The getTablespaceName() returns zero length string
  // to indicate no tablespace
  std::string tablespace_name = ndbtab->getTablespaceName();
  if (tablespace_name.empty())
  {
    // Just the zero length name, no tablespace name
    // Try and retrieve it using the id as a fallback mechanism
    Uint32 tablespace_id;
    if (ndbtab->getTablespace(&tablespace_id))
    {
      const NdbDictionary::Tablespace ts = dict->getTablespace(tablespace_id);
      if (!ndb_dict_check_NDB_error(dict))
      {
        tablespace_name = ts.getName();
      }
    }
  }
  return tablespace_name;
}


bool
ndb_dict_check_NDB_error(NdbDictionary::Dictionary* dict)
{
  return (dict->getNdbError().code != 0);
}


bool ndb_get_logfile_group_names(NdbDictionary::Dictionary* dict,
                                 std::unordered_set<std::string>& lfg_names)
{
  NdbDictionary::Dictionary::List lfg_list;
  if (dict->listObjects(lfg_list, NdbDictionary::Object::LogfileGroup) != 0)
  {
    return false;
  }

  for (uint i = 0; i < lfg_list.count; i++)
  {
    NdbDictionary::Dictionary::List::Element &elmt = lfg_list.elements[i];
    lfg_names.insert(elmt.name);
  }
  return true;
}


bool ndb_get_tablespace_names(NdbDictionary::Dictionary* dict,
                              std::unordered_set<std::string>& tablespace_names)
{
  NdbDictionary::Dictionary::List tablespace_list;
  if (dict->listObjects(tablespace_list, NdbDictionary::Object::Tablespace)
      != 0)
  {
    return false;
  }

  for (uint i = 0; i < tablespace_list.count; i++)
  {
    NdbDictionary::Dictionary::List::Element &elmt =
      tablespace_list.elements[i];
    tablespace_names.insert(elmt.name);
  }
  return true;
}


>>>>>>> 4869291f
bool ndb_get_table_names_in_schema(NdbDictionary::Dictionary* dict,
                                   const std::string &schema_name,
                                   std::unordered_set<std::string>& table_names)
{
  NdbDictionary::Dictionary::List list;
  if (dict->listObjects(list, NdbDictionary::Object::UserTable) != 0)
  {
    return false;
  }

  for (uint i = 0; i < list.count; i++)
  {
    NdbDictionary::Dictionary::List::Element &elmt = list.elements[i];

    if (schema_name != elmt.database)
    {
      continue;
    }

    if (ndb_name_is_temp(elmt.name) ||
        ndb_name_is_blob_prefix(elmt.name) ||
        ndb_name_is_index_stat(elmt.name))
    {
      continue;
    }

    if (elmt.state == NdbDictionary::Object::StateOnline ||
        elmt.state == NdbDictionary::Object::ObsoleteStateBackup ||
        elmt.state == NdbDictionary::Object::StateBuilding)
    {
      // Only return the table if they're already usable i.e. StateOnline or
      // StateBackup or if they're expected to be usable soon which is denoted
      // by StateBuilding
      table_names.insert(elmt.name);
    }
  }
  return true;
<<<<<<< HEAD
=======
}


bool ndb_get_undofile_names(NdbDictionary::Dictionary *dict,
                            const std::string &logfile_group_name,
                            std::vector<std::string> &undofile_names)
{
  NdbDictionary::Dictionary::List undofile_list;
  if (dict->listObjects(undofile_list, NdbDictionary::Object::Undofile) != 0)
  {
    return false;
  }

  for (uint i = 0; i < undofile_list.count; i++)
  {
    NdbDictionary::Dictionary::List::Element &elmt = undofile_list.elements[i];
    NdbDictionary::Undofile uf = dict->getUndofile(-1, elmt.name);
    if (logfile_group_name.compare(uf.getLogfileGroup()) == 0)
    {
      undofile_names.push_back(elmt.name);
    }
  }
  return true;
}


bool ndb_get_datafile_names(NdbDictionary::Dictionary *dict,
                            const std::string &tablespace_name,
                            std::vector<std::string> &datafile_names)
{
  NdbDictionary::Dictionary::List datafile_list;
  if (dict->listObjects(datafile_list, NdbDictionary::Object::Datafile) != 0)
  {
    return false;
  }

  for (uint i = 0; i < datafile_list.count; i++)
  {
    NdbDictionary::Dictionary::List::Element &elmt = datafile_list.elements[i];
    NdbDictionary::Datafile df = dict->getDatafile(-1, elmt.name);
    if (tablespace_name.compare(df.getTablespace()) == 0)
    {
      datafile_names.push_back(elmt.name);
    }
  }
  return true;
}


bool
ndb_get_database_names_in_dictionary(
    NdbDictionary::Dictionary* dict,
    std::unordered_set<std::string>& database_names) {
  DBUG_ENTER("ndb_get_database_names_in_dictionary");

  /* Get all the list of tables from NDB and read the database names */
  NdbDictionary::Dictionary::List list;
  if (dict->listObjects(list, NdbDictionary::Object::UserTable) != 0)
    DBUG_RETURN(false);

  for (uint i= 0 ; i < list.count ; i++) {
    NdbDictionary::Dictionary::List::Element& elmt= list.elements[i];

    /* Skip the table if it is not in an expected state
       or if it is a temporary or blob table.*/
    if ((elmt.state != NdbDictionary::Object::StateOnline &&
         elmt.state != NdbDictionary::Object::StateBuilding) ||
        ndb_name_is_temp(elmt.name) || ndb_name_is_blob_prefix(elmt.name)) {
      DBUG_PRINT("debug",
                 ("Skipping table %s.%s", elmt.database, elmt.name));
      continue;
    }
    DBUG_PRINT("debug",
               ("Found %s.%s in NDB", elmt.database, elmt.name));

    database_names.insert(elmt.database);
  }
  DBUG_RETURN(true);
>>>>>>> 4869291f
}<|MERGE_RESOLUTION|>--- conflicted
+++ resolved
@@ -1,9 +1,5 @@
 /*
-<<<<<<< HEAD
-   Copyright (c) 2011, 2018, Oracle and/or its affiliates. All rights reserved.
-=======
    Copyright (c) 2011, 2019, Oracle and/or its affiliates. All rights reserved.
->>>>>>> 4869291f
 
    This program is free software; you can redistribute it and/or modify
    it under the terms of the GNU General Public License, version 2.0,
@@ -106,7 +102,6 @@
 
 bool
 ndb_table_has_hidden_pk(const NdbDictionary::Table *ndbtab)
-<<<<<<< HEAD
 {
   const char* hidden_pk_name = "$PK";
   if (ndbtab->getNoOfPrimaryKeys() == 1)
@@ -155,115 +150,6 @@
 
 }
 
-const char*
-ndb_table_tablespace_name(const NdbDictionary::Table* ndbtab)
-{
-  // NOTE! The getTablespaceName() returns zero length string
-  // to indicate no tablespace
-  const char* tablespace_name = ndbtab->getTablespaceName();
-  if (strlen(tablespace_name) == 0)
-  {
-    // Just the zero length name, no tablespace name
-    return nullptr;
-  }
-  return tablespace_name;
-}
-
-
-bool
-ndb_dict_check_NDB_error(NdbDictionary::Dictionary* dict)
-{
-  return (dict->getNdbError().code != 0);
-}
-
-
-bool ndb_get_logfile_group_names(NdbDictionary::Dictionary* dict,
-                                 std::unordered_set<std::string>& lfg_names)
-{
-  NdbDictionary::Dictionary::List lfg_list;
-  if (dict->listObjects(lfg_list, NdbDictionary::Object::LogfileGroup) != 0)
-  {
-    return false;
-  }
-
-  for (uint i = 0; i < lfg_list.count; i++)
-  {
-    NdbDictionary::Dictionary::List::Element &elmt = lfg_list.elements[i];
-    lfg_names.insert(elmt.name);
-  }
-  return true;
-}
-
-
-bool ndb_get_tablespace_names(NdbDictionary::Dictionary* dict,
-                              std::unordered_set<std::string>& tablespace_names)
-{
-  NdbDictionary::Dictionary::List tablespace_list;
-  if (dict->listObjects(tablespace_list, NdbDictionary::Object::Tablespace)
-      != 0)
-  {
-    return false;
-  }
-
-  for (uint i = 0; i < tablespace_list.count; i++)
-  {
-    NdbDictionary::Dictionary::List::Element &elmt =
-      tablespace_list.elements[i];
-    tablespace_names.insert(elmt.name);
-  }
-  return true;
-}
-
-
-=======
-{
-  const char* hidden_pk_name = "$PK";
-  if (ndbtab->getNoOfPrimaryKeys() == 1)
-  {
-    const NdbDictionary::Column* ndbcol = ndbtab->getColumn(hidden_pk_name);
-    if (ndbcol &&
-        ndbcol->getType() == NdbDictionary::Column::Bigunsigned &&
-        ndbcol->getLength() == 1 &&
-        ndbcol->getNullable() == false &&
-        ndbcol->getPrimaryKey() == true &&
-        ndbcol->getAutoIncrement() == true &&
-        ndbcol->getDefaultValue() == nullptr)
-    {
-      return true;
-    }
-  }
-  return false;
-}
-
-
-
-bool
-ndb_table_has_tablespace(const NdbDictionary::Table* ndbtab)
-{
-  // NOTE! There is a slight ambiguity in the NdbDictionary::Table.
-  // Depending on wheter it has been retrieved from NDB or created
-  // by user as part of defining a new table in NDB, different methods
-  // need to be used for determining if table has tablespace
-
-  if (ndb_table_tablespace_name(ndbtab) != nullptr)
-  {
-    // Has tablespace
-    return true;
-  }
-
-  if (ndbtab->getTablespace())
-  {
-    // Retrieved from NDB, the tablespace id and version
-    // are avaliable in the table definition -> has tablespace.
-    // NOTE! Fetching the name would require another roundtrip to NDB
-    return true;
-  }
-
-  // Neither name or id of tablespace is set -> no tablespace
-  return false;
-
-}
-
 
 const char*
 ndb_table_tablespace_name(const NdbDictionary::Table* ndbtab)
@@ -350,7 +236,6 @@
 }
 
 
->>>>>>> 4869291f
 bool ndb_get_table_names_in_schema(NdbDictionary::Dictionary* dict,
                                    const std::string &schema_name,
                                    std::unordered_set<std::string>& table_names)
@@ -388,8 +273,6 @@
     }
   }
   return true;
-<<<<<<< HEAD
-=======
 }
 
 
@@ -468,5 +351,4 @@
     database_names.insert(elmt.database);
   }
   DBUG_RETURN(true);
->>>>>>> 4869291f
 }