--- conflicted
+++ resolved
@@ -302,7 +302,6 @@
     KEY_PART_INFO *key_part;
     uint primary_key = (uint)(
         find_type(primary_key_name, &share->keynames, FIND_TYPE_NO_PREFIX) - 1);
-<<<<<<< HEAD
 
     /*
       The following if-else is here for MyRocks:
@@ -315,8 +314,6 @@
     else
       share->primary_key = MAX_KEY;
 
-=======
->>>>>>> 05e4357f
     const longlong ha_option = handler_file->ha_table_flags();
     keyinfo = share->key_info;
     key_part = keyinfo->key_part;
