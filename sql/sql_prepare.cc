/* Copyright (c) 2002, 2013, Oracle and/or its affiliates. All rights reserved.

   This program is free software; you can redistribute it and/or modify
   it under the terms of the GNU General Public License as published by
   the Free Software Foundation; version 2 of the License.

   This program is distributed in the hope that it will be useful,
   but WITHOUT ANY WARRANTY; without even the implied warranty of
   MERCHANTABILITY or FITNESS FOR A PARTICULAR PURPOSE.  See the
   GNU General Public License for more details.

   You should have received a copy of the GNU General Public License
   along with this program; if not, write to the Free Software
   Foundation, Inc., 51 Franklin St, Fifth Floor, Boston, MA 02110-1301  USA */

/**
  @file

This file contains the implementation of prepared statements.

When one prepares a statement:

  - Server gets the query from client with command 'COM_STMT_PREPARE';
    in the following format:
    [COM_STMT_PREPARE:1] [query]
  - Parse the query and recognize any parameter markers '?' and
    store its information list in lex->param_list
  - Allocate a new statement for this prepare; and keep this in
    'thd->stmt_map'.
  - Without executing the query, return back to client the total
    number of parameters along with result-set metadata information
    (if any) in the following format:
    @verbatim
    [STMT_ID:4]
    [Column_count:2]
    [Param_count:2]
    [Params meta info (stubs only for now)]  (if Param_count > 0)
    [Columns meta info] (if Column_count > 0)
    @endverbatim

  During prepare the tables used in a statement are opened, but no
  locks are acquired.  Table opening will block any DDL during the
  operation, and we do not need any locks as we neither read nor
  modify any data during prepare.  Tables are closed after prepare
  finishes.

When one executes a statement:

  - Server gets the command 'COM_STMT_EXECUTE' to execute the
    previously prepared query. If there are any parameter markers, then the
    client will send the data in the following format:
    @verbatim
    [COM_STMT_EXECUTE:1]
    [STMT_ID:4]
    [NULL_BITS:(param_count+7)/8)]
    [TYPES_SUPPLIED_BY_CLIENT(0/1):1]
    [[length]data]
    [[length]data] .. [[length]data].
    @endverbatim
    (Note: Except for string/binary types; all other types will not be
    supplied with length field)
  - If it is a first execute or types of parameters were altered by client,
    then setup the conversion routines.
  - Assign parameter items from the supplied data.
  - Execute the query without re-parsing and send back the results
    to client

  During execution of prepared statement tables are opened and locked
  the same way they would for normal (non-prepared) statement
  execution.  Tables are unlocked and closed after the execution.

When one supplies long data for a placeholder:

  - Server gets the long data in pieces with command type
    'COM_STMT_SEND_LONG_DATA'.
  - The packet recieved will have the format as:
    [COM_STMT_SEND_LONG_DATA:1][STMT_ID:4][parameter_number:2][data]
  - data from the packet is appended to the long data value buffer for this
    placeholder.
  - It's up to the client to stop supplying data chunks at any point. The
    server doesn't care; also, the server doesn't notify the client whether
    it got the data or not; if there is any error, then it will be returned
    at statement execute.
*/

#include "my_global.h"                          /* NO_EMBEDDED_ACCESS_CHECKS */
#include "sql_priv.h"
#include "unireg.h"
#include "sql_class.h"                          // set_var.h: THD
#include "set_var.h"
#include "sql_prepare.h"
#include "sql_parse.h" // insert_precheck, update_precheck, delete_precheck
#include "sql_base.h"  // open_normal_and_derived_tables
#include "sql_cache.h"                          // query_cache_*
#include "sql_view.h"                          // create_view_precheck
#include "sql_delete.h"                        // mysql_prepare_delete
#include "sql_select.h" // for JOIN
#include "sql_insert.h" // upgrade_lock_type_for_insert, mysql_prepare_insert
#include "sql_update.h" // mysql_prepare_update
#include "sql_db.h"     // mysql_opt_change_db, mysql_change_db
#include "sql_acl.h"    // *_ACL
#include "sql_cursor.h"
#include "sp_head.h"
#include "sp.h"
#include "sp_cache.h"
#include "sql_handler.h"  // mysql_ha_rm_tables
#include "probes_mysql.h"
#ifdef EMBEDDED_LIBRARY
/* include MYSQL_BIND headers */
#include <mysql.h>
#else
#include <mysql_com.h>
#endif
#include "lock.h"                               // MYSQL_OPEN_FORCE_SHARED_MDL
#include "opt_trace.h"                          // Opt_trace_object
#include "sql_analyse.h"
<<<<<<< HEAD
=======
#include "sql_rewrite.h"
#include "transaction.h"                        // trans_rollback_implicit
>>>>>>> 7c0bc485

#include <algorithm>
using std::max;
using std::min;

/**
  A result class used to send cursor rows using the binary protocol.
*/

class Select_fetch_protocol_binary: public select_send
{
  Protocol_binary protocol;
public:
  Select_fetch_protocol_binary(THD *thd);
  virtual bool send_result_set_metadata(List<Item> &list, uint flags);
  virtual bool send_data(List<Item> &items);
  virtual bool send_eof();
#ifdef EMBEDDED_LIBRARY
  void begin_dataset()
  {
    protocol.begin_dataset();
  }
#endif
};

/****************************************************************************/

/**
  Prepared_statement: a statement that can contain placeholders.
*/

class Prepared_statement: public Statement
{
public:
  enum flag_values
  {
    IS_IN_USE= 1,
    IS_SQL_PREPARE= 2
  };

  THD *thd;
  Select_fetch_protocol_binary result;
  Item_param **param_array;
  Server_side_cursor *cursor;
  uint param_count;
  uint last_errno;
  uint flags;
  char last_error[MYSQL_ERRMSG_SIZE];
#ifndef EMBEDDED_LIBRARY
  bool (*set_params)(Prepared_statement *st, uchar *data, uchar *data_end,
                     uchar *read_pos, String *expanded_query);
#else
  bool (*set_params_data)(Prepared_statement *st, String *expanded_query);
#endif
  bool (*set_params_from_vars)(Prepared_statement *stmt,
                               List<LEX_STRING>& varnames,
                               String *expanded_query);
public:
  Prepared_statement(THD *thd_arg);
  virtual ~Prepared_statement();
  void setup_set_params();
  virtual Query_arena::Type type() const;
  virtual void cleanup_stmt();
  bool set_name(LEX_STRING *name);
  inline void close_cursor() { delete cursor; cursor= 0; }
  inline bool is_in_use() { return flags & (uint) IS_IN_USE; }
  inline bool is_sql_prepare() const { return flags & (uint) IS_SQL_PREPARE; }
  void set_sql_prepare() { flags|= (uint) IS_SQL_PREPARE; }
  bool prepare(const char *packet, uint packet_length);
  bool execute_loop(String *expanded_query,
                    bool open_cursor,
                    uchar *packet_arg, uchar *packet_end_arg);
  bool execute_server_runnable(Server_runnable *server_runnable);
  /* Destroy this statement */
  void deallocate();
private:
  /**
    The memory root to allocate parsed tree elements (instances of Item,
    SELECT_LEX and other classes).
  */
  MEM_ROOT main_mem_root;
private:
  bool set_db(const char *db, uint db_length);
  bool set_parameters(String *expanded_query,
                      uchar *packet, uchar *packet_end);
  bool execute(String *expanded_query, bool open_cursor);
  bool reprepare();
  bool validate_metadata(Prepared_statement  *copy);
  void swap_prepared_statement(Prepared_statement *copy);
};

/**
  Execute one SQL statement in an isolated context.
*/

class Execute_sql_statement: public Server_runnable
{
public:
  Execute_sql_statement(LEX_STRING sql_text);
  virtual bool execute_server_code(THD *thd);
private:
  LEX_STRING m_sql_text;
};


class Ed_connection;

/**
  Protocol_local: a helper class to intercept the result
  of the data written to the network. 
*/

class Protocol_local :public Protocol
{
public:
  Protocol_local(THD *thd, Ed_connection *ed_connection);
  ~Protocol_local() { free_root(&m_rset_root, MYF(0)); }
protected:
  virtual void prepare_for_resend();
  virtual bool write();
  virtual bool store_null();
  virtual bool store_tiny(longlong from);
  virtual bool store_short(longlong from);
  virtual bool store_long(longlong from);
  virtual bool store_longlong(longlong from, bool unsigned_flag);
  virtual bool store_decimal(const my_decimal *);
  virtual bool store(const char *from, size_t length, const CHARSET_INFO *cs);
  virtual bool store(const char *from, size_t length,
                     const CHARSET_INFO *fromcs, const CHARSET_INFO *tocs);
  virtual bool store(MYSQL_TIME *time, uint precision);
  virtual bool store_date(MYSQL_TIME *time);
  virtual bool store_time(MYSQL_TIME *time, uint precision);
  virtual bool store(float value, uint32 decimals, String *buffer);
  virtual bool store(double value, uint32 decimals, String *buffer);
  virtual bool store(Field *field);

  virtual bool send_result_set_metadata(List<Item> *list, uint flags);
  virtual bool send_out_parameters(List<Item_param> *sp_params);
#ifdef EMBEDDED_LIBRARY
  void remove_last_row();
#endif
  virtual enum enum_protocol_type type() { return PROTOCOL_LOCAL; };

  virtual bool send_ok(uint server_status, uint statement_warn_count,
                       ulonglong affected_rows, ulonglong last_insert_id,
                       const char *message);

  virtual bool send_eof(uint server_status, uint statement_warn_count);
  virtual bool send_error(uint sql_errno, const char *err_msg, const char* sqlstate);
private:
  bool store_string(const char *str, size_t length,
                    const CHARSET_INFO *src_cs, const CHARSET_INFO *dst_cs);

  bool store_column(const void *data, size_t length);
  void opt_add_row_to_rset();
private:
  Ed_connection *m_connection;
  MEM_ROOT m_rset_root;
  List<Ed_row> *m_rset;
  size_t m_column_count;
  Ed_column *m_current_row;
  Ed_column *m_current_column;
};

/******************************************************************************
  Implementation
******************************************************************************/

static inline void rewrite_query_if_needed(THD *thd)
{
  bool general= (opt_log &&
                 !(opt_log_raw || thd->slave_thread));

  if ((thd->sp_runtime_ctx == NULL) &&
      (general || opt_slow_log || opt_bin_log))
    mysql_rewrite_query(thd);
}

static inline void log_execute_line(THD *thd)
{
  /*
    Do not print anything if this is an SQL prepared statement and
    we're inside a stored procedure (also called Dynamic SQL) --
    sub-statements inside stored procedures are not logged into
    the general log.
  */
  if (thd->sp_runtime_ctx != NULL)
    return;

  if (thd->rewritten_query.length())
    logger.general_log_write(thd, COM_STMT_EXECUTE,
                             thd->rewritten_query.c_ptr_safe(),
                             thd->rewritten_query.length());
  else
    logger.general_log_write(thd, COM_STMT_EXECUTE,
                             thd->query(), thd->query_length());
}


inline bool is_param_null(const uchar *pos, ulong param_no)
{
  return pos[param_no/8] & (1 << (param_no & 7));
}

/**
  Find a prepared statement in the statement map by id.

    Try to find a prepared statement and set THD error if it's not found.

  @param thd                thread handle
  @param id                 statement id
  @param where              the place from which this function is called (for
                            error reporting).

  @return
    0 if the statement was not found, a pointer otherwise.
*/

static Prepared_statement *
find_prepared_statement(THD *thd, ulong id)
{
  /*
    To strictly separate namespaces of SQL prepared statements and C API
    prepared statements find() will return 0 if there is a named prepared
    statement with such id.
  */
  Statement *stmt= thd->stmt_map.find(id);

  if (stmt == 0 || stmt->type() != Query_arena::PREPARED_STATEMENT)
    return NULL;

  return (Prepared_statement *) stmt;
}


/**
  Send prepared statement id and metadata to the client after prepare.

  @todo
    Fix this nasty upcast from List<Item_param> to List<Item>

  @return
    0 in case of success, 1 otherwise
*/

#ifndef EMBEDDED_LIBRARY
static bool send_prep_stmt(Prepared_statement *stmt, uint columns)
{
  NET *net= &stmt->thd->net;
  uchar buff[12];
  uint tmp;
  int error;
  THD *thd= stmt->thd;
  DBUG_ENTER("send_prep_stmt");

  buff[0]= 0;                                   /* OK packet indicator */
  int4store(buff+1, stmt->id);
  int2store(buff+5, columns);
  int2store(buff+7, stmt->param_count);
  buff[9]= 0;                                   // Guard against a 4.1 client
  tmp= min(stmt->thd->get_stmt_da()->current_statement_warn_count(), 65535UL);
  int2store(buff+10, tmp);

  /*
    Send types and names of placeholders to the client
    XXX: fix this nasty upcast from List<Item_param> to List<Item>
  */
  error= my_net_write(net, buff, sizeof(buff));
  if (stmt->param_count && ! error)
  {
    error= thd->protocol_text.send_result_set_metadata((List<Item> *)
                                          &stmt->lex->param_list,
                                          Protocol::SEND_EOF);
  }

  if (!error)
    /* Flag that a response has already been sent */
    thd->get_stmt_da()->disable_status();

  DBUG_RETURN(error);
}
#else
static bool send_prep_stmt(Prepared_statement *stmt,
                           uint columns __attribute__((unused)))
{
  THD *thd= stmt->thd;

  thd->client_stmt_id= stmt->id;
  thd->client_param_count= stmt->param_count;
  thd->clear_error();
  thd->get_stmt_da()->disable_status();

  return 0;
}
#endif /*!EMBEDDED_LIBRARY*/


#ifndef EMBEDDED_LIBRARY

/**
  Read the length of the parameter data and return it back to
  the caller.

    Read data length, position the packet to the first byte after it,
    and return the length to the caller.

  @param packet             a pointer to the data
  @param len                remaining packet length

  @return
    Length of data piece.
*/

static ulong get_param_length(uchar **packet, ulong len)
{
  reg1 uchar *pos= *packet;
  if (len < 1)
    return 0;
  if (*pos < 251)
  {
    (*packet)++;
    return (ulong) *pos;
  }
  if (len < 3)
    return 0;
  if (*pos == 252)
  {
    (*packet)+=3;
    return (ulong) uint2korr(pos+1);
  }
  if (len < 4)
    return 0;
  if (*pos == 253)
  {
    (*packet)+=4;
    return (ulong) uint3korr(pos+1);
  }
  if (len < 5)
    return 0;
  (*packet)+=9; // Must be 254 when here
  /*
    In our client-server protocol all numbers bigger than 2^24
    stored as 8 bytes with uint8korr. Here we always know that
    parameter length is less than 2^4 so don't look at the second
    4 bytes. But still we need to obey the protocol hence 9 in the
    assignment above.
  */
  return (ulong) uint4korr(pos+1);
}
#else
#define get_param_length(packet, len) len
#endif /*!EMBEDDED_LIBRARY*/

/**
  Data conversion routines.

    All these functions read the data from pos, convert it to requested
    type and assign to param; pos is advanced to predefined length.

    Make a note that the NULL handling is examined at first execution
    (i.e. when input types altered) and for all subsequent executions
    we don't read any values for this.

  @param  param             parameter item
  @param  pos               input data buffer
  @param  len               length of data in the buffer
*/

static void set_param_tiny(Item_param *param, uchar **pos, ulong len)
{
#ifndef EMBEDDED_LIBRARY
  if (len < 1)
    return;
#endif
  int8 value= (int8) **pos;
  param->set_int(param->unsigned_flag ? (longlong) ((uint8) value) :
                                        (longlong) value, 4);
  *pos+= 1;
}

static void set_param_short(Item_param *param, uchar **pos, ulong len)
{
  int16 value;
#ifndef EMBEDDED_LIBRARY
  if (len < 2)
    return;
  value= sint2korr(*pos);
#else
  shortget(value, *pos);
#endif
  param->set_int(param->unsigned_flag ? (longlong) ((uint16) value) :
                                        (longlong) value, 6);
  *pos+= 2;
}

static void set_param_int32(Item_param *param, uchar **pos, ulong len)
{
  int32 value;
#ifndef EMBEDDED_LIBRARY
  if (len < 4)
    return;
  value= sint4korr(*pos);
#else
  longget(value, *pos);
#endif
  param->set_int(param->unsigned_flag ? (longlong) ((uint32) value) :
                                        (longlong) value, 11);
  *pos+= 4;
}

static void set_param_int64(Item_param *param, uchar **pos, ulong len)
{
  longlong value;
#ifndef EMBEDDED_LIBRARY
  if (len < 8)
    return;
  value= (longlong) sint8korr(*pos);
#else
  longlongget(value, *pos);
#endif
  param->set_int(value, 21);
  *pos+= 8;
}

static void set_param_float(Item_param *param, uchar **pos, ulong len)
{
  float data;
#ifndef EMBEDDED_LIBRARY
  if (len < 4)
    return;
  float4get(data,*pos);
#else
  floatget(data, *pos);
#endif
  param->set_double((double) data);
  *pos+= 4;
}

static void set_param_double(Item_param *param, uchar **pos, ulong len)
{
  double data;
#ifndef EMBEDDED_LIBRARY
  if (len < 8)
    return;
  float8get(data,*pos);
#else
  doubleget(data, *pos);
#endif
  param->set_double((double) data);
  *pos+= 8;
}

static void set_param_decimal(Item_param *param, uchar **pos, ulong len)
{
  ulong length= get_param_length(pos, len);
  param->set_decimal((char*)*pos, length);
  *pos+= length;
}

#ifndef EMBEDDED_LIBRARY

/*
  Read date/time/datetime parameter values from network (binary
  protocol). See writing counterparts of these functions in
  libmysql.c (store_param_{time,date,datetime}).
*/

/**
  @todo
    Add warning 'Data truncated' here
*/
static void set_param_time(Item_param *param, uchar **pos, ulong len)
{
  MYSQL_TIME tm;
  ulong length= get_param_length(pos, len);

  if (length >= 8)
  {
    uchar *to= *pos;
    uint day;

    tm.neg= (bool) to[0];
    day= (uint) sint4korr(to+1);
    tm.hour=   (uint) to[5] + day * 24;
    tm.minute= (uint) to[6];
    tm.second= (uint) to[7];
    tm.second_part= (length > 8) ? (ulong) sint4korr(to+8) : 0;
    if (tm.hour > 838)
    {
      /* TODO: add warning 'Data truncated' here */
      tm.hour= 838;
      tm.minute= 59;
      tm.second= 59;
    }
    tm.day= tm.year= tm.month= 0;
  }
  else
    set_zero_time(&tm, MYSQL_TIMESTAMP_TIME);
  param->set_time(&tm, MYSQL_TIMESTAMP_TIME,
                  MAX_TIME_FULL_WIDTH * MY_CHARSET_BIN_MB_MAXLEN);
  *pos+= length;
}

static void set_param_datetime(Item_param *param, uchar **pos, ulong len)
{
  MYSQL_TIME tm;
  ulong length= get_param_length(pos, len);

  if (length >= 4)
  {
    uchar *to= *pos;

    tm.neg=    0;
    tm.year=   (uint) sint2korr(to);
    tm.month=  (uint) to[2];
    tm.day=    (uint) to[3];
    if (length > 4)
    {
      tm.hour=   (uint) to[4];
      tm.minute= (uint) to[5];
      tm.second= (uint) to[6];
    }
    else
      tm.hour= tm.minute= tm.second= 0;

    tm.second_part= (length > 7) ? (ulong) sint4korr(to+7) : 0;
  }
  else
    set_zero_time(&tm, MYSQL_TIMESTAMP_DATETIME);
  param->set_time(&tm, MYSQL_TIMESTAMP_DATETIME,
                  MAX_DATETIME_WIDTH * MY_CHARSET_BIN_MB_MAXLEN);
  *pos+= length;
}


static void set_param_date(Item_param *param, uchar **pos, ulong len)
{
  MYSQL_TIME tm;
  ulong length= get_param_length(pos, len);

  if (length >= 4)
  {
    uchar *to= *pos;

    tm.year=  (uint) sint2korr(to);
    tm.month=  (uint) to[2];
    tm.day= (uint) to[3];

    tm.hour= tm.minute= tm.second= 0;
    tm.second_part= 0;
    tm.neg= 0;
  }
  else
    set_zero_time(&tm, MYSQL_TIMESTAMP_DATE);
  param->set_time(&tm, MYSQL_TIMESTAMP_DATE,
                  MAX_DATE_WIDTH * MY_CHARSET_BIN_MB_MAXLEN);
  *pos+= length;
}

#else/*!EMBEDDED_LIBRARY*/
/**
  @todo
    Add warning 'Data truncated' here
*/
void set_param_time(Item_param *param, uchar **pos, ulong len)
{
  MYSQL_TIME tm= *((MYSQL_TIME*)*pos);
  tm.hour+= tm.day * 24;
  tm.day= tm.year= tm.month= 0;
  if (tm.hour > 838)
  {
    /* TODO: add warning 'Data truncated' here */
    tm.hour= 838;
    tm.minute= 59;
    tm.second= 59;
  }
  param->set_time(&tm, MYSQL_TIMESTAMP_TIME,
                  MAX_TIME_FULL_WIDTH * MY_CHARSET_BIN_MB_MAXLEN);

}

void set_param_datetime(Item_param *param, uchar **pos, ulong len)
{
  MYSQL_TIME tm= *((MYSQL_TIME*)*pos);
  tm.neg= 0;

  param->set_time(&tm, MYSQL_TIMESTAMP_DATETIME,
                  MAX_DATETIME_WIDTH * MY_CHARSET_BIN_MB_MAXLEN);
}

void set_param_date(Item_param *param, uchar **pos, ulong len)
{
  MYSQL_TIME *to= (MYSQL_TIME*)*pos;

  param->set_time(to, MYSQL_TIMESTAMP_DATE,
                  MAX_DATE_WIDTH * MY_CHARSET_BIN_MB_MAXLEN);
}
#endif /*!EMBEDDED_LIBRARY*/


static void set_param_str(Item_param *param, uchar **pos, ulong len)
{
  ulong length= get_param_length(pos, len);
  if (length > len)
    length= len;
  param->set_str((const char *)*pos, length);
  *pos+= length;
}


#undef get_param_length

static void setup_one_conversion_function(THD *thd, Item_param *param,
                                          uchar param_type)
{
  switch (param_type) {
  case MYSQL_TYPE_TINY:
    param->set_param_func= set_param_tiny;
    param->item_type= Item::INT_ITEM;
    param->item_result_type= INT_RESULT;
    break;
  case MYSQL_TYPE_SHORT:
    param->set_param_func= set_param_short;
    param->item_type= Item::INT_ITEM;
    param->item_result_type= INT_RESULT;
    break;
  case MYSQL_TYPE_LONG:
    param->set_param_func= set_param_int32;
    param->item_type= Item::INT_ITEM;
    param->item_result_type= INT_RESULT;
    break;
  case MYSQL_TYPE_LONGLONG:
    param->set_param_func= set_param_int64;
    param->item_type= Item::INT_ITEM;
    param->item_result_type= INT_RESULT;
    break;
  case MYSQL_TYPE_FLOAT:
    param->set_param_func= set_param_float;
    param->item_type= Item::REAL_ITEM;
    param->item_result_type= REAL_RESULT;
    break;
  case MYSQL_TYPE_DOUBLE:
    param->set_param_func= set_param_double;
    param->item_type= Item::REAL_ITEM;
    param->item_result_type= REAL_RESULT;
    break;
  case MYSQL_TYPE_DECIMAL:
  case MYSQL_TYPE_NEWDECIMAL:
    param->set_param_func= set_param_decimal;
    param->item_type= Item::DECIMAL_ITEM;
    param->item_result_type= DECIMAL_RESULT;
    break;
  case MYSQL_TYPE_TIME:
    param->set_param_func= set_param_time;
    param->item_type= Item::STRING_ITEM;
    param->item_result_type= STRING_RESULT;
    break;
  case MYSQL_TYPE_DATE:
    param->set_param_func= set_param_date;
    param->item_type= Item::STRING_ITEM;
    param->item_result_type= STRING_RESULT;
    break;
  case MYSQL_TYPE_DATETIME:
  case MYSQL_TYPE_TIMESTAMP:
    param->set_param_func= set_param_datetime;
    param->item_type= Item::STRING_ITEM;
    param->item_result_type= STRING_RESULT;
    break;
  case MYSQL_TYPE_TINY_BLOB:
  case MYSQL_TYPE_MEDIUM_BLOB:
  case MYSQL_TYPE_LONG_BLOB:
  case MYSQL_TYPE_BLOB:
    param->set_param_func= set_param_str;
    param->value.cs_info.character_set_of_placeholder= &my_charset_bin;
    param->value.cs_info.character_set_client=
      thd->variables.character_set_client;
    DBUG_ASSERT(thd->variables.character_set_client);
    param->value.cs_info.final_character_set_of_str_value= &my_charset_bin;
    param->item_type= Item::STRING_ITEM;
    param->item_result_type= STRING_RESULT;
    break;
  default:
    /*
      The client library ensures that we won't get any other typecodes
      except typecodes above and typecodes for string types. Marking
      label as 'default' lets us to handle malformed packets as well.
    */
    {
      const CHARSET_INFO *fromcs= thd->variables.character_set_client;
      const CHARSET_INFO *tocs= thd->variables.collation_connection;
      uint32 dummy_offset;

      param->value.cs_info.character_set_of_placeholder= fromcs;
      param->value.cs_info.character_set_client= fromcs;

      /*
        Setup source and destination character sets so that they
        are different only if conversion is necessary: this will
        make later checks easier.
      */
      param->value.cs_info.final_character_set_of_str_value=
        String::needs_conversion(0, fromcs, tocs, &dummy_offset) ?
        tocs : fromcs;
      param->set_param_func= set_param_str;
      /*
        Exact value of max_length is not known unless data is converted to
        charset of connection, so we have to set it later.
      */
      param->item_type= Item::STRING_ITEM;
      param->item_result_type= STRING_RESULT;
    }
  }
  param->param_type= (enum enum_field_types) param_type;
}

#ifndef EMBEDDED_LIBRARY

/**
  Check whether this parameter data type is compatible with long data.
  Used to detect whether a long data stream has been supplied to a
  incompatible data type.
*/
inline bool is_param_long_data_type(Item_param *param)
{
  return ((param->param_type >= MYSQL_TYPE_TINY_BLOB) &&
          (param->param_type <= MYSQL_TYPE_STRING));
}


/**
  Routines to assign parameters from data supplied by the client.

    Update the parameter markers by reading data from the packet and
    and generate a valid query for logging.

  @note
    This function, along with other _with_log functions is called when one of
    binary, slow or general logs is open. Logging of prepared statements in
    all cases is performed by means of conventional queries: if parameter
    data was supplied from C API, each placeholder in the query is
    replaced with its actual value; if we're logging a [Dynamic] SQL
    prepared statement, parameter markers are replaced with variable names.
    Example:
    @verbatim
     mysqld_stmt_prepare("UPDATE t1 SET a=a*1.25 WHERE a=?")
       --> general logs gets [Prepare] UPDATE t1 SET a*1.25 WHERE a=?"
     mysqld_stmt_execute(stmt);
       --> general and binary logs get
                             [Execute] UPDATE t1 SET a*1.25 WHERE a=1"
    @endverbatim

    If a statement has been prepared using SQL syntax:
    @verbatim
     PREPARE stmt FROM "UPDATE t1 SET a=a*1.25 WHERE a=?"
       --> general log gets
                                 [Query]   PREPARE stmt FROM "UPDATE ..."
     EXECUTE stmt USING @a
       --> general log gets
                             [Query]   EXECUTE stmt USING @a;
    @endverbatim

  @retval
    0  if success
  @retval
    1  otherwise
*/

static bool insert_params_with_log(Prepared_statement *stmt, uchar *null_array,
                                   uchar *read_pos, uchar *data_end,
                                   String *query)
{
  THD  *thd= stmt->thd;
  Item_param **begin= stmt->param_array;
  Item_param **end= begin + stmt->param_count;
  uint32 length= 0;
  String str;
  const String *res;
  DBUG_ENTER("insert_params_with_log");

  if (query->copy(stmt->query(), stmt->query_length(), default_charset_info))
    DBUG_RETURN(1);

  for (Item_param **it= begin; it < end; ++it)
  {
    Item_param *param= *it;
    if (param->state != Item_param::LONG_DATA_VALUE)
    {
      if (is_param_null(null_array, (uint) (it - begin)))
        param->set_null();
      else
      {
        if (read_pos >= data_end)
          DBUG_RETURN(1);
        param->set_param_func(param, &read_pos, (uint) (data_end - read_pos));
        if (param->state == Item_param::NO_VALUE)
          DBUG_RETURN(1);

        if (param->limit_clause_param && param->item_type != Item::INT_ITEM)
        {
          param->set_int(param->val_int(), MY_INT64_NUM_DECIMAL_DIGITS);
          param->item_type= Item::INT_ITEM;
          if (!param->unsigned_flag && param->value.integer < 0)
            DBUG_RETURN(1);
        }
      }
    }
    /*
      A long data stream was supplied for this parameter marker.
      This was done after prepare, prior to providing a placeholder
      type (the types are supplied at execute). Check that the
      supplied type of placeholder can accept a data stream.
    */
    else if (! is_param_long_data_type(param))
      DBUG_RETURN(1);
    res= param->query_val_str(thd, &str);
    if (param->convert_str_value(thd))
      DBUG_RETURN(1);                           /* out of memory */

    if (query->replace(param->pos_in_query+length, 1, *res))
      DBUG_RETURN(1);

    length+= res->length()-1;
  }
  DBUG_RETURN(0);
}


static bool insert_params(Prepared_statement *stmt, uchar *null_array,
                          uchar *read_pos, uchar *data_end,
                          String *expanded_query)
{
  Item_param **begin= stmt->param_array;
  Item_param **end= begin + stmt->param_count;

  DBUG_ENTER("insert_params");

  for (Item_param **it= begin; it < end; ++it)
  {
    Item_param *param= *it;
    if (param->state != Item_param::LONG_DATA_VALUE)
    {
      if (is_param_null(null_array, (uint) (it - begin)))
        param->set_null();
      else
      {
        if (read_pos >= data_end)
          DBUG_RETURN(1);
        param->set_param_func(param, &read_pos, (uint) (data_end - read_pos));
        if (param->state == Item_param::NO_VALUE)
          DBUG_RETURN(1);
      }
    }
    /*
      A long data stream was supplied for this parameter marker.
      This was done after prepare, prior to providing a placeholder
      type (the types are supplied at execute). Check that the
      supplied type of placeholder can accept a data stream.
    */
    else if (! is_param_long_data_type(param))
      DBUG_RETURN(1);
    if (param->convert_str_value(stmt->thd))
      DBUG_RETURN(1);                           /* out of memory */
  }
  DBUG_RETURN(0);
}


static bool setup_conversion_functions(Prepared_statement *stmt,
                                       uchar **data, uchar *data_end)
{
  /* skip null bits */
  uchar *read_pos= *data + (stmt->param_count+7) / 8;

  DBUG_ENTER("setup_conversion_functions");

  if (read_pos >= data_end)
    DBUG_RETURN(1);

  if (*read_pos++) //types supplied / first execute
  {
    /*
      First execute or types altered by the client, setup the
      conversion routines for all parameters (one time)
    */
    Item_param **it= stmt->param_array;
    Item_param **end= it + stmt->param_count;
    THD *thd= stmt->thd;
    for (; it < end; ++it)
    {
      ushort typecode;
      const uint signed_bit= 1 << 15;

      if (read_pos >= data_end)
        DBUG_RETURN(1);

      typecode= sint2korr(read_pos);
      read_pos+= 2;
      (**it).unsigned_flag= test(typecode & signed_bit);
      setup_one_conversion_function(thd, *it, (uchar) (typecode & ~signed_bit));
    }
  }
  *data= read_pos;
  DBUG_RETURN(0);
}

#else

/**
  Embedded counterparts of parameter assignment routines.

    The main difference between the embedded library and the server is
    that in embedded case we don't serialize/deserialize parameters data.

    Additionally, for unknown reason, the client-side flag raised for
    changed types of placeholders is ignored and we simply setup conversion
    functions at each execute (TODO: fix).
*/

static bool emb_insert_params(Prepared_statement *stmt, String *expanded_query)
{
  THD *thd= stmt->thd;
  Item_param **it= stmt->param_array;
  Item_param **end= it + stmt->param_count;
  MYSQL_BIND *client_param= stmt->thd->client_params;

  DBUG_ENTER("emb_insert_params");

  for (; it < end; ++it, ++client_param)
  {
    Item_param *param= *it;
    setup_one_conversion_function(thd, param, client_param->buffer_type);
    if (param->state != Item_param::LONG_DATA_VALUE)
    {
      if (*client_param->is_null)
        param->set_null();
      else
      {
        uchar *buff= (uchar*) client_param->buffer;
        param->unsigned_flag= client_param->is_unsigned;
        param->set_param_func(param, &buff,
                              client_param->length ?
                              *client_param->length :
                              client_param->buffer_length);
        if (param->state == Item_param::NO_VALUE)
          DBUG_RETURN(1);
      }
    }
    if (param->convert_str_value(thd))
      DBUG_RETURN(1);                           /* out of memory */
  }
  DBUG_RETURN(0);
}


static bool emb_insert_params_with_log(Prepared_statement *stmt,
                                       String *query)
{
  THD *thd= stmt->thd;
  Item_param **it= stmt->param_array;
  Item_param **end= it + stmt->param_count;
  MYSQL_BIND *client_param= thd->client_params;

  String str;
  const String *res;
  uint32 length= 0;

  DBUG_ENTER("emb_insert_params_with_log");

  if (query->copy(stmt->query(), stmt->query_length(), default_charset_info))
    DBUG_RETURN(1);

  for (; it < end; ++it, ++client_param)
  {
    Item_param *param= *it;
    setup_one_conversion_function(thd, param, client_param->buffer_type);
    if (param->state != Item_param::LONG_DATA_VALUE)
    {
      if (*client_param->is_null)
        param->set_null();
      else
      {
        uchar *buff= (uchar*)client_param->buffer;
        param->unsigned_flag= client_param->is_unsigned;
        param->set_param_func(param, &buff,
                              client_param->length ?
                              *client_param->length :
                              client_param->buffer_length);
        if (param->state == Item_param::NO_VALUE)
          DBUG_RETURN(1);
      }
    }
    res= param->query_val_str(thd, &str);
    if (param->convert_str_value(thd))
      DBUG_RETURN(1);                           /* out of memory */

    if (query->replace(param->pos_in_query+length, 1, *res))
      DBUG_RETURN(1);

    length+= res->length()-1;
  }
  DBUG_RETURN(0);
}

#endif /*!EMBEDDED_LIBRARY*/

/**
  Setup data conversion routines using an array of parameter
  markers from the original prepared statement.
  Swap the parameter data of the original prepared
  statement to the new one.

  Used only when we re-prepare a prepared statement.
  There are two reasons for this function to exist:

  1) In the binary client/server protocol, parameter metadata
  is sent only at first execute. Consequently, if we need to
  reprepare a prepared statement at a subsequent execution,
  we may not have metadata information in the packet.
  In that case we use the parameter array of the original
  prepared statement to setup parameter types of the new
  prepared statement.

  2) In the binary client/server protocol, we may supply
  long data in pieces. When the last piece is supplied,
  we assemble the pieces and convert them from client
  character set to the connection character set. After
  that the parameter value is only available inside
  the parameter, the original pieces are lost, and thus
  we can only assign the corresponding parameter of the
  reprepared statement from the original value.

  @param[out]  param_array_dst  parameter markers of the new statement
  @param[in]   param_array_src  parameter markers of the original
                                statement
  @param[in]   param_count      total number of parameters. Is the
                                same in src and dst arrays, since
                                the statement query is the same

  @return this function never fails
*/

static void
swap_parameter_array(Item_param **param_array_dst,
                     Item_param **param_array_src,
                     uint param_count)
{
  Item_param **dst= param_array_dst;
  Item_param **src= param_array_src;
  Item_param **end= param_array_dst + param_count;

  for (; dst < end; ++src, ++dst)
    (*dst)->set_param_type_and_swap_value(*src);
}


/**
  Assign prepared statement parameters from user variables.

  @param stmt      Statement
  @param varnames  List of variables. Caller must ensure that number
                   of variables in the list is equal to number of statement
                   parameters
  @param query     Ignored
*/

static bool insert_params_from_vars(Prepared_statement *stmt,
                                    List<LEX_STRING>& varnames,
                                    String *query __attribute__((unused)))
{
  Item_param **begin= stmt->param_array;
  Item_param **end= begin + stmt->param_count;
  user_var_entry *entry;
  LEX_STRING *varname;
  List_iterator<LEX_STRING> var_it(varnames);
  DBUG_ENTER("insert_params_from_vars");

  for (Item_param **it= begin; it < end; ++it)
  {
    Item_param *param= *it;
    varname= var_it++;
    entry= (user_var_entry*)my_hash_search(&stmt->thd->user_vars,
                                           (uchar*) varname->str,
                                           varname->length);
    if (param->set_from_user_var(stmt->thd, entry) ||
        param->convert_str_value(stmt->thd))
      DBUG_RETURN(1);
  }
  DBUG_RETURN(0);
}


/**
  Do the same as insert_params_from_vars but also construct query text for
  binary log.

  @param stmt      Prepared statement
  @param varnames  List of variables. Caller must ensure that number of
                   variables in the list is equal to number of statement
                   parameters
  @param query     The query with parameter markers replaced with corresponding
                   user variables that were used to execute the query.
*/

static bool insert_params_from_vars_with_log(Prepared_statement *stmt,
                                             List<LEX_STRING>& varnames,
                                             String *query)
{
  Item_param **begin= stmt->param_array;
  Item_param **end= begin + stmt->param_count;
  user_var_entry *entry;
  LEX_STRING *varname;
  List_iterator<LEX_STRING> var_it(varnames);
  String buf;
  const String *val;
  uint32 length= 0;
  THD *thd= stmt->thd;

  DBUG_ENTER("insert_params_from_vars_with_log");

  if (query->copy(stmt->query(), stmt->query_length(), default_charset_info))
    DBUG_RETURN(1);

  for (Item_param **it= begin; it < end; ++it)
  {
    Item_param *param= *it;
    varname= var_it++;

    entry= (user_var_entry *) my_hash_search(&thd->user_vars, (uchar*)
                                             varname->str, varname->length);
    /*
      We have to call the setup_one_conversion_function() here to set
      the parameter's members that might be needed further
      (e.g. value.cs_info.character_set_client is used in the query_val_str()).
    */
    setup_one_conversion_function(thd, param, param->param_type);
    if (param->set_from_user_var(thd, entry))
      DBUG_RETURN(1);
    val= param->query_val_str(thd, &buf);

    if (param->convert_str_value(thd))
      DBUG_RETURN(1);                           /* out of memory */

    if (query->replace(param->pos_in_query+length, 1, *val))
      DBUG_RETURN(1);
    length+= val->length()-1;
  }
  DBUG_RETURN(0);
}

/**
  Validate INSERT statement.

  @param stmt               prepared statement
  @param tables             global/local table list

  @retval
    FALSE             success
  @retval
    TRUE              error, error message is set in THD
*/

static bool mysql_test_insert(Prepared_statement *stmt,
                              TABLE_LIST *table_list,
                              List<Item> &fields,
                              List<List_item> &values_list,
                              List<Item> &update_fields,
                              List<Item> &update_values,
                              enum_duplicates duplic)
{
  THD *thd= stmt->thd;
  List_iterator_fast<List_item> its(values_list);
  List_item *values;
  DBUG_ENTER("mysql_test_insert");
  DBUG_ASSERT(stmt->is_stmt_prepare());

  /*
    Since INSERT DELAYED doesn't support temporary tables, we could
    not pre-open temporary tables for SQLCOM_INSERT / SQLCOM_REPLACE.
    Open them here instead.
  */
  if (table_list->lock_type != TL_WRITE_DELAYED)
  {
    if (open_temporary_tables(thd, table_list))
      goto error;
  }

  if (insert_precheck(thd, table_list))
    goto error;

  /*
    open temporary memory pool for temporary data allocated by derived
    tables & preparation procedure
    Note that this is done without locks (should not be needed as we will not
    access any data here)
    If we would use locks, then we have to ensure we are not using
    TL_WRITE_DELAYED as having two such locks can cause table corruption.
  */
  if (open_normal_and_derived_tables(thd, table_list,
                                     MYSQL_OPEN_FORCE_SHARED_MDL))
    goto error;

  if ((values= its++))
  {
    uint value_count;
    ulong counter= 0;
    Item *unused_conds= 0;

    if (table_list->table)
    {
      // don't allocate insert_values
      table_list->table->insert_values=(uchar *)1;
    }

    if (mysql_prepare_insert(thd, table_list, table_list->table,
                             fields, values, update_fields, update_values,
                             duplic, &unused_conds, FALSE, FALSE, FALSE))
      goto error;

    value_count= values->elements;
    its.rewind();

    if (table_list->lock_type == TL_WRITE_DELAYED &&
        !(table_list->table->file->ha_table_flags() & HA_CAN_INSERT_DELAYED))
    {
      my_error(ER_DELAYED_NOT_SUPPORTED, MYF(0), (table_list->view ?
                                                  table_list->view_name.str :
                                                  table_list->table_name));
      goto error;
    }
    while ((values= its++))
    {
      counter++;
      if (values->elements != value_count)
      {
        my_error(ER_WRONG_VALUE_COUNT_ON_ROW, MYF(0), counter);
        goto error;
      }
      if (setup_fields(thd, Ref_ptr_array(), *values, MARK_COLUMNS_NONE, 0, 0))
        goto error;
    }
  }
  DBUG_RETURN(FALSE);

error:
  /* insert_values is cleared in open_table */
  DBUG_RETURN(TRUE);
}


/**
  Validate UPDATE statement.

  @param stmt               prepared statement
  @param tables             list of tables used in this query

  @todo
    - here we should send types of placeholders to the client.

  @retval
    0                 success
  @retval
    1                 error, error message is set in THD
  @retval
    2                 convert to multi_update
*/

static int mysql_test_update(Prepared_statement *stmt,
                              TABLE_LIST *table_list)
{
  int res;
  THD *thd= stmt->thd;
  SELECT_LEX *select= &stmt->lex->select_lex;
#ifndef NO_EMBEDDED_ACCESS_CHECKS
  uint          want_privilege;
#endif
  DBUG_ENTER("mysql_test_update");

  if (update_precheck(thd, table_list) ||
      open_normal_and_derived_tables(thd, table_list,
                                     MYSQL_OPEN_FORCE_SHARED_MDL))
    goto error;

  if (table_list->multitable_view)
  {
    DBUG_ASSERT(table_list->view != 0);
    DBUG_PRINT("info", ("Switch to multi-update"));
    /* convert to multiupdate */
    DBUG_RETURN(2);
  }

  if (!table_list->updatable)
  {
    my_error(ER_NON_UPDATABLE_TABLE, MYF(0), table_list->alias, "UPDATE");
    goto error;
  }

#ifndef NO_EMBEDDED_ACCESS_CHECKS
  /* Force privilege re-checking for views after they have been opened. */
  want_privilege= (table_list->view ? UPDATE_ACL :
                   table_list->grant.want_privilege);
#endif

  if (mysql_prepare_update(thd, table_list, &select->where,
                           select->order_list.elements,
                           select->order_list.first))
    goto error;

#ifndef NO_EMBEDDED_ACCESS_CHECKS
  table_list->grant.want_privilege= want_privilege;
  table_list->table->grant.want_privilege= want_privilege;
  table_list->register_want_access(want_privilege);
#endif
  thd->lex->select_lex.no_wrap_view_item= TRUE;
  res= setup_fields(thd, Ref_ptr_array(),
                    select->item_list, MARK_COLUMNS_READ, 0, 0);
  thd->lex->select_lex.no_wrap_view_item= FALSE;
  if (res)
    goto error;
#ifndef NO_EMBEDDED_ACCESS_CHECKS
  /* Check values */
  table_list->grant.want_privilege=
  table_list->table->grant.want_privilege=
    (SELECT_ACL & ~table_list->table->grant.privilege);
  table_list->register_want_access(SELECT_ACL);
#endif
  if (setup_fields(thd, Ref_ptr_array(),
                   stmt->lex->value_list, MARK_COLUMNS_NONE, 0, 0))
    goto error;
  /* TODO: here we should send types of placeholders to the client. */
  DBUG_RETURN(0);
error:
  DBUG_RETURN(1);
}


/**
  Validate DELETE statement.

  @param stmt               prepared statement
  @param tables             list of tables used in this query

  @retval
    FALSE             success
  @retval
    TRUE              error, error message is set in THD
*/

static bool mysql_test_delete(Prepared_statement *stmt,
                              TABLE_LIST *table_list)
{
  THD *thd= stmt->thd;
  LEX *lex= stmt->lex;
  DBUG_ENTER("mysql_test_delete");
  DBUG_ASSERT(stmt->is_stmt_prepare());

  if (delete_precheck(thd, table_list) ||
      open_normal_and_derived_tables(thd, table_list,
                                     MYSQL_OPEN_FORCE_SHARED_MDL))
    goto error;

  if (!table_list->table)
  {
    my_error(ER_VIEW_DELETE_MERGE_VIEW, MYF(0),
             table_list->view_db.str, table_list->view_name.str);
    goto error;
  }

  DBUG_RETURN(mysql_prepare_delete(thd, table_list, &lex->select_lex.where));
error:
  DBUG_RETURN(TRUE);
}


/**
  Validate SELECT statement.

    In case of success, if this query is not EXPLAIN, send column list info
    back to the client.

  @param stmt               prepared statement
  @param tables             list of tables used in the query

  @retval
    0                 success
  @retval
    1                 error, error message is set in THD
  @retval
    2                 success, and statement metadata has been sent
*/

static int mysql_test_select(Prepared_statement *stmt,
                             TABLE_LIST *tables)
{
  THD *thd= stmt->thd;
  LEX *lex= stmt->lex;
  SELECT_LEX_UNIT *unit= &lex->unit;
  DBUG_ENTER("mysql_test_select");

  lex->select_lex.context.resolve_in_select_list= TRUE;

  if (select_precheck(thd, lex, tables, lex->select_lex.table_list.first))
    goto error;

  if (!lex->result && !(lex->result= new (stmt->mem_root) select_send))
  {
    my_error(ER_OUTOFMEMORY, MYF(ME_FATALERROR), 
             static_cast<int>(sizeof(select_send)));
    goto error;
  }

  if (open_normal_and_derived_tables(thd, tables, MYSQL_OPEN_FORCE_SHARED_MDL))
    goto error;

  thd->lex->used_tables= 0;                        // Updated by setup_fields

  /*
    JOIN::prepare calls
    It is not SELECT COMMAND for sure, so setup_tables will be called as
    usual, and we pass 0 as setup_tables_done_option
  */
  if (unit->prepare(thd, 0, 0))
    goto error;
  if (!lex->describe && !stmt->is_sql_prepare())
  {
<<<<<<< HEAD
    /* Make copy of item list, as change_columns may change it */
    List<Item> fields(lex->select_lex.item_list);

=======
>>>>>>> 7c0bc485
    select_result *result= lex->result;
    select_result *analyse_result= NULL;
    if (lex->proc_analyse)
    {
      /*
        We need proper output recordset metadata for SELECT ... PROCEDURE ANALUSE()
      */
      if ((result= analyse_result=
             new select_analyse(result, lex->proc_analyse)) == NULL)
        goto error; // OOM
    }

    /*
      We can use "result" as it should've been prepared in
      unit->prepare call above.
    */
<<<<<<< HEAD
    bool rc= (send_prep_stmt(stmt, result->field_count(fields)) ||
              result->send_result_set_metadata(fields, Protocol::SEND_EOF) ||
=======
    bool rc= (send_prep_stmt(stmt, result->field_count(unit->types)) ||
              result->send_result_set_metadata(unit->types,
                                               Protocol::SEND_EOF) ||
>>>>>>> 7c0bc485
              thd->protocol->flush());
    delete analyse_result;
    if (rc)
      goto error;
    DBUG_RETURN(2);
  }
  DBUG_RETURN(0);
error:
  DBUG_RETURN(1);
}


/**
  Validate and prepare for execution DO statement expressions.

  @param stmt               prepared statement
  @param tables             list of tables used in this query
  @param values             list of expressions

  @retval
    FALSE             success
  @retval
    TRUE              error, error message is set in THD
*/

static bool mysql_test_do_fields(Prepared_statement *stmt,
                                TABLE_LIST *tables,
                                List<Item> *values)
{
  THD *thd= stmt->thd;

  DBUG_ENTER("mysql_test_do_fields");
  DBUG_ASSERT(stmt->is_stmt_prepare());
  if (tables && check_table_access(thd, SELECT_ACL, tables, FALSE,
                                   UINT_MAX, FALSE))
    DBUG_RETURN(TRUE);

  if (open_normal_and_derived_tables(thd, tables, MYSQL_OPEN_FORCE_SHARED_MDL))
    DBUG_RETURN(TRUE);
  DBUG_RETURN(setup_fields(thd, Ref_ptr_array(),
                           *values, MARK_COLUMNS_NONE, 0, 0));
}


/**
  Validate and prepare for execution SET statement expressions.

  @param stmt               prepared statement
  @param tables             list of tables used in this query
  @param values             list of expressions

  @retval
    FALSE             success
  @retval
    TRUE              error, error message is set in THD
*/

static bool mysql_test_set_fields(Prepared_statement *stmt,
                                  TABLE_LIST *tables,
                                  List<set_var_base> *var_list)
{
  List_iterator_fast<set_var_base> it(*var_list);
  THD *thd= stmt->thd;
  set_var_base *var;
  DBUG_ENTER("mysql_test_set_fields");
  DBUG_ASSERT(stmt->is_stmt_prepare());

  if ((tables && check_table_access(thd, SELECT_ACL, tables, FALSE,
                                    UINT_MAX, FALSE)) ||
      open_normal_and_derived_tables(thd, tables, MYSQL_OPEN_FORCE_SHARED_MDL))
    goto error;

  while ((var= it++))
  {
    if (var->light_check(thd))
      goto error;
  }
  DBUG_RETURN(FALSE);
error:
  DBUG_RETURN(TRUE);
}


/**
  Validate and prepare for execution CALL statement expressions.

  @param stmt               prepared statement
  @param tables             list of tables used in this query
  @param value_list         list of expressions

  @retval FALSE             success
  @retval TRUE              error, error message is set in THD
*/

static bool mysql_test_call_fields(Prepared_statement *stmt,
                                   TABLE_LIST *tables,
                                   List<Item> *value_list)
{
  List_iterator<Item> it(*value_list);
  THD *thd= stmt->thd;
  Item *item;
  DBUG_ENTER("mysql_test_call_fields");
  DBUG_ASSERT(stmt->is_stmt_prepare());

  if ((tables && check_table_access(thd, SELECT_ACL, tables, FALSE,
                                    UINT_MAX, FALSE)) ||
      open_normal_and_derived_tables(thd, tables, MYSQL_OPEN_FORCE_SHARED_MDL))
    goto err;

  while ((item= it++))
  {
    if ((!item->fixed && item->fix_fields(thd, it.ref())) ||
        item->check_cols(1))
      goto err;
  }
  DBUG_RETURN(FALSE);
err:
  DBUG_RETURN(TRUE);
}


/**
  Check internal SELECT of the prepared command.

  @param stmt                      prepared statement
  @param specific_prepare          function of command specific prepare
  @param setup_tables_done_option  options to be passed to LEX::unit.prepare()

  @note
    This function won't directly open tables used in select. They should
    be opened either by calling function (and in this case you probably
    should use select_like_stmt_test_with_open()) or by
    "specific_prepare" call (like this happens in case of multi-update).

  @retval
    FALSE                success
  @retval
    TRUE                 error, error message is set in THD
*/

static bool select_like_stmt_test(Prepared_statement *stmt,
                                  int (*specific_prepare)(THD *thd),
                                  ulong setup_tables_done_option)
{
  DBUG_ENTER("select_like_stmt_test");
  THD *thd= stmt->thd;
  LEX *lex= stmt->lex;

  lex->select_lex.context.resolve_in_select_list= TRUE;

  if (specific_prepare && (*specific_prepare)(thd))
    DBUG_RETURN(TRUE);

  thd->lex->used_tables= 0;                        // Updated by setup_fields

  /* Calls JOIN::prepare */
  DBUG_RETURN(lex->unit.prepare(thd, 0, setup_tables_done_option));
}

/**
  Check internal SELECT of the prepared command (with opening of used
  tables).

  @param stmt                      prepared statement
  @param tables                    list of tables to be opened
                                   before calling specific_prepare function
  @param specific_prepare          function of command specific prepare
  @param setup_tables_done_option  options to be passed to LEX::unit.prepare()

  @retval
    FALSE                success
  @retval
    TRUE                 error
*/

static bool
select_like_stmt_test_with_open(Prepared_statement *stmt,
                                TABLE_LIST *tables,
                                int (*specific_prepare)(THD *thd),
                                ulong setup_tables_done_option)
{
  DBUG_ENTER("select_like_stmt_test_with_open");
  DBUG_ASSERT(stmt->is_stmt_prepare());

  /*
    We should not call LEX::unit.cleanup() after this
    open_normal_and_derived_tables() call because we don't allow
    prepared EXPLAIN yet so derived tables will clean up after
    themself.
  */
  if (open_normal_and_derived_tables(stmt->thd, tables,
                                     MYSQL_OPEN_FORCE_SHARED_MDL))
    DBUG_RETURN(TRUE);

  DBUG_RETURN(select_like_stmt_test(stmt, specific_prepare,
                                    setup_tables_done_option));
}


/**
  Validate and prepare for execution CREATE TABLE statement.

  @param stmt               prepared statement
  @param tables             list of tables used in this query

  @retval
    FALSE             success
  @retval
    TRUE              error, error message is set in THD
*/

static bool mysql_test_create_table(Prepared_statement *stmt)
{
  THD *thd= stmt->thd;
  LEX *lex= stmt->lex;
  SELECT_LEX *select_lex= &lex->select_lex;
  bool res= FALSE;
  bool link_to_local;
  TABLE_LIST *create_table= lex->query_tables;
  TABLE_LIST *tables= lex->create_last_non_select_table->next_global;
  DBUG_ENTER("mysql_test_create_table");
  DBUG_ASSERT(stmt->is_stmt_prepare());

  if (create_table_precheck(thd, tables, create_table))
    DBUG_RETURN(TRUE);

  if (select_lex->item_list.elements)
  {
    /* Base table and temporary table are not in the same name space. */
    if (!(lex->create_info.options & HA_LEX_CREATE_TMP_TABLE))
      create_table->open_type= OT_BASE_ONLY;

    if (open_normal_and_derived_tables(stmt->thd, lex->query_tables,
                                       MYSQL_OPEN_FORCE_SHARED_MDL))
      DBUG_RETURN(TRUE);

    select_lex->context.resolve_in_select_list= TRUE;

    lex->unlink_first_table(&link_to_local);

    res= select_like_stmt_test(stmt, 0, 0);

    lex->link_first_table_back(create_table, link_to_local);
  }
  else
  {
    /*
      Check that the source table exist, and also record
      its metadata version. Even though not strictly necessary,
      we validate metadata of all CREATE TABLE statements,
      which keeps metadata validation code simple.
    */
    if (open_normal_and_derived_tables(stmt->thd, lex->query_tables,
                                       MYSQL_OPEN_FORCE_SHARED_MDL))
      DBUG_RETURN(TRUE);
  }

  DBUG_RETURN(res);
}


/**
  @brief Validate and prepare for execution CREATE VIEW statement

  @param stmt prepared statement

  @note This function handles create view commands.

  @retval FALSE Operation was a success.
  @retval TRUE An error occured.
*/

static bool mysql_test_create_view(Prepared_statement *stmt)
{
  THD *thd= stmt->thd;
  LEX *lex= stmt->lex;
  bool res= TRUE;
  /* Skip first table, which is the view we are creating */
  bool link_to_local;
  TABLE_LIST *view= lex->unlink_first_table(&link_to_local);
  TABLE_LIST *tables= lex->query_tables;
  DBUG_ENTER("mysql_test_create_view");
  DBUG_ASSERT(stmt->is_stmt_prepare());

  if (create_view_precheck(thd, tables, view, lex->create_view_mode))
    goto err;

  /*
    Since we can't pre-open temporary tables for SQLCOM_CREATE_VIEW,
    (see mysql_create_view) we have to do it here instead.
  */
  if (open_temporary_tables(thd, tables))
    goto err;

  if (open_normal_and_derived_tables(thd, tables, MYSQL_OPEN_FORCE_SHARED_MDL))
    goto err;

  lex->context_analysis_only|=  CONTEXT_ANALYSIS_ONLY_VIEW;
  res= select_like_stmt_test(stmt, 0, 0);

err:
  /* put view back for PS rexecuting */
  lex->link_first_table_back(view, link_to_local);
  DBUG_RETURN(res);
}


/*
  Validate and prepare for execution a multi update statement.

  @param stmt               prepared statement
  @param tables             list of tables used in this query
  @param converted          converted to multi-update from usual update

  @retval
    FALSE             success
  @retval
    TRUE              error, error message is set in THD
*/

static bool mysql_test_multiupdate(Prepared_statement *stmt,
                                  TABLE_LIST *tables,
                                  bool converted)
{
  /* if we switched from normal update, rights are checked */
  if (!converted && multi_update_precheck(stmt->thd, tables))
    return TRUE;

  return select_like_stmt_test(stmt, &mysql_multi_update_prepare,
                               OPTION_SETUP_TABLES_DONE);
}


/**
  Wrapper for mysql_multi_delete_prepare() function which makes
  it compatible with select_like_stmt_test_with_open().
*/

static int mysql_multi_delete_prepare_tester(THD *thd)
{
  uint table_count;
  return mysql_multi_delete_prepare(thd, &table_count);
}


/**
  Validate and prepare for execution a multi delete statement.

  @param stmt               prepared statement
  @param tables             list of tables used in this query

  @retval
    FALSE             success
  @retval
    TRUE              error, error message in THD is set.
*/

static bool mysql_test_multidelete(Prepared_statement *stmt,
                                  TABLE_LIST *tables)
{
  stmt->thd->lex->current_select= &stmt->thd->lex->select_lex;
  if (add_item_to_list(stmt->thd, new Item_null()))
  {
    my_error(ER_OUTOFMEMORY, MYF(ME_FATALERROR), 0);
    goto error;
  }

  if (multi_delete_precheck(stmt->thd, tables) ||
      select_like_stmt_test_with_open(stmt, tables,
                                      &mysql_multi_delete_prepare_tester,
                                      OPTION_SETUP_TABLES_DONE))
    goto error;
  if (!tables->table)
  {
    my_error(ER_VIEW_DELETE_MERGE_VIEW, MYF(0),
             tables->view_db.str, tables->view_name.str);
    goto error;
  }
  return FALSE;
error:
  return TRUE;
}


/**
  Wrapper for mysql_insert_select_prepare, to make change of local tables
  after open_normal_and_derived_tables() call.

  @param thd                thread handle

  @note
    We need to remove the first local table after
    open_normal_and_derived_tables(), because mysql_handle_derived
    uses local tables lists.
*/

static int mysql_insert_select_prepare_tester(THD *thd)
{
  SELECT_LEX *first_select= &thd->lex->select_lex;
  TABLE_LIST *second_table= first_select->table_list.first->next_local;

  /* Skip first table, which is the table we are inserting in */
  first_select->table_list.first= second_table;
  thd->lex->select_lex.context.table_list=
    thd->lex->select_lex.context.first_name_resolution_table= second_table;

  return mysql_insert_select_prepare(thd);
}


/**
  Validate and prepare for execution INSERT ... SELECT statement.

  @param stmt               prepared statement
  @param tables             list of tables used in this query

  @retval
    FALSE             success
  @retval
    TRUE              error, error message is set in THD
*/

static bool mysql_test_insert_select(Prepared_statement *stmt,
                                     TABLE_LIST *tables)
{
  int res;
  LEX *lex= stmt->lex;
  TABLE_LIST *first_local_table;

  if (tables->table)
  {
    // don't allocate insert_values
    tables->table->insert_values=(uchar *)1;
  }

  if (insert_precheck(stmt->thd, tables))
    return 1;

  /* store it, because mysql_insert_select_prepare_tester change it */
  first_local_table= lex->select_lex.table_list.first;
  DBUG_ASSERT(first_local_table != 0);

  res=
    select_like_stmt_test_with_open(stmt, tables,
                                    &mysql_insert_select_prepare_tester,
                                    OPTION_SETUP_TABLES_DONE);
  /* revert changes  made by mysql_insert_select_prepare_tester */
  lex->select_lex.table_list.first= first_local_table;
  return res;
}


/**
  Perform semantic analysis of the parsed tree and send a response packet
  to the client.

    This function
    - opens all tables and checks access rights
    - validates semantics of statement columns and SQL functions
      by calling fix_fields.

  @param stmt               prepared statement

  @retval
    FALSE             success, statement metadata is sent to client
  @retval
    TRUE              error, error message is set in THD (but not sent)
*/

static bool check_prepared_statement(Prepared_statement *stmt)
{
  THD *thd= stmt->thd;
  LEX *lex= stmt->lex;
  SELECT_LEX *select_lex= &lex->select_lex;
  TABLE_LIST *tables;
  enum enum_sql_command sql_command= lex->sql_command;
  int res= 0;
  DBUG_ENTER("check_prepared_statement");
  DBUG_PRINT("enter",("command: %d  param_count: %u",
                      sql_command, stmt->param_count));

  lex->first_lists_tables_same();
  tables= lex->query_tables;

  /* set context for commands which do not use setup_tables */
  lex->select_lex.context.resolve_in_table_list_only(select_lex->
                                                     get_table_list());

  /* Reset warning count for each query that uses tables */
  if (tables)
    thd->get_stmt_da()->opt_clear_warning_info(thd->query_id);

  /*
    For the optimizer trace, this is the symmetric, for statement preparation,
    of what is done at statement execution (in mysql_execute_command()).
  */
  Opt_trace_start ots(thd, tables, sql_command, &lex->var_list,
                      thd->query(), thd->query_length(), NULL,
                      thd->variables.character_set_client);

  Opt_trace_object trace_command(&thd->opt_trace);
  Opt_trace_array trace_command_steps(&thd->opt_trace, "steps");

  if (sql_command_flags[sql_command] & CF_HA_CLOSE)
    mysql_ha_rm_tables(thd, tables);

  /*
    Open temporary tables that are known now. Temporary tables added by
    prelocking will be opened afterwards (during open_tables()).
  */
  if (sql_command_flags[sql_command] & CF_PREOPEN_TMP_TABLES)
  {
    if (open_temporary_tables(thd, tables))
      goto error;
  }

  switch (sql_command) {
  case SQLCOM_REPLACE:
  case SQLCOM_INSERT:
    res= mysql_test_insert(stmt, tables, lex->field_list,
                           lex->many_values,
                           lex->update_list, lex->value_list,
                           lex->duplicates);
    break;

  case SQLCOM_UPDATE:
    res= mysql_test_update(stmt, tables);
    /* mysql_test_update returns 2 if we need to switch to multi-update */
    if (res != 2)
      break;

  case SQLCOM_UPDATE_MULTI:
    res= mysql_test_multiupdate(stmt, tables, res == 2);
    break;

  case SQLCOM_DELETE:
    res= mysql_test_delete(stmt, tables);
    break;
  /* The following allow WHERE clause, so they must be tested like SELECT */
  case SQLCOM_SHOW_DATABASES:
  case SQLCOM_SHOW_TABLES:
  case SQLCOM_SHOW_TRIGGERS:
  case SQLCOM_SHOW_EVENTS:
  case SQLCOM_SHOW_OPEN_TABLES:
  case SQLCOM_SHOW_FIELDS:
  case SQLCOM_SHOW_KEYS:
  case SQLCOM_SHOW_COLLATIONS:
  case SQLCOM_SHOW_CHARSETS:
  case SQLCOM_SHOW_VARIABLES:
  case SQLCOM_SHOW_STATUS:
  case SQLCOM_SHOW_TABLE_STATUS:
  case SQLCOM_SHOW_STATUS_PROC:
  case SQLCOM_SHOW_STATUS_FUNC:
  case SQLCOM_SELECT:
    res= mysql_test_select(stmt, tables);
    if (res == 2)
    {
      /* Statement and field info has already been sent */
      DBUG_RETURN(FALSE);
    }
    break;
  case SQLCOM_CREATE_TABLE:
    res= mysql_test_create_table(stmt);
    break;

  case SQLCOM_CREATE_VIEW:
    if (lex->create_view_mode == VIEW_ALTER)
    {
      my_message(ER_UNSUPPORTED_PS, ER(ER_UNSUPPORTED_PS), MYF(0));
      goto error;
    }
    res= mysql_test_create_view(stmt);
    break;
  case SQLCOM_DO:
    res= mysql_test_do_fields(stmt, tables, lex->insert_list);
    break;

  case SQLCOM_CALL:
    res= mysql_test_call_fields(stmt, tables, &lex->value_list);
    break;
  case SQLCOM_SET_OPTION:
    res= mysql_test_set_fields(stmt, tables, &lex->var_list);
    break;

  case SQLCOM_DELETE_MULTI:
    res= mysql_test_multidelete(stmt, tables);
    break;

  case SQLCOM_INSERT_SELECT:
  case SQLCOM_REPLACE_SELECT:
    res= mysql_test_insert_select(stmt, tables);
    break;

    /*
      Note that we don't need to have cases in this list if they are
      marked with CF_STATUS_COMMAND in sql_command_flags
    */
  case SQLCOM_DROP_TABLE:
  case SQLCOM_RENAME_TABLE:
  case SQLCOM_ALTER_TABLE:
  case SQLCOM_COMMIT:
  case SQLCOM_CREATE_INDEX:
  case SQLCOM_DROP_INDEX:
  case SQLCOM_ROLLBACK:
  case SQLCOM_TRUNCATE:
  case SQLCOM_DROP_VIEW:
  case SQLCOM_REPAIR:
  case SQLCOM_ANALYZE:
  case SQLCOM_OPTIMIZE:
  case SQLCOM_CHANGE_MASTER:
  case SQLCOM_RESET:
  case SQLCOM_FLUSH:
  case SQLCOM_SLAVE_START:
  case SQLCOM_SLAVE_STOP:
  case SQLCOM_INSTALL_PLUGIN:
  case SQLCOM_UNINSTALL_PLUGIN:
  case SQLCOM_CREATE_DB:
  case SQLCOM_DROP_DB:
  case SQLCOM_ALTER_DB_UPGRADE:
  case SQLCOM_CHECKSUM:
  case SQLCOM_CREATE_USER:
  case SQLCOM_RENAME_USER:
  case SQLCOM_DROP_USER:
  case SQLCOM_ALTER_USER:
  case SQLCOM_ASSIGN_TO_KEYCACHE:
  case SQLCOM_PRELOAD_KEYS:
  case SQLCOM_GRANT:
  case SQLCOM_REVOKE:
  case SQLCOM_KILL:
    break;

  case SQLCOM_PREPARE:
  case SQLCOM_EXECUTE:
  case SQLCOM_DEALLOCATE_PREPARE:
  default:
    /*
      Trivial check of all status commands. This is easier than having
      things in the above case list, as it's less chance for mistakes.
    */
    if (!(sql_command_flags[sql_command] & CF_STATUS_COMMAND))
    {
      /* All other statements are not supported yet. */
      my_message(ER_UNSUPPORTED_PS, ER(ER_UNSUPPORTED_PS), MYF(0));
      goto error;
    }
    break;
  }
  if (res == 0)
    DBUG_RETURN(stmt->is_sql_prepare() ?
                FALSE : (send_prep_stmt(stmt, 0) || thd->protocol->flush()));
error:
  DBUG_RETURN(TRUE);
}

/**
  Initialize array of parameters in statement from LEX.
  (We need to have quick access to items by number in mysql_stmt_get_longdata).
  This is to avoid using malloc/realloc in the parser.
*/

static bool init_param_array(Prepared_statement *stmt)
{
  LEX *lex= stmt->lex;
  if ((stmt->param_count= lex->param_list.elements))
  {
    if (stmt->param_count > (uint) UINT_MAX16)
    {
      /* Error code to be defined in 5.0 */
      my_message(ER_PS_MANY_PARAM, ER(ER_PS_MANY_PARAM), MYF(0));
      return TRUE;
    }
    Item_param **to;
    List_iterator<Item_param> param_iterator(lex->param_list);
    /* Use thd->mem_root as it points at statement mem_root */
    stmt->param_array= (Item_param **)
                       alloc_root(stmt->thd->mem_root,
                                  sizeof(Item_param*) * stmt->param_count);
    if (!stmt->param_array)
      return TRUE;
    for (to= stmt->param_array;
         to < stmt->param_array + stmt->param_count;
         ++to)
    {
      *to= param_iterator++;
    }
  }
  return FALSE;
}


/**
  COM_STMT_PREPARE handler.

    Given a query string with parameter markers, create a prepared
    statement from it and send PS info back to the client.

    If parameter markers are found in the query, then store the information
    using Item_param along with maintaining a list in lex->param_array, so
    that a fast and direct retrieval can be made without going through all
    field items.

  @param packet             query to be prepared
  @param packet_length      query string length, including ignored
                            trailing NULL or quote char.

  @note
    This function parses the query and sends the total number of parameters
    and resultset metadata information back to client (if any), without
    executing the query i.e. without any log/disk writes. This allows the
    queries to be re-executed without re-parsing during execute.

  @return
    none: in case of success a new statement id and metadata is sent
    to the client, otherwise an error message is set in THD.
*/

void mysqld_stmt_prepare(THD *thd, const char *packet, uint packet_length)
{
  Protocol *save_protocol= thd->protocol;
  Prepared_statement *stmt;
  DBUG_ENTER("mysqld_stmt_prepare");

  DBUG_PRINT("prep_query", ("%s", packet));

  /* First of all clear possible warnings from the previous command */
  mysql_reset_thd_for_next_command(thd);

  if (! (stmt= new Prepared_statement(thd)))
    DBUG_VOID_RETURN; /* out of memory: error is set in Sql_alloc */

  if (thd->stmt_map.insert(thd, stmt))
  {
    /*
      The error is set in the insert. The statement itself
      will be also deleted there (this is how the hash works).
    */
    DBUG_VOID_RETURN;
  }

  thd->protocol= &thd->protocol_binary;

  if (stmt->prepare(packet, packet_length))
  {
    /* Statement map deletes statement on erase */
    thd->stmt_map.erase(stmt);
  }

  thd->protocol= save_protocol;

  sp_cache_enforce_limit(thd->sp_proc_cache, stored_program_cache_size);
  sp_cache_enforce_limit(thd->sp_func_cache, stored_program_cache_size);

  /* check_prepared_statemnt sends the metadata packet in case of success */
  DBUG_VOID_RETURN;
}

/**
  Get an SQL statement text from a user variable or from plain text.

  If the statement is plain text, just assign the
  pointers, otherwise allocate memory in thd->mem_root and copy
  the contents of the variable, possibly with character
  set conversion.

  @param[in]  lex               main lex
  @param[out] query_len         length of the SQL statement (is set only
    in case of success)

  @retval
    non-zero  success
  @retval
    0         in case of error (out of memory)
*/

static const char *get_dynamic_sql_string(LEX *lex, uint *query_len)
{
  THD *thd= lex->thd;
  char *query_str= 0;

  if (lex->prepared_stmt_code_is_varref)
  {
    /* This is PREPARE stmt FROM or EXECUTE IMMEDIATE @var. */
    String str;
    const CHARSET_INFO *to_cs= thd->variables.collation_connection;
    bool needs_conversion;
    user_var_entry *entry;
    String *var_value= &str;
    uint32 unused, len;
    /*
      Convert @var contents to string in connection character set. Although
      it is known that int/real/NULL value cannot be a valid query we still
      convert it for error messages to be uniform.
    */
    if ((entry=
         (user_var_entry*)my_hash_search(&thd->user_vars,
                                         (uchar*)lex->prepared_stmt_code.str,
                                         lex->prepared_stmt_code.length))
        && entry->ptr())
    {
      my_bool is_var_null;
      var_value= entry->val_str(&is_var_null, &str, NOT_FIXED_DEC);
      /*
        NULL value of variable checked early as entry->value so here
        we can't get NULL in normal conditions
      */
      DBUG_ASSERT(!is_var_null);
      if (!var_value)
        goto end;
    }
    else
    {
      /*
        variable absent or equal to NULL, so we need to set variable to
        something reasonable to get a readable error message during parsing
      */
      str.set(STRING_WITH_LEN("NULL"), &my_charset_latin1);
    }

    needs_conversion= String::needs_conversion(var_value->length(),
                                               var_value->charset(), to_cs,
                                               &unused);

    len= (needs_conversion ? var_value->length() * to_cs->mbmaxlen :
          var_value->length());
    if (!(query_str= (char*) alloc_root(thd->mem_root, len+1)))
      goto end;

    if (needs_conversion)
    {
      uint dummy_errors;
      len= copy_and_convert(query_str, len, to_cs, var_value->ptr(),
                            var_value->length(), var_value->charset(),
                            &dummy_errors);
    }
    else
      memcpy(query_str, var_value->ptr(), var_value->length());
    query_str[len]= '\0';                       // Safety (mostly for debug)
    *query_len= len;
  }
  else
  {
    query_str= lex->prepared_stmt_code.str;
    *query_len= lex->prepared_stmt_code.length;
  }
end:
  return query_str;
}


/**
  SQLCOM_PREPARE implementation.

    Prepare an SQL prepared statement. This is called from
    mysql_execute_command and should therefore behave like an
    ordinary query (e.g. should not reset any global THD data).

  @param thd     thread handle

  @return
    none: in case of success, OK packet is sent to the client,
    otherwise an error message is set in THD
*/

void mysql_sql_stmt_prepare(THD *thd)
{
  LEX *lex= thd->lex;
  LEX_STRING *name= &lex->prepared_stmt_name;
  Prepared_statement *stmt;
  const char *query;
  uint query_len= 0;
  DBUG_ENTER("mysql_sql_stmt_prepare");

  if ((stmt= (Prepared_statement*) thd->stmt_map.find_by_name(name)))
  {
    /*
      If there is a statement with the same name, remove it. It is ok to
      remove old and fail to insert a new one at the same time.
    */
    if (stmt->is_in_use())
    {
      my_error(ER_PS_NO_RECURSION, MYF(0));
      DBUG_VOID_RETURN;
    }

    stmt->deallocate();
  }

  if (! (query= get_dynamic_sql_string(lex, &query_len)) ||
      ! (stmt= new Prepared_statement(thd)))
  {
    DBUG_VOID_RETURN;                           /* out of memory */
  }

  stmt->set_sql_prepare();

  /* Set the name first, insert should know that this statement has a name */
  if (stmt->set_name(name))
  {
    delete stmt;
    DBUG_VOID_RETURN;
  }

  if (thd->stmt_map.insert(thd, stmt))
  {
    /* The statement is deleted and an error is set if insert fails */
    DBUG_VOID_RETURN;
  }

  if (stmt->prepare(query, query_len))
  {
    /* Statement map deletes the statement on erase */
    thd->stmt_map.erase(stmt);
  }
  else
    my_ok(thd, 0L, 0L, "Statement prepared");

  DBUG_VOID_RETURN;
}

/**
  Reinit prepared statement/stored procedure before execution.

  @todo
    When the new table structure is ready, then have a status bit
    to indicate the table is altered, and re-do the setup_*
    and open the tables back.
*/

void reinit_stmt_before_use(THD *thd, LEX *lex)
{
  SELECT_LEX *sl= lex->all_selects_list;
  DBUG_ENTER("reinit_stmt_before_use");

  /*
    We have to update "thd" pointer in LEX, all its units and in LEX::result,
    since statements which belong to trigger body are associated with TABLE
    object and because of this can be used in different threads.
  */
  lex->thd= thd;

  if (lex->empty_field_list_on_rset)
  {
    lex->empty_field_list_on_rset= 0;
    lex->field_list.empty();
  }
  for (; sl; sl= sl->next_select_in_list())
  {
    if (!sl->first_execution)
    {
      /* remove option which was put by mysql_explain_unit() */
      sl->options&= ~SELECT_DESCRIBE;

      /* see unique_table() */
      sl->exclude_from_table_unique_test= FALSE;

      /*
        Copy WHERE, HAVING clause pointers to avoid damaging them
        by optimisation
      */
      if (sl->prep_where)
      {
        sl->where= sl->prep_where->copy_andor_structure(thd);
        sl->where->cleanup();
      }
      else
        sl->where= NULL;
      if (sl->prep_having)
      {
        sl->having= sl->prep_having->copy_andor_structure(thd);
        sl->having->cleanup();
      }
      else
        sl->having= NULL;
      DBUG_ASSERT(sl->join == 0);
      ORDER *order;
      /* Fix GROUP list */
      if (sl->group_list_ptrs && sl->group_list_ptrs->size() > 0)
      {
        for (uint ix= 0; ix < sl->group_list_ptrs->size() - 1; ++ix)
        {
          order= sl->group_list_ptrs->at(ix);
          order->next= sl->group_list_ptrs->at(ix+1);
        }
      }
      for (order= sl->group_list.first; order; order= order->next)
        order->item= &order->item_ptr;
      /* Fix ORDER list */
      if (sl->order_list_ptrs && sl->order_list_ptrs->size() > 0)
      {
        for (uint ix= 0; ix < sl->order_list_ptrs->size() - 1; ++ix)
        {
          order= sl->order_list_ptrs->at(ix);
          order->next= sl->order_list_ptrs->at(ix+1);
        }
      }
      for (order= sl->order_list.first; order; order= order->next)
        order->item= &order->item_ptr;

      /* clear the no_error flag for INSERT/UPDATE IGNORE */
      sl->no_error= FALSE;
    }
    {
      SELECT_LEX_UNIT *unit= sl->master_unit();
      unit->unclean();
      unit->types.empty();
      /* for derived tables & PS (which can't be reset by Item_subquery) */
      unit->reinit_exec_mechanism();
      unit->set_thd(thd);
    }
  }

  /*
    TODO: When the new table structure is ready, then have a status bit
    to indicate the table is altered, and re-do the setup_*
    and open the tables back.
  */
  /*
    NOTE: We should reset whole table list here including all tables added
    by prelocking algorithm (it is not a problem for substatements since
    they have their own table list).
  */
  for (TABLE_LIST *tables= lex->query_tables;
       tables;
       tables= tables->next_global)
  {
    tables->reinit_before_use(thd);
  }

  /* Reset MDL tickets for procedures/functions */
  for (Sroutine_hash_entry *rt=
         (Sroutine_hash_entry*)thd->lex->sroutines_list.first;
       rt; rt= rt->next)
    rt->mdl_request.ticket= NULL;

  /*
    Cleanup of the special case of DELETE t1, t2 FROM t1, t2, t3 ...
    (multi-delete).  We do a full clean up, although at the moment all we
    need to clean in the tables of MULTI-DELETE list is 'table' member.
  */
  for (TABLE_LIST *tables= lex->auxiliary_table_list.first;
       tables;
       tables= tables->next_global)
  {
    tables->reinit_before_use(thd);
  }
  lex->current_select= &lex->select_lex;

  /* restore original list used in INSERT ... SELECT */
  if (lex->leaf_tables_insert)
    lex->select_lex.leaf_tables= lex->leaf_tables_insert;

  if (lex->result)
  {
    lex->result->cleanup();
    lex->result->set_thd(thd);
  }
  lex->allow_sum_func= 0;
  lex->in_sum_func= NULL;
  DBUG_VOID_RETURN;
}


/**
  Clears parameters from data left from previous execution or long data.

  @param stmt               prepared statement for which parameters should
                            be reset
*/

static void reset_stmt_params(Prepared_statement *stmt)
{
  Item_param **item= stmt->param_array;
  Item_param **end= item + stmt->param_count;
  for (;item < end ; ++item)
    (**item).reset();
}


/**
  COM_STMT_EXECUTE handler: execute a previously prepared statement.

    If there are any parameters, then replace parameter markers with the
    data supplied from the client, and then execute the statement.
    This function uses binary protocol to send a possible result set
    to the client.

  @param thd                current thread
  @param packet_arg         parameter types and data, if any
  @param packet_length      packet length, including the terminator character.

  @return
    none: in case of success OK packet or a result set is sent to the
    client, otherwise an error message is set in THD.
*/

void mysqld_stmt_execute(THD *thd, char *packet_arg, uint packet_length)
{
  uchar *packet= (uchar*)packet_arg; // GCC 4.0.1 workaround
  ulong stmt_id;
  ulong flags;
  /* Query text for binary, general or slow log, if any of them is open */
  String expanded_query;
  uchar *packet_end= packet + packet_length;
  Prepared_statement *stmt;
  Protocol *save_protocol= thd->protocol;
  bool open_cursor;
  DBUG_ENTER("mysqld_stmt_execute");

  if (packet + 9 > packet_end)
  {
    my_error(ER_MALFORMED_PACKET, MYF(0));
    DBUG_VOID_RETURN;
  }

  stmt_id= uint4korr(packet);
  flags= (ulong) packet[4];
  packet+= 9;                               /* stmt_id + 5 bytes of flags */

  /* First of all clear possible warnings from the previous command */
  mysql_reset_thd_for_next_command(thd);

  if (!(stmt= find_prepared_statement(thd, stmt_id)))
  {
    char llbuf[22];
    my_error(ER_UNKNOWN_STMT_HANDLER, MYF(0), static_cast<int>(sizeof(llbuf)),
             llstr(stmt_id, llbuf), "mysqld_stmt_execute");
    DBUG_VOID_RETURN;
  }

#if defined(ENABLED_PROFILING)
  thd->profiling.set_query_source(stmt->query(), stmt->query_length());
#endif
  DBUG_PRINT("exec_query", ("%s", stmt->query()));
  DBUG_PRINT("info",("stmt: 0x%lx", (long) stmt));

  open_cursor= test(flags & (ulong) CURSOR_TYPE_READ_ONLY);

  thd->protocol= &thd->protocol_binary;
  stmt->execute_loop(&expanded_query, open_cursor, packet, packet_end);
  thd->protocol= save_protocol;

  sp_cache_enforce_limit(thd->sp_proc_cache, stored_program_cache_size);
  sp_cache_enforce_limit(thd->sp_func_cache, stored_program_cache_size);

  /* Close connection socket; for use with client testing (Bug#43560). */
  DBUG_EXECUTE_IF("close_conn_after_stmt_execute", vio_shutdown(thd->net.vio););

  DBUG_VOID_RETURN;
}


/**
  SQLCOM_EXECUTE implementation.

    Execute prepared statement using parameter values from
    lex->prepared_stmt_params and send result to the client using
    text protocol. This is called from mysql_execute_command and
    therefore should behave like an ordinary query (e.g. not change
    global THD data, such as warning count, server status, etc).
    This function uses text protocol to send a possible result set.

  @param thd                thread handle

  @return
    none: in case of success, OK (or result set) packet is sent to the
    client, otherwise an error is set in THD
*/

void mysql_sql_stmt_execute(THD *thd)
{
  LEX *lex= thd->lex;
  Prepared_statement *stmt;
  LEX_STRING *name= &lex->prepared_stmt_name;
  /* Query text for binary, general or slow log, if any of them is open */
  String expanded_query;
  DBUG_ENTER("mysql_sql_stmt_execute");
  DBUG_PRINT("info", ("EXECUTE: %.*s\n", (int) name->length, name->str));

  if (!(stmt= (Prepared_statement*) thd->stmt_map.find_by_name(name)))
  {
    my_error(ER_UNKNOWN_STMT_HANDLER, MYF(0),
             static_cast<int>(name->length), name->str, "EXECUTE");
    DBUG_VOID_RETURN;
  }

  if (stmt->param_count != lex->prepared_stmt_params.elements)
  {
    my_error(ER_WRONG_ARGUMENTS, MYF(0), "EXECUTE");
    DBUG_VOID_RETURN;
  }

  DBUG_PRINT("info",("stmt: 0x%lx", (long) stmt));

  (void) stmt->execute_loop(&expanded_query, FALSE, NULL, NULL);

  DBUG_VOID_RETURN;
}


/**
  COM_STMT_FETCH handler: fetches requested amount of rows from cursor.

  @param thd                Thread handle
  @param packet             Packet from client (with stmt_id & num_rows)
  @param packet_length      Length of packet
*/

void mysqld_stmt_fetch(THD *thd, char *packet, uint packet_length)
{
  /* assume there is always place for 8-16 bytes */
  ulong stmt_id;
  ulong num_rows;
  Prepared_statement *stmt;
  Statement stmt_backup;
  Server_side_cursor *cursor;
  DBUG_ENTER("mysqld_stmt_fetch");

  if (packet_length < 8)
  {
    my_error(ER_MALFORMED_PACKET, MYF(0));
    DBUG_VOID_RETURN;
  }
  stmt_id= uint4korr(packet);
  num_rows= uint4korr(packet+4);

  /* First of all clear possible warnings from the previous command */
  mysql_reset_thd_for_next_command(thd);
  status_var_increment(thd->status_var.com_stmt_fetch);
  if (!(stmt= find_prepared_statement(thd, stmt_id)))
  {
    char llbuf[22];
    my_error(ER_UNKNOWN_STMT_HANDLER, MYF(0), static_cast<int>(sizeof(llbuf)),
             llstr(stmt_id, llbuf), "mysqld_stmt_fetch");
    DBUG_VOID_RETURN;
  }

  cursor= stmt->cursor;
  if (!cursor)
  {
    my_error(ER_STMT_HAS_NO_OPEN_CURSOR, MYF(0), stmt_id);
    DBUG_VOID_RETURN;
  }

  thd->stmt_arena= stmt;
  thd->set_n_backup_statement(stmt, &stmt_backup);

  cursor->fetch(num_rows);

  if (!cursor->is_open())
  {
    stmt->close_cursor();
    reset_stmt_params(stmt);
  }

  thd->restore_backup_statement(stmt, &stmt_backup);
  thd->stmt_arena= thd;

  DBUG_VOID_RETURN;
}


/**
  Reset a prepared statement in case there was a recoverable error.

    This function resets statement to the state it was right after prepare.
    It can be used to:
    - clear an error happened during mysqld_stmt_send_long_data
    - cancel long data stream for all placeholders without
      having to call mysqld_stmt_execute.
    - close an open cursor
    Sends 'OK' packet in case of success (statement was reset)
    or 'ERROR' packet (unrecoverable error/statement not found/etc).

  @param thd                Thread handle
  @param packet             Packet with stmt id
  @param packet_length      length of data in packet
*/

void mysqld_stmt_reset(THD *thd, char *packet, uint packet_length)
{
  ulong stmt_id;
  Prepared_statement *stmt;
  DBUG_ENTER("mysqld_stmt_reset");

  if (packet_length < 4)
  {
    my_error(ER_MALFORMED_PACKET, MYF(0));
    DBUG_VOID_RETURN;
  }

  stmt_id= uint4korr(packet);

  /* First of all clear possible warnings from the previous command */
  mysql_reset_thd_for_next_command(thd);

  status_var_increment(thd->status_var.com_stmt_reset);
  if (!(stmt= find_prepared_statement(thd, stmt_id)))
  {
    char llbuf[22];
    my_error(ER_UNKNOWN_STMT_HANDLER, MYF(0), static_cast<int>(sizeof(llbuf)),
             llstr(stmt_id, llbuf), "mysqld_stmt_reset");
    DBUG_VOID_RETURN;
  }

  stmt->close_cursor();

  /*
    Clear parameters from data which could be set by
    mysqld_stmt_send_long_data() call.
  */
  reset_stmt_params(stmt);

  stmt->state= Query_arena::STMT_PREPARED;

  general_log_print(thd, thd->get_command(), NullS);

  my_ok(thd);

  DBUG_VOID_RETURN;
}


/**
  Delete a prepared statement from memory.

  @note
    we don't send any reply to this command.
*/

void mysqld_stmt_close(THD *thd, char *packet, uint packet_length)
{
  /* There is always space for 4 bytes in packet buffer */
  ulong stmt_id;
  Prepared_statement *stmt;
  DBUG_ENTER("mysqld_stmt_close");

  if (packet_length < 4)
  {
    my_error(ER_MALFORMED_PACKET, MYF(0));
    DBUG_VOID_RETURN;
  }

  stmt_id= uint4korr(packet);

  thd->get_stmt_da()->disable_status();

  if (!(stmt= find_prepared_statement(thd, stmt_id)))
    DBUG_VOID_RETURN;

  /*
    The only way currently a statement can be deallocated when it's
    in use is from within Dynamic SQL.
  */
  DBUG_ASSERT(! stmt->is_in_use());
  stmt->deallocate();
  general_log_print(thd, thd->get_command(), NullS);

  DBUG_VOID_RETURN;
}


/**
  SQLCOM_DEALLOCATE implementation.

    Close an SQL prepared statement. As this can be called from Dynamic
    SQL, we should be careful to not close a statement that is currently
    being executed.

  @return
    none: OK packet is sent in case of success, otherwise an error
    message is set in THD
*/

void mysql_sql_stmt_close(THD *thd)
{
  Prepared_statement* stmt;
  LEX_STRING *name= &thd->lex->prepared_stmt_name;
  DBUG_PRINT("info", ("DEALLOCATE PREPARE: %.*s\n", (int) name->length,
                      name->str));

  if (! (stmt= (Prepared_statement*) thd->stmt_map.find_by_name(name)))
    my_error(ER_UNKNOWN_STMT_HANDLER, MYF(0),
             static_cast<int>(name->length), name->str, "DEALLOCATE PREPARE");
  else if (stmt->is_in_use())
    my_error(ER_PS_NO_RECURSION, MYF(0));
  else
  {
    stmt->deallocate();
    my_ok(thd);
  }
}


/**
  Handle long data in pieces from client.

    Get a part of a long data. To make the protocol efficient, we are
    not sending any return packets here. If something goes wrong, then
    we will send the error on 'execute' We assume that the client takes
    care of checking that all parts are sent to the server. (No checking
    that we get a 'end of column' in the server is performed).

  @param thd                Thread handle
  @param packet             String to append
  @param packet_length      Length of string (including end \\0)
*/

void mysql_stmt_get_longdata(THD *thd, char *packet, ulong packet_length)
{
  ulong stmt_id;
  uint param_number;
  Prepared_statement *stmt;
  Item_param *param;
#ifndef EMBEDDED_LIBRARY
  char *packet_end= packet + packet_length;
#endif
  DBUG_ENTER("mysql_stmt_get_longdata");

  status_var_increment(thd->status_var.com_stmt_send_long_data);

  thd->get_stmt_da()->disable_status();
#ifndef EMBEDDED_LIBRARY
  /* Minimal size of long data packet is 6 bytes */
  if (packet_length < MYSQL_LONG_DATA_HEADER)
    DBUG_VOID_RETURN;
#endif

  stmt_id= uint4korr(packet);
  packet+= 4;

  if (!(stmt=find_prepared_statement(thd, stmt_id)))
    DBUG_VOID_RETURN;

  param_number= uint2korr(packet);
  packet+= 2;
#ifndef EMBEDDED_LIBRARY
  if (param_number >= stmt->param_count)
  {
    /* Error will be sent in execute call */
    stmt->state= Query_arena::STMT_ERROR;
    stmt->last_errno= ER_WRONG_ARGUMENTS;
    sprintf(stmt->last_error, ER(ER_WRONG_ARGUMENTS),
            "mysqld_stmt_send_long_data");
    DBUG_VOID_RETURN;
  }
#endif

  param= stmt->param_array[param_number];

  Diagnostics_area new_stmt_da(thd->query_id, false);
  Diagnostics_area *save_stmt_da= thd->get_stmt_da();

  thd->set_stmt_da(&new_stmt_da);

#ifndef EMBEDDED_LIBRARY
  param->set_longdata(packet, (ulong) (packet_end - packet));
#else
  param->set_longdata(thd->extra_data, thd->extra_length);
#endif
  if (thd->get_stmt_da()->is_error())
  {
    stmt->state= Query_arena::STMT_ERROR;
    stmt->last_errno= thd->get_stmt_da()->sql_errno();
    strncpy(stmt->last_error, thd->get_stmt_da()->message(), MYSQL_ERRMSG_SIZE);
  }
  thd->set_stmt_da(save_stmt_da);

  general_log_print(thd, thd->get_command(), NullS);

  DBUG_VOID_RETURN;
}


/***************************************************************************
 Select_fetch_protocol_binary
****************************************************************************/

Select_fetch_protocol_binary::Select_fetch_protocol_binary(THD *thd_arg)
  :protocol(thd_arg)
{}

bool Select_fetch_protocol_binary::send_result_set_metadata(List<Item> &list, uint flags)
{
  bool rc;
  Protocol *save_protocol= thd->protocol;

  /*
    Protocol::send_result_set_metadata caches the information about column types:
    this information is later used to send data. Therefore, the same
    dedicated Protocol object must be used for all operations with
    a cursor.
  */
  thd->protocol= &protocol;
  rc= select_send::send_result_set_metadata(list, flags);
  thd->protocol= save_protocol;

  return rc;
}

bool Select_fetch_protocol_binary::send_eof()
{
  /*
    Don't send EOF if we're in error condition (which implies we've already
    sent or are sending an error)
  */
  if (thd->is_error())
    return true;

  ::my_eof(thd);
  return false;
}


bool
Select_fetch_protocol_binary::send_data(List<Item> &fields)
{
  Protocol *save_protocol= thd->protocol;
  bool rc;

  thd->protocol= &protocol;
  rc= select_send::send_data(fields);
  thd->protocol= save_protocol;
  return rc;
}

/*******************************************************************
* Reprepare_observer
*******************************************************************/
/** Push an error to the error stack and return TRUE for now. */

bool
Reprepare_observer::report_error(THD *thd)
{
  /*
    This 'error' is purely internal to the server:
    - No exception handler is invoked,
    - No condition is added in the condition area (warn_list).
    The diagnostics area is set to an error status to enforce
    that this thread execution stops and returns to the caller,
    backtracking all the way to Prepared_statement::execute_loop().
  */
  thd->get_stmt_da()->set_error_status(ER_NEED_REPREPARE);
  m_invalidated= TRUE;

  return TRUE;
}


/*******************************************************************
* Server_runnable
*******************************************************************/

Server_runnable::~Server_runnable()
{
}

///////////////////////////////////////////////////////////////////////////

Execute_sql_statement::
Execute_sql_statement(LEX_STRING sql_text)
  :m_sql_text(sql_text)
{}


/**
  Parse and execute a statement. Does not prepare the query.

  Allows to execute a statement from within another statement.
  The main property of the implementation is that it does not
  affect the environment -- i.e. you  can run many
  executions without having to cleanup/reset THD in between.
*/

bool
Execute_sql_statement::execute_server_code(THD *thd)
{
  PSI_statement_locker *parent_locker;
  bool error;

  if (alloc_query(thd, m_sql_text.str, m_sql_text.length))
    return TRUE;

  Parser_state parser_state;
  if (parser_state.init(thd, thd->query(), thd->query_length()))
    return TRUE;

  parser_state.m_lip.multi_statements= FALSE;
  lex_start(thd);

  parent_locker= thd->m_statement_psi;
  thd->m_statement_psi= NULL;
  error= parse_sql(thd, &parser_state, NULL) || thd->is_error();
  thd->m_statement_psi= parent_locker;

  if (error)
    goto end;

  thd->lex->set_trg_event_type_for_tables();

  parent_locker= thd->m_statement_psi;
  thd->m_statement_psi= NULL;
<<<<<<< HEAD
=======
  /*
    Rewrite first (if needed); execution might replace passwords
    with hashes in situ without flagging it, and then we'd make
    a hash of that hash.
  */
  rewrite_query_if_needed(thd);
>>>>>>> 7c0bc485
  error= mysql_execute_command(thd) ;
  thd->m_statement_psi= parent_locker;

  /* report error issued during command execution */
<<<<<<< HEAD
  if (error == 0 && thd->sp_runtime_ctx == NULL)
    general_log_write(thd, COM_STMT_EXECUTE,
                      thd->query(), thd->query_length());
=======
  if (error == 0)
    log_execute_line(thd);
>>>>>>> 7c0bc485

end:
  lex_end(thd->lex);

  return error;
}

/***************************************************************************
 Prepared_statement
****************************************************************************/

Prepared_statement::Prepared_statement(THD *thd_arg)
  :Statement(NULL, &main_mem_root,
             STMT_INITIALIZED, ++thd_arg->statement_id_counter),
  thd(thd_arg),
  result(thd_arg),
  param_array(0),
  cursor(0),
  param_count(0),
  last_errno(0),
  flags((uint) IS_IN_USE)
{
  init_sql_alloc(&main_mem_root, thd_arg->variables.query_alloc_block_size,
                  thd_arg->variables.query_prealloc_size);
  *last_error= '\0';
}


void Prepared_statement::setup_set_params()
{
  /*
    Note: BUG#25843 applies here too (query cache lookup uses thd->db, not
    db from "prepare" time).
  */
  if (query_cache_maybe_disabled(thd)) // we won't expand the query
    lex->safe_to_cache_query= FALSE;   // so don't cache it at Execution

  /*
    Decide if we have to expand the query (because we must write it to logs or
    because we want to look it up in the query cache) or not.
  */
  if ((mysql_bin_log.is_open() && is_update_query(lex->sql_command)) ||
      opt_log || opt_slow_log ||
      query_cache_is_cacheable_query(lex))
  {
    set_params_from_vars= insert_params_from_vars_with_log;
#ifndef EMBEDDED_LIBRARY
    set_params= insert_params_with_log;
#else
    set_params_data= emb_insert_params_with_log;
#endif
  }
  else
  {
    set_params_from_vars= insert_params_from_vars;
#ifndef EMBEDDED_LIBRARY
    set_params= insert_params;
#else
    set_params_data= emb_insert_params;
#endif
  }
}


/**
  Destroy this prepared statement, cleaning up all used memory
  and resources.

  This is called from ::deallocate() to handle COM_STMT_CLOSE and
  DEALLOCATE PREPARE or when THD ends and all prepared statements are freed.
*/

Prepared_statement::~Prepared_statement()
{
  DBUG_ENTER("Prepared_statement::~Prepared_statement");
  DBUG_PRINT("enter",("stmt: 0x%lx  cursor: 0x%lx",
                      (long) this, (long) cursor));
  delete cursor;
  /*
    We have to call free on the items even if cleanup is called as some items,
    like Item_param, don't free everything until free_items()
  */
  free_items();
  if (lex)
  {
    delete lex->result;
    delete (st_lex_local *) lex;
  }
  free_root(&main_mem_root, MYF(0));
  DBUG_VOID_RETURN;
}


Query_arena::Type Prepared_statement::type() const
{
  return PREPARED_STATEMENT;
}


void Prepared_statement::cleanup_stmt()
{
  DBUG_ENTER("Prepared_statement::cleanup_stmt");
  DBUG_PRINT("enter",("stmt: 0x%lx", (long) this));

  cleanup_items(free_list);
  thd->cleanup_after_query();
  thd->rollback_item_tree_changes();

  DBUG_VOID_RETURN;
}


bool Prepared_statement::set_name(LEX_STRING *name_arg)
{
  name.length= name_arg->length;
  name.str= (char*) memdup_root(mem_root, name_arg->str, name_arg->length);
  return name.str == 0;
}


/**
  Remember the current database.

  We must reset/restore the current database during execution of
  a prepared statement since it affects execution environment:
  privileges, @@character_set_database, and other.

  @return Returns an error if out of memory.
*/

bool
Prepared_statement::set_db(const char *db_arg, uint db_length_arg)
{
  /* Remember the current database. */
  if (db_arg && db_length_arg)
  {
    db= this->strmake(db_arg, db_length_arg);
    db_length= db_length_arg;
  }
  else
  {
    db= NULL;
    db_length= 0;
  }
  return db_arg != NULL && db == NULL;
}

/**************************************************************************
  Common parts of mysql_[sql]_stmt_prepare, mysql_[sql]_stmt_execute.
  Essentially, these functions do all the magic of preparing/executing
  a statement, leaving network communication, input data handling and
  global THD state management to the caller.
***************************************************************************/

/**
  Parse statement text, validate the statement, and prepare it for execution.

    You should not change global THD state in this function, if at all
    possible: it may be called from any context, e.g. when executing
    a COM_* command, and SQLCOM_* command, or a stored procedure.

  @param packet             statement text
  @param packet_len

  @note
    Precondition:
    The caller must ensure that thd->change_list and thd->free_list
    is empty: this function will not back them up but will free
    in the end of its execution.

  @note
    Postcondition:
    thd->mem_root contains unused memory allocated during validation.
*/

bool Prepared_statement::prepare(const char *packet, uint packet_len)
{
  bool error;
  Statement stmt_backup;
  Query_arena *old_stmt_arena;
  PSI_statement_locker *parent_locker= thd->m_statement_psi;
  DBUG_ENTER("Prepared_statement::prepare");
  /*
    If this is an SQLCOM_PREPARE, we also increase Com_prepare_sql.
    However, it seems handy if com_stmt_prepare is increased always,
    no matter what kind of prepare is processed.
  */
  status_var_increment(thd->status_var.com_stmt_prepare);

  if (! (lex= new (mem_root) st_lex_local))
    DBUG_RETURN(TRUE);

  if (set_db(thd->db, thd->db_length))
    DBUG_RETURN(TRUE);

  /*
    alloc_query() uses thd->memroot && thd->query, so we should call
    both of backup_statement() and backup_query_arena() here.
  */
  thd->set_n_backup_statement(this, &stmt_backup);
  thd->set_n_backup_active_arena(this, &stmt_backup);

  if (alloc_query(thd, packet, packet_len))
  {
    thd->restore_backup_statement(this, &stmt_backup);
    thd->restore_active_arena(this, &stmt_backup);
    DBUG_RETURN(TRUE);
  }

  old_stmt_arena= thd->stmt_arena;
  thd->stmt_arena= this;

  Parser_state parser_state;
  if (parser_state.init(thd, thd->query(), thd->query_length()))
  {
    thd->restore_backup_statement(this, &stmt_backup);
    thd->restore_active_arena(this, &stmt_backup);
    thd->stmt_arena= old_stmt_arena;
    DBUG_RETURN(TRUE);
  }

  parser_state.m_lip.stmt_prepare_mode= TRUE;
  parser_state.m_lip.multi_statements= FALSE;

  lex_start(thd);
  lex->context_analysis_only|= CONTEXT_ANALYSIS_ONLY_PREPARE;

  thd->m_statement_psi= NULL;
  error= parse_sql(thd, & parser_state, NULL) ||
    thd->is_error() ||
    init_param_array(this);
  thd->m_statement_psi= parent_locker;

  lex->set_trg_event_type_for_tables();

  /*
    While doing context analysis of the query (in check_prepared_statement)
    we allocate a lot of additional memory: for open tables, JOINs, derived
    tables, etc.  Let's save a snapshot of current parse tree to the
    statement and restore original THD. In cases when some tree
    transformation can be reused on execute, we set again thd->mem_root from
    stmt->mem_root (see setup_wild for one place where we do that).
  */
  thd->restore_active_arena(this, &stmt_backup);

  /*
    If called from a stored procedure, ensure that we won't rollback
    external changes when cleaning up after validation.
  */
  DBUG_ASSERT(thd->change_list.is_empty());

  /*
    Marker used to release metadata locks acquired while the prepared
    statement is being checked.
  */
  MDL_savepoint mdl_savepoint= thd->mdl_context.mdl_savepoint();

  /*
   The only case where we should have items in the thd->free_list is
   after stmt->set_params_from_vars(), which may in some cases create
   Item_null objects.
  */

  if (error == 0)
    error= check_prepared_statement(this);

  /*
    Currently CREATE PROCEDURE/TRIGGER/EVENT are prohibited in prepared
    statements: ensure we have no memory leak here if by someone tries
    to PREPARE stmt FROM "CREATE PROCEDURE ..."
  */
  DBUG_ASSERT(lex->sphead == NULL || error != 0);
  /* The order is important */
  lex->unit.cleanup();

  /* No need to commit statement transaction, it's not started. */
  DBUG_ASSERT(thd->transaction.stmt.is_empty());

  close_thread_tables(thd);
  thd->mdl_context.rollback_to_savepoint(mdl_savepoint);

  /*
    Transaction rollback was requested since MDL deadlock was discovered
    while trying to open tables. Rollback transaction in all storage
    engines including binary log and release all locks.

    Once dynamic SQL is allowed as substatements the below if-statement
    has to be adjusted to not do rollback in substatement.
  */
  DBUG_ASSERT(! thd->in_sub_stmt);
  if (thd->transaction_rollback_request)
  {
    trans_rollback_implicit(thd);
    thd->mdl_context.release_transactional_locks();
  }

  lex_end(lex);

  rewrite_query_if_needed(thd);

  cleanup_stmt();
  thd->restore_backup_statement(this, &stmt_backup);
  thd->stmt_arena= old_stmt_arena;

  if (error == 0)
  {
    setup_set_params();
    lex->context_analysis_only&= ~CONTEXT_ANALYSIS_ONLY_PREPARE;
    state= Query_arena::STMT_PREPARED;
    flags&= ~ (uint) IS_IN_USE;

    /*
      Log COM_STMT_PREPARE to the general log. Note, that in case of SQL
      prepared statements this causes two records to be output:

      Query       PREPARE stmt from @user_variable
      Prepare     <statement SQL text>

      This is considered user-friendly, since in the  second log Entry
      we output the actual statement text rather than the variable name.

      Rewriting/password obfuscation:

      - If we're preparing from a string literal rather than from a
        variable, the literal is elided in the "Query" log line, as
        it may contain a password.  (As we've parsed the PREPARE statement,
        but not the statement to prepare yet, we don't know at that point.)
        Eliding the literal is fine, as we'll print it in the next log line
        ("Prepare"), anyway.

      - Any passwords in the "Prepare" line should be substituted with their
        hashes, or a notice.

      Do not print anything if this is an SQL prepared statement and
      we're inside a stored procedure (also called Dynamic SQL) --
      sub-statements inside stored procedures are not logged into
      the general log.
    */
    if (thd->sp_runtime_ctx == NULL)
<<<<<<< HEAD
      general_log_write(thd, COM_STMT_PREPARE, query(), query_length());
=======
    {
      if (thd->rewritten_query.length())
        logger.general_log_write(thd, COM_STMT_PREPARE,
                                 thd->rewritten_query.c_ptr_safe(),
                                 thd->rewritten_query.length());
      else
        logger.general_log_write(thd, COM_STMT_PREPARE,
                                 query(), query_length());
    }
>>>>>>> 7c0bc485
  }
  DBUG_RETURN(error);
}


/**
  Assign parameter values either from variables, in case of SQL PS
  or from the execute packet.

  @param expanded_query  a container with the original SQL statement.
                         '?' placeholders will be replaced with
                         their values in case of success.
                         The result is used for logging and replication
  @param packet          pointer to execute packet.
                         NULL in case of SQL PS
  @param packet_end      end of the packet. NULL in case of SQL PS

  @todo Use a paremeter source class family instead of 'if's, and
  support stored procedure variables.

  @retval TRUE an error occurred when assigning a parameter (likely
          a conversion error or out of memory, or malformed packet)
  @retval FALSE success
*/

bool
Prepared_statement::set_parameters(String *expanded_query,
                                   uchar *packet, uchar *packet_end)
{
  bool is_sql_ps= packet == NULL;
  bool res= FALSE;

  if (is_sql_ps)
  {
    /* SQL prepared statement */
    res= set_params_from_vars(this, thd->lex->prepared_stmt_params,
                              expanded_query);
  }
  else if (param_count)
  {
#ifndef EMBEDDED_LIBRARY
    uchar *null_array= packet;
    res= (setup_conversion_functions(this, &packet, packet_end) ||
          set_params(this, null_array, packet, packet_end, expanded_query));
#else
    /*
      In embedded library we re-install conversion routines each time
      we set parameters, and also we don't need to parse packet.
      So we do it in one function.
    */
    res= set_params_data(this, expanded_query);
#endif
  }
  if (res)
  {
    my_error(ER_WRONG_ARGUMENTS, MYF(0),
             is_sql_ps ? "EXECUTE" : "mysqld_stmt_execute");
    reset_stmt_params(this);
  }
  return res;
}


/**
  Execute a prepared statement. Re-prepare it a limited number
  of times if necessary.

  Try to execute a prepared statement. If there is a metadata
  validation error, prepare a new copy of the prepared statement,
  swap the old and the new statements, and try again.
  If there is a validation error again, repeat the above, but
  perform no more than MAX_REPREPARE_ATTEMPTS.

  @note We have to try several times in a loop since we
  release metadata locks on tables after prepared statement
  prepare. Therefore, a DDL statement may sneak in between prepare
  and execute of a new statement. If this happens repeatedly
  more than MAX_REPREPARE_ATTEMPTS times, we give up.

  @return TRUE if an error, FALSE if success
  @retval  TRUE    either MAX_REPREPARE_ATTEMPTS has been reached,
                   or some general error
  @retval  FALSE   successfully executed the statement, perhaps
                   after having reprepared it a few times.
*/

bool
Prepared_statement::execute_loop(String *expanded_query,
                                 bool open_cursor,
                                 uchar *packet,
                                 uchar *packet_end)
{
  const int MAX_REPREPARE_ATTEMPTS= 3;
  Reprepare_observer reprepare_observer;
  bool error;
  int reprepare_attempt= 0;

  /* Check if we got an error when sending long data */
  if (state == Query_arena::STMT_ERROR)
  {
    my_message(last_errno, last_error, MYF(0));
    return TRUE;
  }

  if (set_parameters(expanded_query, packet, packet_end))
    return TRUE;

  if (unlikely(thd->security_ctx->password_expired && 
               !lex->is_change_password))
  {
    my_error(ER_MUST_CHANGE_PASSWORD, MYF(0));
    return true;
  }

reexecute:
  /*
    If the free_list is not empty, we'll wrongly free some externally
    allocated items when cleaning up after validation of the prepared
    statement.
  */
  DBUG_ASSERT(thd->free_list == NULL);

  /*
    Install the metadata observer. If some metadata version is
    different from prepare time and an observer is installed,
    the observer method will be invoked to push an error into
    the error stack.
  */
  Reprepare_observer *stmt_reprepare_observer= NULL;

  if (sql_command_flags[lex->sql_command] & CF_REEXECUTION_FRAGILE)
  {
    reprepare_observer.reset_reprepare_observer();
    stmt_reprepare_observer = &reprepare_observer;
  }

  thd->push_reprepare_observer(stmt_reprepare_observer);

  error= execute(expanded_query, open_cursor) || thd->is_error();

  thd->pop_reprepare_observer();

  if ((sql_command_flags[lex->sql_command] & CF_REEXECUTION_FRAGILE) &&
      error && !thd->is_fatal_error && !thd->killed &&
      reprepare_observer.is_invalidated() &&
      reprepare_attempt++ < MAX_REPREPARE_ATTEMPTS)
  {
    DBUG_ASSERT(thd->get_stmt_da()->sql_errno() == ER_NEED_REPREPARE);
    thd->clear_error();

    error= reprepare();

    if (! error)                                /* Success */
      goto reexecute;
  }
  reset_stmt_params(this);

  return error;
}


bool
Prepared_statement::execute_server_runnable(Server_runnable *server_runnable)
{
  Statement stmt_backup;
  bool error;
  Query_arena *save_stmt_arena= thd->stmt_arena;
  Item_change_list save_change_list;
  thd->change_list.move_elements_to(&save_change_list);

  state= STMT_CONVENTIONAL_EXECUTION;

  if (!(lex= new (mem_root) st_lex_local))
    return TRUE;

  thd->set_n_backup_statement(this, &stmt_backup);
  thd->set_n_backup_active_arena(this, &stmt_backup);
  thd->stmt_arena= this;

  error= server_runnable->execute_server_code(thd);

  thd->cleanup_after_query();

  thd->restore_active_arena(this, &stmt_backup);
  thd->restore_backup_statement(this, &stmt_backup);
  thd->stmt_arena= save_stmt_arena;

  save_change_list.move_elements_to(&thd->change_list);

  /* Items and memory will freed in destructor */

  return error;
}


/**
  Reprepare this prepared statement.

  Currently this is implemented by creating a new prepared
  statement, preparing it with the original query and then
  swapping the new statement and the original one.

  @retval  TRUE   an error occurred. Possible errors include
                  incompatibility of new and old result set
                  metadata
  @retval  FALSE  success, the statement has been reprepared
*/

bool
Prepared_statement::reprepare()
{
  char saved_cur_db_name_buf[NAME_LEN+1];
  LEX_STRING saved_cur_db_name=
    { saved_cur_db_name_buf, sizeof(saved_cur_db_name_buf) };
  LEX_STRING stmt_db_name= { db, db_length };
  bool cur_db_changed;
  bool error;

  Prepared_statement copy(thd);

  copy.set_sql_prepare(); /* To suppress sending metadata to the client. */

  status_var_increment(thd->status_var.com_stmt_reprepare);

  if (mysql_opt_change_db(thd, &stmt_db_name, &saved_cur_db_name, TRUE,
                          &cur_db_changed))
    return TRUE;

  error= ((name.str && copy.set_name(&name)) ||
          copy.prepare(query(), query_length()) ||
          validate_metadata(&copy));

  if (cur_db_changed)
    mysql_change_db(thd, &saved_cur_db_name, TRUE);

  if (! error)
  {
    swap_prepared_statement(&copy);
    swap_parameter_array(param_array, copy.param_array, param_count);
#ifndef DBUG_OFF
    is_reprepared= TRUE;
#endif
    /*
      Clear possible warnings during reprepare, it has to be completely
      transparent to the user. We use clear_warning_info() since
      there were no separate query id issued for re-prepare.
      Sic: we can't simply silence warnings during reprepare, because if
      it's failed, we need to return all the warnings to the user.
    */
    thd->get_stmt_da()->clear_warning_info(thd->query_id);
  }
  return error;
}


/**
  Validate statement result set metadata (if the statement returns
  a result set).

  Currently we only check that the number of columns of the result
  set did not change.
  This is a helper method used during re-prepare.

  @param[in]  copy  the re-prepared prepared statement to verify
                    the metadata of

  @retval TRUE  error, ER_PS_REBIND is reported
  @retval FALSE statement return no or compatible metadata
*/


bool Prepared_statement::validate_metadata(Prepared_statement *copy)
{
  /**
    If this is an SQL prepared statement or EXPLAIN,
    return FALSE -- the metadata of the original SELECT,
    if any, has not been sent to the client.
  */
  if (is_sql_prepare() || lex->describe)
    return FALSE;

  if (lex->select_lex.item_list.elements !=
      copy->lex->select_lex.item_list.elements)
  {
    /** Column counts mismatch, update the client */
    thd->server_status|= SERVER_STATUS_METADATA_CHANGED;
  }

  return FALSE;
}


/**
  Replace the original prepared statement with a prepared copy.

  This is a private helper that is used as part of statement
  reprepare

  @return This function does not return any errors.
*/

void
Prepared_statement::swap_prepared_statement(Prepared_statement *copy)
{
  Statement tmp_stmt;

  /* Swap memory roots. */
  swap_variables(MEM_ROOT, main_mem_root, copy->main_mem_root);

  /* Swap the arenas */
  tmp_stmt.set_query_arena(this);
  set_query_arena(copy);
  copy->set_query_arena(&tmp_stmt);

  /* Swap the statement parent classes */
  tmp_stmt.set_statement(this);
  set_statement(copy);
  copy->set_statement(&tmp_stmt);

  /* Swap ids back, we need the original id */
  swap_variables(ulong, id, copy->id);
  /* Swap mem_roots back, they must continue pointing at the main_mem_roots */
  swap_variables(MEM_ROOT *, mem_root, copy->mem_root);
  /*
    Swap the old and the new parameters array. The old array
    is allocated in the old arena.
  */
  swap_variables(Item_param **, param_array, copy->param_array);
  /* Don't swap flags: the copy has IS_SQL_PREPARE always set. */
  /* swap_variables(uint, flags, copy->flags); */
  /* Swap names, the old name is allocated in the wrong memory root */
  swap_variables(LEX_STRING, name, copy->name);
  /* Ditto */
  swap_variables(char *, db, copy->db);

  DBUG_ASSERT(db_length == copy->db_length);
  DBUG_ASSERT(param_count == copy->param_count);
  DBUG_ASSERT(thd == copy->thd);
  last_error[0]= '\0';
  last_errno= 0;
}


/**
  Execute a prepared statement.

    You should not change global THD state in this function, if at all
    possible: it may be called from any context, e.g. when executing
    a COM_* command, and SQLCOM_* command, or a stored procedure.

  @param expanded_query     A query for binlogging which has all parameter
                            markers ('?') replaced with their actual values.
  @param open_cursor        True if an attempt to open a cursor should be made.
                            Currenlty used only in the binary protocol.

  @note
    Preconditions, postconditions.
    - See the comment for Prepared_statement::prepare().

  @retval
    FALSE	    ok
  @retval
    TRUE		Error
*/

bool Prepared_statement::execute(String *expanded_query, bool open_cursor)
{
  Statement stmt_backup;
  Query_arena *old_stmt_arena;
  bool error= TRUE;

  char saved_cur_db_name_buf[NAME_LEN+1];
  LEX_STRING saved_cur_db_name=
    { saved_cur_db_name_buf, sizeof(saved_cur_db_name_buf) };
  bool cur_db_changed;

  LEX_STRING stmt_db_name= { db, db_length };

  status_var_increment(thd->status_var.com_stmt_execute);

  if (flags & (uint) IS_IN_USE)
  {
    my_error(ER_PS_NO_RECURSION, MYF(0));
    return TRUE;
  }

  /*
    For SHOW VARIABLES lex->result is NULL, as it's a non-SELECT
    command. For such queries we don't return an error and don't
    open a cursor -- the client library will recognize this case and
    materialize the result set.
    For SELECT statements lex->result is created in
    check_prepared_statement. lex->result->simple_select() is FALSE
    in INSERT ... SELECT and similar commands.
  */

  if (open_cursor && lex->result && lex->result->check_simple_select())
  {
    DBUG_PRINT("info",("Cursor asked for not SELECT stmt"));
    return TRUE;
  }

  /* In case the command has a call to SP which re-uses this statement name */
  flags|= IS_IN_USE;

  close_cursor();

  /*
    If the free_list is not empty, we'll wrongly free some externally
    allocated items when cleaning up after execution of this statement.
  */
  DBUG_ASSERT(thd->change_list.is_empty());

  /* 
   The only case where we should have items in the thd->free_list is
   after stmt->set_params_from_vars(), which may in some cases create
   Item_null objects.
  */

  thd->set_n_backup_statement(this, &stmt_backup);

  /*
    Change the current database (if needed).

    Force switching, because the database of the prepared statement may be
    NULL (prepared statements can be created while no current database
    selected).
  */

  if (mysql_opt_change_db(thd, &stmt_db_name, &saved_cur_db_name, TRUE,
                          &cur_db_changed))
    goto error;

  /* Allocate query. */

  if (expanded_query->length() &&
      alloc_query(thd, (char*) expanded_query->ptr(),
                  expanded_query->length()))
  {
    my_error(ER_OUTOFMEMORY, MYF(ME_FATALERROR), expanded_query->length());
    goto error;
  }
  /*
    Expanded query is needed for slow logging, so we want thd->query
    to point at it even after we restore from backup. This is ok, as
    expanded query was allocated in thd->mem_root.
  */
  stmt_backup.set_query_inner(thd->query_string);

  /*
    At first execution of prepared statement we may perform logical
    transformations of the query tree. Such changes should be performed
    on the parse tree of current prepared statement and new items should
    be allocated in its memory root. Set the appropriate pointer in THD
    to the arena of the statement.
  */
  old_stmt_arena= thd->stmt_arena;
  thd->stmt_arena= this;
  reinit_stmt_before_use(thd, lex);

  /* Go! */

  if (open_cursor)
    error= mysql_open_cursor(thd, &result, &cursor);
  else
  {
    /*
      Try to find it in the query cache, if not, execute it.
      Note that multi-statements cannot exist here (they are not supported in
      prepared statements).
    */
    if (query_cache_send_result_to_client(thd, thd->query(),
                                          thd->query_length()) <= 0)
    {
      PSI_statement_locker *parent_locker;
      MYSQL_QUERY_EXEC_START(thd->query(),
                             thd->thread_id,
                             (char *) (thd->db ? thd->db : ""),
                             &thd->security_ctx->priv_user[0],
                             (char *) thd->security_ctx->host_or_ip,
                             1);
      parent_locker= thd->m_statement_psi;
      thd->m_statement_psi= NULL;
<<<<<<< HEAD
=======
      /*
        Rewrite first (if needed); execution might replace passwords
        with hashes in situ without flagging it, and then we'd make
        a hash of that hash.
      */
      rewrite_query_if_needed(thd);

>>>>>>> 7c0bc485
      error= mysql_execute_command(thd);
      thd->m_statement_psi= parent_locker;
      MYSQL_QUERY_EXEC_DONE(error);
    }
  }

  /*
    Restore the current database (if changed).

    Force switching back to the saved current database (if changed),
    because it may be NULL. In this case, mysql_change_db() would generate
    an error.
  */

  if (cur_db_changed)
    mysql_change_db(thd, &saved_cur_db_name, TRUE);

  /* Assert that if an error, no cursor is open */
  DBUG_ASSERT(! (error && cursor));

  if (! cursor)
    cleanup_stmt();

  thd->set_statement(&stmt_backup);
  thd->stmt_arena= old_stmt_arena;

  if (state == Query_arena::STMT_PREPARED)
    state= Query_arena::STMT_EXECUTED;

  if (error == 0 && this->lex->sql_command == SQLCOM_CALL)
  {
    if (is_sql_prepare())
      thd->protocol_text.send_out_parameters(&this->lex->param_list);
    else
      thd->protocol->send_out_parameters(&this->lex->param_list);
  }

  /*
    Log COM_STMT_EXECUTE to the general log. Note, that in case of SQL
    prepared statements this causes two records to be output:

    Query       EXECUTE <statement name>
    Execute     <statement SQL text>

    This is considered user-friendly, since in the
    second log entry we output values of parameter markers.

    Rewriting/password obfuscation:

    - Any passwords in the "Execute" line should be substituted with
      their hashes, or a notice.

  */
<<<<<<< HEAD
  if (error == 0 && thd->sp_runtime_ctx == NULL)
    general_log_write(thd, COM_STMT_EXECUTE, thd->query(), thd->query_length());
=======
  if (error == 0)
    log_execute_line(thd);
>>>>>>> 7c0bc485

error:
  flags&= ~ (uint) IS_IN_USE;
  return error;
}


/** Common part of DEALLOCATE PREPARE and mysqld_stmt_close. */

void Prepared_statement::deallocate()
{
  /* We account deallocate in the same manner as mysqld_stmt_close */
  status_var_increment(thd->status_var.com_stmt_close);
  /* Statement map calls delete stmt on erase */
  thd->stmt_map.erase(this);
}


/***************************************************************************
* Ed_result_set
***************************************************************************/
/**
  Use operator delete to free memory of Ed_result_set.
  Accessing members of a class after the class has been destroyed
  is a violation of the C++ standard but is commonly used in the
  server code.
*/

void Ed_result_set::operator delete(void *ptr, size_t size) throw ()
{
  if (ptr)
  {
    /*
      Make a stack copy, otherwise free_root() will attempt to
      write to freed memory.
    */
    MEM_ROOT own_root= ((Ed_result_set*) ptr)->m_mem_root;
    free_root(&own_root, MYF(0));
  }
}


/**
  Initialize an instance of Ed_result_set.

  Instances of the class, as well as all result set rows, are
  always allocated in the memory root passed over as the second
  argument. In the constructor, we take over ownership of the
  memory root. It will be freed when the class is destroyed.

  sic: Ed_result_est is not designed to be allocated on stack.
*/

Ed_result_set::Ed_result_set(List<Ed_row> *rows_arg,
                             size_t column_count_arg,
                             MEM_ROOT *mem_root_arg)
  :m_mem_root(*mem_root_arg),
  m_column_count(column_count_arg),
  m_rows(rows_arg),
  m_next_rset(NULL)
{
  /* Take over responsibility for the memory */
  clear_alloc_root(mem_root_arg);
}

/***************************************************************************
* Ed_result_set
***************************************************************************/

/**
  Create a new "execute direct" connection.
*/

Ed_connection::Ed_connection(THD *thd)
  :m_diagnostics_area(thd->query_id, false),
  m_thd(thd),
  m_rsets(0),
  m_current_rset(0)
{
}


/**
  Free all result sets of the previous statement, if any,
  and reset warnings and errors.

  Called before execution of the next query.
*/

void
Ed_connection::free_old_result()
{
  while (m_rsets)
  {
    Ed_result_set *rset= m_rsets->m_next_rset;
    delete m_rsets;
    m_rsets= rset;
  }
  m_current_rset= m_rsets;
  m_diagnostics_area.reset_diagnostics_area();
  m_diagnostics_area.clear_warning_info(m_thd->query_id);
}


/**
  A simple wrapper that uses a helper class to execute SQL statements.
*/

bool
Ed_connection::execute_direct(LEX_STRING sql_text)
{
  Execute_sql_statement execute_sql_statement(sql_text);
  DBUG_PRINT("ed_query", ("%s", sql_text.str));

  return execute_direct(&execute_sql_statement);
}


/**
  Execute a fragment of server functionality without an effect on
  thd, and store results in memory.

  Conventions:
  - the code fragment must finish with OK, EOF or ERROR.
  - the code fragment doesn't have to close thread tables,
  free memory, commit statement transaction or do any other
  cleanup that is normally done in the end of dispatch_command().

  @param server_runnable A code fragment to execute.
*/

bool Ed_connection::execute_direct(Server_runnable *server_runnable)
{
  bool rc= FALSE;
  Protocol_local protocol_local(m_thd, this);
  Prepared_statement stmt(m_thd);
  Protocol *save_protocol= m_thd->protocol;
  Diagnostics_area *save_diagnostics_area= m_thd->get_stmt_da();

  DBUG_ENTER("Ed_connection::execute_direct");

  free_old_result(); /* Delete all data from previous execution, if any */

  m_thd->protocol= &protocol_local;
  m_thd->set_stmt_da(&m_diagnostics_area);

  rc= stmt.execute_server_runnable(server_runnable);
  m_thd->protocol->end_statement();

  m_thd->protocol= save_protocol;
  m_thd->set_stmt_da(save_diagnostics_area);
  /*
    Protocol_local makes use of m_current_rset to keep
    track of the last result set, while adding result sets to the end.
    Reset it to point to the first result set instead.
  */
  m_current_rset= m_rsets;

  DBUG_RETURN(rc);
}


/**
  A helper method that is called only during execution.

  Although Ed_connection doesn't support multi-statements,
  a statement may generate many result sets. All subsequent
  result sets are appended to the end.

  @pre This is called only by Protocol_local.
*/

void
Ed_connection::add_result_set(Ed_result_set *ed_result_set)
{
  if (m_rsets)
  {
    m_current_rset->m_next_rset= ed_result_set;
    /* While appending, use m_current_rset as a pointer to the tail. */
    m_current_rset= ed_result_set;
  }
  else
    m_current_rset= m_rsets= ed_result_set;
}


/**
  Release ownership of the current result set to the client.

  Since we use a simple linked list for result sets,
  this method uses a linear search of the previous result
  set to exclude the released instance from the list.

  @todo Use double-linked list, when this is really used.

  XXX: This has never been tested with more than one result set!

  @pre There must be a result set.
*/

Ed_result_set *
Ed_connection::store_result_set()
{
  Ed_result_set *ed_result_set;

  DBUG_ASSERT(m_current_rset);

  if (m_current_rset == m_rsets)
  {
    /* Assign the return value */
    ed_result_set= m_current_rset;
    /* Exclude the return value from the list. */
    m_current_rset= m_rsets= m_rsets->m_next_rset;
  }
  else
  {
    Ed_result_set *prev_rset= m_rsets;
    /* Assign the return value. */
    ed_result_set= m_current_rset;

    /* Exclude the return value from the list */
    while (prev_rset->m_next_rset != m_current_rset)
      prev_rset= ed_result_set->m_next_rset;
    m_current_rset= prev_rset->m_next_rset= m_current_rset->m_next_rset;
  }
  ed_result_set->m_next_rset= NULL; /* safety */

  return ed_result_set;
}

/*************************************************************************
* Protocol_local
**************************************************************************/

Protocol_local::Protocol_local(THD *thd, Ed_connection *ed_connection)
  :Protocol(thd),
  m_connection(ed_connection),
  m_rset(NULL),
  m_column_count(0),
  m_current_row(NULL),
  m_current_column(NULL)
{
  clear_alloc_root(&m_rset_root);
}

/**
  Called between two result set rows.

  Prepare structures to fill result set rows.
  Unfortunately, we can't return an error here. If memory allocation
  fails, we'll have to return an error later. And so is done
  in methods such as @sa store_column().
*/

void Protocol_local::prepare_for_resend()
{
  DBUG_ASSERT(alloc_root_inited(&m_rset_root));

  opt_add_row_to_rset();
  /* Start a new row. */
  m_current_row= (Ed_column *) alloc_root(&m_rset_root,
                                          sizeof(Ed_column) * m_column_count);
  m_current_column= m_current_row;
}


/**
  In "real" protocols this is called to finish a result set row.
  Unused in the local implementation.
*/

bool Protocol_local::write()
{
  return FALSE;
}

/**
  A helper function to add the current row to the current result
  set. Called in @sa prepare_for_resend(), when a new row is started,
  and in send_eof(), when the result set is finished.
*/

void Protocol_local::opt_add_row_to_rset()
{
  if (m_current_row)
  {
    /* Add the old row to the result set */
    Ed_row *ed_row= new (&m_rset_root) Ed_row(m_current_row, m_column_count);
    if (ed_row)
      m_rset->push_back(ed_row, &m_rset_root);
  }
}


/**
  Add a NULL column to the current row.
*/

bool Protocol_local::store_null()
{
  if (m_current_column == NULL)
    return TRUE; /* prepare_for_resend() failed to allocate memory. */

  memset(m_current_column, 0, sizeof(*m_current_column));
  ++m_current_column;
  return FALSE;
}


/**
  A helper method to add any column to the current row
  in its binary form.

  Allocates memory for the data in the result set memory root.
*/

bool Protocol_local::store_column(const void *data, size_t length)
{
  if (m_current_column == NULL)
    return TRUE; /* prepare_for_resend() failed to allocate memory. */
  /*
    alloc_root() automatically aligns memory, so we don't need to
    do any extra alignment if we're pointing to, say, an integer.
  */
  m_current_column->str= (char*) memdup_root(&m_rset_root,
                                             data,
                                             length + 1 /* Safety */);
  if (! m_current_column->str)
    return TRUE;
  m_current_column->str[length]= '\0'; /* Safety */
  m_current_column->length= length;
  ++m_current_column;
  return FALSE;
}


/**
  Store a string value in a result set column, optionally
  having converted it to character_set_results.
*/

bool
Protocol_local::store_string(const char *str, size_t length,
                             const CHARSET_INFO *src_cs,
                             const CHARSET_INFO *dst_cs)
{
  /* Store with conversion */
  uint error_unused;

  if (dst_cs && !my_charset_same(src_cs, dst_cs) &&
      src_cs != &my_charset_bin &&
      dst_cs != &my_charset_bin)
  {
    if (convert->copy(str, length, src_cs, dst_cs, &error_unused))
      return TRUE;
    str= convert->ptr();
    length= convert->length();
  }
  return store_column(str, length);
}


/** Store a tiny int as is (1 byte) in a result set column. */

bool Protocol_local::store_tiny(longlong value)
{
  char v= (char) value;
  return store_column(&v, 1);
}


/** Store a short as is (2 bytes, host order) in a result set column. */

bool Protocol_local::store_short(longlong value)
{
  int16 v= (int16) value;
  return store_column(&v, 2);
}


/** Store a "long" as is (4 bytes, host order) in a result set column.  */

bool Protocol_local::store_long(longlong value)
{
  int32 v= (int32) value;
  return store_column(&v, 4);
}


/** Store a "longlong" as is (8 bytes, host order) in a result set column. */

bool Protocol_local::store_longlong(longlong value, bool unsigned_flag)
{
  int64 v= (int64) value;
  return store_column(&v, 8);
}


/** Store a decimal in string format in a result set column */

bool Protocol_local::store_decimal(const my_decimal *value)
{
  char buf[DECIMAL_MAX_STR_LENGTH];
  String str(buf, sizeof (buf), &my_charset_bin);
  int rc;

  rc= my_decimal2string(E_DEC_FATAL_ERROR, value, 0, 0, 0, &str);

  if (rc)
    return TRUE;

  return store_column(str.ptr(), str.length());
}


/** Convert to cs_results and store a string. */

bool Protocol_local::store(const char *str, size_t length,
                           const CHARSET_INFO *src_cs)
{
  const CHARSET_INFO *dst_cs;

  dst_cs= m_connection->m_thd->variables.character_set_results;
  return store_string(str, length, src_cs, dst_cs);
}


/** Store a string. */

bool Protocol_local::store(const char *str, size_t length,
                           const CHARSET_INFO *src_cs,
                           const CHARSET_INFO *dst_cs)
{
  return store_string(str, length, src_cs, dst_cs);
}


/* Store MYSQL_TIME (in binary format) */

bool Protocol_local::store(MYSQL_TIME *time,
                           uint precision __attribute__((unused)))
{
  return store_column(time, sizeof(MYSQL_TIME));
}


/** Store MYSQL_TIME (in binary format) */

bool Protocol_local::store_date(MYSQL_TIME *time)
{
  return store_column(time, sizeof(MYSQL_TIME));
}


/** Store MYSQL_TIME (in binary format) */

bool Protocol_local::store_time(MYSQL_TIME *time,
                                uint precision __attribute__((unused)))
{
  return store_column(time, sizeof(MYSQL_TIME));
}


/* Store a floating point number, as is. */

bool Protocol_local::store(float value, uint32 decimals, String *buffer)
{
  return store_column(&value, sizeof(float));
}


/* Store a double precision number, as is. */

bool Protocol_local::store(double value, uint32 decimals, String *buffer)
{
  return store_column(&value, sizeof (double));
}


/* Store a Field. */

bool Protocol_local::store(Field *field)
{
  if (field->is_null())
    return store_null();
  return field->send_binary(this);
}


/** Called to start a new result set. */

bool Protocol_local::send_result_set_metadata(List<Item> *columns, uint)
{
  DBUG_ASSERT(m_rset == 0 && !alloc_root_inited(&m_rset_root));

  init_sql_alloc(&m_rset_root, MEM_ROOT_BLOCK_SIZE, 0);

  if (! (m_rset= new (&m_rset_root) List<Ed_row>))
    return TRUE;

  m_column_count= columns->elements;

  return FALSE;
}


/**
  Normally this is a separate result set with OUT parameters
  of stored procedures. Currently unsupported for the local
  version.
*/

bool Protocol_local::send_out_parameters(List<Item_param> *sp_params)
{
  return FALSE;
}


/** Called for statements that don't have a result set, at statement end. */

bool
Protocol_local::send_ok(uint server_status, uint statement_warn_count,
                        ulonglong affected_rows, ulonglong last_insert_id,
                        const char *message)
{
  /*
    Just make sure nothing is sent to the client, we have grabbed
    the status information in the connection diagnostics area.
  */
  return FALSE;
}


/**
  Called at the end of a result set. Append a complete
  result set to the list in Ed_connection.

  Don't send anything to the client, but instead finish
  building of the result set at hand.
*/

bool Protocol_local::send_eof(uint server_status, uint statement_warn_count)
{
  Ed_result_set *ed_result_set;

  DBUG_ASSERT(m_rset);

  opt_add_row_to_rset();
  m_current_row= 0;

  ed_result_set= new (&m_rset_root) Ed_result_set(m_rset, m_column_count,
                                                  &m_rset_root);

  m_rset= NULL;

  if (! ed_result_set)
    return TRUE;

  /* In case of successful allocation memory ownership was transferred. */
  DBUG_ASSERT(!alloc_root_inited(&m_rset_root));

  /*
    Link the created Ed_result_set instance into the list of connection
    result sets. Never fails.
  */
  m_connection->add_result_set(ed_result_set);
  return FALSE;
}


/** Called to send an error to the client at the end of a statement. */

bool
Protocol_local::send_error(uint sql_errno, const char *err_msg, const char*)
{
  /*
    Just make sure that nothing is sent to the client (default
    implementation).
  */
  return FALSE;
}


#ifdef EMBEDDED_LIBRARY
void Protocol_local::remove_last_row()
{ }
#endif<|MERGE_RESOLUTION|>--- conflicted
+++ resolved
@@ -114,11 +114,8 @@
 #include "lock.h"                               // MYSQL_OPEN_FORCE_SHARED_MDL
 #include "opt_trace.h"                          // Opt_trace_object
 #include "sql_analyse.h"
-<<<<<<< HEAD
-=======
 #include "sql_rewrite.h"
 #include "transaction.h"                        // trans_rollback_implicit
->>>>>>> 7c0bc485
 
 #include <algorithm>
 using std::max;
@@ -1543,12 +1540,6 @@
     goto error;
   if (!lex->describe && !stmt->is_sql_prepare())
   {
-<<<<<<< HEAD
-    /* Make copy of item list, as change_columns may change it */
-    List<Item> fields(lex->select_lex.item_list);
-
-=======
->>>>>>> 7c0bc485
     select_result *result= lex->result;
     select_result *analyse_result= NULL;
     if (lex->proc_analyse)
@@ -1565,14 +1556,9 @@
       We can use "result" as it should've been prepared in
       unit->prepare call above.
     */
-<<<<<<< HEAD
-    bool rc= (send_prep_stmt(stmt, result->field_count(fields)) ||
-              result->send_result_set_metadata(fields, Protocol::SEND_EOF) ||
-=======
     bool rc= (send_prep_stmt(stmt, result->field_count(unit->types)) ||
               result->send_result_set_metadata(unit->types,
                                                Protocol::SEND_EOF) ||
->>>>>>> 7c0bc485
               thd->protocol->flush());
     delete analyse_result;
     if (rc)
@@ -3174,27 +3160,18 @@
 
   parent_locker= thd->m_statement_psi;
   thd->m_statement_psi= NULL;
-<<<<<<< HEAD
-=======
   /*
     Rewrite first (if needed); execution might replace passwords
     with hashes in situ without flagging it, and then we'd make
     a hash of that hash.
   */
   rewrite_query_if_needed(thd);
->>>>>>> 7c0bc485
   error= mysql_execute_command(thd) ;
   thd->m_statement_psi= parent_locker;
 
   /* report error issued during command execution */
-<<<<<<< HEAD
-  if (error == 0 && thd->sp_runtime_ctx == NULL)
-    general_log_write(thd, COM_STMT_EXECUTE,
-                      thd->query(), thd->query_length());
-=======
   if (error == 0)
     log_execute_line(thd);
->>>>>>> 7c0bc485
 
 end:
   lex_end(thd->lex);
@@ -3534,9 +3511,6 @@
       the general log.
     */
     if (thd->sp_runtime_ctx == NULL)
-<<<<<<< HEAD
-      general_log_write(thd, COM_STMT_PREPARE, query(), query_length());
-=======
     {
       if (thd->rewritten_query.length())
         logger.general_log_write(thd, COM_STMT_PREPARE,
@@ -3546,7 +3520,6 @@
         logger.general_log_write(thd, COM_STMT_PREPARE,
                                  query(), query_length());
     }
->>>>>>> 7c0bc485
   }
   DBUG_RETURN(error);
 }
@@ -4030,8 +4003,6 @@
                              1);
       parent_locker= thd->m_statement_psi;
       thd->m_statement_psi= NULL;
-<<<<<<< HEAD
-=======
       /*
         Rewrite first (if needed); execution might replace passwords
         with hashes in situ without flagging it, and then we'd make
@@ -4039,7 +4010,6 @@
       */
       rewrite_query_if_needed(thd);
 
->>>>>>> 7c0bc485
       error= mysql_execute_command(thd);
       thd->m_statement_psi= parent_locker;
       MYSQL_QUERY_EXEC_DONE(error);
@@ -4093,13 +4063,8 @@
       their hashes, or a notice.
 
   */
-<<<<<<< HEAD
-  if (error == 0 && thd->sp_runtime_ctx == NULL)
-    general_log_write(thd, COM_STMT_EXECUTE, thd->query(), thd->query_length());
-=======
   if (error == 0)
     log_execute_line(thd);
->>>>>>> 7c0bc485
 
 error:
   flags&= ~ (uint) IS_IN_USE;
