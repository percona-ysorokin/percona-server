--- conflicted
+++ resolved
@@ -226,26 +226,6 @@
 
   @param thd                thread handle
 */
-<<<<<<< HEAD
-void rewrite_query_if_needed(THD *thd) {
-  bool general =
-      (opt_general_log && !(opt_general_log_raw || thd->slave_thread));
-
-  if ((thd->sp_runtime_ctx == nullptr) &&
-      (general || opt_slow_log || opt_bin_log)) {
-    /*
-      thd->m_rewritten_query may already contain "PREPARE stmt FROM ..."
-      at this point, so we reset it here so mysql_rewrite_query()
-      won't complain.
-    */
-    thd->reset_rewritten_query();
-    /*
-      Now replace the "PREPARE ..." with the obfuscated version of the
-      actual query were prepare.
-    */
-    mysql_rewrite_query(thd);
-  }
-=======
 void rewrite_query(THD *thd) {
   /*
     thd->m_rewritten_query may already contain "PREPARE stmt FROM ..."
@@ -258,7 +238,6 @@
     actual query were prepare.
   */
   mysql_rewrite_query(thd);
->>>>>>> 05e4357f
 }
 
 /**
@@ -1983,10 +1962,7 @@
 
   thd->status_var.com_stmt_reset++;
   global_aggregated_stats.get_shard(thd->thread_id()).com_stmt_reset++;
-<<<<<<< HEAD
-
-=======
->>>>>>> 05e4357f
+
   stmt->close_cursor();
 
   /*
