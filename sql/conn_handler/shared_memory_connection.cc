/*
   Copyright (c) 2013, 2023, Oracle and/or its affiliates.

   This program is free software; you can redistribute it and/or modify
   it under the terms of the GNU General Public License, version 2.0,
   as published by the Free Software Foundation.

   This program is also distributed with certain software (including
   but not limited to OpenSSL) that is licensed under separate terms,
   as designated in a particular file or component or in included license
   documentation.  The authors of MySQL hereby grant you an additional
   permission to link the program and your derivative works with the
   separately licensed software that they have included with MySQL.

   This program is distributed in the hope that it will be useful,
   but WITHOUT ANY WARRANTY; without even the implied warranty of
   MERCHANTABILITY or FITNESS FOR A PARTICULAR PURPOSE.  See the
   GNU General Public License, version 2.0, for more details.

   You should have received a copy of the GNU General Public License
   along with this program; if not, write to the Free Software
   Foundation, Inc., 51 Franklin St, Fifth Floor, Boston, MA 02110-1301  USA
*/

#include "shared_memory_connection.h"

#include <errno.h>

#include "channel_info.h"                // Channel_info
#include "connection_handler_manager.h"  // Connection_handler_manager
#include "init_net_server_extension.h"   // init_net_server_extension
#include "m_string.h"
#include "my_byteorder.h"
#include "my_shm_defaults.h"
#include "mysql/components/services/log_builtins.h"
#include "mysql/strings/int2str.h"
#include "nulls.h"
#include "sql/log.h"
#include "sql/mysqld.h"  // connection_events_loop_aborted
#include "sql/psi_memory_key.h"
#include "sql/sql_class.h"  // THD
#include "strxmov.h"
#include "violite.h"  // Vio

///////////////////////////////////////////////////////////////////////////
// Channel_info_shared_mem implementation
///////////////////////////////////////////////////////////////////////////

/**
  This class abstracts the info. about the windows shared memory mode
  of communication with the server.
*/
class Channel_info_shared_mem : public Channel_info {
  HANDLE m_handle_client_file_map;
  char *m_handle_client_map;
  HANDLE m_event_server_wrote;
  HANDLE m_event_server_read;
  HANDLE m_event_client_wrote;
  HANDLE m_event_client_read;
  HANDLE m_event_conn_closed;

 protected:
  Vio *create_and_init_vio() const override {
    return vio_new_win32shared_memory(m_handle_client_file_map,
                                      m_handle_client_map, m_event_client_wrote,
                                      m_event_client_read, m_event_server_wrote,
                                      m_event_server_read, m_event_conn_closed);
  }

 public:
  /**
    Constructor to instantiate Channel_info_shared_mem object

    @param   handle_client_file_map  handle to client file map.
    @param   handle_client_map       handle to client map.
    @param   event_server_wrote      handle object for server write event.
    @param   event_server_read       handle object for server read event.
    @param   event_client_wrote      handle object for client write event.
    @param   event_client_read       handle object  for client read event.
    @param   event_conn_closed       handle object for connection close event.
  */
  Channel_info_shared_mem(HANDLE handle_client_file_map,
                          char *handle_client_map, HANDLE event_server_wrote,
                          HANDLE event_server_read, HANDLE event_client_wrote,
                          HANDLE event_client_read, HANDLE event_conn_closed)
      : m_handle_client_file_map(handle_client_file_map),
        m_handle_client_map(handle_client_map),
        m_event_server_wrote(event_server_wrote),
        m_event_server_read(event_server_read),
        m_event_client_wrote(event_client_wrote),
        m_event_client_read(event_client_read),
        m_event_conn_closed(event_conn_closed) {}

  THD *create_thd() override {
    THD *thd = Channel_info::create_thd();

    if (thd != nullptr) {
      init_net_server_extension(thd);
      thd->security_context()->set_host_ptr(my_localhost, strlen(my_localhost));
    }
    return thd;
  }

  void send_error_and_close_channel(uint errorcode, int error,
                                    bool senderror) override {
    Channel_info::send_error_and_close_channel(errorcode, error, senderror);

    // Channel_info::send_error_and_close_channel will have closed
    // handles on senderror
    if (!senderror) {
      if (m_handle_client_file_map) CloseHandle(m_handle_client_file_map);
      if (m_handle_client_map) UnmapViewOfFile(m_handle_client_map);
      if (m_event_server_wrote) CloseHandle(m_event_server_wrote);
      if (m_event_server_read) CloseHandle(m_event_server_read);
      if (m_event_client_wrote) CloseHandle(m_event_client_wrote);
      if (m_event_client_read) CloseHandle(m_event_client_read);
      if (m_event_conn_closed) CloseHandle(m_event_conn_closed);
    }
  }
};

///////////////////////////////////////////////////////////////////////////
// Shared_mem_listener implementation
///////////////////////////////////////////////////////////////////////////

void Shared_mem_listener::close_shared_mem() {
  if (m_temp_buffer) my_free(m_temp_buffer);

  my_security_attr_free(m_sa_event);
  my_security_attr_free(m_sa_mapping);
  my_security_attr_free(m_sa_mutex);
  if (m_connect_map) UnmapViewOfFile(m_connect_map);
  if (m_connect_named_mutex) CloseHandle(m_connect_named_mutex);
  if (m_connect_file_map) CloseHandle(m_connect_file_map);
  if (m_event_connect_answer) CloseHandle(m_event_connect_answer);
  if (m_event_connect_request) CloseHandle(m_event_connect_request);
}

bool Shared_mem_listener::setup_listener() {
  const char *errmsg = nullptr;
  LogErr(INFORMATION_LEVEL, ER_CONN_SHM_LISTENER);
  /*
    get enough space base-name + '_' + longest suffix we might ever send
  */
  if (!(m_temp_buffer =
            (char *)my_malloc(key_memory_shared_memory_name,
                              m_shared_mem_name.length() + 32L, MYF(MY_FAE))))
    goto error;

  if (my_security_attr_create(&m_sa_event, &errmsg, GENERIC_ALL,
                              SYNCHRONIZE | EVENT_MODIFY_STATE))
    goto error;

  if (my_security_attr_create(&m_sa_mapping, &errmsg, GENERIC_ALL,
                              FILE_MAP_READ | FILE_MAP_WRITE))
    goto error;

  if (my_security_attr_create(&m_sa_mutex, &errmsg, GENERIC_ALL, SYNCHRONIZE))
    goto error;

  /*
    The name of event and file-mapping events create agree next rule:
      shared_memory_base_name+unique_part
    Where:
      shared_memory_base_name is unique value for each server
      unique_part is unique value for each object (events and file-mapping)
  */
  m_suffix_pos = strxmov(m_temp_buffer, m_shared_mem_name.c_str(), "_", NullS);
  my_stpcpy(m_suffix_pos, "CONNECT_REQUEST");
  if ((m_event_connect_request =
           CreateEvent(m_sa_event, false, false, m_temp_buffer)) == nullptr) {
    errmsg = "Could not create request event";
    goto error;
  }
  my_stpcpy(m_suffix_pos, "CONNECT_ANSWER");
  if ((m_event_connect_answer =
           CreateEvent(m_sa_event, false, false, m_temp_buffer)) == nullptr) {
    errmsg = "Could not create answer event";
    goto error;
  }

  my_stpcpy(m_suffix_pos, "CONNECT_NAMED_MUTEX");
  m_connect_named_mutex = CreateMutex(m_sa_mutex, false, m_temp_buffer);
  if (m_connect_named_mutex == nullptr) {
    errmsg = "Unable to create connect named mutex.";
    goto error;
  }
  if (GetLastError() == ERROR_ALREADY_EXISTS) {
    errmsg = "Another instance of application already running.";
    goto error;
  }

  my_stpcpy(m_suffix_pos, "CONNECT_DATA");
  if ((m_connect_file_map = CreateFileMapping(
           INVALID_HANDLE_VALUE, m_sa_mapping, PAGE_READWRITE, 0,
           sizeof(m_connect_number), m_temp_buffer)) == nullptr) {
    errmsg = "Could not create file mapping";
    goto error;
  }
  if ((m_connect_map = (char *)MapViewOfFile(m_connect_file_map, FILE_MAP_WRITE,
                                             0, 0, sizeof(DWORD))) == nullptr) {
    errmsg = "Could not create shared memory service";
    goto error;
  }

  return false;

error:
  if (errmsg) {
    LogErr(ERROR_LEVEL, ER_CONN_SHM_CANT_CREATE_SERVICE, errmsg,
           strerror(errno));
  }

  close_shared_mem();
  return true;
}

Channel_info *Shared_mem_listener::listen_for_connection_event() {
  /* Wait for a request from client */
  WaitForSingleObject(m_event_connect_request, INFINITE);

  /*
    it can be after shutdown command
  */
  if (connection_events_loop_aborted()) return nullptr;

  char connect_number_char[22];
  longlong10_to_str(m_connect_number, connect_number_char, -10);

  /*
    The name of event and file-mapping events create agree next rule:
    shared_memory_base_name+unique_part+number_of_connection
    Where:
      shared_memory_base_name is uniquel value for each server
      unique_part is unique value for each object (events and file-mapping)
      number_of_connection is connection-number between server and client
  */
  m_suffix_pos = strxmov(m_temp_buffer, m_shared_mem_name.c_str(), "_",
                         connect_number_char, "_", NullS);

<<<<<<< HEAD
  const char *errmsg = NULL;
=======
  const char *errmsg = nullptr;
>>>>>>> 87307d4d
  const ulong smem_buffer_length = shared_memory_buffer_length + 4;

  my_stpcpy(m_suffix_pos, "DATA");
  if ((m_handle_client_file_map = CreateFileMapping(
           INVALID_HANDLE_VALUE, m_sa_mapping, PAGE_READWRITE, 0,
           smem_buffer_length, m_temp_buffer)) == nullptr) {
    errmsg = "Could not create file mapping";
    goto errorconn;
  }
  if ((m_handle_client_map =
           (char *)MapViewOfFile(m_handle_client_file_map, FILE_MAP_WRITE, 0, 0,
                                 smem_buffer_length)) == nullptr) {
    errmsg = "Could not create memory map";
    goto errorconn;
  }
  my_stpcpy(m_suffix_pos, "CLIENT_WROTE");
  if ((m_event_client_wrote =
           CreateEvent(m_sa_event, false, false, m_temp_buffer)) == nullptr) {
    errmsg = "Could not create client write event";
    goto errorconn;
  }
  my_stpcpy(m_suffix_pos, "CLIENT_READ");
  if ((m_event_client_read =
           CreateEvent(m_sa_event, false, false, m_temp_buffer)) == nullptr) {
    errmsg = "Could not create client read event";
    goto errorconn;
  }
  my_stpcpy(m_suffix_pos, "SERVER_READ");
  if ((m_event_server_read =
           CreateEvent(m_sa_event, false, false, m_temp_buffer)) == nullptr) {
    errmsg = "Could not create server read event";
    goto errorconn;
  }
  my_stpcpy(m_suffix_pos, "SERVER_WROTE");
  if ((m_event_server_wrote =
           CreateEvent(m_sa_event, false, false, m_temp_buffer)) == nullptr) {
    errmsg = "Could not create server write event";
    goto errorconn;
  }
  my_stpcpy(m_suffix_pos, "CONNECTION_CLOSED");
  if ((m_event_conn_closed =
           CreateEvent(m_sa_event, true, false, m_temp_buffer)) == nullptr) {
    errmsg = "Could not create closed connection event";
    goto errorconn;
  }
  if (connection_events_loop_aborted()) goto errorconn;

  {
    Channel_info *channel_info = new (std::nothrow) Channel_info_shared_mem(
        m_handle_client_file_map, m_handle_client_map, m_event_server_wrote,
        m_event_server_read, m_event_client_wrote, m_event_client_read,
        m_event_conn_closed);
    if (channel_info != nullptr) {
      int4store(m_connect_map, m_connect_number);
      if (!SetEvent(m_event_connect_answer)) {
        errmsg = "Could not send answer event";
        delete channel_info;
        goto errorconn;
      }

      if (!SetEvent(m_event_client_read)) {
        errmsg = "Could not set client to read mode";
        delete channel_info;
        goto errorconn;
      }
      m_connect_number++;
      return channel_info;
    }
  }
errorconn:
  /* Could not form connection;  Free used handlers/memort and retry */
  if (errmsg) {
    LogErr(ERROR_LEVEL, ER_CONN_SHM_CANT_CREATE_CONNECTION, errmsg,
           strerror(errno));
  }
  if (m_handle_client_file_map) CloseHandle(m_handle_client_file_map);
  if (m_handle_client_map) UnmapViewOfFile(m_handle_client_map);
  if (m_event_server_wrote) CloseHandle(m_event_server_wrote);
  if (m_event_server_read) CloseHandle(m_event_server_read);
  if (m_event_client_wrote) CloseHandle(m_event_client_wrote);
  if (m_event_client_read) CloseHandle(m_event_client_read);
  if (m_event_conn_closed) CloseHandle(m_event_conn_closed);
  return nullptr;
}

void Shared_mem_listener::close_listener() {
  if (!SetEvent(m_event_connect_request)) {
    DBUG_PRINT("error",
               ("Got error: %ld from SetEvent of mem_event_connect_request",
                GetLastError()));
  }
  close_shared_mem();
}<|MERGE_RESOLUTION|>--- conflicted
+++ resolved
@@ -238,11 +238,7 @@
   m_suffix_pos = strxmov(m_temp_buffer, m_shared_mem_name.c_str(), "_",
                          connect_number_char, "_", NullS);
 
-<<<<<<< HEAD
-  const char *errmsg = NULL;
-=======
   const char *errmsg = nullptr;
->>>>>>> 87307d4d
   const ulong smem_buffer_length = shared_memory_buffer_length + 4;
 
   my_stpcpy(m_suffix_pos, "DATA");
