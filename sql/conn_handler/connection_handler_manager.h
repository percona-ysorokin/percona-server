--- conflicted
+++ resolved
@@ -64,18 +64,6 @@
   ulong m_aborted_connects;
   ulong m_connection_errors_max_connection; // Protected by LOCK_connection_count
 
-<<<<<<< HEAD
-  /**
-    Increment connection count if max_connections is not exceeded.
-
-    @param    extra_port_connection true if it is the extra connection count
-    which needs to be checked and bumped
-
-    @retval   true if max_connections is not exceeded else false.
-  */
-  bool check_and_incr_conn_count(bool extra_port_connection);
-=======
->>>>>>> b4104b21
 
   /**
     Constructor to instantiate an instance of this class.
@@ -180,11 +168,14 @@
   /**
     Increment connection count if max_connections is not exceeded.
 
+    @param    extra_port_connection true if it is the extra connection count
+    which needs to be checked and bumped
+
     @retval
       true   max_connections NOT exceeded
       false  max_connections reached
   */
-  bool check_and_incr_conn_count();
+  bool check_and_incr_conn_count(bool extra_port_connection);
 
   /**
     Reset the max_used_connections counter to the number of current
