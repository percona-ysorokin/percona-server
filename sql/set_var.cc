/* Copyright (c) 2002, 2015, Oracle and/or its affiliates. All rights reserved.

   This program is free software; you can redistribute it and/or modify
   it under the terms of the GNU General Public License as published by
   the Free Software Foundation; version 2 of the License.

   This program is distributed in the hope that it will be useful,
   but WITHOUT ANY WARRANTY; without even the implied warranty of
   MERCHANTABILITY or FITNESS FOR A PARTICULAR PURPOSE.  See the
   GNU General Public License for more details.

   You should have received a copy of the GNU General Public License
   along with this program; if not, write to the Free Software
   Foundation, Inc., 51 Franklin St, Fifth Floor, Boston, MA 02110-1301  USA */

/* variable declarations are in sys_vars.cc now !!! */

#include "set_var.h"

#include "hash.h"                // HASH
#include "auth_common.h"         // SUPER_ACL
#include "log.h"                 // sql_print_warning
#include "mysqld.h"              // system_charset_info
#include "sql_class.h"           // THD
#include "sql_parse.h"           // is_supported_parser_charset
#include "sql_select.h"          // free_underlaid_joins
#include "sql_show.h"            // append_identifier
#include "sys_vars_shared.h"     // PolyLock_mutex


static HASH system_variable_hash;
static PolyLock_mutex PLock_global_system_variables(&LOCK_global_system_variables);
ulonglong system_variable_hash_version= 0;

/**
  Return variable name and length for hashing of variables.
*/

static uchar *get_sys_var_length(const sys_var *var, size_t *length,
                                 my_bool first)
{
  *length= var->name.length;
  return (uchar*) var->name.str;
}

sys_var_chain all_sys_vars = { NULL, NULL };

int sys_var_init()
{
  DBUG_ENTER("sys_var_init");

  /* Must be already initialized. */
  DBUG_ASSERT(system_charset_info != NULL);

  if (my_hash_init(&system_variable_hash, system_charset_info, 100, 0,
                   0, (my_hash_get_key) get_sys_var_length, 0, HASH_UNIQUE,
                   PSI_INSTRUMENT_ME))
    goto error;

  if (mysql_add_sys_var_chain(all_sys_vars.first))
    goto error;

  DBUG_RETURN(0);

error:
  my_message_local(ERROR_LEVEL, "failed to initialize system variables");
  DBUG_RETURN(1);
}

int sys_var_add_options(std::vector<my_option> *long_options, int parse_flags)
{
  DBUG_ENTER("sys_var_add_options");

  for (sys_var *var=all_sys_vars.first; var; var= var->next)
  {
    if (var->register_option(long_options, parse_flags))
      goto error;
  }

  DBUG_RETURN(0);

error:
  my_message_local(ERROR_LEVEL, "failed to initialize system variables");
  DBUG_RETURN(1);
}

void sys_var_end()
{
  DBUG_ENTER("sys_var_end");

  my_hash_free(&system_variable_hash);

  for (sys_var *var=all_sys_vars.first; var; var= var->next)
    var->cleanup();

  DBUG_VOID_RETURN;
}

/**
  sys_var constructor

  @param chain     variables are linked into chain for mysql_add_sys_var_chain()
  @param name_arg  the name of the variable. Must be 0-terminated and exist
                   for the liftime of the sys_var object. @sa my_option::name
  @param comment   shown in mysqld --help, @sa my_option::comment
  @param flags_arg or'ed flag_enum values
  @param off       offset of the global variable value from the
                   &global_system_variables.
  @param getopt_id -1 for no command-line option, otherwise @sa my_option::id
  @param getopt_arg_type @sa my_option::arg_type
  @param show_val_type_arg what value_ptr() returns for sql_show.cc
  @param def_val   default value, @sa my_option::def_value
  @param lock      mutex or rw_lock that protects the global variable
                   *in addition* to LOCK_global_system_variables.
  @param binlog_status_enum @sa binlog_status_enum
  @param on_check_func a function to be called at the end of sys_var::check,
                   put your additional checks here
  @param on_update_func a function to be called at the end of sys_var::update,
                   any post-update activity should happen here
  @param substitute If non-NULL, this variable is deprecated and the
  string describes what one should use instead. If an empty string,
  the variable is deprecated but no replacement is offered.
  @param parse_flag either PARSE_EARLY or PARSE_NORMAL
*/
sys_var::sys_var(sys_var_chain *chain, const char *name_arg,
                 const char *comment, int flags_arg, ptrdiff_t off,
                 int getopt_id, enum get_opt_arg_type getopt_arg_type,
                 SHOW_TYPE show_val_type_arg, longlong def_val,
                 PolyLock *lock, enum binlog_status_enum binlog_status_arg,
                 on_check_function on_check_func,
                 on_update_function on_update_func,
                 const char *substitute, int parse_flag) :
  next(0),
  binlog_status(binlog_status_arg),
  flags(flags_arg), m_parse_flag(parse_flag), show_val_type(show_val_type_arg),
  guard(lock), offset(off), on_check(on_check_func), on_update(on_update_func),
  deprecation_substitute(substitute),
  is_os_charset(FALSE)
{
  /*
    There is a limitation in handle_options() related to short options:
    - either all short options should be declared when parsing in multiple stages,
    - or none should be declared.
    Because a lot of short options are used in the normal parsing phase
    for mysqld, we enforce here that no short option is present
    in the first (PARSE_EARLY) stage.
    See handle_options() for details.
  */
  DBUG_ASSERT(parse_flag == PARSE_NORMAL || getopt_id <= 0 || getopt_id >= 255);

  name.str= name_arg;     // ER_NO_DEFAULT relies on 0-termination of name_arg
  name.length= strlen(name_arg);                // and so does this.
  DBUG_ASSERT(name.length <= NAME_CHAR_LEN);

  memset(&option, 0, sizeof(option));
  option.name= name_arg;
  option.id= getopt_id;
  option.comment= comment;
  option.arg_type= getopt_arg_type;
  option.value= (uchar **)global_var_ptr();
  option.def_value= def_val;

  if (chain->last)
    chain->last->next= this;
  else
    chain->first= this;
  chain->last= this;
}

bool sys_var::update(THD *thd, set_var *var)
{
  enum_var_type type= var->type;
  if (type == OPT_GLOBAL || scope() == GLOBAL)
  {
    /*
      Yes, both locks need to be taken before an update, just as
      both are taken to get a value. If we'll take only 'guard' here,
      then value_ptr() for strings won't be safe in SHOW VARIABLES anymore,
      to make it safe we'll need value_ptr_unlock().
    */
    AutoWLock lock1(&PLock_global_system_variables);
    AutoWLock lock2(guard);
    return global_update(thd, var) ||
      (on_update && on_update(this, thd, OPT_GLOBAL));
  }
  else
  {
    bool locked= false;
    if (!show_compatibility_56)
    {
      /* Block reads from other threads. */
      mysql_mutex_lock(&thd->LOCK_thd_sysvar);
      locked= true;
    }
  
    bool ret= session_update(thd, var) ||
      (on_update && on_update(this, thd, OPT_SESSION));
  
    if (locked)
      mysql_mutex_unlock(&thd->LOCK_thd_sysvar);

    /*
      Make sure we don't session-track variables that are not actually
      part of the session. tx_isolation and and tx_read_only for example
      exist as GLOBAL, SESSION, and one-shot ("for next transaction only").
    */
    if ((var->type == OPT_SESSION) || !is_trilevel())
    {
      if ((!ret) &&
          thd->session_tracker.get_tracker(SESSION_SYSVARS_TRACKER)->is_enabled())
        thd->session_tracker.get_tracker(SESSION_SYSVARS_TRACKER)->mark_as_changed(thd, &(var->var->name));

      if ((!ret) &&
          thd->session_tracker.get_tracker(SESSION_STATE_CHANGE_TRACKER)->is_enabled())
        thd->session_tracker.get_tracker(SESSION_STATE_CHANGE_TRACKER)->mark_as_changed(thd, &var->var->name);
    }

    return ret;
  }
}

uchar *sys_var::session_value_ptr(THD *running_thd, THD *target_thd, LEX_STRING *base)
{
  return session_var_ptr(target_thd);
}

uchar *sys_var::global_value_ptr(THD *thd, LEX_STRING *base)
{
  return global_var_ptr();
}

uchar *sys_var::session_var_ptr(THD *thd)
{ return ((uchar*)&(thd->variables)) + offset; }

uchar *sys_var::global_var_ptr()
{ return ((uchar*)&global_system_variables) + offset; }


bool sys_var::check(THD *thd, set_var *var)
{
  if ((var->value && do_check(thd, var))
      || (on_check && on_check(this, thd, var)))
  {
    if (!thd->is_error())
    {
      char buff[STRING_BUFFER_USUAL_SIZE];
      String str(buff, sizeof(buff), system_charset_info), *res;

      if (!var->value)
      {
        str.set(STRING_WITH_LEN("DEFAULT"), &my_charset_latin1);
        res= &str;
      }
      else if (!(res=var->value->val_str(&str)))
      {
        str.set(STRING_WITH_LEN("NULL"), &my_charset_latin1);
        res= &str;
      }
      ErrConvString err(res);
      my_error(ER_WRONG_VALUE_FOR_VAR, MYF(0), name.str, err.ptr());
    }
    return true;
  }
  return false;
}

uchar *sys_var::value_ptr(THD *running_thd, THD *target_thd, enum_var_type type, LEX_STRING *base)
{
  if (type == OPT_GLOBAL || scope() == GLOBAL)
  {
    mysql_mutex_assert_owner(&LOCK_global_system_variables);
    AutoRLock lock(guard);
    return global_value_ptr(running_thd, base);
  }
  else
    return session_value_ptr(running_thd, target_thd, base);
}

uchar *sys_var::value_ptr(THD *thd, enum_var_type type, LEX_STRING *base)
{
  return value_ptr(thd, thd, type, base);
}

bool sys_var::set_default(THD *thd, set_var* var)
{
  DBUG_ENTER("sys_var::set_default");
  if (var->type == OPT_GLOBAL || scope() == GLOBAL)
    global_save_default(thd, var);
  else
    session_save_default(thd, var);

  bool ret= check(thd, var) || update(thd, var);
  DBUG_RETURN(ret);
}

void sys_var::do_deprecated_warning(THD *thd)
{
  if (deprecation_substitute != NULL)
  {
    char buf1[NAME_CHAR_LEN + 3];
    strxnmov(buf1, sizeof(buf1)-1, "@@", name.str, 0);

    /* 
       if deprecation_substitute is an empty string,
       there is no replacement for the syntax
    */
    uint errmsg= deprecation_substitute[0] == '\0'
      ? ER_WARN_DEPRECATED_SYNTAX_NO_REPLACEMENT
      : ER_WARN_DEPRECATED_SYNTAX;
    if (thd)
      push_warning_printf(thd, Sql_condition::SL_WARNING,
                          ER_WARN_DEPRECATED_SYNTAX, ER(errmsg),
                          buf1, deprecation_substitute);
    else
      sql_print_warning(ER_DEFAULT(errmsg), buf1, deprecation_substitute);
  }
}

/**
  Throw warning (error in STRICT mode) if value for variable needed bounding.
  Plug-in interface also uses this.

  @param thd         thread handle
  @param name        variable's name
  @param fixed       did we have to correct the value? (throw warn/err if so)
  @param is_unsigned is value's type unsigned?
  @param v           variable's value

  @retval         true on error, false otherwise (warning or ok)
 */
bool throw_bounds_warning(THD *thd, const char *name,
                          bool fixed, bool is_unsigned, longlong v)
{
  if (fixed)
  {
    char buf[22];

    if (is_unsigned)
      ullstr((ulonglong) v, buf);
    else
      llstr(v, buf);

    if (thd->variables.sql_mode & MODE_STRICT_ALL_TABLES)
    {
      my_error(ER_WRONG_VALUE_FOR_VAR, MYF(0), name, buf);
      return true;
    }
    push_warning_printf(thd, Sql_condition::SL_WARNING,
                        ER_TRUNCATED_WRONG_VALUE,
                        ER(ER_TRUNCATED_WRONG_VALUE), name, buf);
  }
  return false;
}

bool throw_bounds_warning(THD *thd, const char *name, bool fixed, double v)
{
  if (fixed)
  {
    char buf[64];

    my_gcvt(v, MY_GCVT_ARG_DOUBLE, static_cast<int>(sizeof(buf)) - 1, buf, NULL);

    if (thd->variables.sql_mode & MODE_STRICT_ALL_TABLES)
    {
      my_error(ER_WRONG_VALUE_FOR_VAR, MYF(0), name, buf);
      return true;
    }
    push_warning_printf(thd, Sql_condition::SL_WARNING,
                        ER_TRUNCATED_WRONG_VALUE,
                        ER(ER_TRUNCATED_WRONG_VALUE), name, buf);
  }
  return false;
}

const CHARSET_INFO *sys_var::charset(THD *thd)
{
  return is_os_charset ? thd->variables.character_set_filesystem :
    system_charset_info;
}

typedef struct old_names_map_st
{
  const char *old_name;
  const char *new_name;
} my_old_conv;

static my_old_conv old_conv[]=
{
  {     "cp1251_koi8"           ,       "cp1251"        },
  {     "cp1250_latin2"         ,       "cp1250"        },
  {     "kam_latin2"            ,       "keybcs2"       },
  {     "mac_latin2"            ,       "MacRoman"      },
  {     "macce_latin2"          ,       "MacCE"         },
  {     "pc2_latin2"            ,       "pclatin2"      },
  {     "vga_latin2"            ,       "pclatin1"      },
  {     "koi8_cp1251"           ,       "koi8r"         },
  {     "win1251ukr_koi8_ukr"   ,       "win1251ukr"    },
  {     "koi8_ukr_win1251ukr"   ,       "koi8u"         },
  {     NULL                    ,       NULL            }
};

const CHARSET_INFO *get_old_charset_by_name(const char *name)
{
  my_old_conv *conv;

  for (conv= old_conv; conv->old_name; conv++)
  {
    if (!my_strcasecmp(&my_charset_latin1, name, conv->old_name))
      return get_charset_by_csname(conv->new_name, MY_CS_PRIMARY, MYF(0));
  }
  return NULL;
}

/****************************************************************************
  Main handling of variables:
  - Initialisation
  - Searching during parsing
  - Update loop
****************************************************************************/

/**
  Add variables to the dynamic hash of system variables

  @param first       Pointer to first system variable to add

  @retval
    0           SUCCESS
  @retval
    otherwise   FAILURE
*/


int mysql_add_sys_var_chain(sys_var *first)
{
  sys_var *var;

  /* A write lock should be held on LOCK_system_variables_hash */

  for (var= first; var; var= var->next)
  {
    /* this fails if there is a conflicting variable name. see HASH_UNIQUE */
    if (my_hash_insert(&system_variable_hash, (uchar*) var))
    {
      my_message_local(ERROR_LEVEL, "duplicate variable name '%s'!?",
                       var->name.str);
      goto error;
    }
  }

  /* Update system_variable_hash version. */
  system_variable_hash_version++;
  return 0;

error:
  for (; first != var; first= first->next)
    my_hash_delete(&system_variable_hash, (uchar*) first);
  return 1;
}


/*
  Remove variables to the dynamic hash of system variables

  SYNOPSIS
    mysql_del_sys_var_chain()
    first       Pointer to first system variable to remove

  RETURN VALUES
    0           SUCCESS
    otherwise   FAILURE
*/

int mysql_del_sys_var_chain(sys_var *first)
{
  int result= 0;

  /* A write lock should be held on LOCK_system_variables_hash */

  for (sys_var *var= first; var; var= var->next)
    result|= my_hash_delete(&system_variable_hash, (uchar*) var);

  /* Update system_variable_hash version. */
  system_variable_hash_version++;

  return result;
}

/*
  Comparison function for std::sort.
  @param a  SHOW_VAR element
  @param b  SHOW_VAR element
  
  @retval
    True if a < b.
  @retval
    False if a >= b.
*/
static int show_cmp(const void *a, const void *b)
{
  return strcmp(((SHOW_VAR *)a)->name, ((SHOW_VAR *)b)->name);
}

/*
  Number of records in the system_variable_hash.
  Requires lock on LOCK_system_variables_hash.
*/
ulong get_system_variable_hash_records(void)
{
  return (system_variable_hash.records);
}

/*
  Current version of the system_variable_hash.
  Requires lock on LOCK_system_variables_hash.
*/
ulonglong get_system_variable_hash_version(void)
{
  return (system_variable_hash_version);
}

/**
  Constructs an array of system variables for display to the user.

  @param thd            Current thread
  @param show_var_array Prealloced_array of SHOW_VAR elements for display 
  @param sort           If TRUE, the system variables should be sorted
  @param query_scope    OPT_GLOBAL or OPT_SESSION for SHOW GLOBAL|SESSION VARIABLES
  @param strict         Use strict scope checking
  @retval               True on error, false otherwise
*/
bool enumerate_sys_vars(THD *thd, Show_var_array *show_var_array,
                        bool sort,
                        enum enum_var_type query_scope,
                        bool strict)
{
  DBUG_ASSERT(show_var_array != NULL);
  DBUG_ASSERT(query_scope == OPT_SESSION || query_scope == OPT_GLOBAL);
  int count= system_variable_hash.records;
  
  /* Resize array if necessary. */
  if (show_var_array->reserve(count+1))
    return true;

  if (show_var_array)
  {
    for (int i= 0; i < count; i++)
    {
<<<<<<< HEAD
      sys_var *var= (sys_var*) my_hash_element(&system_variable_hash, i);
      const my_bool *hidden=
        getopt_constraint_get_hidden_value(var->name.str, var->name.length,
                                           FALSE);

      if (hidden && *hidden)
        continue;
=======
      sys_var *sysvar= (sys_var*) my_hash_element(&system_variable_hash, i);
>>>>>>> a2757a60

      if (strict)
      {
        /*
          Strict scope match (5.7). Success if this is a:
            - global query and the variable scope is GLOBAL or SESSION, OR
            - session query and the variable scope is SESSION or ONLY_SESSION.
        */
        if (!sysvar->check_scope(query_scope))
          continue;
      }
      else
      {
        /*
          Non-strict scope match (5.6). Success if this is a:
            - global query and the variable scope is GLOBAL or SESSION, OR
            - session query and the variable scope is GLOBAL, SESSION or ONLY_SESSION.
        */
        if (query_scope == OPT_GLOBAL && !sysvar->check_scope(query_scope))
          continue;
      }

      /* Don't show non-visible variables. */
      if (sysvar->not_visible())
        continue;

      SHOW_VAR show_var;
      show_var.name=  sysvar->name.str;
      show_var.value= (char*)sysvar;
      show_var.type=  SHOW_SYS;
      show_var.scope= SHOW_SCOPE_UNDEF; /* not used for sys vars */
      show_var_array->push_back(show_var);
    }

    if (sort)
      std::qsort(show_var_array->begin(), show_var_array->size(),
                 show_var_array->element_size(), show_cmp);

    /* Make last element empty. */
    show_var_array->push_back(st_mysql_show_var());
  }
  
  return false;
}

/**
  Find a user set-table variable.

  @param str       Name of system variable to find
  @param length    Length of variable.  zero means that we should use strlen()
                   on the variable

  @retval
    pointer     pointer to variable definitions
  @retval
    0           Unknown variable (error message is given)
*/

sys_var *intern_find_sys_var(const char *str, size_t length)
{
  sys_var *var;

  /*
    This function is only called from the sql_plugin.cc.
    A lock on LOCK_system_variable_hash should be held
  */
  var= (sys_var*) my_hash_search(&system_variable_hash,
                              (uchar*) str, length ? length : strlen(str));

  /* Don't show non-visible variables. */
  if (var && var->not_visible())
    return NULL;

  return var;
}


/**
  Execute update of all variables.

  First run a check of all variables that all updates will go ok.
  If yes, then execute all updates, returning an error if any one failed.

  This should ensure that in all normal cases none all or variables are
  updated.

  @param THD            Thread id
  @param var_list       List of variables to update

  @retval
    0   ok
  @retval
    1   ERROR, message sent (normally no variables was updated)
  @retval
    -1  ERROR, message not sent
*/

int sql_set_variables(THD *thd, List<set_var_base> *var_list)
{
  int error;
  List_iterator_fast<set_var_base> it(*var_list);
  DBUG_ENTER("sql_set_variables");

  set_var_base *var;
  while ((var=it++))
  {
    if ((error= var->check(thd)))
      goto err;
  }
  if (!(error= MY_TEST(thd->is_error())))
  {
    it.rewind();
    while ((var= it++))
      error|= var->update(thd);         // Returns 0, -1 or 1
  }

err:
  free_underlaid_joins(thd, thd->lex->select_lex);
  DBUG_RETURN(error);
}

/*****************************************************************************
  Functions to handle SET mysql_internal_variable=const_expr
*****************************************************************************/

set_var::set_var(enum_var_type type_arg, sys_var *var_arg,
                 const LEX_STRING *base_name_arg, Item *value_arg)
  :var(var_arg), type(type_arg), base(*base_name_arg)
{
  /*
    If the set value is a field, change it to a string to allow things like
    SET table_type=MYISAM;
  */
  if (value_arg && value_arg->type() == Item::FIELD_ITEM)
  {
    Item_field *item= (Item_field*) value_arg;
    if (item->field_name)
    {
      if (!(value= new Item_string(item->field_name,
                                   strlen(item->field_name),
                                   system_charset_info))) // names are utf8
        value= value_arg;			/* Give error message later */
    }
    else
    {
      /* Both Item_field and Item_insert_value will return the type as
         Item::FIELD_ITEM. If the item->field_name is NULL, we assume the
         object to be Item_insert_value. */
      value= value_arg;
    }
  }
  else
    value= value_arg;
}

/**
  Verify that the supplied value is correct.

  @param thd Thread handler

  @return status code
   @retval -1 Failure
   @retval 0 Success
 */

int set_var::check(THD *thd)
{
  DBUG_ENTER("set_var::check");
  var->do_deprecated_warning(thd);
  if (var->is_readonly())
  {
    my_error(ER_INCORRECT_GLOBAL_LOCAL_VAR, MYF(0), var->name.str, "read only");
    DBUG_RETURN(-1);
  }
  if (!var->check_scope(type))
  {
    int err= type == OPT_GLOBAL ? ER_LOCAL_VARIABLE : ER_GLOBAL_VARIABLE;
    my_error(err, MYF(0), var->name.str);
    DBUG_RETURN(-1);
  }
<<<<<<< HEAD
  if (!acl_is_utility_user(thd->security_ctx->priv_user,
                           thd->security_ctx->get_host()->ptr(),
                           thd->security_ctx->get_ip()->ptr())
      && (type == OPT_GLOBAL && check_global_access(thd, SUPER_ACL)))
    return 1;
=======
  if ((type == OPT_GLOBAL && check_global_access(thd, SUPER_ACL)))
    DBUG_RETURN(1);
>>>>>>> a2757a60
  /* value is a NULL pointer if we are using SET ... = DEFAULT */
  if (!value)
    DBUG_RETURN(0);

  if ((!value->fixed &&
       value->fix_fields(thd, &value)) || value->check_cols(1))
    DBUG_RETURN(-1);
  if (var->check_update_type(value->result_type()))
  {
    my_error(ER_WRONG_TYPE_FOR_VAR, MYF(0), var->name.str);
    DBUG_RETURN(-1);
  }
  int ret= var->check(thd, this) ? -1 : 0;
  DBUG_RETURN(ret);
}


/**
  Check variable, but without assigning value (used by PS).

  @param thd            thread handler

  @retval
    0   ok
  @retval
    1   ERROR, message sent (normally no variables was updated)
  @retval
    -1   ERROR, message not sent
*/
int set_var::light_check(THD *thd)
{
  if (!var->check_scope(type))
  {
    int err= type == OPT_GLOBAL ? ER_LOCAL_VARIABLE : ER_GLOBAL_VARIABLE;
    my_error(err, MYF(0), var->name);
    return -1;
  }
  if (type == OPT_GLOBAL && check_global_access(thd, SUPER_ACL))
    return 1;

  if (value && ((!value->fixed && value->fix_fields(thd, &value)) ||
                value->check_cols(1)))
    return -1;
  return 0;
}

/**
  Update variable

  @param   thd    thread handler
  @returns 0|1    ok or ERROR

  @note ERROR can be only due to abnormal operations involving
  the server's execution evironment such as
  out of memory, hard disk failure or the computer blows up.
  Consider set_var::check() method if there is a need to return
  an error due to logics.
*/
int set_var::update(THD *thd)
{
  return value ? var->update(thd, this) : var->set_default(thd, this);
}

/**
  Self-print assignment

  @param   str    string buffer to append the partial assignment to
*/
void set_var::print(THD *thd, String *str)
{
  str->append(type == OPT_GLOBAL ? "GLOBAL " : "SESSION ");
  if (base.length)
  {
    str->append(base.str, base.length);
    str->append(STRING_WITH_LEN("."));
  }
  str->append(var->name.str,var->name.length);
  str->append(STRING_WITH_LEN("="));
  if (value)
    value->print(str, QT_ORDINARY);
  else
    str->append(STRING_WITH_LEN("DEFAULT"));
}


/*****************************************************************************
  Functions to handle SET @user_variable=const_expr
*****************************************************************************/

int set_var_user::check(THD *thd)
{
  /*
    Item_func_set_user_var can't substitute something else on its place =>
    0 can be passed as last argument (reference on item)
  */
  return (user_var_item->fix_fields(thd, (Item**) 0) ||
          user_var_item->check(0)) ? -1 : 0;
}


/**
  Check variable, but without assigning value (used by PS).

  @param thd            thread handler

  @retval
    0   ok
  @retval
    1   ERROR, message sent (normally no variables was updated)
  @retval
    -1   ERROR, message not sent
*/
int set_var_user::light_check(THD *thd)
{
  /*
    Item_func_set_user_var can't substitute something else on its place =>
    0 can be passed as last argument (reference on item)
  */
  return (user_var_item->fix_fields(thd, (Item**) 0));
}


int set_var_user::update(THD *thd)
{
  if (user_var_item->update())
  {
    /* Give an error if it's not given already */
    my_message(ER_SET_CONSTANTS_ONLY, ER(ER_SET_CONSTANTS_ONLY), MYF(0));
    return -1;
  }
  if (thd->session_tracker.get_tracker(SESSION_STATE_CHANGE_TRACKER)->is_enabled())
    thd->session_tracker.get_tracker(SESSION_STATE_CHANGE_TRACKER)->mark_as_changed(thd, NULL);
  return 0;
}


void set_var_user::print(THD *thd, String *str)
{
  user_var_item->print_assignment(str, QT_ORDINARY);
}


/*****************************************************************************
  Functions to handle SET PASSWORD
*****************************************************************************/

/**
  Check the validity of the SET PASSWORD request

  @param  thd  The current thread
  @return      status code
  @retval 0    failure
  @retval 1    success
*/
int set_var_password::check(THD *thd)
{
#ifndef NO_EMBEDDED_ACCESS_CHECKS
  /* Returns 1 as the function sends error to client */
  return check_change_password(thd, user->host.str, user->user.str,
                               password, strlen(password)) ? 1 : 0;
#else
  return 0;
#endif
}

int set_var_password::update(THD *thd)
{
#ifndef NO_EMBEDDED_ACCESS_CHECKS
  /* Returns 1 as the function sends error to client */
  return change_password(thd, user->host.str, user->user.str, password) ?
          1 : 0;
#else
  return 0;
#endif
}

void set_var_password::print(THD *thd, String *str)
{
  if (user->user.str != NULL && user->user.length > 0)
  {
    str->append(STRING_WITH_LEN("PASSWORD FOR "));
    append_identifier(thd, str, user->user.str, user->user.length);
    if (user->host.str != NULL && user->host.length > 0)
    {
      str->append(STRING_WITH_LEN("@"));
      append_identifier(thd, str, user->host.str, user->host.length);
    }
    str->append(STRING_WITH_LEN("="));
  }
  else
    str->append(STRING_WITH_LEN("PASSWORD FOR CURRENT_USER()="));
  str->append(STRING_WITH_LEN("<secret>"));
}

/*****************************************************************************
  Functions to handle SET NAMES and SET CHARACTER SET
*****************************************************************************/

int set_var_collation_client::check(THD *thd)
{
  /* Currently, UCS-2 cannot be used as a client character set */
  if (!is_supported_parser_charset(character_set_client))
  {
    my_error(ER_WRONG_VALUE_FOR_VAR, MYF(0), "character_set_client",
             character_set_client->csname);
    return 1;
  }
  return 0;
}

int set_var_collation_client::update(THD *thd)
{
  thd->variables.character_set_client= character_set_client;
  thd->variables.character_set_results= character_set_results;
  thd->variables.collation_connection= collation_connection;
  thd->update_charset();

  /* Mark client collation variables as changed */
  if (thd->session_tracker.get_tracker(SESSION_SYSVARS_TRACKER)->is_enabled())
  {
    LEX_CSTRING cs_client= {"character_set_client",
                            sizeof("character_set_client") - 1};
    thd->session_tracker.get_tracker(SESSION_SYSVARS_TRACKER)->mark_as_changed(thd, &cs_client);
    LEX_CSTRING cs_results= {"character_set_results",
                             sizeof("character_set_results") -1};
    thd->session_tracker.get_tracker(SESSION_SYSVARS_TRACKER)->mark_as_changed(thd, &cs_results);
    LEX_CSTRING cs_connection= {"character_set_connection",
                                sizeof("character_set_connection") - 1};
    thd->session_tracker.get_tracker(SESSION_SYSVARS_TRACKER)->mark_as_changed(thd, &cs_connection);
  }
  if (thd->session_tracker.get_tracker(SESSION_STATE_CHANGE_TRACKER)->is_enabled())
    thd->session_tracker.get_tracker(SESSION_STATE_CHANGE_TRACKER)->mark_as_changed(thd, NULL);
  thd->protocol_text.init(thd);
  thd->protocol_binary.init(thd);
  return 0;
}

void set_var_collation_client::print(THD *thd, String *str)
{
  str->append((set_cs_flags & SET_CS_NAMES) ? "NAMES " : "CHARACTER SET ");
  if (set_cs_flags & SET_CS_DEFAULT)
    str->append("DEFAULT");
  else
  {
    str->append("'");
    str->append(character_set_client->csname);
    str->append("'");
    if (set_cs_flags & SET_CS_COLLATE)
    {
      str->append(" COLLATE '");
      str->append(collation_connection->name);
      str->append("'");
    }
  }
}<|MERGE_RESOLUTION|>--- conflicted
+++ resolved
@@ -545,17 +545,14 @@
   {
     for (int i= 0; i < count; i++)
     {
-<<<<<<< HEAD
-      sys_var *var= (sys_var*) my_hash_element(&system_variable_hash, i);
+      sys_var *sysvar= (sys_var*) my_hash_element(&system_variable_hash, i);
+
       const my_bool *hidden=
-        getopt_constraint_get_hidden_value(var->name.str, var->name.length,
-                                           FALSE);
+        getopt_constraint_get_hidden_value(sysvar->name.str,
+                                           sysvar->name.length, FALSE);
 
       if (hidden && *hidden)
         continue;
-=======
-      sys_var *sysvar= (sys_var*) my_hash_element(&system_variable_hash, i);
->>>>>>> a2757a60
 
       if (strict)
       {
@@ -736,16 +733,11 @@
     my_error(err, MYF(0), var->name.str);
     DBUG_RETURN(-1);
   }
-<<<<<<< HEAD
-  if (!acl_is_utility_user(thd->security_ctx->priv_user,
-                           thd->security_ctx->get_host()->ptr(),
-                           thd->security_ctx->get_ip()->ptr())
+  if (!acl_is_utility_user(thd->security_context()->priv_user().str,
+                           thd->security_context()->host().str,
+                           thd->security_context()->ip().str)
       && (type == OPT_GLOBAL && check_global_access(thd, SUPER_ACL)))
-    return 1;
-=======
-  if ((type == OPT_GLOBAL && check_global_access(thd, SUPER_ACL)))
     DBUG_RETURN(1);
->>>>>>> a2757a60
   /* value is a NULL pointer if we are using SET ... = DEFAULT */
   if (!value)
     DBUG_RETURN(0);
