/* Copyright (c) 2000, 2010, Oracle and/or its affiliates. All rights reserved.

   This program is free software; you can redistribute it and/or modify
   it under the terms of the GNU General Public License as published by
   the Free Software Foundation; version 2 of the License.

   This program is distributed in the hope that it will be useful,
   but WITHOUT ANY WARRANTY; without even the implied warranty of
   MERCHANTABILITY or FITNESS FOR A PARTICULAR PURPOSE.  See the
   GNU General Public License for more details.

   You should have received a copy of the GNU General Public License
   along with this program; if not, write to the Free Software Foundation,
   51 Franklin Street, Suite 500, Boston, MA 02110-1335 USA */

#ifdef USE_PRAGMA_IMPLEMENTATION
#pragma implementation
#endif

/* variable declarations are in sys_vars.cc now !!! */

#include "my_global.h"                          /* NO_EMBEDDED_ACCESS_CHECKS */
#include "sql_class.h"                   // set_var.h: session_var_ptr
#include "set_var.h"
#include "sql_priv.h"
#include "unireg.h"
#include "mysqld.h"                             // lc_messages_dir
#include "sys_vars_shared.h"
#include "transaction.h"
#include "sql_locale.h"                         // my_locale_by_number,
                                                // my_locale_by_name
#include "strfunc.h"      // find_set_from_flags, find_set
#include "sql_parse.h"    // check_global_access
#include "sql_table.h"  // reassign_keycache_tables
#include "sql_time.h"   // date_time_format_copy,
                        // date_time_format_make
#include "derror.h"
#include "tztime.h"     // my_tz_find, my_tz_SYSTEM, struct Time_zone
#include "sql_acl.h"    // SUPER_ACL
#include "sql_select.h" // free_underlaid_joins
#include "sql_show.h"   // make_default_log_name
#include "sql_view.h"   // updatable_views_with_limit_typelib
#include "lock.h"                               // lock_global_read_lock,
                                                // make_global_read_lock_block_commit,
                                                // unlock_global_read_lock

static HASH system_variable_hash;
static PolyLock_mutex PLock_global_system_variables(&LOCK_global_system_variables);

<<<<<<< HEAD
/**
  Return variable name and length for hashing of variables.
*/

static uchar *get_sys_var_length(const sys_var *var, size_t *length,
                                 my_bool first)
{
  *length= var->name.length;
  return (uchar*) var->name.str;
}

sys_var_chain all_sys_vars = { NULL, NULL };

int sys_var_init()
{
  DBUG_ENTER("sys_var_init");

  /* Must be already initialized. */
  DBUG_ASSERT(system_charset_info != NULL);

  if (my_hash_init(&system_variable_hash, system_charset_info, 100, 0,
                   0, (my_hash_get_key) get_sys_var_length, 0, HASH_UNIQUE))
    goto error;

  if (mysql_add_sys_var_chain(all_sys_vars.first))
    goto error;

  DBUG_RETURN(0);

error:
  fprintf(stderr, "failed to initialize System variables");
  DBUG_RETURN(1);
}

int sys_var_add_options(DYNAMIC_ARRAY *long_options, int parse_flags)
{
  uint saved_elements= long_options->elements;

  DBUG_ENTER("sys_var_add_options");

  for (sys_var *var=all_sys_vars.first; var; var= var->next)
  {
    if (var->register_option(long_options, parse_flags))
      goto error;
  }

  DBUG_RETURN(0);

error:
  fprintf(stderr, "failed to initialize System variables");
  long_options->elements= saved_elements;
  DBUG_RETURN(1);
}

void sys_var_end()
{
  DBUG_ENTER("sys_var_end");

  my_hash_free(&system_variable_hash);

  for (sys_var *var=all_sys_vars.first; var; var= var->next)
    var->cleanup();

  DBUG_VOID_RETURN;
}

/**
  sys_var constructor

  @param chain     variables are linked into chain for mysql_add_sys_var_chain()
  @param name_arg  the name of the variable. @sa my_option::name
  @param comment   shown in mysqld --help, @sa my_option::comment
  @param flags_arg or'ed flag_enum values
  @param off       offset of the global variable value from the
                   &global_system_variables.
  @param getopt_id -1 for no command-line option, otherwise @sa my_option::id
  @param getopt_arg_type @sa my_option::arg_type
  @param show_val_type_arg what value_ptr() returns for sql_show.cc
  @param def_val   default value, @sa my_option::def_value
  @param lock      mutex or rw_lock that protects the global variable
                   *in addition* to LOCK_global_system_variables.
  @param binlog_status_enum @sa binlog_status_enum
  @param on_check_func a function to be called at the end of sys_var::check,
                   put your additional checks here
  @param on_update_func a function to be called at the end of sys_var::update,
                   any post-update activity should happen here
  @param deprecated_version if not 0 - when this variable will go away
  @param substitute if not 0 - what one should use instead when this
                   deprecated variable
  @param parse_flag either PARSE_EARLY or PARSE_NORMAL
*/
sys_var::sys_var(sys_var_chain *chain, const char *name_arg,
                 const char *comment, int flags_arg, ptrdiff_t off,
                 int getopt_id, enum get_opt_arg_type getopt_arg_type,
                 SHOW_TYPE show_val_type_arg, longlong def_val,
                 PolyLock *lock, enum binlog_status_enum binlog_status_arg,
                 on_check_function on_check_func,
                 on_update_function on_update_func,
                 uint deprecated_version, const char *substitute,
                 int parse_flag) :
  next(0),
  binlog_status(binlog_status_arg),
  flags(flags_arg), m_parse_flag(parse_flag), show_val_type(show_val_type_arg),
  guard(lock), offset(off), on_check(on_check_func), on_update(on_update_func),
  is_os_charset(FALSE)
{
  /*
    There is a limitation in handle_options() related to short options:
    - either all short options should be declared when parsing in multiple stages,
    - or none should be declared.
    Because a lot of short options are used in the normal parsing phase
    for mysqld, we enforce here that no short option is present
    in the first (PARSE_EARLY) stage.
    See handle_options() for details.
  */
  DBUG_ASSERT(parse_flag == PARSE_NORMAL || getopt_id <= 0 || getopt_id >= 255);

  name.str= name_arg;
  name.length= strlen(name_arg);
  DBUG_ASSERT(name.length <= NAME_CHAR_LEN);

  bzero(&option, sizeof(option));
  option.name= name_arg;
  option.id= getopt_id;
  option.comment= comment;
  option.arg_type= getopt_arg_type;
  option.value= (uchar **)global_var_ptr();
  option.def_value= def_val;

  deprecated.version= deprecated_version;
  deprecated.substitute= substitute;
  DBUG_ASSERT((deprecated_version != 0) || (substitute == 0));
  DBUG_ASSERT(deprecated_version % 100 == 0);
  DBUG_ASSERT(!deprecated_version || MYSQL_VERSION_ID < deprecated_version);

  if (chain->last)
    chain->last->next= this;
  else
    chain->first= this;
  chain->last= this;
}

bool sys_var::update(THD *thd, set_var *var)
{
  enum_var_type type= var->type;
  if (type == OPT_GLOBAL || scope() == GLOBAL)
  {
    /*
      Yes, both locks need to be taken before an update, just as
      both are taken to get a value. If we'll take only 'guard' here,
      then value_ptr() for strings won't be safe in SHOW VARIABLES anymore,
      to make it safe we'll need value_ptr_unlock().
    */
    AutoWLock lock1(&PLock_global_system_variables);
    AutoWLock lock2(guard);
    return global_update(thd, var) ||
      (on_update && on_update(this, thd, OPT_GLOBAL));
  }
  else
    return session_update(thd, var) ||
      (on_update && on_update(this, thd, OPT_SESSION));
}

uchar *sys_var::session_value_ptr(THD *thd, LEX_STRING *base)
{
  return session_var_ptr(thd);
}

uchar *sys_var::global_value_ptr(THD *thd, LEX_STRING *base)
{
  return global_var_ptr();
}

bool sys_var::check(THD *thd, set_var *var)
{
  do_deprecated_warning(thd);
  if ((var->value && do_check(thd, var))
      || (on_check && on_check(this, thd, var)))
  {
    if (!thd->is_error())
    {
      char buff[STRING_BUFFER_USUAL_SIZE];
      String str(buff, sizeof(buff), system_charset_info), *res;

      if (!var->value)
      {
        str.set(STRING_WITH_LEN("DEFAULT"), &my_charset_latin1);
        res= &str;
      }
      else if (!(res=var->value->val_str(&str)))
      {
        str.set(STRING_WITH_LEN("NULL"), &my_charset_latin1);
        res= &str;
      }
      ErrConvString err(res);
      my_error(ER_WRONG_VALUE_FOR_VAR, MYF(0), name.str, err.ptr());
    }
    return true;
  }
  return false;
}

uchar *sys_var::value_ptr(THD *thd, enum_var_type type, LEX_STRING *base)
{
  if (type == OPT_GLOBAL || scope() == GLOBAL)
  {
    mysql_mutex_assert_owner(&LOCK_global_system_variables);
    AutoRLock lock(guard);
    return global_value_ptr(thd, base);
  }
  else
    return session_value_ptr(thd, base);
}

bool sys_var::set_default(THD *thd, enum_var_type type)
{
  LEX_STRING empty={0,0};
  set_var var(type, 0, &empty, 0);

  if (type == OPT_GLOBAL || scope() == GLOBAL)
    global_save_default(thd, &var);
  else
    session_save_default(thd, &var);

  return check(thd, &var) || update(thd, &var);
}

void sys_var::do_deprecated_warning(THD *thd)
{
  if (deprecated.version)
  {
    char buf1[NAME_CHAR_LEN + 3], buf2[10];
    strxnmov(buf1, sizeof(buf1)-1, "@@", name.str, 0);
    my_snprintf(buf2, sizeof(buf2), "%d.%d", deprecated.version/100/100,
                deprecated.version/100%100);
    uint errmsg= deprecated.substitute
                        ? ER_WARN_DEPRECATED_SYNTAX_WITH_VER
                        : ER_WARN_DEPRECATED_SYNTAX_NO_REPLACEMENT;
    if (thd)
      push_warning_printf(thd, MYSQL_ERROR::WARN_LEVEL_WARN,
                          ER_WARN_DEPRECATED_SYNTAX, ER(errmsg),
                          buf1, buf2, deprecated.substitute);
    else
      sql_print_warning(ER_DEFAULT(errmsg), buf1, buf2, deprecated.substitute);
  }
}

/**
  Throw warning (error in STRICT mode) if value for variable needed bounding.
  Plug-in interface also uses this.

  @param thd         thread handle
  @param name        variable's name
  @param fixed       did we have to correct the value? (throw warn/err if so)
  @param is_unsigned is value's type unsigned?
  @param v           variable's value

  @retval         true on error, false otherwise (warning or ok)
 */
bool throw_bounds_warning(THD *thd, const char *name,
                          bool fixed, bool is_unsigned, longlong v)
{
  if (fixed || (!is_unsigned && v < 0))
  {
    char buf[22];

    if (is_unsigned)
      ullstr((ulonglong) v, buf);
    else
      llstr(v, buf);

    if (thd->variables.sql_mode & MODE_STRICT_ALL_TABLES)
    {
      my_error(ER_WRONG_VALUE_FOR_VAR, MYF(0), name, buf);
      return true;
    }
    push_warning_printf(thd, MYSQL_ERROR::WARN_LEVEL_WARN,
                        ER_TRUNCATED_WRONG_VALUE,
                        ER(ER_TRUNCATED_WRONG_VALUE), name, buf);
  }
  return false;
}

bool throw_bounds_warning(THD *thd, const char *name, bool fixed, double v)
{
  if (fixed)
  {
    char buf[64];

    my_gcvt(v, MY_GCVT_ARG_DOUBLE, sizeof(buf) - 1, buf, NULL);

    if (thd->variables.sql_mode & MODE_STRICT_ALL_TABLES)
    {
      my_error(ER_WRONG_VALUE_FOR_VAR, MYF(0), name, buf);
      return true;
    }
    push_warning_printf(thd, MYSQL_ERROR::WARN_LEVEL_WARN,
                        ER_TRUNCATED_WRONG_VALUE,
                        ER(ER_TRUNCATED_WRONG_VALUE), name, buf);
  }
  return false;
}

CHARSET_INFO *sys_var::charset(THD *thd)
{
  return is_os_charset ? thd->variables.character_set_filesystem :
    system_charset_info;
}

typedef struct old_names_map_st
{
  const char *old_name;
  const char *new_name;
} my_old_conv;

static my_old_conv old_conv[]=
{
  {     "cp1251_koi8"           ,       "cp1251"        },
  {     "cp1250_latin2"         ,       "cp1250"        },
  {     "kam_latin2"            ,       "keybcs2"       },
  {     "mac_latin2"            ,       "MacRoman"      },
  {     "macce_latin2"          ,       "MacCE"         },
  {     "pc2_latin2"            ,       "pclatin2"      },
  {     "vga_latin2"            ,       "pclatin1"      },
  {     "koi8_cp1251"           ,       "koi8r"         },
  {     "win1251ukr_koi8_ukr"   ,       "win1251ukr"    },
  {     "koi8_ukr_win1251ukr"   ,       "koi8u"         },
  {     NULL                    ,       NULL            }
};

CHARSET_INFO *get_old_charset_by_name(const char *name)
{
  my_old_conv *conv;

  for (conv= old_conv; conv->old_name; conv++)
  {
    if (!my_strcasecmp(&my_charset_latin1, name, conv->old_name))
      return get_charset_by_csname(conv->new_name, MY_CS_PRIMARY, MYF(0));
  }
  return NULL;
}

/****************************************************************************
  Main handling of variables:
  - Initialisation
  - Searching during parsing
  - Update loop
****************************************************************************/

/**
  Add variables to the dynamic hash of system variables

  @param first       Pointer to first system variable to add

  @retval
    0           SUCCESS
  @retval
    otherwise   FAILURE
*/


int mysql_add_sys_var_chain(sys_var *first)
{
  sys_var *var;

  /* A write lock should be held on LOCK_system_variables_hash */

  for (var= first; var; var= var->next)
  {
    /* this fails if there is a conflicting variable name. see HASH_UNIQUE */
    if (my_hash_insert(&system_variable_hash, (uchar*) var))
    {
      fprintf(stderr, "*** duplicate variable name '%s' ?\n", var->name.str);
      goto error;
    }
  }
  return 0;

error:
  for (; first != var; first= first->next)
    my_hash_delete(&system_variable_hash, (uchar*) first);
  return 1;
}


/*
  Remove variables to the dynamic hash of system variables

  SYNOPSIS
    mysql_del_sys_var_chain()
    first       Pointer to first system variable to remove

  RETURN VALUES
    0           SUCCESS
    otherwise   FAILURE
*/

int mysql_del_sys_var_chain(sys_var *first)
{
  int result= 0;

  /* A write lock should be held on LOCK_system_variables_hash */

  for (sys_var *var= first; var; var= var->next)
    result|= my_hash_delete(&system_variable_hash, (uchar*) var);

  return result;
}


static int show_cmp(SHOW_VAR *a, SHOW_VAR *b)
{
  return strcmp(a->name, b->name);
}


/**
  Constructs an array of system variables for display to the user.

  @param thd       current thread
  @param sorted    If TRUE, the system variables should be sorted
  @param type      OPT_GLOBAL or OPT_SESSION for SHOW GLOBAL|SESSION VARIABLES

  @retval
=======
/**
  Return variable name and length for hashing of variables.
*/

static uchar *get_sys_var_length(const sys_var *var, size_t *length,
                                 my_bool first)
{
  *length= var->name.length;
  return (uchar*) var->name.str;
}

sys_var_chain all_sys_vars = { NULL, NULL };

int sys_var_init()
{
  DBUG_ENTER("sys_var_init");

  /* Must be already initialized. */
  DBUG_ASSERT(system_charset_info != NULL);

  if (my_hash_init(&system_variable_hash, system_charset_info, 100, 0,
                   0, (my_hash_get_key) get_sys_var_length, 0, HASH_UNIQUE))
    goto error;

  if (mysql_add_sys_var_chain(all_sys_vars.first))
    goto error;

  DBUG_RETURN(0);

error:
  fprintf(stderr, "failed to initialize System variables");
  DBUG_RETURN(1);
}

int sys_var_add_options(DYNAMIC_ARRAY *long_options, int parse_flags)
{
  uint saved_elements= long_options->elements;

  DBUG_ENTER("sys_var_add_options");

  for (sys_var *var=all_sys_vars.first; var; var= var->next)
  {
    if (var->register_option(long_options, parse_flags))
      goto error;
  }

  DBUG_RETURN(0);

error:
  fprintf(stderr, "failed to initialize System variables");
  long_options->elements= saved_elements;
  DBUG_RETURN(1);
}

void sys_var_end()
{
  DBUG_ENTER("sys_var_end");

  my_hash_free(&system_variable_hash);

  for (sys_var *var=all_sys_vars.first; var; var= var->next)
    var->cleanup();

  DBUG_VOID_RETURN;
}

/**
  sys_var constructor

  @param chain     variables are linked into chain for mysql_add_sys_var_chain()
  @param name_arg  the name of the variable. @sa my_option::name
  @param comment   shown in mysqld --help, @sa my_option::comment
  @param flags_arg or'ed flag_enum values
  @param off       offset of the global variable value from the
                   &global_system_variables.
  @param getopt_id -1 for no command-line option, otherwise @sa my_option::id
  @param getopt_arg_type @sa my_option::arg_type
  @param show_val_type_arg what value_ptr() returns for sql_show.cc
  @param def_val   default value, @sa my_option::def_value
  @param lock      mutex or rw_lock that protects the global variable
                   *in addition* to LOCK_global_system_variables.
  @param binlog_status_enum @sa binlog_status_enum
  @param on_check_func a function to be called at the end of sys_var::check,
                   put your additional checks here
  @param on_update_func a function to be called at the end of sys_var::update,
                   any post-update activity should happen here
  @param substitute if not 0 - what one should use instead when this
                   deprecated variable
  @param parse_flag either PARSE_EARLY or PARSE_NORMAL
*/
sys_var::sys_var(sys_var_chain *chain, const char *name_arg,
                 const char *comment, int flags_arg, ptrdiff_t off,
                 int getopt_id, enum get_opt_arg_type getopt_arg_type,
                 SHOW_TYPE show_val_type_arg, longlong def_val,
                 PolyLock *lock, enum binlog_status_enum binlog_status_arg,
                 on_check_function on_check_func,
                 on_update_function on_update_func,
                 const char *substitute, int parse_flag) :
  next(0),
  binlog_status(binlog_status_arg),
  flags(flags_arg), m_parse_flag(parse_flag), show_val_type(show_val_type_arg),
  guard(lock), offset(off), on_check(on_check_func), on_update(on_update_func),
  is_os_charset(FALSE)
{
  /*
    There is a limitation in handle_options() related to short options:
    - either all short options should be declared when parsing in multiple stages,
    - or none should be declared.
    Because a lot of short options are used in the normal parsing phase
    for mysqld, we enforce here that no short option is present
    in the first (PARSE_EARLY) stage.
    See handle_options() for details.
  */
  DBUG_ASSERT(parse_flag == PARSE_NORMAL || getopt_id <= 0 || getopt_id >= 255);

  name.str= name_arg;
  name.length= strlen(name_arg);
  DBUG_ASSERT(name.length <= NAME_CHAR_LEN);

  bzero(&option, sizeof(option));
  option.name= name_arg;
  option.id= getopt_id;
  option.comment= comment;
  option.arg_type= getopt_arg_type;
  option.value= (uchar **)global_var_ptr();
  option.def_value= def_val;

  deprecation_substitute= substitute;

  if (chain->last)
    chain->last->next= this;
  else
    chain->first= this;
  chain->last= this;
}

bool sys_var::update(THD *thd, set_var *var)
{
  enum_var_type type= var->type;
  if (type == OPT_GLOBAL || scope() == GLOBAL)
  {
    /*
      Yes, both locks need to be taken before an update, just as
      both are taken to get a value. If we'll take only 'guard' here,
      then value_ptr() for strings won't be safe in SHOW VARIABLES anymore,
      to make it safe we'll need value_ptr_unlock().
    */
    AutoWLock lock1(&PLock_global_system_variables);
    AutoWLock lock2(guard);
    return global_update(thd, var) ||
      (on_update && on_update(this, thd, OPT_GLOBAL));
  }
  else
    return session_update(thd, var) ||
      (on_update && on_update(this, thd, OPT_SESSION));
}

uchar *sys_var::session_value_ptr(THD *thd, LEX_STRING *base)
{
  return session_var_ptr(thd);
}

uchar *sys_var::global_value_ptr(THD *thd, LEX_STRING *base)
{
  return global_var_ptr();
}

bool sys_var::check(THD *thd, set_var *var)
{
  do_deprecated_warning(thd);
  if ((var->value && do_check(thd, var))
      || (on_check && on_check(this, thd, var)))
  {
    if (!thd->is_error())
    {
      char buff[STRING_BUFFER_USUAL_SIZE];
      String str(buff, sizeof(buff), system_charset_info), *res;

      if (!var->value)
      {
        str.set(STRING_WITH_LEN("DEFAULT"), &my_charset_latin1);
        res= &str;
      }
      else if (!(res=var->value->val_str(&str)))
      {
        str.set(STRING_WITH_LEN("NULL"), &my_charset_latin1);
        res= &str;
      }
      ErrConvString err(res);
      my_error(ER_WRONG_VALUE_FOR_VAR, MYF(0), name.str, err.ptr());
    }
    return true;
  }
  return false;
}

uchar *sys_var::value_ptr(THD *thd, enum_var_type type, LEX_STRING *base)
{
  if (type == OPT_GLOBAL || scope() == GLOBAL)
  {
    mysql_mutex_assert_owner(&LOCK_global_system_variables);
    AutoRLock lock(guard);
    return global_value_ptr(thd, base);
  }
  else
    return session_value_ptr(thd, base);
}

bool sys_var::set_default(THD *thd, enum_var_type type)
{
  LEX_STRING empty={0,0};
  set_var var(type, 0, &empty, 0);

  if (type == OPT_GLOBAL || scope() == GLOBAL)
    global_save_default(thd, &var);
  else
    session_save_default(thd, &var);

  return check(thd, &var) || update(thd, &var);
}

void sys_var::do_deprecated_warning(THD *thd)
{
  if (deprecation_substitute)
  {
    char buf1[NAME_CHAR_LEN + 3];
    strxnmov(buf1, sizeof(buf1)-1, "@@", name.str, 0);

    /* 
       if deprecation_substitute is an empty string,
       there is no replacement for the syntax
    */
    uint errmsg= deprecation_substitute[0]
                        ? ER_WARN_DEPRECATED_SYNTAX
                        : ER_WARN_DEPRECATED_SYNTAX_NO_REPLACEMENT;
    if (thd)
      push_warning_printf(thd, MYSQL_ERROR::WARN_LEVEL_WARN,
                          ER_WARN_DEPRECATED_SYNTAX, ER(errmsg),
                          buf1, deprecation_substitute);
    else
      sql_print_warning(ER_DEFAULT(errmsg), buf1, 
                        deprecation_substitute);
  }
}

/**
  Throw warning (error in STRICT mode) if value for variable needed bounding.
  Plug-in interface also uses this.

  @param thd         thread handle
  @param name        variable's name
  @param fixed       did we have to correct the value? (throw warn/err if so)
  @param is_unsigned is value's type unsigned?
  @param v           variable's value

  @retval         true on error, false otherwise (warning or ok)
 */
bool throw_bounds_warning(THD *thd, const char *name,
                          bool fixed, bool is_unsigned, longlong v)
{
  if (fixed || (!is_unsigned && v < 0))
  {
    char buf[22];

    if (is_unsigned)
      ullstr((ulonglong) v, buf);
    else
      llstr(v, buf);

    if (thd->variables.sql_mode & MODE_STRICT_ALL_TABLES)
    {
      my_error(ER_WRONG_VALUE_FOR_VAR, MYF(0), name, buf);
      return true;
    }
    push_warning_printf(thd, MYSQL_ERROR::WARN_LEVEL_WARN,
                        ER_TRUNCATED_WRONG_VALUE,
                        ER(ER_TRUNCATED_WRONG_VALUE), name, buf);
  }
  return false;
}

bool throw_bounds_warning(THD *thd, const char *name, bool fixed, double v)
{
  if (fixed)
  {
    char buf[64];

    my_gcvt(v, MY_GCVT_ARG_DOUBLE, sizeof(buf) - 1, buf, NULL);

    if (thd->variables.sql_mode & MODE_STRICT_ALL_TABLES)
    {
      my_error(ER_WRONG_VALUE_FOR_VAR, MYF(0), name, buf);
      return true;
    }
    push_warning_printf(thd, MYSQL_ERROR::WARN_LEVEL_WARN,
                        ER_TRUNCATED_WRONG_VALUE,
                        ER(ER_TRUNCATED_WRONG_VALUE), name, buf);
  }
  return false;
}

CHARSET_INFO *sys_var::charset(THD *thd)
{
  return is_os_charset ? thd->variables.character_set_filesystem :
    system_charset_info;
}

typedef struct old_names_map_st
{
  const char *old_name;
  const char *new_name;
} my_old_conv;

static my_old_conv old_conv[]=
{
  {     "cp1251_koi8"           ,       "cp1251"        },
  {     "cp1250_latin2"         ,       "cp1250"        },
  {     "kam_latin2"            ,       "keybcs2"       },
  {     "mac_latin2"            ,       "MacRoman"      },
  {     "macce_latin2"          ,       "MacCE"         },
  {     "pc2_latin2"            ,       "pclatin2"      },
  {     "vga_latin2"            ,       "pclatin1"      },
  {     "koi8_cp1251"           ,       "koi8r"         },
  {     "win1251ukr_koi8_ukr"   ,       "win1251ukr"    },
  {     "koi8_ukr_win1251ukr"   ,       "koi8u"         },
  {     NULL                    ,       NULL            }
};

CHARSET_INFO *get_old_charset_by_name(const char *name)
{
  my_old_conv *conv;

  for (conv= old_conv; conv->old_name; conv++)
  {
    if (!my_strcasecmp(&my_charset_latin1, name, conv->old_name))
      return get_charset_by_csname(conv->new_name, MY_CS_PRIMARY, MYF(0));
  }
  return NULL;
}

/****************************************************************************
  Main handling of variables:
  - Initialisation
  - Searching during parsing
  - Update loop
****************************************************************************/

/**
  Add variables to the dynamic hash of system variables

  @param first       Pointer to first system variable to add

  @retval
    0           SUCCESS
  @retval
    otherwise   FAILURE
*/


int mysql_add_sys_var_chain(sys_var *first)
{
  sys_var *var;

  /* A write lock should be held on LOCK_system_variables_hash */

  for (var= first; var; var= var->next)
  {
    /* this fails if there is a conflicting variable name. see HASH_UNIQUE */
    if (my_hash_insert(&system_variable_hash, (uchar*) var))
    {
      fprintf(stderr, "*** duplicate variable name '%s' ?\n", var->name.str);
      goto error;
    }
  }
  return 0;

error:
  for (; first != var; first= first->next)
    my_hash_delete(&system_variable_hash, (uchar*) first);
  return 1;
}


/*
  Remove variables to the dynamic hash of system variables

  SYNOPSIS
    mysql_del_sys_var_chain()
    first       Pointer to first system variable to remove

  RETURN VALUES
    0           SUCCESS
    otherwise   FAILURE
*/

int mysql_del_sys_var_chain(sys_var *first)
{
  int result= 0;

  /* A write lock should be held on LOCK_system_variables_hash */

  for (sys_var *var= first; var; var= var->next)
    result|= my_hash_delete(&system_variable_hash, (uchar*) var);

  return result;
}


static int show_cmp(SHOW_VAR *a, SHOW_VAR *b)
{
  return strcmp(a->name, b->name);
}


/**
  Constructs an array of system variables for display to the user.

  @param thd       current thread
  @param sorted    If TRUE, the system variables should be sorted
  @param type      OPT_GLOBAL or OPT_SESSION for SHOW GLOBAL|SESSION VARIABLES

  @retval
>>>>>>> 20ca15d4
    pointer     Array of SHOW_VAR elements for display
  @retval
    NULL        FAILURE
*/

SHOW_VAR* enumerate_sys_vars(THD *thd, bool sorted, enum enum_var_type type)
{
  int count= system_variable_hash.records, i;
  int size= sizeof(SHOW_VAR) * (count + 1);
  SHOW_VAR *result= (SHOW_VAR*) thd->alloc(size);

  if (result)
  {
    SHOW_VAR *show= result;

    for (i= 0; i < count; i++)
    {
      sys_var *var= (sys_var*) my_hash_element(&system_variable_hash, i);

      // don't show session-only variables in SHOW GLOBAL VARIABLES
      if (type == OPT_GLOBAL && var->check_type(type))
        continue;

      show->name= var->name.str;
      show->value= (char*) var;
      show->type= SHOW_SYS;
      show++;
    }

    /* sort into order */
    if (sorted)
      my_qsort(result, show-result, sizeof(SHOW_VAR),
               (qsort_cmp) show_cmp);

    /* make last element empty */
    bzero(show, sizeof(SHOW_VAR));
  }
  return result;
}

/**
  Find a user set-table variable.

  @param str       Name of system variable to find
  @param length    Length of variable.  zero means that we should use strlen()
                   on the variable

  @retval
    pointer     pointer to variable definitions
  @retval
    0           Unknown variable (error message is given)
*/

sys_var *intern_find_sys_var(const char *str, uint length)
{
  sys_var *var;

  /*
    This function is only called from the sql_plugin.cc.
    A lock on LOCK_system_variable_hash should be held
  */
  var= (sys_var*) my_hash_search(&system_variable_hash,
                              (uchar*) str, length ? length : strlen(str));
  return var;
}


/**
  Execute update of all variables.

  First run a check of all variables that all updates will go ok.
  If yes, then execute all updates, returning an error if any one failed.

  This should ensure that in all normal cases none all or variables are
  updated.

  @param THD            Thread id
  @param var_list       List of variables to update

  @retval
    0   ok
  @retval
    1   ERROR, message sent (normally no variables was updated)
  @retval
    -1  ERROR, message not sent
*/

int sql_set_variables(THD *thd, List<set_var_base> *var_list)
{
  int error;
  List_iterator_fast<set_var_base> it(*var_list);
  DBUG_ENTER("sql_set_variables");

  set_var_base *var;
  while ((var=it++))
  {
    if ((error= var->check(thd)))
      goto err;
  }
  if (!(error= test(thd->is_error())))
  {
    it.rewind();
    while ((var= it++))
      error|= var->update(thd);         // Returns 0, -1 or 1
  }

err:
  free_underlaid_joins(thd, &thd->lex->select_lex);
  DBUG_RETURN(error);
}

/*****************************************************************************
  Functions to handle SET mysql_internal_variable=const_expr
*****************************************************************************/

/**
  Verify that the supplied value is correct.

  @param thd Thread handler

  @return status code
   @retval -1 Failure
   @retval 0 Success
 */

int set_var::check(THD *thd)
{
  if (var->is_readonly())
  {
    my_error(ER_INCORRECT_GLOBAL_LOCAL_VAR, MYF(0), var->name.str, "read only");
    return -1;
  }
  if (var->check_type(type))
  {
    int err= type == OPT_GLOBAL ? ER_LOCAL_VARIABLE : ER_GLOBAL_VARIABLE;
    my_error(err, MYF(0), var->name.str);
    return -1;
  }
  if ((type == OPT_GLOBAL && check_global_access(thd, SUPER_ACL)))
    return 1;
  /* value is a NULL pointer if we are using SET ... = DEFAULT */
  if (!value)
    return 0;

  if ((!value->fixed &&
       value->fix_fields(thd, &value)) || value->check_cols(1))
    return -1;
  if (var->check_update_type(value->result_type()))
  {
    my_error(ER_WRONG_TYPE_FOR_VAR, MYF(0), var->name.str);
    return -1;
  }
  return var->check(thd, this) ? -1 : 0;
}


/**
  Check variable, but without assigning value (used by PS).

  @param thd            thread handler

  @retval
    0   ok
  @retval
    1   ERROR, message sent (normally no variables was updated)
  @retval
    -1   ERROR, message not sent
*/
int set_var::light_check(THD *thd)
{
  if (var->check_type(type))
  {
    int err= type == OPT_GLOBAL ? ER_LOCAL_VARIABLE : ER_GLOBAL_VARIABLE;
    my_error(err, MYF(0), var->name);
    return -1;
  }
  if (type == OPT_GLOBAL && check_global_access(thd, SUPER_ACL))
    return 1;

  if (value && ((!value->fixed && value->fix_fields(thd, &value)) ||
                value->check_cols(1)))
    return -1;
  return 0;
}

/**
  Update variable

  @param   thd    thread handler
  @returns 0|1    ok or ERROR

  @note ERROR can be only due to abnormal operations involving
  the server's execution evironment such as
  out of memory, hard disk failure or the computer blows up.
  Consider set_var::check() method if there is a need to return
  an error due to logics.
*/
int set_var::update(THD *thd)
{
  return value ? var->update(thd, this) : var->set_default(thd, type);
}


/*****************************************************************************
  Functions to handle SET @user_variable=const_expr
*****************************************************************************/

int set_var_user::check(THD *thd)
{
  /*
    Item_func_set_user_var can't substitute something else on its place =>
    0 can be passed as last argument (reference on item)
  */
  return (user_var_item->fix_fields(thd, (Item**) 0) ||
          user_var_item->check(0)) ? -1 : 0;
}


/**
  Check variable, but without assigning value (used by PS).

  @param thd            thread handler

  @retval
    0   ok
  @retval
    1   ERROR, message sent (normally no variables was updated)
  @retval
    -1   ERROR, message not sent
*/
int set_var_user::light_check(THD *thd)
{
  /*
    Item_func_set_user_var can't substitute something else on its place =>
    0 can be passed as last argument (reference on item)
  */
  return (user_var_item->fix_fields(thd, (Item**) 0));
}


int set_var_user::update(THD *thd)
{
  if (user_var_item->update())
  {
    /* Give an error if it's not given already */
    my_message(ER_SET_CONSTANTS_ONLY, ER(ER_SET_CONSTANTS_ONLY), MYF(0));
    return -1;
  }
  return 0;
}


/*****************************************************************************
  Functions to handle SET PASSWORD
*****************************************************************************/

int set_var_password::check(THD *thd)
{
#ifndef NO_EMBEDDED_ACCESS_CHECKS
  if (!user->host.str)
  {
    DBUG_ASSERT(thd->security_ctx->priv_host);
    if (*thd->security_ctx->priv_host != 0)
    {
      user->host.str= (char *) thd->security_ctx->priv_host;
      user->host.length= strlen(thd->security_ctx->priv_host);
    }
    else
    {
      user->host.str= (char *)"%";
      user->host.length= 1;
    }
  }
  if (!user->user.str)
  {
    DBUG_ASSERT(thd->security_ctx->user);
    user->user.str= (char *) thd->security_ctx->user;
    user->user.length= strlen(thd->security_ctx->user);
  }
  /* Returns 1 as the function sends error to client */
  return check_change_password(thd, user->host.str, user->user.str,
                               password, strlen(password)) ? 1 : 0;
#else
  return 0;
#endif
}

int set_var_password::update(THD *thd)
{
#ifndef NO_EMBEDDED_ACCESS_CHECKS
  /* Returns 1 as the function sends error to client */
  return change_password(thd, user->host.str, user->user.str, password) ?
          1 : 0;
#else
  return 0;
#endif
}

/*****************************************************************************
  Functions to handle SET NAMES and SET CHARACTER SET
*****************************************************************************/

int set_var_collation_client::check(THD *thd)
{
  /* Currently, UCS-2 cannot be used as a client character set */
  if (character_set_client->mbminlen > 1)
  {
    my_error(ER_WRONG_VALUE_FOR_VAR, MYF(0), "character_set_client",
             character_set_client->csname);
    return 1;
  }
  return 0;
}

int set_var_collation_client::update(THD *thd)
{
  thd->variables.character_set_client= character_set_client;
  thd->variables.character_set_results= character_set_results;
  thd->variables.collation_connection= collation_connection;
  thd->update_charset();
  thd->protocol_text.init(thd);
  thd->protocol_binary.init(thd);
  return 0;
}
<|MERGE_RESOLUTION|>--- conflicted
+++ resolved
@@ -47,432 +47,6 @@
 static HASH system_variable_hash;
 static PolyLock_mutex PLock_global_system_variables(&LOCK_global_system_variables);
 
-<<<<<<< HEAD
-/**
-  Return variable name and length for hashing of variables.
-*/
-
-static uchar *get_sys_var_length(const sys_var *var, size_t *length,
-                                 my_bool first)
-{
-  *length= var->name.length;
-  return (uchar*) var->name.str;
-}
-
-sys_var_chain all_sys_vars = { NULL, NULL };
-
-int sys_var_init()
-{
-  DBUG_ENTER("sys_var_init");
-
-  /* Must be already initialized. */
-  DBUG_ASSERT(system_charset_info != NULL);
-
-  if (my_hash_init(&system_variable_hash, system_charset_info, 100, 0,
-                   0, (my_hash_get_key) get_sys_var_length, 0, HASH_UNIQUE))
-    goto error;
-
-  if (mysql_add_sys_var_chain(all_sys_vars.first))
-    goto error;
-
-  DBUG_RETURN(0);
-
-error:
-  fprintf(stderr, "failed to initialize System variables");
-  DBUG_RETURN(1);
-}
-
-int sys_var_add_options(DYNAMIC_ARRAY *long_options, int parse_flags)
-{
-  uint saved_elements= long_options->elements;
-
-  DBUG_ENTER("sys_var_add_options");
-
-  for (sys_var *var=all_sys_vars.first; var; var= var->next)
-  {
-    if (var->register_option(long_options, parse_flags))
-      goto error;
-  }
-
-  DBUG_RETURN(0);
-
-error:
-  fprintf(stderr, "failed to initialize System variables");
-  long_options->elements= saved_elements;
-  DBUG_RETURN(1);
-}
-
-void sys_var_end()
-{
-  DBUG_ENTER("sys_var_end");
-
-  my_hash_free(&system_variable_hash);
-
-  for (sys_var *var=all_sys_vars.first; var; var= var->next)
-    var->cleanup();
-
-  DBUG_VOID_RETURN;
-}
-
-/**
-  sys_var constructor
-
-  @param chain     variables are linked into chain for mysql_add_sys_var_chain()
-  @param name_arg  the name of the variable. @sa my_option::name
-  @param comment   shown in mysqld --help, @sa my_option::comment
-  @param flags_arg or'ed flag_enum values
-  @param off       offset of the global variable value from the
-                   &global_system_variables.
-  @param getopt_id -1 for no command-line option, otherwise @sa my_option::id
-  @param getopt_arg_type @sa my_option::arg_type
-  @param show_val_type_arg what value_ptr() returns for sql_show.cc
-  @param def_val   default value, @sa my_option::def_value
-  @param lock      mutex or rw_lock that protects the global variable
-                   *in addition* to LOCK_global_system_variables.
-  @param binlog_status_enum @sa binlog_status_enum
-  @param on_check_func a function to be called at the end of sys_var::check,
-                   put your additional checks here
-  @param on_update_func a function to be called at the end of sys_var::update,
-                   any post-update activity should happen here
-  @param deprecated_version if not 0 - when this variable will go away
-  @param substitute if not 0 - what one should use instead when this
-                   deprecated variable
-  @param parse_flag either PARSE_EARLY or PARSE_NORMAL
-*/
-sys_var::sys_var(sys_var_chain *chain, const char *name_arg,
-                 const char *comment, int flags_arg, ptrdiff_t off,
-                 int getopt_id, enum get_opt_arg_type getopt_arg_type,
-                 SHOW_TYPE show_val_type_arg, longlong def_val,
-                 PolyLock *lock, enum binlog_status_enum binlog_status_arg,
-                 on_check_function on_check_func,
-                 on_update_function on_update_func,
-                 uint deprecated_version, const char *substitute,
-                 int parse_flag) :
-  next(0),
-  binlog_status(binlog_status_arg),
-  flags(flags_arg), m_parse_flag(parse_flag), show_val_type(show_val_type_arg),
-  guard(lock), offset(off), on_check(on_check_func), on_update(on_update_func),
-  is_os_charset(FALSE)
-{
-  /*
-    There is a limitation in handle_options() related to short options:
-    - either all short options should be declared when parsing in multiple stages,
-    - or none should be declared.
-    Because a lot of short options are used in the normal parsing phase
-    for mysqld, we enforce here that no short option is present
-    in the first (PARSE_EARLY) stage.
-    See handle_options() for details.
-  */
-  DBUG_ASSERT(parse_flag == PARSE_NORMAL || getopt_id <= 0 || getopt_id >= 255);
-
-  name.str= name_arg;
-  name.length= strlen(name_arg);
-  DBUG_ASSERT(name.length <= NAME_CHAR_LEN);
-
-  bzero(&option, sizeof(option));
-  option.name= name_arg;
-  option.id= getopt_id;
-  option.comment= comment;
-  option.arg_type= getopt_arg_type;
-  option.value= (uchar **)global_var_ptr();
-  option.def_value= def_val;
-
-  deprecated.version= deprecated_version;
-  deprecated.substitute= substitute;
-  DBUG_ASSERT((deprecated_version != 0) || (substitute == 0));
-  DBUG_ASSERT(deprecated_version % 100 == 0);
-  DBUG_ASSERT(!deprecated_version || MYSQL_VERSION_ID < deprecated_version);
-
-  if (chain->last)
-    chain->last->next= this;
-  else
-    chain->first= this;
-  chain->last= this;
-}
-
-bool sys_var::update(THD *thd, set_var *var)
-{
-  enum_var_type type= var->type;
-  if (type == OPT_GLOBAL || scope() == GLOBAL)
-  {
-    /*
-      Yes, both locks need to be taken before an update, just as
-      both are taken to get a value. If we'll take only 'guard' here,
-      then value_ptr() for strings won't be safe in SHOW VARIABLES anymore,
-      to make it safe we'll need value_ptr_unlock().
-    */
-    AutoWLock lock1(&PLock_global_system_variables);
-    AutoWLock lock2(guard);
-    return global_update(thd, var) ||
-      (on_update && on_update(this, thd, OPT_GLOBAL));
-  }
-  else
-    return session_update(thd, var) ||
-      (on_update && on_update(this, thd, OPT_SESSION));
-}
-
-uchar *sys_var::session_value_ptr(THD *thd, LEX_STRING *base)
-{
-  return session_var_ptr(thd);
-}
-
-uchar *sys_var::global_value_ptr(THD *thd, LEX_STRING *base)
-{
-  return global_var_ptr();
-}
-
-bool sys_var::check(THD *thd, set_var *var)
-{
-  do_deprecated_warning(thd);
-  if ((var->value && do_check(thd, var))
-      || (on_check && on_check(this, thd, var)))
-  {
-    if (!thd->is_error())
-    {
-      char buff[STRING_BUFFER_USUAL_SIZE];
-      String str(buff, sizeof(buff), system_charset_info), *res;
-
-      if (!var->value)
-      {
-        str.set(STRING_WITH_LEN("DEFAULT"), &my_charset_latin1);
-        res= &str;
-      }
-      else if (!(res=var->value->val_str(&str)))
-      {
-        str.set(STRING_WITH_LEN("NULL"), &my_charset_latin1);
-        res= &str;
-      }
-      ErrConvString err(res);
-      my_error(ER_WRONG_VALUE_FOR_VAR, MYF(0), name.str, err.ptr());
-    }
-    return true;
-  }
-  return false;
-}
-
-uchar *sys_var::value_ptr(THD *thd, enum_var_type type, LEX_STRING *base)
-{
-  if (type == OPT_GLOBAL || scope() == GLOBAL)
-  {
-    mysql_mutex_assert_owner(&LOCK_global_system_variables);
-    AutoRLock lock(guard);
-    return global_value_ptr(thd, base);
-  }
-  else
-    return session_value_ptr(thd, base);
-}
-
-bool sys_var::set_default(THD *thd, enum_var_type type)
-{
-  LEX_STRING empty={0,0};
-  set_var var(type, 0, &empty, 0);
-
-  if (type == OPT_GLOBAL || scope() == GLOBAL)
-    global_save_default(thd, &var);
-  else
-    session_save_default(thd, &var);
-
-  return check(thd, &var) || update(thd, &var);
-}
-
-void sys_var::do_deprecated_warning(THD *thd)
-{
-  if (deprecated.version)
-  {
-    char buf1[NAME_CHAR_LEN + 3], buf2[10];
-    strxnmov(buf1, sizeof(buf1)-1, "@@", name.str, 0);
-    my_snprintf(buf2, sizeof(buf2), "%d.%d", deprecated.version/100/100,
-                deprecated.version/100%100);
-    uint errmsg= deprecated.substitute
-                        ? ER_WARN_DEPRECATED_SYNTAX_WITH_VER
-                        : ER_WARN_DEPRECATED_SYNTAX_NO_REPLACEMENT;
-    if (thd)
-      push_warning_printf(thd, MYSQL_ERROR::WARN_LEVEL_WARN,
-                          ER_WARN_DEPRECATED_SYNTAX, ER(errmsg),
-                          buf1, buf2, deprecated.substitute);
-    else
-      sql_print_warning(ER_DEFAULT(errmsg), buf1, buf2, deprecated.substitute);
-  }
-}
-
-/**
-  Throw warning (error in STRICT mode) if value for variable needed bounding.
-  Plug-in interface also uses this.
-
-  @param thd         thread handle
-  @param name        variable's name
-  @param fixed       did we have to correct the value? (throw warn/err if so)
-  @param is_unsigned is value's type unsigned?
-  @param v           variable's value
-
-  @retval         true on error, false otherwise (warning or ok)
- */
-bool throw_bounds_warning(THD *thd, const char *name,
-                          bool fixed, bool is_unsigned, longlong v)
-{
-  if (fixed || (!is_unsigned && v < 0))
-  {
-    char buf[22];
-
-    if (is_unsigned)
-      ullstr((ulonglong) v, buf);
-    else
-      llstr(v, buf);
-
-    if (thd->variables.sql_mode & MODE_STRICT_ALL_TABLES)
-    {
-      my_error(ER_WRONG_VALUE_FOR_VAR, MYF(0), name, buf);
-      return true;
-    }
-    push_warning_printf(thd, MYSQL_ERROR::WARN_LEVEL_WARN,
-                        ER_TRUNCATED_WRONG_VALUE,
-                        ER(ER_TRUNCATED_WRONG_VALUE), name, buf);
-  }
-  return false;
-}
-
-bool throw_bounds_warning(THD *thd, const char *name, bool fixed, double v)
-{
-  if (fixed)
-  {
-    char buf[64];
-
-    my_gcvt(v, MY_GCVT_ARG_DOUBLE, sizeof(buf) - 1, buf, NULL);
-
-    if (thd->variables.sql_mode & MODE_STRICT_ALL_TABLES)
-    {
-      my_error(ER_WRONG_VALUE_FOR_VAR, MYF(0), name, buf);
-      return true;
-    }
-    push_warning_printf(thd, MYSQL_ERROR::WARN_LEVEL_WARN,
-                        ER_TRUNCATED_WRONG_VALUE,
-                        ER(ER_TRUNCATED_WRONG_VALUE), name, buf);
-  }
-  return false;
-}
-
-CHARSET_INFO *sys_var::charset(THD *thd)
-{
-  return is_os_charset ? thd->variables.character_set_filesystem :
-    system_charset_info;
-}
-
-typedef struct old_names_map_st
-{
-  const char *old_name;
-  const char *new_name;
-} my_old_conv;
-
-static my_old_conv old_conv[]=
-{
-  {     "cp1251_koi8"           ,       "cp1251"        },
-  {     "cp1250_latin2"         ,       "cp1250"        },
-  {     "kam_latin2"            ,       "keybcs2"       },
-  {     "mac_latin2"            ,       "MacRoman"      },
-  {     "macce_latin2"          ,       "MacCE"         },
-  {     "pc2_latin2"            ,       "pclatin2"      },
-  {     "vga_latin2"            ,       "pclatin1"      },
-  {     "koi8_cp1251"           ,       "koi8r"         },
-  {     "win1251ukr_koi8_ukr"   ,       "win1251ukr"    },
-  {     "koi8_ukr_win1251ukr"   ,       "koi8u"         },
-  {     NULL                    ,       NULL            }
-};
-
-CHARSET_INFO *get_old_charset_by_name(const char *name)
-{
-  my_old_conv *conv;
-
-  for (conv= old_conv; conv->old_name; conv++)
-  {
-    if (!my_strcasecmp(&my_charset_latin1, name, conv->old_name))
-      return get_charset_by_csname(conv->new_name, MY_CS_PRIMARY, MYF(0));
-  }
-  return NULL;
-}
-
-/****************************************************************************
-  Main handling of variables:
-  - Initialisation
-  - Searching during parsing
-  - Update loop
-****************************************************************************/
-
-/**
-  Add variables to the dynamic hash of system variables
-
-  @param first       Pointer to first system variable to add
-
-  @retval
-    0           SUCCESS
-  @retval
-    otherwise   FAILURE
-*/
-
-
-int mysql_add_sys_var_chain(sys_var *first)
-{
-  sys_var *var;
-
-  /* A write lock should be held on LOCK_system_variables_hash */
-
-  for (var= first; var; var= var->next)
-  {
-    /* this fails if there is a conflicting variable name. see HASH_UNIQUE */
-    if (my_hash_insert(&system_variable_hash, (uchar*) var))
-    {
-      fprintf(stderr, "*** duplicate variable name '%s' ?\n", var->name.str);
-      goto error;
-    }
-  }
-  return 0;
-
-error:
-  for (; first != var; first= first->next)
-    my_hash_delete(&system_variable_hash, (uchar*) first);
-  return 1;
-}
-
-
-/*
-  Remove variables to the dynamic hash of system variables
-
-  SYNOPSIS
-    mysql_del_sys_var_chain()
-    first       Pointer to first system variable to remove
-
-  RETURN VALUES
-    0           SUCCESS
-    otherwise   FAILURE
-*/
-
-int mysql_del_sys_var_chain(sys_var *first)
-{
-  int result= 0;
-
-  /* A write lock should be held on LOCK_system_variables_hash */
-
-  for (sys_var *var= first; var; var= var->next)
-    result|= my_hash_delete(&system_variable_hash, (uchar*) var);
-
-  return result;
-}
-
-
-static int show_cmp(SHOW_VAR *a, SHOW_VAR *b)
-{
-  return strcmp(a->name, b->name);
-}
-
-
-/**
-  Constructs an array of system variables for display to the user.
-
-  @param thd       current thread
-  @param sorted    If TRUE, the system variables should be sorted
-  @param type      OPT_GLOBAL or OPT_SESSION for SHOW GLOBAL|SESSION VARIABLES
-
-  @retval
-=======
 /**
   Return variable name and length for hashing of variables.
 */
@@ -895,7 +469,6 @@
   @param type      OPT_GLOBAL or OPT_SESSION for SHOW GLOBAL|SESSION VARIABLES
 
   @retval
->>>>>>> 20ca15d4
     pointer     Array of SHOW_VAR elements for display
   @retval
     NULL        FAILURE
