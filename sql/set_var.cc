--- conflicted
+++ resolved
@@ -3078,9 +3078,6 @@
     if ((org_options & OPTION_NOT_AUTOCOMMIT))
     {
       /* We changed to auto_commit mode */
-<<<<<<< HEAD
-      thd->options&= ~(ulonglong) (OPTION_BEGIN | OPTION_KEEP_LOG);
-=======
       if (thd->transaction.xid_state.xa_state != XA_NOTR)
       {
         thd->options= org_options;
@@ -3088,8 +3085,7 @@
                  xa_state_names[thd->transaction.xid_state.xa_state]);
         return 1;
       }
-      thd->options&= ~OPTION_BEGIN;
->>>>>>> 5b9d5e4c
+      thd->options&= ~(ulonglong) (OPTION_BEGIN | OPTION_KEEP_LOG);
       thd->transaction.all.modified_non_trans_table= FALSE;
       thd->server_status|= SERVER_STATUS_AUTOCOMMIT;
       if (ha_commit(thd))
