/* Copyright (C) 2000-2003 MySQL AB

   This program is free software; you can redistribute it and/or modify
   it under the terms of the GNU General Public License as published by
   the Free Software Foundation; either version 2 of the License, or
   (at your option) any later version.

   This program is distributed in the hope that it will be useful,
   but WITHOUT ANY WARRANTY; without even the implied warranty of
   MERCHANTABILITY or FITNESS FOR A PARTICULAR PURPOSE.  See the
   GNU General Public License for more details.

   You should have received a copy of the GNU General Public License
   along with this program; if not, write to the Free Software
   Foundation, Inc., 59 Temple Place, Suite 330, Boston, MA  02111-1307  USA */


/*
  The privileges are saved in the following tables:
  mysql/user	 ; super user who are allowed to do almoust anything
  mysql/host	 ; host priviliges. This is used if host is empty in mysql/db.
  mysql/db	 ; database privileges / user

  data in tables is sorted according to how many not-wild-cards there is
  in the relevant fields. Empty strings comes last.
*/

#include "mysql_priv.h"
#include "sql_acl.h"
#include "hash_filo.h"
#ifdef HAVE_REPLICATION
#include "sql_repl.h" //for tables_ok()
#endif
#include <m_ctype.h>
#include <stdarg.h>

#ifndef NO_EMBEDDED_ACCESS_CHECKS

class acl_entry :public hash_filo_element
{
public:
  ulong access;
  uint16 length;
  char key[1];					// Key will be stored here
};


static byte* acl_entry_get_key(acl_entry *entry,uint *length,
			       my_bool not_used __attribute__((unused)))
{
  *length=(uint) entry->length;
  return (byte*) entry->key;
}

#define IP_ADDR_STRLEN (3+1+3+1+3+1+3)
#define ACL_KEY_LENGTH (IP_ADDR_STRLEN+1+NAME_LEN+1+USERNAME_LENGTH+1)

static DYNAMIC_ARRAY acl_hosts,acl_users,acl_dbs;
static MEM_ROOT mem, memex;
static bool initialized=0;
static bool allow_all_hosts=1;
static HASH acl_check_hosts, column_priv_hash;
static DYNAMIC_ARRAY acl_wild_hosts;
static hash_filo *acl_cache;
static uint grant_version=0;
static uint priv_version=0; /* Version of priv tables. incremented by acl_init */
static ulong get_access(TABLE *form,uint fieldnr);
static int acl_compare(ACL_ACCESS *a,ACL_ACCESS *b);
static ulong get_sort(uint count,...);
static void init_check_host(void);
static ACL_USER *find_acl_user(const char *host, const char *user);
static bool update_user_table(THD *thd, const char *host, const char *user,
			      const char *new_password, uint new_password_len);
static void update_hostname(acl_host_and_ip *host, const char *hostname);
static bool compare_hostname(const acl_host_and_ip *host,const char *hostname,
			     const char *ip);

/*
  Convert scrambled password to binary form, according to scramble type, 
  Binary form is stored in user.salt.
*/

static
void
set_user_salt(ACL_USER *acl_user, const char *password, uint password_len)
{
  if (password_len == SCRAMBLED_PASSWORD_CHAR_LENGTH)
  {
    get_salt_from_password(acl_user->salt, password);
    acl_user->salt_len= SCRAMBLE_LENGTH;
  }
  else if (password_len == SCRAMBLED_PASSWORD_CHAR_LENGTH_323)
  {
    get_salt_from_password_323((ulong *) acl_user->salt, password);
    acl_user->salt_len= SCRAMBLE_LENGTH_323;
  }
  else
    acl_user->salt_len= 0;
}

/*
  This after_update function is used when user.password is less than
  SCRAMBLE_LENGTH bytes.
*/

static void restrict_update_of_old_passwords_var(THD *thd,
                                                 enum_var_type var_type)
{
  if (var_type == OPT_GLOBAL)
  {
    pthread_mutex_lock(&LOCK_global_system_variables);
    global_system_variables.old_passwords= 1;
    pthread_mutex_unlock(&LOCK_global_system_variables);
  }
  else
    thd->variables.old_passwords= 1;
}


/*
  Read grant privileges from the privilege tables in the 'mysql' database.

  SYNOPSIS
    acl_init()
    thd				Thread handler
    dont_read_acl_tables	Set to 1 if run with --skip-grant

  RETURN VALUES
    0	ok
    1	Could not initialize grant's
*/


my_bool acl_init(THD *org_thd, bool dont_read_acl_tables)
{
  THD  *thd;
  TABLE_LIST tables[3];
  TABLE *table;
  READ_RECORD read_record_info;
  MYSQL_LOCK *lock;
  my_bool return_val=1;
  bool check_no_resolve= specialflag & SPECIAL_NO_RESOLVE;

  DBUG_ENTER("acl_init");

  if (!acl_cache)
    acl_cache=new hash_filo(ACL_CACHE_SIZE,0,0,
			    (hash_get_key) acl_entry_get_key,
			    (hash_free_key) free, system_charset_info);
  if (dont_read_acl_tables)
  {
    DBUG_RETURN(0); /* purecov: tested */
  }

  priv_version++; /* Privileges updated */

  /*
    To be able to run this from boot, we allocate a temporary THD
  */
  if (!(thd=new THD))
    DBUG_RETURN(1); /* purecov: inspected */
  thd->store_globals();

  acl_cache->clear(1);				// Clear locked hostname cache
  thd->db= my_strdup("mysql",MYF(0));
  thd->db_length=5;				// Safety
  bzero((char*) &tables,sizeof(tables));
  tables[0].alias=tables[0].real_name=(char*) "host";
  tables[1].alias=tables[1].real_name=(char*) "user";
  tables[2].alias=tables[2].real_name=(char*) "db";
  tables[0].next=tables+1;
  tables[1].next=tables+2;
  tables[0].lock_type=tables[1].lock_type=tables[2].lock_type=TL_READ;
  tables[0].db=tables[1].db=tables[2].db=thd->db;

  uint counter;
  if (open_tables(thd, tables, &counter))
  {
    sql_print_error("Fatal error: Can't open privilege tables: %s",
		    thd->net.last_error);
    goto end;
  }
  TABLE *ptr[3];				// Lock tables for quick update
  ptr[0]= tables[0].table;
  ptr[1]= tables[1].table;
  ptr[2]= tables[2].table;
  if (!(lock=mysql_lock_tables(thd,ptr,3)))
  {
    sql_print_error("Fatal error: Can't lock privilege tables: %s",
		    thd->net.last_error);
    goto end;
  }
  init_sql_alloc(&mem, ACL_ALLOC_BLOCK_SIZE, 0);
  init_read_record(&read_record_info,thd,table= tables[0].table,NULL,1,0);
  VOID(my_init_dynamic_array(&acl_hosts,sizeof(ACL_HOST),20,50));
  while (!(read_record_info.read_record(&read_record_info)))
  {
    ACL_HOST host;
    update_hostname(&host.host,get_field(&mem, table->field[0]));
    host.db=	 get_field(&mem, table->field[1]);
    host.access= get_access(table,2);
    host.access= fix_rights_for_db(host.access);
    host.sort=	 get_sort(2,host.host.hostname,host.db);
    if (check_no_resolve && hostname_requires_resolving(host.host.hostname))
    {
      sql_print_error("Warning: 'host' entry '%s|%s' "
		      "ignored in --skip-name-resolve mode.",
		      host.host.hostname, host.db, host.host.hostname);
      continue;
    }
#ifndef TO_BE_REMOVED
    if (table->fields ==  8)
    {						// Without grant
      if (host.access & CREATE_ACL)
	host.access|=REFERENCES_ACL | INDEX_ACL | ALTER_ACL | CREATE_TMP_ACL;
    }
#endif
    VOID(push_dynamic(&acl_hosts,(gptr) &host));
  }
  qsort((gptr) dynamic_element(&acl_hosts,0,ACL_HOST*),acl_hosts.elements,
	sizeof(ACL_HOST),(qsort_cmp) acl_compare);
  end_read_record(&read_record_info);
  freeze_size(&acl_hosts);

  init_read_record(&read_record_info,thd,table=tables[1].table,NULL,1,0);
  VOID(my_init_dynamic_array(&acl_users,sizeof(ACL_USER),50,100));
  if (table->field[2]->field_length < SCRAMBLED_PASSWORD_CHAR_LENGTH_323)
  {
    sql_print_error("Fatal error: mysql.user table is damaged or in "
                    "unsupported 3.20 format.");
    goto end;
  }

  DBUG_PRINT("info",("user table fields: %d, password length: %d",
		     table->fields, table->field[2]->field_length));
  
  pthread_mutex_lock(&LOCK_global_system_variables);
  if (table->field[2]->field_length < SCRAMBLED_PASSWORD_CHAR_LENGTH)
  {
    if (opt_secure_auth)
    {
      pthread_mutex_unlock(&LOCK_global_system_variables);
      sql_print_error("Fatal error: mysql.user table is in old format, "
                      "but server started with --secure-auth option.");
      goto end;
    }
    sys_old_passwords.after_update= restrict_update_of_old_passwords_var;
    if (global_system_variables.old_passwords)
      pthread_mutex_unlock(&LOCK_global_system_variables);
    else
    {
      global_system_variables.old_passwords= 1;
      pthread_mutex_unlock(&LOCK_global_system_variables);
      sql_print_error("mysql.user table is not updated to new password format; "
                      "Disabling new password usage until "
                      "mysql_fix_privilege_tables is run");
    }
    thd->variables.old_passwords= 1;
  }
  else
  {
    sys_old_passwords.after_update= 0;
    pthread_mutex_unlock(&LOCK_global_system_variables);
  }

  allow_all_hosts=0;
  while (!(read_record_info.read_record(&read_record_info)))
  {
    ACL_USER user;
    update_hostname(&user.host, get_field(&mem, table->field[0]));
    user.user= get_field(&mem, table->field[1]);
    if (check_no_resolve && hostname_requires_resolving(user.host.hostname))
    {
      sql_print_error("Warning: 'user' entry '%s@%s' "
		      "ignored in --skip-name-resolve mode.",
		      user.user, user.host.hostname, user.host.hostname);
      continue;
    }

    const char *password= get_field(&mem, table->field[2]);
    uint password_len= password ? strlen(password) : 0;
    set_user_salt(&user, password, password_len);
    if (user.salt_len == 0 && password_len != 0)
    {
      switch (password_len) {
      case 45: /* 4.1: to be removed */
        sql_print_error("Found 4.1 style password for user '%s@%s'. "
                        "Ignoring user. "
                        "You should change password for this user.",
                        user.user ? user.user : "",
                        user.host.hostname ? user.host.hostname : "");
        break;
      default:
        sql_print_error("Found invalid password for user: '%s@%s'; "
                        "Ignoring user", user.user ? user.user : "",
                        user.host.hostname ? user.host.hostname : "");
        break;
      }
    }
    else                                        // password is correct
    {
      user.access= get_access(table,3) & GLOBAL_ACLS;
      user.sort= get_sort(2,user.host.hostname,user.user);
      user.hostname_length= (user.host.hostname ?
                             (uint) strlen(user.host.hostname) : 0);
      if (table->fields >= 31)	 /* Starting from 4.0.2 we have more fields */
      {
        char *ssl_type=get_field(&mem, table->field[24]);
        if (!ssl_type)
          user.ssl_type=SSL_TYPE_NONE;
        else if (!strcmp(ssl_type, "ANY"))
          user.ssl_type=SSL_TYPE_ANY;
        else if (!strcmp(ssl_type, "X509"))
          user.ssl_type=SSL_TYPE_X509;
        else  /* !strcmp(ssl_type, "SPECIFIED") */
          user.ssl_type=SSL_TYPE_SPECIFIED;

        user.ssl_cipher=   get_field(&mem, table->field[25]);
        user.x509_issuer=  get_field(&mem, table->field[26]);
        user.x509_subject= get_field(&mem, table->field[27]);

        char *ptr = get_field(&mem, table->field[28]);
        user.user_resource.questions=atoi(ptr);
        ptr = get_field(&mem, table->field[29]);
        user.user_resource.updates=atoi(ptr);
        ptr = get_field(&mem, table->field[30]);
        user.user_resource.connections=atoi(ptr);
        if (user.user_resource.questions || user.user_resource.updates ||
            user.user_resource.connections)
          mqh_used=1;
      }
      else
      {
        user.ssl_type=SSL_TYPE_NONE;
        bzero((char *)&(user.user_resource),sizeof(user.user_resource));
#ifndef TO_BE_REMOVED
        if (table->fields <= 13)
        {						// Without grant
          if (user.access & CREATE_ACL)
            user.access|=REFERENCES_ACL | INDEX_ACL | ALTER_ACL;
        }
        /* Convert old privileges */
        user.access|= LOCK_TABLES_ACL | CREATE_TMP_ACL | SHOW_DB_ACL;
        if (user.access & FILE_ACL)
          user.access|= REPL_CLIENT_ACL | REPL_SLAVE_ACL;
        if (user.access & PROCESS_ACL)
          user.access|= SUPER_ACL | EXECUTE_ACL;
#endif
      }
      VOID(push_dynamic(&acl_users,(gptr) &user));
      if (!user.host.hostname || user.host.hostname[0] == wild_many &&
          !user.host.hostname[1])
        allow_all_hosts=1;			// Anyone can connect
    }
  }
  qsort((gptr) dynamic_element(&acl_users,0,ACL_USER*),acl_users.elements,
	sizeof(ACL_USER),(qsort_cmp) acl_compare);
  end_read_record(&read_record_info);
  freeze_size(&acl_users);

  init_read_record(&read_record_info,thd,table=tables[2].table,NULL,1,0);
  VOID(my_init_dynamic_array(&acl_dbs,sizeof(ACL_DB),50,100));
  while (!(read_record_info.read_record(&read_record_info)))
  {
    ACL_DB db;
    update_hostname(&db.host,get_field(&mem, table->field[0]));
    db.db=get_field(&mem, table->field[1]);
    if (!db.db)
    {
      sql_print_error("Found an entry in the 'db' table with empty database name; Skipped");
      continue;
    }
    db.user=get_field(&mem, table->field[2]);
    if (check_no_resolve && hostname_requires_resolving(db.host.hostname))
    {
      sql_print_error("Warning: 'db' entry '%s %s@%s' "
		      "ignored in --skip-name-resolve mode.",
		      db.db, db.user, db.host.hostname, db.host.hostname);
      continue;
    }
    db.access=get_access(table,3);
    db.access=fix_rights_for_db(db.access);
    db.sort=get_sort(3,db.host.hostname,db.db,db.user);
#ifndef TO_BE_REMOVED
    if (table->fields <=  9)
    {						// Without grant
      if (db.access & CREATE_ACL)
	db.access|=REFERENCES_ACL | INDEX_ACL | ALTER_ACL;
    }
#endif
    VOID(push_dynamic(&acl_dbs,(gptr) &db));
  }
  qsort((gptr) dynamic_element(&acl_dbs,0,ACL_DB*),acl_dbs.elements,
	sizeof(ACL_DB),(qsort_cmp) acl_compare);
  end_read_record(&read_record_info);
  freeze_size(&acl_dbs);
  init_check_host();

  mysql_unlock_tables(thd, lock);
  initialized=1;
  thd->version--;				// Force close to free memory
  return_val=0;

end:
  close_thread_tables(thd);
  delete thd;
  if (org_thd)
    org_thd->store_globals();			/* purecov: inspected */
  else
  {
    /* Remember that we don't have a THD */
    my_pthread_setspecific_ptr(THR_THD,  0);
  }
  DBUG_RETURN(return_val);
}


void acl_free(bool end)
{
  free_root(&mem,MYF(0));
  delete_dynamic(&acl_hosts);
  delete_dynamic(&acl_users);
  delete_dynamic(&acl_dbs);
  delete_dynamic(&acl_wild_hosts);
  hash_free(&acl_check_hosts);
  if (!end)
    acl_cache->clear(1); /* purecov: inspected */
  else
  {
    delete acl_cache;
    acl_cache=0;
  }
}


/*
  Forget current privileges and read new privileges from the privilege tables

  SYNOPSIS
    acl_reload()
    thd			Thread handle
*/

void acl_reload(THD *thd)
{
  DYNAMIC_ARRAY old_acl_hosts,old_acl_users,old_acl_dbs;
  MEM_ROOT old_mem;
  bool old_initialized;
  DBUG_ENTER("acl_reload");

  if (thd && thd->locked_tables)
  {					// Can't have locked tables here
    thd->lock=thd->locked_tables;
    thd->locked_tables=0;
    close_thread_tables(thd);
  }
  if ((old_initialized=initialized))
    VOID(pthread_mutex_lock(&acl_cache->lock));

  old_acl_hosts=acl_hosts;
  old_acl_users=acl_users;
  old_acl_dbs=acl_dbs;
  old_mem=mem;
  delete_dynamic(&acl_wild_hosts);
  hash_free(&acl_check_hosts);

  if (acl_init(thd, 0))
  {					// Error. Revert to old list
    DBUG_PRINT("error",("Reverting to old privileges"));
    acl_free();				/* purecov: inspected */
    acl_hosts=old_acl_hosts;
    acl_users=old_acl_users;
    acl_dbs=old_acl_dbs;
    mem=old_mem;
    init_check_host();
  }
  else
  {
    free_root(&old_mem,MYF(0));
    delete_dynamic(&old_acl_hosts);
    delete_dynamic(&old_acl_users);
    delete_dynamic(&old_acl_dbs);
  }
  if (old_initialized)
    VOID(pthread_mutex_unlock(&acl_cache->lock));
  DBUG_VOID_RETURN;
}


/*
  Get all access bits from table after fieldnr
  We know that the access privileges ends when there is no more fields
  or the field is not an enum with two elements.
*/

static ulong get_access(TABLE *form, uint fieldnr)
{
  ulong access_bits=0,bit;
  char buff[2];
  String res(buff,sizeof(buff),&my_charset_latin1);
  Field **pos;

  for (pos=form->field+fieldnr, bit=1;
       *pos && (*pos)->real_type() == FIELD_TYPE_ENUM &&
	 ((Field_enum*) (*pos))->typelib->count == 2 ;
       pos++ , bit<<=1)
  {
    (*pos)->val_str(&res,&res);
    if (my_toupper(&my_charset_latin1, res[0]) == 'Y')
      access_bits|= bit;
  }
  return access_bits;
}


/*
  Return a number which, if sorted 'desc', puts strings in this order:
    no wildcards
    wildcards
    empty string
*/

static ulong get_sort(uint count,...)
{
  va_list args;
  va_start(args,count);
  ulong sort=0;

  while (count--)
  {
    char *str=va_arg(args,char*);
    uint chars=0,wild=0;

    if (str)
    {
      for (; *str ; str++)
      {
	if (*str == wild_many || *str == wild_one || *str == wild_prefix)
	  wild++;
	else
	  chars++;
      }
    }
    sort= (sort << 8) + (wild ? 1 : chars ? 2 : 0);
  }
  va_end(args);
  return sort;
}


static int acl_compare(ACL_ACCESS *a,ACL_ACCESS *b)
{
  if (a->sort > b->sort)
    return -1;
  if (a->sort < b->sort)
    return 1;
  return 0;
}


/*
  Seek ACL entry for a user, check password, SSL cypher, and if
  everything is OK, update THD user data and USER_RESOURCES struct.

  IMPLEMENTATION
   This function does not check if the user has any sensible privileges:
   only user's existence and  validity is checked.
   Note, that entire operation is protected by acl_cache_lock.

  SYNOPSIS
    acl_getroot()
    thd         thread handle. If all checks are OK,
                thd->priv_user, thd->master_access are updated.
                thd->host, thd->ip, thd->user are used for checks.
    mqh         user resources; on success mqh is reset, else
                unchanged
    passwd      scrambled & crypted password, recieved from client
                (to check): thd->scramble or thd->scramble_323 is
                used to decrypt passwd, so they must contain
                original random string,
    passwd_len  length of passwd, must be one of 0, 8,
                SCRAMBLE_LENGTH_323, SCRAMBLE_LENGTH
    'thd' and 'mqh' are updated on success; other params are IN.
  
  RETURN VALUE
    0  success: thd->priv_user, thd->priv_host, thd->master_access, mqh are
       updated
    1  user not found or authentification failure
    2  user found, has long (4.1.1) salt, but passwd is in old (3.23) format.
   -1  user found, has short (3.23) salt, but passwd is in new (4.1.1) format.
*/

int acl_getroot(THD *thd, USER_RESOURCES  *mqh,
                const char *passwd, uint passwd_len)
{
  ulong user_access= NO_ACCESS;
  int res= 1;
  ACL_USER *acl_user= 0;
  DBUG_ENTER("acl_getroot");

  if (!initialized)
  {
    /* 
      here if mysqld's been started with --skip-grant-tables option.
    */
    thd->priv_user= (char *) "";                // privileges for
    *thd->priv_host= '\0';                      // the user are unknown
    thd->master_access= ~NO_ACCESS;             // everything is allowed
    bzero((char*) mqh, sizeof(*mqh));
    DBUG_RETURN(0);
  }

  VOID(pthread_mutex_lock(&acl_cache->lock));

  /*
    Find acl entry in user database. Note, that find_acl_user is not the same,
    because it doesn't take into account the case when user is not empty,
    but acl_user->user is empty
  */

  for (uint i=0 ; i < acl_users.elements ; i++)
  {
    ACL_USER *acl_user_tmp= dynamic_element(&acl_users,i,ACL_USER*);
    if (!acl_user_tmp->user || !strcmp(thd->user, acl_user_tmp->user))
    {
      if (compare_hostname(&acl_user_tmp->host, thd->host, thd->ip))
      {
        /* check password: it should be empty or valid */
        if (passwd_len == acl_user_tmp->salt_len)
        {
          if (acl_user_tmp->salt_len == 0 ||
              acl_user_tmp->salt_len == SCRAMBLE_LENGTH &&
              check_scramble(passwd, thd->scramble, acl_user_tmp->salt) == 0 ||
              check_scramble_323(passwd, thd->scramble,
                                 (ulong *) acl_user_tmp->salt) == 0)
          {
            acl_user= acl_user_tmp;
            res= 0;
          }
        }
        else if (passwd_len == SCRAMBLE_LENGTH &&
                 acl_user_tmp->salt_len == SCRAMBLE_LENGTH_323)
          res= -1;
        else if (passwd_len == SCRAMBLE_LENGTH_323 &&
                 acl_user_tmp->salt_len == SCRAMBLE_LENGTH)
          res= 2;
        /* linear search complete: */
        break;
      }
    }
  }
  /*
    This was moved to separate tree because of heavy HAVE_OPENSSL case.
    If acl_user is not null, res is 0.
  */

  if (acl_user)
  {
    /* OK. User found and password checked continue validation */
#ifdef HAVE_OPENSSL
    Vio *vio=thd->net.vio;
    SSL *ssl= (SSL*) vio->ssl_arg;
#endif

    /*
      At this point we know that user is allowed to connect
      from given host by given username/password pair. Now
      we check if SSL is required, if user is using SSL and
      if X509 certificate attributes are OK
    */
    switch (acl_user->ssl_type) {
    case SSL_TYPE_NOT_SPECIFIED:		// Impossible
    case SSL_TYPE_NONE:				// SSL is not required
      user_access= acl_user->access;
      break;
#ifdef HAVE_OPENSSL
    case SSL_TYPE_ANY:				// Any kind of SSL is ok
      if (vio_type(vio) == VIO_TYPE_SSL)
	user_access= acl_user->access;
      break;
    case SSL_TYPE_X509: /* Client should have any valid certificate. */
      /*
	Connections with non-valid certificates are dropped already
	in sslaccept() anyway, so we do not check validity here.

	We need to check for absence of SSL because without SSL
	we should reject connection.
      */
      if (vio_type(vio) == VIO_TYPE_SSL &&
	  SSL_get_verify_result(ssl) == X509_V_OK &&
	  SSL_get_peer_certificate(ssl))
	user_access= acl_user->access;
      break;
    case SSL_TYPE_SPECIFIED: /* Client should have specified attrib */
      /*
	We do not check for absence of SSL because without SSL it does
	not pass all checks here anyway.
	If cipher name is specified, we compare it to actual cipher in
	use.
      */
      X509 *cert;
      if (vio_type(vio) != VIO_TYPE_SSL ||
	  SSL_get_verify_result(ssl) != X509_V_OK)
	break;
      if (acl_user->ssl_cipher)
      {
	DBUG_PRINT("info",("comparing ciphers: '%s' and '%s'",
			   acl_user->ssl_cipher,SSL_get_cipher(ssl)));
	if (!strcmp(acl_user->ssl_cipher,SSL_get_cipher(ssl)))
	  user_access= acl_user->access;
	else
	{
	  if (global_system_variables.log_warnings)
	    sql_print_error("X509 ciphers mismatch: should be '%s' but is '%s'",
			    acl_user->ssl_cipher,
			    SSL_get_cipher(ssl));
	  break;
	}
      }
      /* Prepare certificate (if exists) */
      DBUG_PRINT("info",("checkpoint 1"));
      if (!(cert= SSL_get_peer_certificate(ssl)))
      {
	user_access=NO_ACCESS;
	break;
      }
      DBUG_PRINT("info",("checkpoint 2"));
      /* If X509 issuer is speified, we check it... */
      if (acl_user->x509_issuer)
      {
        DBUG_PRINT("info",("checkpoint 3"));
	char *ptr = X509_NAME_oneline(X509_get_issuer_name(cert), 0, 0);
	DBUG_PRINT("info",("comparing issuers: '%s' and '%s'",
			   acl_user->x509_issuer, ptr));
        if (strcmp(acl_user->x509_issuer, ptr))
        {
          if (global_system_variables.log_warnings)
            sql_print_error("X509 issuer mismatch: should be '%s' "
			    "but is '%s'", acl_user->x509_issuer, ptr);
          free(ptr);
          break;
        }
        user_access= acl_user->access;
        free(ptr);
      }
      DBUG_PRINT("info",("checkpoint 4"));
      /* X509 subject is specified, we check it .. */
      if (acl_user->x509_subject)
      {
        char *ptr= X509_NAME_oneline(X509_get_subject_name(cert), 0, 0);
        DBUG_PRINT("info",("comparing subjects: '%s' and '%s'",
                           acl_user->x509_subject, ptr));
        if (strcmp(acl_user->x509_subject,ptr))
        {
          if (global_system_variables.log_warnings)
            sql_print_error("X509 subject mismatch: '%s' vs '%s'",
                            acl_user->x509_subject, ptr);
        }
        else
          user_access= acl_user->access;
        free(ptr);
      }
      break;
#else  /* HAVE_OPENSSL */
    default:
      /*
        If we don't have SSL but SSL is required for this user the 
        authentication should fail.
      */
      break;
#endif /* HAVE_OPENSSL */
    }
    thd->master_access= user_access;
    thd->priv_user= acl_user->user ? thd->user : (char *) "";
    *mqh= acl_user->user_resource;

    if (acl_user->host.hostname)
      strmake(thd->priv_host, acl_user->host.hostname, MAX_HOSTNAME);
    else
      *thd->priv_host= 0;
  }
  VOID(pthread_mutex_unlock(&acl_cache->lock));
  DBUG_RETURN(res);
}


static byte* check_get_key(ACL_USER *buff,uint *length,
			   my_bool not_used __attribute__((unused)))
{
  *length=buff->hostname_length;
  return (byte*) buff->host.hostname;
}


static void acl_update_user(const char *user, const char *host,
			    const char *password, uint password_len,
			    enum SSL_type ssl_type,
			    const char *ssl_cipher,
			    const char *x509_issuer,
			    const char *x509_subject,
			    USER_RESOURCES  *mqh,
			    ulong privileges)
{
  for (uint i=0 ; i < acl_users.elements ; i++)
  {
    ACL_USER *acl_user=dynamic_element(&acl_users,i,ACL_USER*);
    if (!acl_user->user && !user[0] ||
	acl_user->user &&
	!strcmp(user,acl_user->user))
    {
      if (!acl_user->host.hostname && !host[0] ||
	  acl_user->host.hostname &&
	  !my_strcasecmp(&my_charset_latin1, host, acl_user->host.hostname))
      {
	acl_user->access=privileges;
	if (mqh->bits & 1)
	  acl_user->user_resource.questions=mqh->questions;
	if (mqh->bits & 2)
	  acl_user->user_resource.updates=mqh->updates;
	if (mqh->bits & 4)
	  acl_user->user_resource.connections=mqh->connections;
	if (ssl_type != SSL_TYPE_NOT_SPECIFIED)
	{
	  acl_user->ssl_type= ssl_type;
	  acl_user->ssl_cipher= (ssl_cipher ? strdup_root(&mem,ssl_cipher) :
				 0);
	  acl_user->x509_issuer= (x509_issuer ? strdup_root(&mem,x509_issuer) :
				  0);
	  acl_user->x509_subject= (x509_subject ?
				   strdup_root(&mem,x509_subject) : 0);
	}

        set_user_salt(acl_user, password, password_len);
        /* search complete: */
	break;
      }
    }
  }
}


static void acl_insert_user(const char *user, const char *host,
			    const char *password, uint password_len,
			    enum SSL_type ssl_type,
			    const char *ssl_cipher,
			    const char *x509_issuer,
			    const char *x509_subject,
			    USER_RESOURCES *mqh,
			    ulong privileges)
{
  ACL_USER acl_user;
  acl_user.user=*user ? strdup_root(&mem,user) : 0;
  update_hostname(&acl_user.host,strdup_root(&mem,host));
  acl_user.access=privileges;
  acl_user.user_resource = *mqh;
  acl_user.sort=get_sort(2,acl_user.host.hostname,acl_user.user);
  acl_user.hostname_length=(uint) strlen(acl_user.host.hostname);
  acl_user.ssl_type= (ssl_type != SSL_TYPE_NOT_SPECIFIED ?
		      ssl_type : SSL_TYPE_NONE);
  acl_user.ssl_cipher=	ssl_cipher   ? strdup_root(&mem,ssl_cipher) : 0;
  acl_user.x509_issuer= x509_issuer  ? strdup_root(&mem,x509_issuer) : 0;
  acl_user.x509_subject=x509_subject ? strdup_root(&mem,x509_subject) : 0;

  set_user_salt(&acl_user, password, password_len);

  VOID(push_dynamic(&acl_users,(gptr) &acl_user));
  if (!acl_user.host.hostname || acl_user.host.hostname[0] == wild_many
      && !acl_user.host.hostname[1])
    allow_all_hosts=1;		// Anyone can connect /* purecov: tested */
  qsort((gptr) dynamic_element(&acl_users,0,ACL_USER*),acl_users.elements,
	sizeof(ACL_USER),(qsort_cmp) acl_compare);

  /* We must free acl_check_hosts as its memory is mapped to acl_user */
  delete_dynamic(&acl_wild_hosts);
  hash_free(&acl_check_hosts);
  init_check_host();
}


static void acl_update_db(const char *user, const char *host, const char *db,
			  ulong privileges)
{
  for (uint i=0 ; i < acl_dbs.elements ; i++)
  {
    ACL_DB *acl_db=dynamic_element(&acl_dbs,i,ACL_DB*);
    if (!acl_db->user && !user[0] ||
	acl_db->user &&
	!strcmp(user,acl_db->user))
    {
      if (!acl_db->host.hostname && !host[0] ||
	  acl_db->host.hostname &&
	  !my_strcasecmp(&my_charset_latin1, host, acl_db->host.hostname))
      {
	if (!acl_db->db && !db[0] ||
	    acl_db->db && !strcmp(db,acl_db->db))
	{
	  if (privileges)
	    acl_db->access=privileges;
	  else
	    delete_dynamic_element(&acl_dbs,i);
	}
      }
    }
  }
}


/*
  Insert a user/db/host combination into the global acl_cache

  SYNOPSIS
    acl_insert_db()
    user		User name
    host		Host name
    db			Database name
    privileges		Bitmap of privileges

  NOTES
    acl_cache->lock must be locked when calling this
*/

static void acl_insert_db(const char *user, const char *host, const char *db,
			  ulong privileges)
{
  ACL_DB acl_db;
  safe_mutex_assert_owner(&acl_cache->lock);
  acl_db.user=strdup_root(&mem,user);
  update_hostname(&acl_db.host,strdup_root(&mem,host));
  acl_db.db=strdup_root(&mem,db);
  acl_db.access=privileges;
  acl_db.sort=get_sort(3,acl_db.host.hostname,acl_db.db,acl_db.user);
  VOID(push_dynamic(&acl_dbs,(gptr) &acl_db));
  qsort((gptr) dynamic_element(&acl_dbs,0,ACL_DB*),acl_dbs.elements,
	sizeof(ACL_DB),(qsort_cmp) acl_compare);
}



/*
  Get privilege for a host, user and db combination
*/

ulong acl_get(const char *host, const char *ip,
	     const char *user, const char *db, my_bool db_is_pattern)
{
  ulong host_access,db_access;
  uint i,key_length;
  db_access=0; host_access= ~0;
  char key[ACL_KEY_LENGTH],*tmp_db,*end;
  acl_entry *entry;

  VOID(pthread_mutex_lock(&acl_cache->lock));
  end=strmov((tmp_db=strmov(strmov(key, ip ? ip : "")+1,user)+1),db);
  if (lower_case_table_names)
  {
    my_casedn_str(&my_charset_latin1, tmp_db);
    db=tmp_db;
  }
  key_length=(uint) (end-key);
  if ((entry=(acl_entry*) acl_cache->search(key,key_length)))
  {
    db_access=entry->access;
    VOID(pthread_mutex_unlock(&acl_cache->lock));
    return db_access;
  }

  /*
    Check if there are some access rights for database and user
  */
  for (i=0 ; i < acl_dbs.elements ; i++)
  {
    ACL_DB *acl_db=dynamic_element(&acl_dbs,i,ACL_DB*);
    if (!acl_db->user || !strcmp(user,acl_db->user))
    {
      if (compare_hostname(&acl_db->host,host,ip))
      {
	if (!acl_db->db || !wild_compare(db,acl_db->db,db_is_pattern))
	{
	  db_access=acl_db->access;
	  if (acl_db->host.hostname)
	    goto exit;				// Fully specified. Take it
	  break; /* purecov: tested */
	}
      }
    }
  }
  if (!db_access)
    goto exit;					// Can't be better

  /*
    No host specified for user. Get hostdata from host table
  */
  host_access=0;				// Host must be found
  for (i=0 ; i < acl_hosts.elements ; i++)
  {
    ACL_HOST *acl_host=dynamic_element(&acl_hosts,i,ACL_HOST*);
    if (compare_hostname(&acl_host->host,host,ip))
    {
      if (!acl_host->db || !wild_compare(db,acl_host->db,db_is_pattern))
      {
	host_access=acl_host->access;		// Fully specified. Take it
	break;
      }
    }
  }
exit:
  /* Save entry in cache for quick retrieval */
  if ((entry= (acl_entry*) malloc(sizeof(acl_entry)+key_length)))
  {
    entry->access=(db_access & host_access);
    entry->length=key_length;
    memcpy((gptr) entry->key,key,key_length);
    acl_cache->add(entry);
  }
  VOID(pthread_mutex_unlock(&acl_cache->lock));
  return (db_access & host_access);
}

/*
  Check if there are any possible matching entries for this host

  NOTES
    All host names without wild cards are stored in a hash table,
    entries with wildcards are stored in a dynamic array
*/

static void init_check_host(void)
{
  DBUG_ENTER("init_check_host");
  VOID(my_init_dynamic_array(&acl_wild_hosts,sizeof(struct acl_host_and_ip),
			  acl_users.elements,1));
  VOID(hash_init(&acl_check_hosts,&my_charset_latin1,acl_users.elements,0,0,
		 (hash_get_key) check_get_key,0,0));
  if (!allow_all_hosts)
  {
    for (uint i=0 ; i < acl_users.elements ; i++)
    {
      ACL_USER *acl_user=dynamic_element(&acl_users,i,ACL_USER*);
      if (strchr(acl_user->host.hostname,wild_many) ||
	  strchr(acl_user->host.hostname,wild_one) ||
	  acl_user->host.ip_mask)
      {						// Has wildcard
	uint j;
	for (j=0 ; j < acl_wild_hosts.elements ; j++)
	{					// Check if host already exists
	  acl_host_and_ip *acl=dynamic_element(&acl_wild_hosts,j,
					       acl_host_and_ip *);
	  if (!my_strcasecmp(&my_charset_latin1,
                             acl_user->host.hostname, acl->hostname))
	    break;				// already stored
	}
	if (j == acl_wild_hosts.elements)	// If new
	  (void) push_dynamic(&acl_wild_hosts,(char*) &acl_user->host);
      }
      else if (!hash_search(&acl_check_hosts,(byte*) &acl_user->host,
			    (uint) strlen(acl_user->host.hostname)))
      {
	if (my_hash_insert(&acl_check_hosts,(byte*) acl_user))
	{					// End of memory
	  allow_all_hosts=1;			// Should never happen
	  DBUG_VOID_RETURN;
	}
      }
    }
  }
  freeze_size(&acl_wild_hosts);
  freeze_size(&acl_check_hosts.array);
  DBUG_VOID_RETURN;
}


/* Return true if there is no users that can match the given host */

bool acl_check_host(const char *host, const char *ip)
{
  if (allow_all_hosts)
    return 0;
  VOID(pthread_mutex_lock(&acl_cache->lock));

  if (host && hash_search(&acl_check_hosts,(byte*) host,(uint) strlen(host)) ||
      ip && hash_search(&acl_check_hosts,(byte*) ip,(uint) strlen(ip)))
  {
    VOID(pthread_mutex_unlock(&acl_cache->lock));
    return 0;					// Found host
  }
  for (uint i=0 ; i < acl_wild_hosts.elements ; i++)
  {
    acl_host_and_ip *acl=dynamic_element(&acl_wild_hosts,i,acl_host_and_ip*);
    if (compare_hostname(acl, host, ip))
    {
      VOID(pthread_mutex_unlock(&acl_cache->lock));
      return 0;					// Host ok
    }
  }
  VOID(pthread_mutex_unlock(&acl_cache->lock));
  return 1;					// Host is not allowed
}


/*
  Check if the user is allowed to change password

  SYNOPSIS:
    check_change_password()
    thd		THD
    host	hostname for the user
    user	user name

    RETURN VALUE
      0		OK
      1		ERROR  ; In this case the error is sent to the client.
*/

bool check_change_password(THD *thd, const char *host, const char *user)
{
  if (!initialized)
  {
    send_error(thd, ER_SKIP_GRANT_TABLES); /* purecov: inspected */
    return(1);                             /* purecov: inspected */
  }
  if (!thd->slave_thread &&
      (strcmp(thd->user,user) ||
       my_strcasecmp(&my_charset_latin1, host, thd->host_or_ip)))
  {
    if (check_access(thd, UPDATE_ACL, "mysql",0,1,0))
      return(1);
  }
  if (!thd->slave_thread && !thd->user[0])
  {
    send_error(thd, ER_PASSWORD_ANONYMOUS_USER);
    return(1);
  }
  return(0);
}


/*
  Change a password for a user

  SYNOPSIS
    change_password()
    thd			Thread handle
    host		Hostname
    user		User name
    new_password	New password for host@user

  RETURN VALUES
    0	ok
    1	ERROR; In this case the error is sent to the client.
*/

bool change_password(THD *thd, const char *host, const char *user,
		     char *new_password)
{
  DBUG_ENTER("change_password");
  DBUG_PRINT("enter",("host: '%s'  user: '%s'  new_password: '%s'",
		      host,user,new_password));
  DBUG_ASSERT(host != 0);			// Ensured by parent

  if (check_change_password(thd, host, user))
    DBUG_RETURN(1);

  VOID(pthread_mutex_lock(&acl_cache->lock));
  ACL_USER *acl_user;
  if (!(acl_user= find_acl_user(host, user)))
  {
    VOID(pthread_mutex_unlock(&acl_cache->lock));
    send_error(thd, ER_PASSWORD_NO_MATCH);
    DBUG_RETURN(1);
  }
  /* update loaded acl entry: */
  uint new_password_len= new_password ? strlen(new_password) : 0;
  set_user_salt(acl_user, new_password, new_password_len);

  if (update_user_table(thd,
			acl_user->host.hostname ? acl_user->host.hostname : "",
			acl_user->user ? acl_user->user : "",
			new_password, new_password_len))
  {
    VOID(pthread_mutex_unlock(&acl_cache->lock)); /* purecov: deadcode */
    send_error(thd,0); /* purecov: deadcode */
    DBUG_RETURN(1); /* purecov: deadcode */
  }

  acl_cache->clear(1);				// Clear locked hostname cache
  VOID(pthread_mutex_unlock(&acl_cache->lock));

  char buff[512]; /* Extend with extended password length*/
  ulong query_length=
    my_sprintf(buff,
	       (buff,"SET PASSWORD FOR \"%-.120s\"@\"%-.120s\"=\"%-.120s\"",
		acl_user->user ? acl_user->user : "",
		acl_user->host.hostname ? acl_user->host.hostname : "",
		new_password));
  thd->clear_error();
  mysql_update_log.write(thd, buff, query_length);
  Query_log_event qinfo(thd, buff, query_length, 0);
  mysql_bin_log.write(&qinfo);
  DBUG_RETURN(0);
}


/*
  Find first entry that matches the current user
*/

static ACL_USER *
find_acl_user(const char *host, const char *user)
{
  DBUG_ENTER("find_acl_user");
  DBUG_PRINT("enter",("host: '%s'  user: '%s'",host,user));
  for (uint i=0 ; i < acl_users.elements ; i++)
  {
    ACL_USER *acl_user=dynamic_element(&acl_users,i,ACL_USER*);
    DBUG_PRINT("info",("strcmp('%s','%s'), compare_hostname('%s','%s'),",
		       user,
		       acl_user->user ? acl_user->user : "",
		       host,
		       acl_user->host.hostname ? acl_user->host.hostname :
		       ""));
    if (!acl_user->user && !user[0] ||
	acl_user->user && !strcmp(user,acl_user->user))
    {
      if (compare_hostname(&acl_user->host,host,host))
      {
	DBUG_RETURN(acl_user);
      }
    }
  }
  DBUG_RETURN(0);
}


/*
  Comparing of hostnames

  NOTES
  A hostname may be of type:
  hostname   (May include wildcards);   monty.pp.sci.fi
  ip	   (May include wildcards);   192.168.0.0
  ip/netmask			      192.168.0.0/255.255.255.0

  A net mask of 0.0.0.0 is not allowed.
*/

static const char *calc_ip(const char *ip, long *val, char end)
{
  long ip_val,tmp;
  if (!(ip=str2int(ip,10,0,255,&ip_val)) || *ip != '.')
    return 0;
  ip_val<<=24;
  if (!(ip=str2int(ip+1,10,0,255,&tmp)) || *ip != '.')
    return 0;
  ip_val+=tmp<<16;
  if (!(ip=str2int(ip+1,10,0,255,&tmp)) || *ip != '.')
    return 0;
  ip_val+=tmp<<8;
  if (!(ip=str2int(ip+1,10,0,255,&tmp)) || *ip != end)
    return 0;
  *val=ip_val+tmp;
  return ip;
}


static void update_hostname(acl_host_and_ip *host, const char *hostname)
{
  host->hostname=(char*) hostname;		// This will not be modified!
  if (!hostname ||
      (!(hostname=calc_ip(hostname,&host->ip,'/')) ||
       !(hostname=calc_ip(hostname+1,&host->ip_mask,'\0'))))
  {
    host->ip= host->ip_mask=0;			// Not a masked ip
  }
}


static bool compare_hostname(const acl_host_and_ip *host, const char *hostname,
			     const char *ip)
{
  long tmp;
  if (host->ip_mask && ip && calc_ip(ip,&tmp,'\0'))
  {
    return (tmp & host->ip_mask) == host->ip;
  }
  return (!host->hostname ||
	  (hostname && !wild_case_compare(&my_charset_latin1,
                                          hostname,host->hostname)) ||
	  (ip && !wild_compare(ip,host->hostname,0)));
}

bool hostname_requires_resolving(const char *hostname)
{
  char cur;
  if (!hostname)
    return false;
  int namelen= strlen(hostname);
  int lhlen= strlen(my_localhost);
  if ((namelen == lhlen) &&
      !my_strnncoll(&my_charset_latin1, (const uchar *)hostname,  namelen,
		    (const uchar *)my_localhost, strlen(my_localhost)))
    return false;
  for (; (cur=*hostname); hostname++)
  {
    if ((cur != '%') && (cur != '_') && (cur != '.') &&
	((cur < '0') || (cur > '9')))
      return true;
  }
  return false;
}

/*
  Update grants in the user and database privilege tables
*/

static bool update_user_table(THD *thd, const char *host, const char *user,
			      const char *new_password, uint new_password_len)
{
  TABLE_LIST tables;
  TABLE *table;
  bool error=1;
  DBUG_ENTER("update_user_table");
  DBUG_PRINT("enter",("user: %s  host: %s",user,host));

  bzero((char*) &tables,sizeof(tables));
  tables.alias=tables.real_name=(char*) "user";
  tables.db=(char*) "mysql";
#ifdef HAVE_REPLICATION
  /*
    GRANT and REVOKE are applied the slave in/exclusion rules as they are
    some kind of updates to the mysql.% tables.
  */
  if (thd->slave_thread && table_rules_on)
  {
    /*
      The tables must be marked "updating" so that tables_ok() takes them into
      account in tests.  It's ok to leave 'updating' set after tables_ok.
    */
    tables.updating= 1;
    /* Thanks to bzero, tables.next==0 */
    if (!tables_ok(0, &tables))
      DBUG_RETURN(0);
  }
#endif

  if (!(table=open_ltable(thd,&tables,TL_WRITE)))
    DBUG_RETURN(1); /* purecov: deadcode */
  table->field[0]->store(host,(uint) strlen(host), &my_charset_latin1);
  table->field[1]->store(user,(uint) strlen(user), &my_charset_latin1);

  if (table->file->index_read_idx(table->record[0],0,
				  (byte*) table->field[0]->ptr,0,
				  HA_READ_KEY_EXACT))
  {
    my_error(ER_PASSWORD_NO_MATCH,MYF(0));	/* purecov: deadcode */
    DBUG_RETURN(1);				/* purecov: deadcode */
  }
  store_record(table,record[1]);
  table->field[2]->store(new_password, new_password_len, &my_charset_latin1);
  if ((error=table->file->update_row(table->record[1],table->record[0])))
  {
    table->file->print_error(error,MYF(0));	/* purecov: deadcode */
    goto end;					/* purecov: deadcode */
  }
  error=0;					// Record updated

end:
  close_thread_tables(thd);
  DBUG_RETURN(error);
}


/* Return 1 if we are allowed to create new users */

static bool test_if_create_new_users(THD *thd)
{
  bool create_new_users=1;    // Assume that we are allowed to create new users
  if (opt_safe_user_create && !(thd->master_access & INSERT_ACL))
  {
    TABLE_LIST tl;
    ulong db_access;
    bzero((char*) &tl,sizeof(tl));
    tl.db=	   (char*) "mysql";
    tl.real_name=  (char*) "user";
    db_access=acl_get(thd->host, thd->ip,
		      thd->priv_user, tl.db, 0);
    if (!(db_access & INSERT_ACL))
    {
      if (check_grant(thd,INSERT_ACL,&tl,0,1))
	create_new_users=0;
    }
  }
  return create_new_users;
}


/****************************************************************************
  Handle GRANT commands
****************************************************************************/

static int replace_user_table(THD *thd, TABLE *table, const LEX_USER &combo,
			      ulong rights, bool revoke_grant,
			      bool create_user)
{
  int error = -1;
  bool old_row_exists=0;
  const char *password= "";
  uint password_len= 0;
  char what= (revoke_grant) ? 'N' : 'Y';
  DBUG_ENTER("replace_user_table");
  safe_mutex_assert_owner(&acl_cache->lock);

  if (combo.password.str && combo.password.str[0])
  {
    if (combo.password.length != SCRAMBLED_PASSWORD_CHAR_LENGTH &&
        combo.password.length != SCRAMBLED_PASSWORD_CHAR_LENGTH_323)
    {
      my_printf_error(ER_PASSWORD_NO_MATCH,
                      "Password hash should be a %d-digit hexadecimal number",
                      MYF(0), SCRAMBLED_PASSWORD_CHAR_LENGTH);
      DBUG_RETURN(-1);
    }
    password_len= combo.password.length;
    password=combo.password.str;
  }

  table->field[0]->store(combo.host.str,combo.host.length, &my_charset_latin1);
  table->field[1]->store(combo.user.str,combo.user.length, &my_charset_latin1);
  table->file->index_init(0);
  if (table->file->index_read(table->record[0],
			      (byte*) table->field[0]->ptr,0,
			      HA_READ_KEY_EXACT))
  {
    if (!create_user)
    {
      if (what == 'N')
	my_printf_error(ER_NONEXISTING_GRANT,ER(ER_NONEXISTING_GRANT),
			MYF(0),combo.user.str,combo.host.str);
      else
	my_printf_error(ER_NO_PERMISSION_TO_CREATE_USER,
			ER(ER_NO_PERMISSION_TO_CREATE_USER),
			MYF(0),thd->user,
			thd->host_or_ip);
      error= -1;
      goto end;
    }
    old_row_exists = 0;
    restore_record(table,default_values);       // cp empty row from default_values
    table->field[0]->store(combo.host.str,combo.host.length,
                           &my_charset_latin1);
    table->field[1]->store(combo.user.str,combo.user.length,
                           &my_charset_latin1);
    table->field[2]->store(password, password_len,
                           &my_charset_latin1);
  }
  else
  {
    old_row_exists = 1;
    store_record(table,record[1]);			// Save copy for update
    if (combo.password.str)			// If password given
      table->field[2]->store(password, password_len, &my_charset_latin1);
  }

  /* Update table columns with new privileges */

  Field **tmp_field;
  ulong priv;
  for (tmp_field= table->field+3, priv = SELECT_ACL;
       *tmp_field && (*tmp_field)->real_type() == FIELD_TYPE_ENUM &&
	 ((Field_enum*) (*tmp_field))->typelib->count == 2 ;
       tmp_field++, priv <<= 1)
  {
    if (priv & rights)				 // set requested privileges
      (*tmp_field)->store(&what, 1, &my_charset_latin1);
  }
  rights=get_access(table,3);
  DBUG_PRINT("info",("table->fields: %d",table->fields));
  if (table->fields >= 31)		/* From 4.0.0 we have more fields */
  {
    /* We write down SSL related ACL stuff */
    switch (thd->lex->ssl_type) {
    case SSL_TYPE_ANY:
      table->field[24]->store("ANY",3, &my_charset_latin1);
      table->field[25]->store("", 0, &my_charset_latin1);
      table->field[26]->store("", 0, &my_charset_latin1);
      table->field[27]->store("", 0, &my_charset_latin1);
      break;
    case SSL_TYPE_X509:
      table->field[24]->store("X509",4, &my_charset_latin1);
      table->field[25]->store("", 0, &my_charset_latin1);
      table->field[26]->store("", 0, &my_charset_latin1);
      table->field[27]->store("", 0, &my_charset_latin1);
      break;
    case SSL_TYPE_SPECIFIED:
      table->field[24]->store("SPECIFIED",9, &my_charset_latin1);
      table->field[25]->store("", 0, &my_charset_latin1);
      table->field[26]->store("", 0, &my_charset_latin1);
      table->field[27]->store("", 0, &my_charset_latin1);
      if (thd->lex->ssl_cipher)
	table->field[25]->store(thd->lex->ssl_cipher,
				strlen(thd->lex->ssl_cipher), &my_charset_latin1);
      if (thd->lex->x509_issuer)
	table->field[26]->store(thd->lex->x509_issuer,
				strlen(thd->lex->x509_issuer), &my_charset_latin1);
      if (thd->lex->x509_subject)
	table->field[27]->store(thd->lex->x509_subject,
				strlen(thd->lex->x509_subject), &my_charset_latin1);
      break;
    case SSL_TYPE_NOT_SPECIFIED:
      break;
    case SSL_TYPE_NONE:
      table->field[24]->store("", 0, &my_charset_latin1);
      table->field[25]->store("", 0, &my_charset_latin1);
      table->field[26]->store("", 0, &my_charset_latin1);
      table->field[27]->store("", 0, &my_charset_latin1);
      break;
    }

    USER_RESOURCES mqh= thd->lex->mqh;
    if (mqh.bits & 1)
      table->field[28]->store((longlong) mqh.questions);
    if (mqh.bits & 2)
      table->field[29]->store((longlong) mqh.updates);
    if (mqh.bits & 4)
      table->field[30]->store((longlong) mqh.connections);
    mqh_used = mqh_used || mqh.questions || mqh.updates || mqh.connections;
  }
  if (old_row_exists)
  {
    /*
      We should NEVER delete from the user table, as a uses can still
      use mysqld even if he doesn't have any privileges in the user table!
    */
    if (cmp_record(table,record[1]) &&
	(error=table->file->update_row(table->record[1],table->record[0])))
    {						// This should never happen
      table->file->print_error(error,MYF(0));	/* purecov: deadcode */
      error= -1;				/* purecov: deadcode */
      goto end;					/* purecov: deadcode */
    }
  }
  else if ((error=table->file->write_row(table->record[0]))) // insert
  {						// This should never happen
    if (error && error != HA_ERR_FOUND_DUPP_KEY &&
	error != HA_ERR_FOUND_DUPP_UNIQUE)	/* purecov: inspected */
    {
      table->file->print_error(error,MYF(0));	/* purecov: deadcode */
      error= -1;				/* purecov: deadcode */
      goto end;					/* purecov: deadcode */
    }
  }
  error=0;					// Privileges granted / revoked

end:
  if (!error)
  {
    acl_cache->clear(1);			// Clear privilege cache
    if (old_row_exists)
      acl_update_user(combo.user.str, combo.host.str, password, password_len,
		      thd->lex->ssl_type,
		      thd->lex->ssl_cipher,
		      thd->lex->x509_issuer,
		      thd->lex->x509_subject,
		      &thd->lex->mqh,
		      rights);
    else
      acl_insert_user(combo.user.str, combo.host.str, password, password_len,
		      thd->lex->ssl_type,
		      thd->lex->ssl_cipher,
		      thd->lex->x509_issuer,
		      thd->lex->x509_subject,
		      &thd->lex->mqh,
		      rights);
  }
  table->file->index_end();
  DBUG_RETURN(error);
}


/*
  change grants in the mysql.db table
*/

static int replace_db_table(TABLE *table, const char *db,
			    const LEX_USER &combo,
			    ulong rights, bool revoke_grant)
{
  uint i;
  ulong priv,store_rights;
  bool old_row_exists=0;
  int error;
  char what= (revoke_grant) ? 'N' : 'Y';
  DBUG_ENTER("replace_db_table");

  if (!initialized)
  {
    my_error(ER_SKIP_GRANT_TABLES, MYF(0));
    DBUG_RETURN(-1);
  }

  /* Check if there is such a user in user table in memory? */
  if (!find_acl_user(combo.host.str,combo.user.str))
  {
    my_error(ER_PASSWORD_NO_MATCH,MYF(0));
    DBUG_RETURN(-1);
  }

  table->field[0]->store(combo.host.str,combo.host.length, &my_charset_latin1);
  table->field[1]->store(db,(uint) strlen(db), &my_charset_latin1);
  table->field[2]->store(combo.user.str,combo.user.length, &my_charset_latin1);
  table->file->index_init(0);
  if (table->file->index_read(table->record[0],(byte*) table->field[0]->ptr,0,
			      HA_READ_KEY_EXACT))
  {
    if (what == 'N')
    { // no row, no revoke
      my_printf_error(ER_NONEXISTING_GRANT,ER(ER_NONEXISTING_GRANT),MYF(0),
		      combo.user.str,combo.host.str);
      goto abort;
    }
    old_row_exists = 0;
    restore_record(table,default_values);			// cp empty row from default_values
    table->field[0]->store(combo.host.str,combo.host.length, &my_charset_latin1);
    table->field[1]->store(db,(uint) strlen(db), &my_charset_latin1);
    table->field[2]->store(combo.user.str,combo.user.length, &my_charset_latin1);
  }
  else
  {
    old_row_exists = 1;
    store_record(table,record[1]);
  }

  store_rights=get_rights_for_db(rights);
  for (i= 3, priv= 1; i < table->fields; i++, priv <<= 1)
  {
    if (priv & store_rights)			// do it if priv is chosen
      table->field [i]->store(&what,1, &my_charset_latin1);// set requested privileges
  }
  rights=get_access(table,3);
  rights=fix_rights_for_db(rights);

  if (old_row_exists)
  {
    /* update old existing row */
    if (rights)
    {
      if ((error=table->file->update_row(table->record[1],table->record[0])))
	goto table_error;			/* purecov: deadcode */
    }
    else	/* must have been a revoke of all privileges */
    {
      if ((error = table->file->delete_row(table->record[1])))
	goto table_error;			/* purecov: deadcode */
    }
  }
  else if ((error=table->file->write_row(table->record[0])))
  {
    if (error && error != HA_ERR_FOUND_DUPP_KEY) /* purecov: inspected */
      goto table_error; /* purecov: deadcode */
  }

  acl_cache->clear(1);				// Clear privilege cache
  if (old_row_exists)
    acl_update_db(combo.user.str,combo.host.str,db,rights);
  else
    acl_insert_db(combo.user.str,combo.host.str,db,rights);
  table->file->index_end();
  DBUG_RETURN(0);

  /* This could only happen if the grant tables got corrupted */
table_error:
  table->file->print_error(error,MYF(0));	/* purecov: deadcode */
  table->file->index_end();

abort:
  DBUG_RETURN(-1);
}


class GRANT_COLUMN :public Sql_alloc
{
public:
  char *column;
  ulong rights;
  uint key_length;
  GRANT_COLUMN(String &c,  ulong y) :rights (y)
  {
    column= memdup_root(&memex,c.ptr(), key_length=c.length());
  }
};


static byte* get_key_column(GRANT_COLUMN *buff,uint *length,
			    my_bool not_used __attribute__((unused)))
{
  *length=buff->key_length;
  return (byte*) buff->column;
}


class GRANT_TABLE :public Sql_alloc
{
public:
  char *host,*db,*user,*tname, *hash_key;
  ulong privs, cols;
  ulong sort;
  uint key_length;
  HASH hash_columns;
  GRANT_TABLE (const char *h, const char *d,const char *u, const char *t,
	       ulong p, ulong c)
    : privs(p), cols(c)
  {
    host = strdup_root(&memex,h);
    db =   strdup_root(&memex,d);
    user = strdup_root(&memex,u);
    sort=  get_sort(3,host,db,user);
    tname= strdup_root(&memex,t);
    if (lower_case_table_names)
    {
      my_casedn_str(&my_charset_latin1, db);
      my_casedn_str(&my_charset_latin1, tname);
    }
    key_length =(uint) strlen(d)+(uint) strlen(u)+(uint) strlen(t)+3;
    hash_key = (char*) alloc_root(&memex,key_length);
    strmov(strmov(strmov(hash_key,user)+1,db)+1,tname);
    (void) hash_init(&hash_columns,&my_charset_latin1,
		     0,0,0, (hash_get_key) get_key_column,0,0);
  }

  GRANT_TABLE (TABLE *form, TABLE *col_privs)
  {
    byte key[MAX_KEY_LENGTH];

    host =  get_field(&memex,form->field[0]);
    db =    get_field(&memex,form->field[1]);
    user =  get_field(&memex,form->field[2]);
    if (!user)
      user=(char*) "";
    sort=  get_sort(3,host,db,user);
    tname= get_field(&memex,form->field[3]);
    if (!host || !db || !tname)
    {
      /* Wrong table row; Ignore it */
      privs = cols = 0;				/* purecov: inspected */
      return;					/* purecov: inspected */
    }
    if (lower_case_table_names)
    {
      my_casedn_str(&my_charset_latin1, db);
      my_casedn_str(&my_charset_latin1, tname);
    }
    key_length = ((uint) strlen(db) + (uint) strlen(user) +
		  (uint) strlen(tname) + 3);
    hash_key = (char*) alloc_root(&memex,key_length);
    strmov(strmov(strmov(hash_key,user)+1,db)+1,tname);
    privs = (ulong) form->field[6]->val_int();
    cols  = (ulong) form->field[7]->val_int();
    privs = fix_rights_for_table(privs);
    cols =  fix_rights_for_column(cols);

    (void) hash_init(&hash_columns,&my_charset_latin1,
		     0,0,0, (hash_get_key) get_key_column,0,0);
    if (cols)
    {
      int key_len;
      col_privs->field[0]->store(host,(uint) strlen(host), &my_charset_latin1);
      col_privs->field[1]->store(db,(uint) strlen(db), &my_charset_latin1);
      col_privs->field[2]->store(user,(uint) strlen(user), &my_charset_latin1);
      col_privs->field[3]->store(tname,(uint) strlen(tname), &my_charset_latin1);
      key_len=(col_privs->field[0]->pack_length()+
	       col_privs->field[1]->pack_length()+
	       col_privs->field[2]->pack_length()+
	       col_privs->field[3]->pack_length());
      key_copy(key,col_privs,0,key_len);
      col_privs->field[4]->store("",0, &my_charset_latin1);
      col_privs->file->index_init(0);
      if (col_privs->file->index_read(col_privs->record[0],
				      (byte*) col_privs->field[0]->ptr,
				      key_len, HA_READ_KEY_EXACT))
      {
	cols = 0; /* purecov: deadcode */
	return;
      }
      do
      {
	String *res,column_name;
	GRANT_COLUMN *mem_check;
	/* As column name is a string, we don't have to supply a buffer */
	res=col_privs->field[4]->val_str(&column_name,&column_name);
	ulong priv= (ulong) col_privs->field[6]->val_int();
	if (!(mem_check = new GRANT_COLUMN(*res,
					   fix_rights_for_column(priv))))
	{
	  /* Don't use this entry */
	  privs = cols = 0;			/* purecov: deadcode */
	  return;				/* purecov: deadcode */
	}
	my_hash_insert(&hash_columns, (byte *) mem_check);
      } while (!col_privs->file->index_next(col_privs->record[0]) &&
	       !key_cmp(col_privs,key,0,key_len));
    }
  }
  bool ok() { return privs != 0 || cols != 0; }
};


static byte* get_grant_table(GRANT_TABLE *buff,uint *length,
			     my_bool not_used __attribute__((unused)))
{
  *length=buff->key_length;
  return (byte*) buff->hash_key;
}


void free_grant_table(GRANT_TABLE *grant_table)
{
  hash_free(&grant_table->hash_columns);
}


/* Search after a matching grant. Prefer exact grants before not exact ones */

static GRANT_TABLE *table_hash_search(const char *host,const char* ip,
				      const char *db,
				      const char *user, const char *tname,
				      bool exact)
{
  char helping [NAME_LEN*2+USERNAME_LENGTH+3];
  uint len;
  GRANT_TABLE *grant_table,*found=0;

  len  = (uint) (strmov(strmov(strmov(helping,user)+1,db)+1,tname)-helping)+ 1;
  for (grant_table=(GRANT_TABLE*) hash_search(&column_priv_hash,
					      (byte*) helping,
					      len) ;
       grant_table ;
       grant_table= (GRANT_TABLE*) hash_next(&column_priv_hash,(byte*) helping,
					     len))
  {
    if (exact)
    {
      if ((host &&
	   !my_strcasecmp(&my_charset_latin1, host, grant_table->host)) ||
	  (ip && !strcmp(ip,grant_table->host)))
	return grant_table;
    }
    else
    {
      if (((host && !wild_case_compare(&my_charset_latin1,
				       host,grant_table->host)) ||
	   (ip && !wild_case_compare(&my_charset_latin1,
				     ip,grant_table->host))) &&
          (!found || found->sort < grant_table->sort))
	found=grant_table;					// Host ok
    }
  }
  return found;
}



inline GRANT_COLUMN *
column_hash_search(GRANT_TABLE *t, const char *cname, uint length)
{
  return (GRANT_COLUMN*) hash_search(&t->hash_columns, (byte*) cname,length);
}


static int replace_column_table(GRANT_TABLE *g_t,
				TABLE *table, const LEX_USER &combo,
				List <LEX_COLUMN> &columns,
				const char *db, const char *table_name,
				ulong rights, bool revoke_grant)
{
  int error=0,result=0;
  uint key_length;
  byte key[MAX_KEY_LENGTH];
  DBUG_ENTER("replace_column_table");

  table->field[0]->store(combo.host.str,combo.host.length, &my_charset_latin1);
  table->field[1]->store(db,(uint) strlen(db), &my_charset_latin1);
  table->field[2]->store(combo.user.str,combo.user.length, &my_charset_latin1);
  table->field[3]->store(table_name,(uint) strlen(table_name), &my_charset_latin1);
  key_length=(table->field[0]->pack_length()+ table->field[1]->pack_length()+
	      table->field[2]->pack_length()+ table->field[3]->pack_length());
  key_copy(key,table,0,key_length);

  rights &= COL_ACLS;				// Only ACL for columns

  /* first fix privileges for all columns in column list */

  List_iterator <LEX_COLUMN> iter(columns);
  class LEX_COLUMN *xx;
  table->file->index_init(0);
  while ((xx=iter++))
  {
    ulong privileges = xx->rights;
    bool old_row_exists=0;
    key_restore(table,key,0,key_length);
    table->field[4]->store(xx->column.ptr(),xx->column.length(),&my_charset_latin1);

    if (table->file->index_read(table->record[0],(byte*) table->field[0]->ptr,
				0, HA_READ_KEY_EXACT))
    {
      if (revoke_grant)
      {
	my_printf_error(ER_NONEXISTING_TABLE_GRANT,
			ER(ER_NONEXISTING_TABLE_GRANT),MYF(0),
			combo.user.str, combo.host.str,table_name); /* purecov: inspected */
	result= -1; /* purecov: inspected */
	continue; /* purecov: inspected */
      }
      old_row_exists = 0;
      restore_record(table,default_values);				// Get empty record
      key_restore(table,key,0,key_length);
      table->field[4]->store(xx->column.ptr(),xx->column.length(), &my_charset_latin1);
    }
    else
    {
      ulong tmp= (ulong) table->field[6]->val_int();
      tmp=fix_rights_for_column(tmp);

      if (revoke_grant)
	privileges = tmp & ~(privileges | rights);
      else
	privileges |= tmp;
      old_row_exists = 1;
      store_record(table,record[1]);			// copy original row
    }

    table->field[6]->store((longlong) get_rights_for_column(privileges));

    if (old_row_exists)
    {
      if (privileges)
	error=table->file->update_row(table->record[1],table->record[0]);
      else
	error=table->file->delete_row(table->record[1]);
      if (error)
      {
	table->file->print_error(error,MYF(0)); /* purecov: inspected */
	result= -1;				/* purecov: inspected */
	goto end;				/* purecov: inspected */
      }
      GRANT_COLUMN *grant_column = column_hash_search(g_t,
						      xx->column.ptr(),
						      xx->column.length());
      if (grant_column)				// Should always be true
	grant_column->rights = privileges;	// Update hash
    }
    else					// new grant
    {
      if ((error=table->file->write_row(table->record[0])))
      {
	table->file->print_error(error,MYF(0)); /* purecov: inspected */
	result= -1;				/* purecov: inspected */
	goto end;				/* purecov: inspected */
      }
      GRANT_COLUMN *grant_column = new GRANT_COLUMN(xx->column,privileges);
      my_hash_insert(&g_t->hash_columns,(byte*) grant_column);
    }
  }
  table->file->index_end();

  /*
    If revoke of privileges on the table level, remove all such privileges
    for all columns
  */

  if (revoke_grant)
  {
    table->file->index_init(0);
    if (table->file->index_read(table->record[0], (byte*) table->field[0]->ptr,
				key_length, HA_READ_KEY_EXACT))
      goto end;

    /* Scan through all rows with the same host,db,user and table */
    do
    {
      ulong privileges = (ulong) table->field[6]->val_int();
      privileges=fix_rights_for_column(privileges);
      store_record(table,record[1]);

      if (privileges & rights)	// is in this record the priv to be revoked ??
      {
	GRANT_COLUMN *grant_column = NULL;
	char  colum_name_buf[HOSTNAME_LENGTH+1];
	String column_name(colum_name_buf,sizeof(colum_name_buf),&my_charset_latin1);

	privileges&= ~rights;
	table->field[6]->store((longlong)
			       get_rights_for_column(privileges));
	table->field[4]->val_str(&column_name,&column_name);
	grant_column = column_hash_search(g_t,
					  column_name.ptr(),
					  column_name.length());
	if (privileges)
	{
	  int tmp_error;
	  if ((tmp_error=table->file->update_row(table->record[1],
						 table->record[0])))
	  {					/* purecov: deadcode */
	    table->file->print_error(tmp_error,MYF(0)); /* purecov: deadcode */
	    result= -1;				/* purecov: deadcode */
	    goto end;				/* purecov: deadcode */
	  }
	  if (grant_column)
	    grant_column->rights  = privileges; // Update hash
	}
	else
	{
	  int tmp_error;
	  if ((tmp_error = table->file->delete_row(table->record[1])))
	  {					/* purecov: deadcode */
	    table->file->print_error(tmp_error,MYF(0)); /* purecov: deadcode */
	    result= -1;				/* purecov: deadcode */
	    goto end;				/* purecov: deadcode */
	  }
	  if (grant_column)
	    hash_delete(&g_t->hash_columns,(byte*) grant_column);
	}
      }
    } while (!table->file->index_next(table->record[0]) &&
	     !key_cmp(table,key,0,key_length));
  }

end:
  table->file->index_end();
  DBUG_RETURN(result);
}


static int replace_table_table(THD *thd, GRANT_TABLE *grant_table,
			       TABLE *table, const LEX_USER &combo,
			       const char *db, const char *table_name,
			       ulong rights, ulong col_rights,
			       bool revoke_grant)
{
  char grantor[HOSTNAME_LENGTH+USERNAME_LENGTH+2];
  int old_row_exists = 1;
  int error=0;
  ulong store_table_rights, store_col_rights;
  DBUG_ENTER("replace_table_table");

  strxmov(grantor, thd->user, "@", thd->host_or_ip, NullS);

  /*
    The following should always succeed as new users are created before
    this function is called!
  */
  if (!find_acl_user(combo.host.str,combo.user.str))
  {
    my_error(ER_PASSWORD_NO_MATCH,MYF(0));	/* purecov: deadcode */
    DBUG_RETURN(-1);				/* purecov: deadcode */
  }

  restore_record(table,default_values);			// Get empty record
  table->field[0]->store(combo.host.str,combo.host.length, &my_charset_latin1);
  table->field[1]->store(db,(uint) strlen(db), &my_charset_latin1);
  table->field[2]->store(combo.user.str,combo.user.length, &my_charset_latin1);
  table->field[3]->store(table_name,(uint) strlen(table_name), &my_charset_latin1);
  store_record(table,record[1]);			// store at pos 1

  if (table->file->index_read_idx(table->record[0],0,
				  (byte*) table->field[0]->ptr,0,
				  HA_READ_KEY_EXACT))
  {
    /*
      The following should never happen as we first check the in memory
      grant tables for the user.  There is however always a small change that
      the user has modified the grant tables directly.
    */
    if (revoke_grant)
    { // no row, no revoke
      my_printf_error(ER_NONEXISTING_TABLE_GRANT,
		      ER(ER_NONEXISTING_TABLE_GRANT),MYF(0),
		      combo.user.str,combo.host.str,
		      table_name);		/* purecov: deadcode */
      DBUG_RETURN(-1);				/* purecov: deadcode */
    }
    old_row_exists = 0;
    restore_record(table,record[1]);			// Get saved record
  }

  store_table_rights= get_rights_for_table(rights);
  store_col_rights=   get_rights_for_column(col_rights);
  if (old_row_exists)
  {
    ulong j,k;
    store_record(table,record[1]);
    j = (ulong) table->field[6]->val_int();
    k = (ulong) table->field[7]->val_int();

    if (revoke_grant)
    {
      /* column rights are already fixed in mysql_table_grant */
      store_table_rights=j & ~store_table_rights;
    }
    else
    {
      store_table_rights|= j;
      store_col_rights|=   k;
    }
  }

  table->field[4]->store(grantor,(uint) strlen(grantor), &my_charset_latin1);
  table->field[6]->store((longlong) store_table_rights);
  table->field[7]->store((longlong) store_col_rights);
  rights=fix_rights_for_table(store_table_rights);
  col_rights=fix_rights_for_column(store_col_rights);

  if (old_row_exists)
  {
    if (store_table_rights || store_col_rights)
    {
      if ((error=table->file->update_row(table->record[1],table->record[0])))
	goto table_error;			/* purecov: deadcode */
    }
    else if ((error = table->file->delete_row(table->record[1])))
      goto table_error;				/* purecov: deadcode */
  }
  else
  {
    error=table->file->write_row(table->record[0]);
    if (error && error != HA_ERR_FOUND_DUPP_KEY)
      goto table_error;				/* purecov: deadcode */
  }

  if (rights | col_rights)
  {
    grant_table->privs= rights;
    grant_table->cols=	col_rights;
  }
  else
  {
    hash_delete(&column_priv_hash,(byte*) grant_table);
  }
  DBUG_RETURN(0);

  /* This should never happen */
table_error:
  table->file->print_error(error,MYF(0)); /* purecov: deadcode */
  DBUG_RETURN(-1); /* purecov: deadcode */
}


/*
  Store table level and column level grants in the privilege tables

  SYNOPSIS
    mysql_table_grant()
    thd			Thread handle
    table_list		List of tables to give grant
    user_list		List of users to give grant
    columns		List of columns to give grant
    rights		Table level grant
    revoke_grant	Set to 1 if this is a REVOKE command

  RETURN
    0	ok
    1	error
*/

int mysql_table_grant(THD *thd, TABLE_LIST *table_list,
		      List <LEX_USER> &user_list,
		      List <LEX_COLUMN> &columns, ulong rights,
		      bool revoke_grant)
{
  ulong column_priv= 0;
  List_iterator <LEX_USER> str_list (user_list);
  LEX_USER *Str;
  TABLE_LIST tables[3];
  bool create_new_users=0;
  DBUG_ENTER("mysql_table_grant");

  if (!initialized)
  {
    send_error(thd, ER_SKIP_GRANT_TABLES);	/* purecov: inspected */
    DBUG_RETURN(1);				/* purecov: inspected */
  }
  if (rights & ~TABLE_ACLS)
  {
    my_error(ER_ILLEGAL_GRANT_FOR_TABLE,MYF(0));
    DBUG_RETURN(-1);
  }

  if (columns.elements && !revoke_grant)
  {
    TABLE *table;
    class LEX_COLUMN *column;
    List_iterator <LEX_COLUMN> column_iter(columns);

    if (!(table=open_ltable(thd,table_list,TL_READ)))
      DBUG_RETURN(-1);
    while ((column = column_iter++))
    {
      if (!find_field_in_table(thd,table,column->column.ptr(),
			       column->column.length(),0,0))
      {
	my_printf_error(ER_BAD_FIELD_ERROR,ER(ER_BAD_FIELD_ERROR),MYF(0),
			column->column.c_ptr(), table_list->alias);
	DBUG_RETURN(-1);
      }
      column_priv|= column->rights;
    }
    close_thread_tables(thd);
  }
  else if (!(rights & CREATE_ACL) && !revoke_grant)
  {
    char buf[FN_REFLEN];
    sprintf(buf,"%s/%s/%s.frm",mysql_data_home, table_list->db,
	    table_list->real_name);
    fn_format(buf,buf,"","",4+16+32);
    if (access(buf,F_OK))
    {
      my_error(ER_NO_SUCH_TABLE,MYF(0),table_list->db, table_list->alias);
      DBUG_RETURN(-1);
    }
  }

  /* open the mysql.tables_priv and mysql.columns_priv tables */

  bzero((char*) &tables,sizeof(tables));
  tables[0].alias=tables[0].real_name= (char*) "user";
  tables[1].alias=tables[1].real_name= (char*) "tables_priv";
  tables[2].alias=tables[2].real_name= (char*) "columns_priv";
  tables[0].next=tables+1;
  /* Don't open column table if we don't need it ! */
  tables[1].next=((column_priv ||
		   (revoke_grant && ((rights & COL_ACLS) || columns.elements)))
		  ? tables+2 : 0);
  tables[0].lock_type=tables[1].lock_type=tables[2].lock_type=TL_WRITE;
  tables[0].db=tables[1].db=tables[2].db=(char*) "mysql";

#ifdef HAVE_REPLICATION
  /*
    GRANT and REVOKE are applied the slave in/exclusion rules as they are
    some kind of updates to the mysql.% tables.
  */
  if (thd->slave_thread && table_rules_on)
  {
    /*
      The tables must be marked "updating" so that tables_ok() takes them into
      account in tests.
    */
    tables[0].updating= tables[1].updating= tables[2].updating= 1;
    if (!tables_ok(0, tables))
      DBUG_RETURN(0);
  }
#endif

  if (simple_open_n_lock_tables(thd,tables))
  {						// Should never happen
    close_thread_tables(thd);			/* purecov: deadcode */
    DBUG_RETURN(-1);				/* purecov: deadcode */
  }

  if (!revoke_grant)
    create_new_users= test_if_create_new_users(thd);
  int result=0;
  rw_wrlock(&LOCK_grant);
  MEM_ROOT *old_root=my_pthread_getspecific_ptr(MEM_ROOT*,THR_MALLOC);
  my_pthread_setspecific_ptr(THR_MALLOC,&memex);

  while ((Str = str_list++))
  {
    int error;
    GRANT_TABLE *grant_table;
    if (Str->host.length > HOSTNAME_LENGTH ||
	Str->user.length > USERNAME_LENGTH)
    {
      my_error(ER_GRANT_WRONG_HOST_OR_USER,MYF(0));
      result= -1;
      continue;
    }
    /* Create user if needed */
    pthread_mutex_lock(&acl_cache->lock);
    error=replace_user_table(thd, tables[0].table, *Str,
			     0, revoke_grant, create_new_users);
    pthread_mutex_unlock(&acl_cache->lock);
    if (error)
    {
      result= -1;				// Remember error
      continue;					// Add next user
    }

    /* Find/create cached table grant */
    grant_table= table_hash_search(Str->host.str,NullS,table_list->db,
				   Str->user.str,
				   table_list->real_name,1);
    if (!grant_table)
    {
      if (revoke_grant)
      {
	my_printf_error(ER_NONEXISTING_TABLE_GRANT,
			ER(ER_NONEXISTING_TABLE_GRANT),MYF(0),
			Str->user.str, Str->host.str, table_list->real_name);
	result= -1;
	continue;
      }
      grant_table = new GRANT_TABLE (Str->host.str,table_list->db,
				     Str->user.str,
				     table_list->real_name,
				     rights,
				     column_priv);
      if (!grant_table)				// end of memory
      {
	result= -1;				/* purecov: deadcode */
	continue;				/* purecov: deadcode */
      }
      my_hash_insert(&column_priv_hash,(byte*) grant_table);
    }

    /* If revoke_grant, calculate the new column privilege for tables_priv */
    if (revoke_grant)
    {
      class LEX_COLUMN *column;
      List_iterator <LEX_COLUMN> column_iter(columns);
      GRANT_COLUMN *grant_column;

      /* Fix old grants */
      while ((column = column_iter++))
      {
	grant_column = column_hash_search(grant_table,
					  column->column.ptr(),
					  column->column.length());
	if (grant_column)
	  grant_column->rights&= ~(column->rights | rights);
      }
      /* scan trough all columns to get new column grant */
      column_priv= 0;
      for (uint idx=0 ; idx < grant_table->hash_columns.records ; idx++)
      {
	grant_column= (GRANT_COLUMN*) hash_element(&grant_table->hash_columns,
						   idx);
	grant_column->rights&= ~rights;		// Fix other columns
	column_priv|= grant_column->rights;
      }
    }
    else
    {
      column_priv|= grant_table->cols;
    }


    /* update table and columns */

    if (replace_table_table(thd,grant_table,tables[1].table,*Str,
			    table_list->db,
			    table_list->real_name,
			    rights, column_priv, revoke_grant))
    {						// Crashend table ??
      result= -1;			       /* purecov: deadcode */
    }
    else if (tables[2].table)
    {
      if ((replace_column_table(grant_table,tables[2].table, *Str,
				columns,
				table_list->db,
				table_list->real_name,
				rights, revoke_grant)))
      {
	result= -1;
      }
    }
  }
  grant_option=TRUE;
  my_pthread_setspecific_ptr(THR_MALLOC,old_root);
  rw_unlock(&LOCK_grant);
  if (!result)
    send_ok(thd);
  /* Tables are automatically closed */
  DBUG_RETURN(result);
}


int mysql_grant(THD *thd, const char *db, List <LEX_USER> &list,
		ulong rights, bool revoke_grant)
{
  List_iterator <LEX_USER> str_list (list);
  LEX_USER *Str;
  char tmp_db[NAME_LEN+1];
  bool create_new_users=0;
  TABLE_LIST tables[2];
  DBUG_ENTER("mysql_grant");
  if (!initialized)
  {
    my_error(ER_SKIP_GRANT_TABLES, MYF(0));	/* purecov: tested */
    DBUG_RETURN(-1);				/* purecov: tested */
  }

  if (lower_case_table_names && db)
  {
    strmov(tmp_db,db);
    my_casedn_str(&my_charset_latin1, tmp_db);
    db=tmp_db;
  }

  /* open the mysql.user and mysql.db tables */
  bzero((char*) &tables,sizeof(tables));
  tables[0].alias=tables[0].real_name=(char*) "user";
  tables[1].alias=tables[1].real_name=(char*) "db";
  tables[0].next=tables+1;
  tables[1].next=0;
  tables[0].lock_type=tables[1].lock_type=TL_WRITE;
  tables[0].db=tables[1].db=(char*) "mysql";
  tables[0].table=tables[1].table=0;

#ifdef HAVE_REPLICATION
  /*
    GRANT and REVOKE are applied the slave in/exclusion rules as they are
    some kind of updates to the mysql.% tables.
  */
  if (thd->slave_thread && table_rules_on)
  {
    /*
      The tables must be marked "updating" so that tables_ok() takes them into
      account in tests.
    */
    tables[0].updating= tables[1].updating= 1;
    if (!tables_ok(0, tables))
      DBUG_RETURN(0);
  }
#endif

  if (simple_open_n_lock_tables(thd,tables))
  {						// This should never happen
    close_thread_tables(thd);			/* purecov: deadcode */
    DBUG_RETURN(-1);				/* purecov: deadcode */
  }

  if (!revoke_grant)
    create_new_users= test_if_create_new_users(thd);

  /* go through users in user_list */
  rw_wrlock(&LOCK_grant);
  VOID(pthread_mutex_lock(&acl_cache->lock));
  grant_version++;

  int result=0;
  while ((Str = str_list++))
  {
    if (Str->host.length > HOSTNAME_LENGTH ||
	Str->user.length > USERNAME_LENGTH)
    {
      my_error(ER_GRANT_WRONG_HOST_OR_USER,MYF(0));
      result= -1;
      continue;
    }
    if ((replace_user_table(thd,
			    tables[0].table,
			    *Str,
			    (!db ? rights : 0), revoke_grant,
			    create_new_users)))
      result= -1;
    else if (db)
    {
      ulong db_rights= rights & DB_ACLS;
      if (db_rights  == rights)
      {
	if (replace_db_table(tables[1].table, db, *Str, db_rights,
			     revoke_grant))
	  result= -1;
      }
      else
      {
	my_printf_error(ER_WRONG_USAGE, ER(ER_WRONG_USAGE), MYF(0),
			"DB GRANT","GLOBAL PRIVILEGES");
	result= -1;
      }
    }
  }
  VOID(pthread_mutex_unlock(&acl_cache->lock));
  rw_unlock(&LOCK_grant);
  close_thread_tables(thd);

  if (!result)
    send_ok(thd);
  DBUG_RETURN(result);
}


/* Free grant array if possible */

void  grant_free(void)
{
  DBUG_ENTER("grant_free");
  grant_option = FALSE;
  hash_free(&column_priv_hash);
  free_root(&memex,MYF(0));
  DBUG_VOID_RETURN;
}


/* Init grant array if possible */

my_bool grant_init(THD *org_thd)
{
  THD  *thd;
  TABLE_LIST tables[2];
  MYSQL_LOCK *lock;
  my_bool return_val= 1;
  TABLE *t_table, *c_table;
  bool check_no_resolve= specialflag & SPECIAL_NO_RESOLVE;
  DBUG_ENTER("grant_init");

  grant_option = FALSE;
  (void) hash_init(&column_priv_hash,&my_charset_latin1,
		   0,0,0, (hash_get_key) get_grant_table,
		   (hash_free_key) free_grant_table,0);
  init_sql_alloc(&memex, ACL_ALLOC_BLOCK_SIZE, 0);

  /* Don't do anything if running with --skip-grant */
  if (!initialized)
    DBUG_RETURN(0);				/* purecov: tested */

  if (!(thd=new THD))
    DBUG_RETURN(1);				/* purecov: deadcode */
  thd->store_globals();
  thd->db= my_strdup("mysql",MYF(0));
  thd->db_length=5;				// Safety
  bzero((char*) &tables, sizeof(tables));
  tables[0].alias=tables[0].real_name= (char*) "tables_priv";
  tables[1].alias=tables[1].real_name= (char*) "columns_priv";
  tables[0].next=tables+1;
  tables[0].lock_type=tables[1].lock_type=TL_READ;
  tables[0].db=tables[1].db=thd->db;

  uint counter;
  if (open_tables(thd, tables, &counter))
    goto end;

  TABLE *ptr[2];				// Lock tables for quick update
  ptr[0]= tables[0].table;
  ptr[1]= tables[1].table;
  if (!(lock=mysql_lock_tables(thd,ptr,2)))
    goto end;

  t_table = tables[0].table; c_table = tables[1].table;
  t_table->file->index_init(0);
  if (t_table->file->index_first(t_table->record[0]))
  {
    t_table->file->index_end();
    return_val= 0;
    goto end_unlock;
  }
  grant_option= TRUE;
  t_table->file->index_end();

  /* Will be restored by org_thd->store_globals() */
  my_pthread_setspecific_ptr(THR_MALLOC,&memex);
  do
  {
    GRANT_TABLE *mem_check;
<<<<<<< HEAD
    if (!(mem_check=new GRANT_TABLE(t_table,c_table)) || !mem_check->ok())
=======
    if (!(mem_check=new GRANT_TABLE(t_table,c_table)))
>>>>>>> 451e423b
    {
      /* This could only happen if we are out memory */
      grant_option= FALSE;			/* purecov: deadcode */
      goto end_unlock;
    }

    if (check_no_resolve)
    {
      if (hostname_requires_resolving(mem_check->host))
      {
	sql_print_error("Warning: 'tables_priv' entry '%s %s@%s' "
			"ignored in --skip-name-resolve mode.",
			mem_check->tname, mem_check->user, 
			mem_check->host, mem_check->host);
	continue;
      }
    }

    if (mem_check->ok() && my_hash_insert(&column_priv_hash,(byte*) mem_check))
    {
      grant_option= FALSE;
      goto end_unlock;
    }
  }
  while (!t_table->file->index_next(t_table->record[0]));

  return_val=0;					// Return ok

end_unlock:
  mysql_unlock_tables(thd, lock);
  thd->version--;				// Force close to free memory

end:
  close_thread_tables(thd);
  delete thd;
  if (org_thd)
    org_thd->store_globals();
  else
  {
    /* Remember that we don't have a THD */
    my_pthread_setspecific_ptr(THR_THD,  0);
  }
  DBUG_RETURN(return_val);
}


/*
 Reload grant array (table and column privileges) if possible

  SYNOPSIS
    grant_reload()
    thd			Thread handler

  NOTES
    Locked tables are checked by acl_init and doesn't have to be checked here
*/

void grant_reload(THD *thd)
{
  HASH old_column_priv_hash;
  bool old_grant_option;
  MEM_ROOT old_mem;
  DBUG_ENTER("grant_reload");

  rw_wrlock(&LOCK_grant);
  grant_version++;
  old_column_priv_hash= column_priv_hash;
  old_grant_option= grant_option;
  old_mem= memex;

  if (grant_init(thd))
  {						// Error. Revert to old hash
    DBUG_PRINT("error",("Reverting to old privileges"));
    grant_free();				/* purecov: deadcode */
    column_priv_hash= old_column_priv_hash;	/* purecov: deadcode */
    grant_option= old_grant_option;		/* purecov: deadcode */
    memex= old_mem;				/* purecov: deadcode */
  }
  else
  {
    hash_free(&old_column_priv_hash);
    free_root(&old_mem,MYF(0));
  }
  rw_unlock(&LOCK_grant);
  DBUG_VOID_RETURN;
}


/****************************************************************************
  Check grants
  All errors are written directly to the client if command name is given !
****************************************************************************/

bool check_grant(THD *thd, ulong want_access, TABLE_LIST *tables,
		 uint show_table, bool no_errors)
{
  TABLE_LIST *table;
  char *user = thd->priv_user;

  want_access &= ~thd->master_access;
  if (!want_access)
    return 0;					// ok

  rw_rdlock(&LOCK_grant);
  for (table=tables; table ;table=table->next)
  {
    if (!(~table->grant.privilege & want_access) || table->derived)
    {
      table->grant.want_privilege=0;
      continue;					// Already checked
    }
    GRANT_TABLE *grant_table = table_hash_search(thd->host,thd->ip,
						 table->db,user,
						 table->real_name,0);
    if (!grant_table)
    {
      want_access &= ~table->grant.privilege;
      goto err;					// No grants
    }
    if (show_table)
      continue;					// We have some priv on this

    table->grant.grant_table=grant_table;	// Remember for column test
    table->grant.version=grant_version;
    table->grant.privilege|= grant_table->privs;
    table->grant.want_privilege= ((want_access & COL_ACLS)
				  & ~table->grant.privilege);

    if (!(~table->grant.privilege & want_access))
      continue;

    if (want_access & ~(grant_table->cols | table->grant.privilege))
    {
      want_access &= ~(grant_table->cols | table->grant.privilege);
      goto err;					// impossible
    }
  }
  rw_unlock(&LOCK_grant);
  return 0;

err:
  rw_unlock(&LOCK_grant);
  if (!no_errors)				// Not a silent skip of table
  {
    const char *command="";
    if (want_access & SELECT_ACL)
      command= "select";
    else if (want_access & INSERT_ACL)
      command= "insert";
    else if (want_access & UPDATE_ACL)
      command= "update";
    else if (want_access & DELETE_ACL)
      command= "delete";
    else if (want_access & DROP_ACL)
      command= "drop";
    else if (want_access & CREATE_ACL)
      command= "create";
    else if (want_access & ALTER_ACL)
      command= "alter";
    else if (want_access & INDEX_ACL)
      command= "index";
    else if (want_access & GRANT_ACL)
      command= "grant";
    net_printf(thd,ER_TABLEACCESS_DENIED_ERROR,
	       command,
	       thd->priv_user,
	       thd->host_or_ip,
	       table ? table->real_name : "unknown");
  }
  return 1;
}


bool check_grant_column(THD *thd,TABLE *table, const char *name,
			uint length, uint show_tables)
{
  GRANT_TABLE *grant_table;
  GRANT_COLUMN *grant_column;

  ulong want_access=table->grant.want_privilege;
  if (!want_access)
    return 0;					// Already checked

  rw_rdlock(&LOCK_grant);

  /* reload table if someone has modified any grants */

  if (table->grant.version != grant_version)
  {
    table->grant.grant_table=
      table_hash_search(thd->host,thd->ip,thd->db,
			thd->priv_user,
			table->real_name,0);	/* purecov: inspected */
    table->grant.version=grant_version;		/* purecov: inspected */
  }
  if (!(grant_table=table->grant.grant_table))
    goto err;					/* purecov: deadcode */

  grant_column=column_hash_search(grant_table, name, length);
  if (grant_column && !(~grant_column->rights & want_access))
  {
    rw_unlock(&LOCK_grant);
    return 0;
  }
#ifdef NOT_USED
  if (show_tables && (grant_column || table->grant.privilege & COL_ACLS))
  {
    rw_unlock(&LOCK_grant);			/* purecov: deadcode */
    return 0;					/* purecov: deadcode */
  }
#endif

  /* We must use my_printf_error() here! */
err:
  rw_unlock(&LOCK_grant);
  if (!show_tables)
  {
    char command[128];
    get_privilege_desc(command, sizeof(command), want_access);
    my_printf_error(ER_COLUMNACCESS_DENIED_ERROR,
		    ER(ER_COLUMNACCESS_DENIED_ERROR),
		    MYF(0),
		    command,
		    thd->priv_user,
		    thd->host_or_ip,
		    name,
		    table ? table->real_name : "unknown");
  }
  return 1;
}


bool check_grant_all_columns(THD *thd, ulong want_access, TABLE *table)
{
  GRANT_TABLE *grant_table;
  GRANT_COLUMN *grant_column;
  Field *field=0,**ptr;

  want_access &= ~table->grant.privilege;
  if (!want_access)
    return 0;				// Already checked
  if (!grant_option)
  {
    field= table->field[0];		// To give a meaningful error message
    goto err2;
  }

  rw_rdlock(&LOCK_grant);

  /* reload table if someone has modified any grants */

  if (table->grant.version != grant_version)
  {
    table->grant.grant_table=
      table_hash_search(thd->host,thd->ip,thd->db,
			thd->priv_user,
			table->real_name,0);	/* purecov: inspected */
    table->grant.version=grant_version;		/* purecov: inspected */
  }
  /* The following should always be true */
  if (!(grant_table=table->grant.grant_table))
    goto err;					/* purecov: inspected */

  for (ptr=table->field; (field= *ptr) ; ptr++)
  {
    grant_column=column_hash_search(grant_table, field->field_name,
				    (uint) strlen(field->field_name));
    if (!grant_column || (~grant_column->rights & want_access))
      goto err;
  }
  rw_unlock(&LOCK_grant);
  return 0;

  /* We must use my_printf_error() here! */
err:
  rw_unlock(&LOCK_grant);
err2:
  const char *command= "";
  if (want_access & SELECT_ACL)
    command= "select";
  else if (want_access & INSERT_ACL)
    command= "insert";
  my_printf_error(ER_COLUMNACCESS_DENIED_ERROR,
		  ER(ER_COLUMNACCESS_DENIED_ERROR),
		  MYF(0),
		  command,
		  thd->priv_user,
		  thd->host_or_ip,
		  field ? field->field_name : "unknown",
		  table->real_name);
  return 1;
}


/*
  Check if a user has the right to access a database
  Access is accepted if he has a grant for any table in the database
  Return 1 if access is denied
*/

bool check_grant_db(THD *thd,const char *db)
{
  char helping [NAME_LEN+USERNAME_LENGTH+2];
  uint len;
  bool error=1;

  len  = (uint) (strmov(strmov(helping,thd->priv_user)+1,db)-helping)+ 1;
  rw_rdlock(&LOCK_grant);

  for (uint idx=0 ; idx < column_priv_hash.records ; idx++)
  {
    GRANT_TABLE *grant_table= (GRANT_TABLE*) hash_element(&column_priv_hash,
							  idx);
    if (len < grant_table->key_length &&
	!memcmp(grant_table->hash_key,helping,len) &&
	(thd->host && !wild_case_compare(&my_charset_latin1,
                                         thd->host,grant_table->host) ||
	 (thd->ip && !wild_case_compare(&my_charset_latin1,
                                        thd->ip,grant_table->host))))
    {
      error=0;					// Found match
      break;
    }
  }
  rw_unlock(&LOCK_grant);
  return error;
}

/*****************************************************************************
  Functions to retrieve the grant for a table/column  (for SHOW functions)
*****************************************************************************/

ulong get_table_grant(THD *thd, TABLE_LIST *table)
{
  ulong privilege;
  char *user = thd->priv_user;
  const char *db = table->db ? table->db : thd->db;
  GRANT_TABLE *grant_table;

  rw_rdlock(&LOCK_grant);
#ifdef EMBEDDED_LIBRARY
  grant_table= NULL;
#else
  grant_table= table_hash_search(thd->host, thd->ip, db, user,
				 table->real_name, 0);
#endif
  table->grant.grant_table=grant_table; // Remember for column test
  table->grant.version=grant_version;
  if (grant_table)
    table->grant.privilege|= grant_table->privs;
  privilege= table->grant.privilege;
  rw_unlock(&LOCK_grant);
  return privilege;
}


ulong get_column_grant(THD *thd, TABLE_LIST *table, Field *field)
{
  GRANT_TABLE *grant_table;
  GRANT_COLUMN *grant_column;
  ulong priv;

  rw_rdlock(&LOCK_grant);
  /* reload table if someone has modified any grants */
  if (table->grant.version != grant_version)
  {
    table->grant.grant_table=
      table_hash_search(thd->host,thd->ip,thd->db,
			thd->priv_user,
			table->real_name,0);	/* purecov: inspected */
    table->grant.version=grant_version;		/* purecov: inspected */
  }

  if (!(grant_table=table->grant.grant_table))
    priv=table->grant.privilege;
  else
  {
    grant_column=column_hash_search(grant_table, field->field_name,
				    (uint) strlen(field->field_name));
    if (!grant_column)
      priv=table->grant.privilege;
    else
      priv=table->grant.privilege | grant_column->rights;
  }
  rw_unlock(&LOCK_grant);
  return priv;
}

/* Help function for mysql_show_grants */

static void add_user_option(String *grant, ulong value, const char *name)
{
  if (value)
  {
    char buff[22], *p; // just as in int2str
    grant->append(' ');
    grant->append(name, strlen(name));
    grant->append(' ');
    p=int10_to_str(value, buff, 10);
    grant->append(buff,p-buff);
  }
}

static const char *command_array[]=
{
  "SELECT", "INSERT","UPDATE","DELETE","CREATE", "DROP", "RELOAD","SHUTDOWN",
  "PROCESS","FILE","GRANT","REFERENCES","INDEX", "ALTER", "SHOW DATABASES",
  "SUPER", "CREATE TEMPORARY TABLES", "LOCK TABLES", "EXECUTE",
  "REPLICATION SLAVE", "REPLICATION CLIENT",
};

static uint command_lengths[]=
{
  6,6,6,6,6,4,6,8,7,4,5,10,5,5,14,5,23,11,7,17,18
};


/*
  SHOW GRANTS;  Send grants for a user to the client

  IMPLEMENTATION
   Send to client grant-like strings depicting user@host privileges
*/

int mysql_show_grants(THD *thd,LEX_USER *lex_user)
{
  ulong want_access;
  uint counter,index;
  int  error = 0;
  ACL_USER *acl_user;
  ACL_DB *acl_db;
  char buff[1024];
  Protocol *protocol= thd->protocol;
  DBUG_ENTER("mysql_show_grants");

  LINT_INIT(acl_user);
  if (!initialized)
  {
    send_error(thd, ER_SKIP_GRANT_TABLES);
    DBUG_RETURN(1);
  }
  if (lex_user->host.length > HOSTNAME_LENGTH ||
      lex_user->user.length > USERNAME_LENGTH)
  {
    my_error(ER_GRANT_WRONG_HOST_OR_USER,MYF(0));
    DBUG_RETURN(-1);
  }

  for (counter=0 ; counter < acl_users.elements ; counter++)
  {
    const char *user,*host;
    acl_user=dynamic_element(&acl_users,counter,ACL_USER*);
    if (!(user=acl_user->user))
      user="";
    if (!(host=acl_user->host.hostname))
      host="%";
    if (!strcmp(lex_user->user.str,user) &&
	!my_strcasecmp(&my_charset_latin1, lex_user->host.str, host))
      break;
  }
  if (counter == acl_users.elements)
  {
    my_printf_error(ER_NONEXISTING_GRANT,ER(ER_NONEXISTING_GRANT),
		    MYF(0),lex_user->user.str,lex_user->host.str);
    DBUG_RETURN(-1);
  }

  Item_string *field=new Item_string("",0,&my_charset_latin1);
  List<Item> field_list;
  field->name=buff;
  field->max_length=1024;
  strxmov(buff,"Grants for ",lex_user->user.str,"@",
	  lex_user->host.str,NullS);
  field_list.push_back(field);
  if (protocol->send_fields(&field_list,1))
    DBUG_RETURN(-1);

  rw_wrlock(&LOCK_grant);
  VOID(pthread_mutex_lock(&acl_cache->lock));

  /* Add first global access grants */
  {
    String global(buff,sizeof(buff),&my_charset_latin1);
    global.length(0);
    global.append("GRANT ",6);

    want_access= acl_user->access;
    if (test_all_bits(want_access, (GLOBAL_ACLS & ~ GRANT_ACL)))
      global.append("ALL PRIVILEGES",14);
    else if (!(want_access & ~GRANT_ACL))
      global.append("USAGE",5);
    else
    {
      bool found=0;
      ulong j,test_access= want_access & ~GRANT_ACL;
      for (counter=0, j = SELECT_ACL;j <= GLOBAL_ACLS;counter++,j <<= 1)
      {
	if (test_access & j)
	{
	  if (found)
	    global.append(", ",2);
	  found=1;
	  global.append(command_array[counter],command_lengths[counter]);
	}
      }
    }
    global.append (" ON *.* TO '",12);
    global.append(lex_user->user.str,lex_user->user.length);
    global.append ("'@'",3);
    global.append(lex_user->host.str,lex_user->host.length);
    global.append ('\'');
    if (acl_user->salt_len)
    {
      char passwd_buff[SCRAMBLED_PASSWORD_CHAR_LENGTH+1];
      if (acl_user->salt_len == SCRAMBLE_LENGTH)
        make_password_from_salt(passwd_buff, acl_user->salt);
      else
        make_password_from_salt_323(passwd_buff, (ulong *) acl_user->salt);
      global.append(" IDENTIFIED BY PASSWORD '",25);
      global.append(passwd_buff);
      global.append('\'');
    }
    /* "show grants" SSL related stuff */
    if (acl_user->ssl_type == SSL_TYPE_ANY)
      global.append(" REQUIRE SSL",12);
    else if (acl_user->ssl_type == SSL_TYPE_X509)
      global.append(" REQUIRE X509",13);
    else if (acl_user->ssl_type == SSL_TYPE_SPECIFIED)
    {
      int ssl_options = 0;
      global.append(" REQUIRE ",9);
      if (acl_user->x509_issuer)
      {
	ssl_options++;
	global.append("ISSUER \'",8);
	global.append(acl_user->x509_issuer,strlen(acl_user->x509_issuer));
	global.append('\'');
      }
      if (acl_user->x509_subject)
      {
	if (ssl_options++)
	  global.append(' ');
	global.append("SUBJECT \'",9);
	global.append(acl_user->x509_subject,strlen(acl_user->x509_subject));
	global.append('\'');
      }
      if (acl_user->ssl_cipher)
      {
	if (ssl_options++)
	  global.append(' ');
	global.append("CIPHER '",8);
	global.append(acl_user->ssl_cipher,strlen(acl_user->ssl_cipher));
	global.append('\'');
      }
    }
    if ((want_access & GRANT_ACL) ||
	(acl_user->user_resource.questions | acl_user->user_resource.updates |
	 acl_user->user_resource.connections))
    {
      global.append(" WITH",5);
      if (want_access & GRANT_ACL)
	global.append(" GRANT OPTION",13);
      add_user_option(&global, acl_user->user_resource.questions,
		      "MAX_QUERIES_PER_HOUR");
      add_user_option(&global, acl_user->user_resource.updates,
		      "MAX_UPDATES_PER_HOUR");
      add_user_option(&global, acl_user->user_resource.connections,
		      "MAX_CONNECTIONS_PER_HOUR");
    }
    protocol->prepare_for_resend();
    protocol->store(global.ptr(),global.length(),global.charset());
    if (protocol->write())
    {
      error= -1;
      goto end;
    }
  }

  /* Add database access */
  for (counter=0 ; counter < acl_dbs.elements ; counter++)
  {
    const char *user,*host;

    acl_db=dynamic_element(&acl_dbs,counter,ACL_DB*);
    if (!(user=acl_db->user))
      user="";
    if (!(host=acl_db->host.hostname))
      host="";

    if (!strcmp(lex_user->user.str,user) &&
	!my_strcasecmp(&my_charset_latin1, lex_user->host.str, host))
    {
      want_access=acl_db->access;
      if (want_access)
      {
	String db(buff,sizeof(buff),&my_charset_latin1);
	db.length(0);
	db.append("GRANT ",6);

	if (test_all_bits(want_access,(DB_ACLS & ~GRANT_ACL)))
	  db.append("ALL PRIVILEGES",14);
	else if (!(want_access & ~GRANT_ACL))
	  db.append("USAGE",5);
	else
	{
	  int found=0, cnt;
	  ulong j,test_access= want_access & ~GRANT_ACL;
	  for (cnt=0, j = SELECT_ACL; j <= DB_ACLS; cnt++,j <<= 1)
	  {
	    if (test_access & j)
	    {
	      if (found)
		db.append(", ",2);
	      found = 1;
	      db.append(command_array[cnt],command_lengths[cnt]);
	    }
	  }
	}
	db.append (" ON `",5);
	db.append(acl_db->db);
	db.append ("`.* TO '",8);
	db.append(lex_user->user.str,lex_user->user.length);
	db.append ("'@'",3);
	db.append(lex_user->host.str, lex_user->host.length);
	db.append ('\'');
	if (want_access & GRANT_ACL)
	  db.append(" WITH GRANT OPTION",18);
	protocol->prepare_for_resend();
	protocol->store(db.ptr(),db.length(),db.charset());
	if (protocol->write())
	{
	  error= -1;
	  goto end;
	}
      }
    }
  }

  /* Add column access */
  for (index=0 ; index < column_priv_hash.records ; index++)
  {
    const char *user,*host;
    GRANT_TABLE *grant_table= (GRANT_TABLE*) hash_element(&column_priv_hash,
							  index);

    if (!(user=grant_table->user))
      user="";
    if (!(host=grant_table->host))
      host="";

    if (!strcmp(lex_user->user.str,user) &&
	!my_strcasecmp(&my_charset_latin1, lex_user->host.str, host))
    {
      ulong table_access= grant_table->privs;
      if ((table_access | grant_table->cols) != 0)
      {
	String global(buff,sizeof(buff),&my_charset_latin1);
	ulong test_access= (table_access | grant_table->cols) & ~GRANT_ACL;

	global.length(0);
	global.append("GRANT ",6);

	if (test_all_bits(table_access, (TABLE_ACLS & ~GRANT_ACL)))
	  global.append("ALL PRIVILEGES",14);
	else if (!test_access)
 	  global.append("USAGE",5);
	else
	{
	  int found= 0;
	  ulong j;

	  for (counter= 0, j= SELECT_ACL; j <= TABLE_ACLS; counter++, j<<= 1)
	  {
	    if (test_access & j)
	    {
	      if (found)
		global.append(", ",2);
	      found= 1;
	      global.append(command_array[counter],command_lengths[counter]);

	      if (grant_table->cols)
	      {
		uint found_col= 0;
		for (uint col_index=0 ;
		     col_index < grant_table->hash_columns.records ;
		     col_index++)
		{
		  GRANT_COLUMN *grant_column = (GRANT_COLUMN*)
		    hash_element(&grant_table->hash_columns,col_index);
		  if (grant_column->rights & j)
		  {
		    if (!found_col)
		    {
		      found_col= 1;
		      /*
			If we have a duplicated table level privilege, we
			must write the access privilege name again.
		      */
		      if (table_access & j)
		      {
			global.append(", ", 2);
			global.append(command_array[counter],
				      command_lengths[counter]);
		      }
		      global.append(" (",2);
		    }
		    else
		      global.append(", ",2);
		    global.append(grant_column->column,
				  grant_column->key_length);
		  }
		}
		if (found_col)
		  global.append(')');
	      }
	    }
	  }
	}
	global.append(" ON `",5);
	global.append(grant_table->db);
	global.append("`.`",3);
	global.append(grant_table->tname);
	global.append("` TO '",6);
	global.append(lex_user->user.str,lex_user->user.length);
	global.append("'@'",3);
	global.append(lex_user->host.str,lex_user->host.length);
	global.append('\'');
	if (table_access & GRANT_ACL)
	  global.append(" WITH GRANT OPTION",18);
	protocol->prepare_for_resend();
	protocol->store(global.ptr(),global.length(),global.charset());
	if (protocol->write())
	{
	  error= -1;
	  break;
	}
      }
    }
  }
end:
  VOID(pthread_mutex_unlock(&acl_cache->lock));
  rw_unlock(&LOCK_grant);

  send_eof(thd);
  DBUG_RETURN(error);
}


/*
  Make a clear-text version of the requested privilege.
*/

void get_privilege_desc(char *to, uint max_length, ulong access)
{
  uint pos;
  char *start=to;
  DBUG_ASSERT(max_length >= 30);		// For end ',' removal

  if (access)
  {
    max_length--;				// Reserve place for end-zero
    for (pos=0 ; access ; pos++, access>>=1)
    {
      if ((access & 1) &&
	  command_lengths[pos] + (uint) (to-start) < max_length)
      {
	to= strmov(to, command_array[pos]);
	*to++=',';
      }
    }
    to--;					// Remove end ','
  }
  *to=0;
}


void get_mqh(const char *user, const char *host, USER_CONN *uc)
{
  ACL_USER *acl_user;
  if (initialized && (acl_user= find_acl_user(host,user)))
    uc->user_resources= acl_user->user_resource;
  else
    bzero((char*) &uc->user_resources, sizeof(uc->user_resources));
}

int open_grant_tables(THD *thd, TABLE_LIST *tables)
{
  DBUG_ENTER("open_grant_tables");

  if (!initialized)
  {
    send_error(thd, ER_SKIP_GRANT_TABLES);
    DBUG_RETURN(-1);
  }

  bzero((char*) tables, 4*sizeof(*tables));
  tables->alias= tables->real_name= (char*) "user";
  (tables+1)->alias= (tables+1)->real_name= (char*) "db";
  (tables+2)->alias= (tables+2)->real_name= (char*) "tables_priv";
  (tables+3)->alias= (tables+3)->real_name= (char*) "columns_priv";
  tables->next= tables+1;
  (tables+1)->next= tables+2;
  (tables+2)->next= tables+3;
  (tables+3)->next= 0;
  tables->lock_type= (tables+1)->lock_type=
    (tables+2)->lock_type= (tables+3)->lock_type= TL_WRITE;
  tables->db= (tables+1)->db= (tables+2)->db= (tables+3)->db=(char*) "mysql";

#ifdef HAVE_REPLICATION
  /*
    GRANT and REVOKE are applied the slave in/exclusion rules as they are
    some kind of updates to the mysql.% tables.
  */
  if (thd->slave_thread && table_rules_on)
  {
    /*
      The tables must be marked "updating" so that tables_ok() takes them into
      account in tests.
    */
    tables[0].updating=tables[1].updating=tables[2].updating=tables[3].updating=1;
    if (!tables_ok(0, tables))
      DBUG_RETURN(1);
    tables[0].updating=tables[1].updating=tables[2].updating=tables[3].updating=0;
  }
#endif

  if (simple_open_n_lock_tables(thd, tables))
  {						// This should never happen
    close_thread_tables(thd);
    DBUG_RETURN(-1);
  }

  DBUG_RETURN(0);
}

ACL_USER *check_acl_user(LEX_USER *user_name,
			 uint *acl_acl_userdx)
{
  ACL_USER *acl_user= 0;
  uint counter;

  for (counter= 0 ; counter < acl_users.elements ; counter++)
  {
    const char *user,*host;
    acl_user= dynamic_element(&acl_users, counter, ACL_USER*);
    if (!(user=acl_user->user))
      user="";
    if (!(host=acl_user->host.hostname))
      host="%";
    if (!strcmp(user_name->user.str,user) &&
	!my_strcasecmp(system_charset_info, user_name->host.str, host))
      break;
  }
  if (counter == acl_users.elements)
    return 0;

  *acl_acl_userdx= counter;
  return acl_user;
}


int mysql_drop_user(THD *thd, List <LEX_USER> &list)
{
  uint counter, acl_userd;
  int result;
  ACL_USER *acl_user;
  ACL_DB *acl_db;
  TABLE_LIST tables[4];

  DBUG_ENTER("mysql_drop_user");

  if ((result= open_grant_tables(thd, tables)))
    DBUG_RETURN(result == 1 ? 0 : 1);

  rw_wrlock(&LOCK_grant);
  VOID(pthread_mutex_lock(&acl_cache->lock));

  LEX_USER *user_name;
  List_iterator <LEX_USER> user_list(list);
  while ((user_name=user_list++))
  {
    if (!(acl_user= check_acl_user(user_name, &counter)))
    {
      sql_print_error("DROP USER: Can't drop user: '%s'@'%s'; No such user",
		      user_name->user.str,
		      user_name->host.str);
      result= -1;
      continue;
    }
    if ((acl_user->access & ~0))
    {
      sql_print_error("DROP USER: Can't drop user: '%s'@'%s'; Global privileges exists",
		      user_name->user.str,
		      user_name->host.str);
      result= -1;
      continue;
    }
    acl_userd= counter;

    for (counter= 0 ; counter < acl_dbs.elements ; counter++)
    {
      const char *user,*host;
      acl_db=dynamic_element(&acl_dbs,counter,ACL_DB*);
      if (!(user= acl_db->user))
	user="";
      if (!(host= acl_db->host.hostname))
	host="";

      if (!strcmp(user_name->user.str,user) &&
	  !my_strcasecmp(system_charset_info, user_name->host.str, host))
	break;
    }
    if (counter != acl_dbs.elements)
    {
      sql_print_error("DROP USER: Can't drop user: '%s'@'%s'; Database privileges exists",
		      user_name->user.str,
		      user_name->host.str);
      result= -1;
      continue;
    }

    for (counter= 0 ; counter < column_priv_hash.records ; counter++)
    {
      const char *user,*host;
      GRANT_TABLE *grant_table= (GRANT_TABLE*) hash_element(&column_priv_hash,
							    counter);
      if (!(user=grant_table->user))
	user="";
      if (!(host=grant_table->host))
	host="";

      if (!strcmp(user_name->user.str,user) &&
	  !my_strcasecmp(system_charset_info, user_name->host.str, host))
	break;
    }
    if (counter != column_priv_hash.records)
    {
      sql_print_error("DROP USER: Can't drop user: '%s'@'%s';  Table privileges exists",
		      user_name->user.str,
		      user_name->host.str);
      result= -1;
      continue;
    }

    tables[0].table->field[0]->store(user_name->host.str,(uint)
				     user_name->host.length,
				     system_charset_info);
    tables[0].table->field[1]->store(user_name->user.str,(uint)
				     user_name->user.length,
				     system_charset_info);
    if (!tables[0].table->file->index_read_idx(tables[0].table->record[0],0,
					       (byte*) tables[0].table->
					       field[0]->ptr,0,
					       HA_READ_KEY_EXACT))
    {
      int error;
      if ((error = tables[0].table->file->delete_row(tables[0].table->
						     record[0])))
      {
	tables[0].table->file->print_error(error, MYF(0));
	tables[0].table->file->index_end();
	DBUG_RETURN(-1);
      }
      delete_dynamic_element(&acl_users, acl_userd);
    }
    tables[0].table->file->index_end();
  }

  VOID(pthread_mutex_unlock(&acl_cache->lock));
  rw_unlock(&LOCK_grant);
  close_thread_tables(thd);
  if (result)
    my_error(ER_DROP_USER, MYF(0));
  DBUG_RETURN(result);
}

int mysql_revoke_all(THD *thd,  List <LEX_USER> &list)
{
  uint counter;
  int result;
  ACL_DB *acl_db;
  TABLE_LIST tables[4];
  DBUG_ENTER("mysql_revoke_all");

  if ((result= open_grant_tables(thd, tables)))
    DBUG_RETURN(result == 1 ? 0 : 1);

  rw_wrlock(&LOCK_grant);
  VOID(pthread_mutex_lock(&acl_cache->lock));

  LEX_USER *lex_user;
  List_iterator <LEX_USER> user_list(list);
  while ((lex_user=user_list++))
  {
    if (!check_acl_user(lex_user, &counter))
    {
      sql_print_error("REVOKE ALL PRIVILEGES, GRANT: User '%s'@'%s' not exists",
		      lex_user->user.str,
		      lex_user->host.str);
      result= -1;
      continue;
    }

    if (replace_user_table(thd, tables[0].table,
			   *lex_user, ~0, 1, 0))
    {
      result= -1;
      continue;
    }

    /* Remove db access privileges */
    for (counter= 0 ; counter < acl_dbs.elements ; counter++)
    {
      const char *user,*host;

      acl_db=dynamic_element(&acl_dbs,counter,ACL_DB*);
      if (!(user=acl_db->user))
	user="";
      if (!(host=acl_db->host.hostname))
	host="";

      if (!strcmp(lex_user->user.str,user) &&
	  !my_strcasecmp(system_charset_info, lex_user->host.str, host))
      {
	if (replace_db_table(tables[1].table, acl_db->db, *lex_user, ~0, 1))
	  result= -1;
      }
    }

    /* Remove column access */
    for (counter= 0 ; counter < column_priv_hash.records ; counter++)
    {
      const char *user,*host;
      GRANT_TABLE *grant_table= (GRANT_TABLE*) hash_element(&column_priv_hash,
							    counter);
      if (!(user=grant_table->user))
	user="";
      if (!(host=grant_table->host))
	host="";

      if (!strcmp(lex_user->user.str,user) &&
	  !my_strcasecmp(system_charset_info, lex_user->host.str, host))
      {
	if (replace_table_table(thd,grant_table,tables[2].table,*lex_user,
				grant_table->db,
				grant_table->tname,
				~0, 0, 1))
	{
	  result= -1;
	  continue;
	}
	if (grant_table->cols)
	{
	  List<LEX_COLUMN> columns;
	  if (replace_column_table(grant_table,tables[3].table, *lex_user,
				   columns,
				   grant_table->db,
				   grant_table->tname,
				   ~0, 1))
	    result= -1;
	}
      }
    }
  }

  VOID(pthread_mutex_unlock(&acl_cache->lock));
  rw_unlock(&LOCK_grant);
  close_thread_tables(thd);

  /* XXX this should not be necessary. The error message is already printed
     by replace_xxx_table. my_error() should be use above instead of
     sql_print_error(), and print ER_NONEXISTING_GRANT - as other grant
     commands do */
  /* when this code is deleted, the error slot (error 1268) can be reused,
     as this error code was not present in any MySQL release */
  if (result)
    my_error(ER_REVOKE_GRANTS, MYF(0));

  DBUG_RETURN(result);
}


/*****************************************************************************
  Instantiate used templates
*****************************************************************************/

#ifdef __GNUC__
template class List_iterator<LEX_COLUMN>;
template class List_iterator<LEX_USER>;
template class List<LEX_COLUMN>;
template class List<LEX_USER>;
#endif

#endif /*NO_EMBEDDED_ACCESS_CHECKS */


int wild_case_compare(CHARSET_INFO *cs, const char *str,const char *wildstr)
{
  reg3 int flag;
  DBUG_ENTER("wild_case_compare");
  DBUG_PRINT("enter",("str: '%s'  wildstr: '%s'",str,wildstr));
  while (*wildstr)
  {
    while (*wildstr && *wildstr != wild_many && *wildstr != wild_one)
    {
      if (*wildstr == wild_prefix && wildstr[1])
	wildstr++;
      if (my_toupper(cs, *wildstr++) !=
          my_toupper(cs, *str++)) DBUG_RETURN(1);
    }
    if (! *wildstr ) DBUG_RETURN (*str != 0);
    if (*wildstr++ == wild_one)
    {
      if (! *str++) DBUG_RETURN (1);	/* One char; skip */
    }
    else
    {						/* Found '*' */
      if (!*wildstr) DBUG_RETURN(0);		/* '*' as last char: OK */
      flag=(*wildstr != wild_many && *wildstr != wild_one);
      do
      {
	if (flag)
	{
	  char cmp;
	  if ((cmp= *wildstr) == wild_prefix && wildstr[1])
	    cmp=wildstr[1];
	  cmp=my_toupper(cs, cmp);
	  while (*str && my_toupper(cs, *str) != cmp)
	    str++;
	  if (!*str) DBUG_RETURN (1);
	}
	if (wild_case_compare(cs, str,wildstr) == 0) DBUG_RETURN (0);
      } while (*str++);
      DBUG_RETURN(1);
    }
  }
  DBUG_RETURN (*str != '\0');
}
<|MERGE_RESOLUTION|>--- conflicted
+++ resolved
@@ -2551,11 +2551,7 @@
   do
   {
     GRANT_TABLE *mem_check;
-<<<<<<< HEAD
-    if (!(mem_check=new GRANT_TABLE(t_table,c_table)) || !mem_check->ok())
-=======
     if (!(mem_check=new GRANT_TABLE(t_table,c_table)))
->>>>>>> 451e423b
     {
       /* This could only happen if we are out memory */
       grant_option= FALSE;			/* purecov: deadcode */
