--- conflicted
+++ resolved
@@ -3588,9 +3588,6 @@
   ulong save_sql_mode;
   DBUG_ENTER("copy_data_between_tables");
 
-<<<<<<< HEAD
-  if (!(copy= new Copy_field[to->s->fields]))
-=======
   /*
     Turn off recovery logging since rollback of an alter table is to
     delete the new table so there is no need to log the changes to it.
@@ -3601,8 +3598,7 @@
   if (error)
     DBUG_RETURN(-1);
   
-  if (!(copy= new Copy_field[to->fields]))
->>>>>>> 037f94ef
+  if (!(copy= new Copy_field[to->s->fields]))
     DBUG_RETURN(-1);				/* purecov: inspected */
 
   if (to->file->external_lock(thd, F_WRLCK))
