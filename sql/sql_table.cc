/*
   Copyright (c) 2000, 2016, Oracle and/or its affiliates. All rights reserved.

   This program is free software; you can redistribute it and/or modify
   it under the terms of the GNU General Public License as published by
   the Free Software Foundation; version 2 of the License.

   This program is distributed in the hope that it will be useful,
   but WITHOUT ANY WARRANTY; without even the implied warranty of
   MERCHANTABILITY or FITNESS FOR A PARTICULAR PURPOSE.  See the
   GNU General Public License for more details.

   You should have received a copy of the GNU General Public License
   along with this program; if not, write to the Free Software
   Foundation, Inc., 51 Franklin St, Fifth Floor, Boston, MA 02110-1301  USA
*/

/* drop and alter of tables */

#include "sql_table.h"

#include "auth_common.h"        // check_fk_parent_table_access
#include "unireg.h"
#include "debug_sync.h"
#include "sql_rename.h" // do_rename
#include "sql_parse.h"                        // test_if_data_home_dir
#include "sql_cache.h"                          // query_cache_*
#include "sql_base.h"   // open_table_uncached, lock_table_names
#include "lock.h"       // mysql_unlock_tables
#include "strfunc.h"    // find_type2, find_set
#include "sql_view.h" // view_checksum 
#include "sql_truncate.h"                       // regenerate_locked_table 
#include "sql_partition.h"                      // mem_alloc_error,
                                                // generate_partition_syntax,
                                                // NOT_A_PARTITION_ID
#include "partition_info.h"                     // partition_info
#include "sql_db.h"                             // load_db_opt_by_name
#include "sql_time.h"                  // make_truncated_value_warning
#include "records.h"             // init_read_record, end_read_record
#include "filesort.h"            // filesort_free_buffers
#include "sql_select.h"                // setup_order,
                                       // make_unireg_sortorder
#include "sql_handler.h"               // mysql_ha_rm_tables
#include "discover.h"                  // readfrm
#include "log_event.h"                 // Query_log_event
#include <hash.h>
#include <myisam.h>
#include <my_dir.h>
#include "sp_head.h"
#include "sp.h"
#include "sql_parse.h"
#include "sql_show.h"
#include "transaction.h"
#include "datadict.h"  // dd_frm_type()
#include "sql_resolver.h"              // setup_order
#include "table_cache.h"
#include "sql_trigger.h"               // change_trigger_table_name
#include <mysql/psi/mysql_table.h>
#include "mysql.h"			// in_bootstrap & opt_noacl
#include "partitioning/partition_handler.h" // Partition_handler
#include "log.h"
#include "binlog.h"
#include "sql_tablespace.h"            // check_tablespace_name())
#include "item_timefunc.h"             // Item_func_now_local

#include "pfs_file_provider.h"
#include "mysql/psi/mysql_file.h"

#include <algorithm>
using std::max;
using std::min;
using binary_log::checksum_crc32;

#define ER_THD_OR_DEFAULT(thd,X) ((thd) ? ER_THD(thd, X) : ER_DEFAULT(X))

const char *primary_key_name="PRIMARY";

static bool check_if_keyname_exists(const char *name,KEY *start, KEY *end);
static char *make_unique_key_name(const char *field_name,KEY *start,KEY *end);
static int copy_data_between_tables(PSI_stage_progress *psi,
                                    TABLE *from,TABLE *to,
                                    List<Create_field> &create,
				    ha_rows *copied,ha_rows *deleted,
                                    Alter_info::enum_enable_or_disable keys_onoff,
                                    Alter_table_ctx *alter_ctx);

static bool prepare_blob_field(THD *thd, Create_field *sql_field);
static void sp_prepare_create_field(THD *thd, Create_field *sql_field);
static bool check_engine(THD *thd, const char *db_name,
                         const char *table_name,
                         HA_CREATE_INFO *create_info,
                         const Alter_info *alter_info);

static int
mysql_prepare_create_table(THD *thd, HA_CREATE_INFO *create_info,
                           Alter_info *alter_info,
                           bool tmp_table,
                           uint *db_options,
                           handler *file, KEY **key_info_buffer,
                           uint *key_count, int select_field_count);


/**
  @brief Helper function for explain_filename
  @param thd          Thread handle
  @param to_p         Explained name in system_charset_info
  @param end_p        End of the to_p buffer
  @param name         Name to be converted
  @param name_len     Length of the name, in bytes
*/
static char* add_identifier(THD* thd, char *to_p, const char * end_p,
                            const char* name, size_t name_len)
{
  size_t res;
  uint errors;
  const char *conv_name;
  char tmp_name[FN_REFLEN];
  char conv_string[FN_REFLEN];
  int quote;

  DBUG_ENTER("add_identifier");
  if (!name[name_len])
    conv_name= name;
  else
  {
    my_stpnmov(tmp_name, name, name_len);
    tmp_name[name_len]= 0;
    conv_name= tmp_name;
  }
  res= strconvert(&my_charset_filename, conv_name, system_charset_info,
                  conv_string, FN_REFLEN, &errors);
  if (!res || errors)
  {
    DBUG_PRINT("error", ("strconvert of '%s' failed with %u (errors: %u)", conv_name,
                         static_cast<uint>(res), errors));
    conv_name= name;
  }
  else
  {
    DBUG_PRINT("info", ("conv '%s' -> '%s'", conv_name, conv_string));
    conv_name= conv_string;
  }

  quote = thd ? get_quote_char_for_identifier(thd, conv_name, res - 1) : '`';

  if (quote != EOF && (end_p - to_p > 2))
  {
    *(to_p++)= (char) quote;
    while (*conv_name && (end_p - to_p - 1) > 0)
    {
      uint length= my_mbcharlen(system_charset_info, *conv_name);
      if (!length)
        length= 1;
      if (length == 1 && *conv_name == (char) quote)
      {
        if ((end_p - to_p) < 3)
          break;
        *(to_p++)= (char) quote;
        *(to_p++)= *(conv_name++);
      }
      else if (((long) length) < (end_p - to_p))
      {
        to_p= my_stpnmov(to_p, conv_name, length);
        conv_name+= length;
      }
      else
        break;                               /* string already filled */
    }
    if (end_p > to_p) {
      *(to_p++)= (char) quote;
      if (end_p > to_p)
	*to_p= 0; /* terminate by NUL, but do not include it in the count */
    }
  }
  else
    to_p= my_stpnmov(to_p, conv_name, end_p - to_p);
  DBUG_RETURN(to_p);
}


/**
  @brief Explain a path name by split it to database, table etc.
  
  @details Break down the path name to its logic parts
  (database, table, partition, subpartition).
  filename_to_tablename cannot be used on partitions, due to the #P# part.
  There can be up to 6 '#', #P# for partition, #SP# for subpartition
  and #TMP# or #REN# for temporary or renamed partitions.
  This should be used when something should be presented to a user in a
  diagnostic, error etc. when it would be useful to know what a particular
  file [and directory] means. Such as SHOW ENGINE STATUS, error messages etc.

  Examples:

    t1#P#p1                 table t1 partition p1
    t1#P#p1#SP#sp1          table t1 partition p1 subpartition sp1
    t1#P#p1#SP#sp1#TMP#     table t1 partition p1 subpartition sp1 temporary
    t1#P#p1#SP#sp1#REN#     table t1 partition p1 subpartition sp1 renamed

   @param      thd          Thread handle
   @param      from         Path name in my_charset_filename
                            Null terminated in my_charset_filename, normalized
                            to use '/' as directory separation character.
   @param      to           Explained name in system_charset_info
   @param      to_length    Size of to buffer
   @param      explain_mode Requested output format.
                            EXPLAIN_ALL_VERBOSE ->
                            [Database `db`, ]Table `tbl`[,[ Temporary| Renamed]
                            Partition `p` [, Subpartition `sp`]]
                            EXPLAIN_PARTITIONS_VERBOSE -> `db`.`tbl`
                            [[ Temporary| Renamed] Partition `p`
                            [, Subpartition `sp`]]
                            EXPLAIN_PARTITIONS_AS_COMMENT -> `db`.`tbl` |*
                            [,[ Temporary| Renamed] Partition `p`
                            [, Subpartition `sp`]] *|
                            (| is really a /, and it is all in one line)

   @retval     Length of returned string
*/

size_t explain_filename(THD* thd,
                        const char *from,
                        char *to,
                        size_t to_length,
                        enum_explain_filename_mode explain_mode)
{
  char *to_p= to;
  char *end_p= to_p + to_length;
  const char *db_name= NULL;
  size_t  db_name_len= 0;
  const char *table_name;
  size_t  table_name_len= 0;
  const char *part_name= NULL;
  size_t  part_name_len= 0;
  const char *subpart_name= NULL;
  size_t  subpart_name_len= 0;
  enum enum_part_name_type {NORMAL, TEMP, RENAMED} part_type= NORMAL;

  const char *tmp_p;
  DBUG_ENTER("explain_filename");
  DBUG_PRINT("enter", ("from '%s'", from));
  tmp_p= from;
  table_name= from;
  /*
    If '/' then take last directory part as database.
    '/' is the directory separator, not FN_LIB_CHAR
  */
  while ((tmp_p= strchr(tmp_p, '/')))
  {
    db_name= table_name;
    /* calculate the length */
    db_name_len= tmp_p - db_name;
    tmp_p++;
    table_name= tmp_p;
  }
  tmp_p= table_name;
  /* Look if there are partition tokens in the table name. */
  while ((tmp_p= strchr(tmp_p, '#')))
  {
    tmp_p++;
    switch (tmp_p[0]) {
    case 'P':
    case 'p':
      if (tmp_p[1] == '#')
      {
        part_name= tmp_p + 2;
        tmp_p+= 2;
      }
      break;
    case 'S':
    case 's':
      if ((tmp_p[1] == 'P' || tmp_p[1] == 'p') && tmp_p[2] == '#')
      {
        part_name_len= tmp_p - part_name - 1;
        subpart_name= tmp_p + 3;
        tmp_p+= 3;
      }
      break;
    case 'T':
    case 't':
      if ((tmp_p[1] == 'M' || tmp_p[1] == 'm') &&
          (tmp_p[2] == 'P' || tmp_p[2] == 'p') &&
          tmp_p[3] == '#' && !tmp_p[4])
      {
        part_type= TEMP;
        tmp_p+= 4;
      }
      break;
    case 'R':
    case 'r':
      if ((tmp_p[1] == 'E' || tmp_p[1] == 'e') &&
          (tmp_p[2] == 'N' || tmp_p[2] == 'n') &&
          tmp_p[3] == '#' && !tmp_p[4])
      {
        part_type= RENAMED;
        tmp_p+= 4;
      }
      break;
    default:
      /* Not partition name part. */
      ;
    }
  }
  if (part_name)
  {
    table_name_len= part_name - table_name - 3;
    if (subpart_name)
      subpart_name_len= strlen(subpart_name);
    else
      part_name_len= strlen(part_name);
    if (part_type != NORMAL)
    {
      if (subpart_name)
        subpart_name_len-= 5;
      else
        part_name_len-= 5;
    }
  }
  else
    table_name_len= strlen(table_name);
  if (db_name)
  {
    if (explain_mode == EXPLAIN_ALL_VERBOSE)
    {
      to_p= my_stpncpy(to_p, ER_THD_OR_DEFAULT(thd, ER_DATABASE_NAME),
                                            end_p - to_p);
      *(to_p++)= ' ';
      to_p= add_identifier(thd, to_p, end_p, db_name, db_name_len);
      to_p= my_stpncpy(to_p, ", ", end_p - to_p);
    }
    else
    {
      to_p= add_identifier(thd, to_p, end_p, db_name, db_name_len);
      to_p= my_stpncpy(to_p, ".", end_p - to_p);
    }
  }
  if (explain_mode == EXPLAIN_ALL_VERBOSE)
  {
    to_p= my_stpncpy(to_p, ER_THD_OR_DEFAULT(thd, ER_TABLE_NAME), end_p - to_p);
    *(to_p++)= ' ';
    to_p= add_identifier(thd, to_p, end_p, table_name, table_name_len);
  }
  else
    to_p= add_identifier(thd, to_p, end_p, table_name, table_name_len);
  if (part_name)
  {
    if (explain_mode == EXPLAIN_PARTITIONS_AS_COMMENT)
      to_p= my_stpncpy(to_p, " /* ", end_p - to_p);
    else if (explain_mode == EXPLAIN_PARTITIONS_VERBOSE)
      to_p= my_stpncpy(to_p, " ", end_p - to_p);
    else
      to_p= my_stpncpy(to_p, ", ", end_p - to_p);
    if (part_type != NORMAL)
    {
      if (part_type == TEMP)
        to_p= my_stpncpy(to_p, ER_THD_OR_DEFAULT(thd, ER_TEMPORARY_NAME),
                      end_p - to_p);
      else
        to_p= my_stpncpy(to_p, ER_THD_OR_DEFAULT(thd, ER_RENAMED_NAME),
                      end_p - to_p);
      to_p= my_stpncpy(to_p, " ", end_p - to_p);
    }
    to_p= my_stpncpy(to_p, ER_THD_OR_DEFAULT(thd, ER_PARTITION_NAME),
                  end_p - to_p);
    *(to_p++)= ' ';
    to_p= add_identifier(thd, to_p, end_p, part_name, part_name_len);
    if (subpart_name)
    {
      to_p= my_stpncpy(to_p, ", ", end_p - to_p);
      to_p= my_stpncpy(to_p, ER_THD_OR_DEFAULT(thd, ER_SUBPARTITION_NAME),
                    end_p - to_p);
      *(to_p++)= ' ';
      to_p= add_identifier(thd, to_p, end_p, subpart_name, subpart_name_len);
    }
    if (explain_mode == EXPLAIN_PARTITIONS_AS_COMMENT)
      to_p= my_stpncpy(to_p, " */", end_p - to_p);
  }
  DBUG_PRINT("exit", ("to '%s'", to));
  DBUG_RETURN(static_cast<size_t>(to_p - to));
}


/*
  Translate a file name to a table name (WL #1324).

  SYNOPSIS
    filename_to_tablename()
      from                      The file name in my_charset_filename.
      to                OUT     The table name in system_charset_info.
      to_length                 The size of the table name buffer.

  RETURN
    Table name length.
*/

size_t filename_to_tablename(const char *from, char *to, size_t to_length
#ifndef DBUG_OFF
                           , bool stay_quiet
#endif /* DBUG_OFF */
                           )
{
  uint errors;
  size_t res;
  DBUG_ENTER("filename_to_tablename");
  DBUG_PRINT("enter", ("from '%s'", from));

  if (strlen(from) >= tmp_file_prefix_length &&
      !memcmp(from, tmp_file_prefix, tmp_file_prefix_length))
  {
    /* Temporary table name. */
    res= (my_stpnmov(to, from, to_length) - to);
  }
  else
  {
    res= strconvert(&my_charset_filename, from,
                    system_charset_info,  to, to_length, &errors);
    if (errors) // Old 5.0 name
    {
      res= (strxnmov(to, to_length, MYSQL50_TABLE_NAME_PREFIX,  from, NullS) -
            to);
#ifndef DBUG_OFF
      if (!stay_quiet) {
#endif /* DBUG_OFF */
        sql_print_error("Invalid (old?) table or database name '%s'", from);
#ifndef DBUG_OFF
      }
#endif /* DBUG_OFF */
      /*
        TODO: add a stored procedure for fix table and database names,
        and mention its name in error log.
      */
    }
  }

  DBUG_PRINT("exit", ("to '%s'", to));
  DBUG_RETURN(res);
}


/**
  Check if given string begins with "#mysql50#" prefix
  
  @param   name          string to check cut 
  
  @retval
    FALSE  no prefix found
  @retval
    TRUE   prefix found
*/

bool check_mysql50_prefix(const char *name)
{
  return (name[0] == '#' && 
         !strncmp(name, MYSQL50_TABLE_NAME_PREFIX,
                  MYSQL50_TABLE_NAME_PREFIX_LENGTH));
}


/**
  Check if given string begins with "#mysql50#" prefix, cut it if so.
  
  @param   from          string to check and cut 
  @param   to[out]       buffer for result string
  @param   to_length     its size
  
  @retval
    0      no prefix found
  @retval
    non-0  result string length
*/

size_t check_n_cut_mysql50_prefix(const char *from, char *to, size_t to_length)
{
  if (check_mysql50_prefix(from))
    return static_cast<size_t>(strmake(to, from + MYSQL50_TABLE_NAME_PREFIX_LENGTH,
                                       to_length - 1) - to);
  return 0;
}


/*
  Translate a table name to a file name (WL #1324).

  SYNOPSIS
    tablename_to_filename()
      from                      The table name in system_charset_info.
      to                OUT     The file name in my_charset_filename.
      to_length                 The size of the file name buffer.

  RETURN
    File name length.
*/

size_t tablename_to_filename(const char *from, char *to, size_t to_length)
{
  uint errors;
  size_t length;
  DBUG_ENTER("tablename_to_filename");
  DBUG_PRINT("enter", ("from '%s'", from));

  if ((length= check_n_cut_mysql50_prefix(from, to, to_length)))
  {
    /*
      Check if the name supplied is a valid mysql 5.0 name and 
      make the name a zero length string if it's not.
      Note that just returning zero length is not enough : 
      a lot of places don't check the return value and expect 
      a zero terminated string.
    */  
    if (check_table_name(to, length, TRUE) != IDENT_NAME_OK)
    {
      to[0]= 0;
      length= 0;
    }
    DBUG_RETURN(length);
  }
  length= strconvert(system_charset_info, from,
                     &my_charset_filename, to, to_length, &errors);
  if (check_if_legal_tablename(to) &&
      length + 4 < to_length)
  {
    memcpy(to + length, "@@@", 4);
    length+= 3;
  }
  DBUG_PRINT("exit", ("to '%s'", to));
  DBUG_RETURN(length);
}


/*
  @brief Creates path to a file: mysql_data_dir/db/table.ext

  @param buff                   Where to write result in my_charset_filename.
                                This may be the same as table_name.
  @param bufflen                buff size
  @param db                     Database name in system_charset_info.
  @param table_name             Table name in system_charset_info.
  @param ext                    File extension.
  @param flags                  FN_FROM_IS_TMP or FN_TO_IS_TMP or FN_IS_TMP
                                table_name is temporary, do not change.
  @param was_truncated          points to location that will be
                                set to true if path was truncated,
                                to false otherwise.

  @note
    Uses database and table name, and extension to create
    a file name in mysql_data_dir. Database and table
    names are converted from system_charset_info into "fscs".
    Unless flags indicate a temporary table name.
    'db' is always converted.
    'ext' is not converted.

    The conversion suppression is required for ALTER TABLE. This
    statement creates intermediate tables. These are regular
    (non-temporary) tables with a temporary name. Their path names must
    be derivable from the table name. So we cannot use
    build_tmptable_filename() for them.

  @return
    path length
*/

size_t build_table_filename(char *buff, size_t bufflen, const char *db,
                            const char *table_name, const char *ext,
                            uint flags, bool *was_truncated)
{
  char tbbuff[FN_REFLEN], dbbuff[FN_REFLEN];
  size_t tab_len, db_len;
  DBUG_ENTER("build_table_filename");
  DBUG_PRINT("enter", ("db: '%s'  table_name: '%s'  ext: '%s'  flags: %x",
                       db, table_name, ext, flags));

  if (flags & FN_IS_TMP) // FN_FROM_IS_TMP | FN_TO_IS_TMP
    tab_len= my_stpnmov(tbbuff, table_name, sizeof(tbbuff)) - tbbuff;
  else
    tab_len= tablename_to_filename(table_name, tbbuff, sizeof(tbbuff));

  db_len= tablename_to_filename(db, dbbuff, sizeof(dbbuff));

  char *end = buff + bufflen;
  /* Don't add FN_ROOTDIR if mysql_data_home already includes it */
  char *pos = my_stpnmov(buff, mysql_data_home, bufflen);
  size_t rootdir_len= strlen(FN_ROOTDIR);
  if (pos - rootdir_len >= buff &&
      memcmp(pos - rootdir_len, FN_ROOTDIR, rootdir_len) != 0)
    pos= my_stpnmov(pos, FN_ROOTDIR, end - pos);
  else
      rootdir_len= 0;
  pos= strxnmov(pos, end - pos, dbbuff, FN_ROOTDIR, NullS);
  pos= strxnmov(pos, end - pos, tbbuff, ext, NullS);

  /**
    Mark OUT param if path gets truncated.
    Most of functions which invoke this function are sure that the
    path will not be truncated. In case some functions are not sure,
    we can use 'was_truncated' OUTPARAM
  */
  *was_truncated= false;
  if (pos == end &&
      (bufflen < mysql_data_home_len + rootdir_len + db_len +
                 strlen(FN_ROOTDIR) + tab_len + strlen(ext)))
    *was_truncated= true;

  DBUG_PRINT("exit", ("buff: '%s'", buff));
  DBUG_RETURN(pos - buff);
}


/**
  Create path to a temporary table mysql_tmpdir/#sql1234_12_1
  (i.e. to its .FRM file but without an extension).

  @param thd      The thread handle.
  @param buff     Where to write result in my_charset_filename.
  @param bufflen  buff size

  @note
    Uses current_pid, thread_id, and tmp_table counter to create
    a file name in mysql_tmpdir.

  @return Path length.
*/

size_t build_tmptable_filename(THD* thd, char *buff, size_t bufflen)
{
  DBUG_ENTER("build_tmptable_filename");

  char *p= my_stpnmov(buff, mysql_tmpdir, bufflen);
  DBUG_ASSERT(sizeof(my_thread_id) == 4);
  my_snprintf(p, bufflen - (p - buff), "/%s%lx_%lx_%x",
              tmp_file_prefix, current_pid,
              thd->thread_id(), thd->tmp_table++);

  if (lower_case_table_names)
  {
    /* Convert all except tmpdir to lower case */
    my_casedn_str(files_charset_info, p);
  }

  size_t length= unpack_filename(buff, buff);
  DBUG_PRINT("exit", ("buff: '%s'", buff));
  DBUG_RETURN(length);
}

/*
--------------------------------------------------------------------------

   MODULE: DDL log
   -----------------

   This module is used to ensure that we can recover from crashes that occur
   in the middle of a meta-data operation in MySQL. E.g. DROP TABLE t1, t2;
   We need to ensure that both t1 and t2 are dropped and not only t1 and
   also that each table drop is entirely done and not "half-baked".

   To support this we create log entries for each meta-data statement in the
   ddl log while we are executing. These entries are dropped when the
   operation is completed.

   At recovery those entries that were not completed will be executed.

   There is only one ddl log in the system and it is protected by a mutex
   and there is a global struct that contains information about its current
   state.

   History:
   First version written in 2006 by Mikael Ronstrom
--------------------------------------------------------------------------
*/

struct st_global_ddl_log
{
  /*
    We need to adjust buffer size to be able to handle downgrades/upgrades
    where IO_SIZE has changed. We'll set the buffer size such that we can
    handle that the buffer size was upto 4 times bigger in the version
    that wrote the DDL log.
  */
  char file_entry_buf[4*IO_SIZE];
  char file_name_str[FN_REFLEN];
  char *file_name;
  DDL_LOG_MEMORY_ENTRY *first_free;
  DDL_LOG_MEMORY_ENTRY *first_used;
  uint num_entries;
  File file_id;
  uint name_len;
  uint io_size;
  bool inited;
  bool do_release;
  bool recovery_phase;
  st_global_ddl_log() : inited(false), do_release(false) {}
};

st_global_ddl_log global_ddl_log;

mysql_mutex_t LOCK_gdl;

#define DDL_LOG_ENTRY_TYPE_POS 0
#define DDL_LOG_ACTION_TYPE_POS 1
#define DDL_LOG_PHASE_POS 2
#define DDL_LOG_NEXT_ENTRY_POS 4
#define DDL_LOG_NAME_POS 8

#define DDL_LOG_NUM_ENTRY_POS 0
#define DDL_LOG_NAME_LEN_POS 4
#define DDL_LOG_IO_SIZE_POS 8

/**
  Read one entry from ddl log file.

  @param entry_no                     Entry number to read

  @return Operation status
    @retval true   Error
    @retval false  Success
*/

static bool read_ddl_log_file_entry(uint entry_no)
{
  bool error= FALSE;
  File file_id= global_ddl_log.file_id;
  uchar *file_entry_buf= (uchar*)global_ddl_log.file_entry_buf;
  uint io_size= global_ddl_log.io_size;
  DBUG_ENTER("read_ddl_log_file_entry");

  mysql_mutex_assert_owner(&LOCK_gdl);
  if (mysql_file_pread(file_id, file_entry_buf, io_size, io_size * entry_no,
                       MYF(MY_WME)) != io_size)
    error= TRUE;
  DBUG_RETURN(error);
}


/**
  Write one entry to ddl log file.

  @param entry_no                     Entry number to write

  @return Operation status
    @retval true   Error
    @retval false  Success
*/

static bool write_ddl_log_file_entry(uint entry_no)
{
  bool error= FALSE;
  File file_id= global_ddl_log.file_id;
  uchar *file_entry_buf= (uchar*)global_ddl_log.file_entry_buf;
  DBUG_ENTER("write_ddl_log_file_entry");

  mysql_mutex_assert_owner(&LOCK_gdl);
  if (mysql_file_pwrite(file_id, file_entry_buf,
                        IO_SIZE, IO_SIZE * entry_no, MYF(MY_WME)) != IO_SIZE)
    error= TRUE;
  DBUG_RETURN(error);
}


/**
  Sync the ddl log file.

  @return Operation status
    @retval FALSE  Success
    @retval TRUE   Error
*/

static bool sync_ddl_log_file()
{
  DBUG_ENTER("sync_ddl_log_file");
  DBUG_RETURN(mysql_file_sync(global_ddl_log.file_id, MYF(MY_WME)));
}


/**
  Write ddl log header.

  @return Operation status
    @retval TRUE                      Error
    @retval FALSE                     Success
*/

static bool write_ddl_log_header()
{
  uint16 const_var;
  DBUG_ENTER("write_ddl_log_header");

  int4store(&global_ddl_log.file_entry_buf[DDL_LOG_NUM_ENTRY_POS],
            global_ddl_log.num_entries);
  const_var= FN_REFLEN;
  int4store(&global_ddl_log.file_entry_buf[DDL_LOG_NAME_LEN_POS],
            (ulong) const_var);
  const_var= IO_SIZE;
  int4store(&global_ddl_log.file_entry_buf[DDL_LOG_IO_SIZE_POS],
            (ulong) const_var);
  if (write_ddl_log_file_entry(0UL))
  {
    sql_print_error("Error writing ddl log header");
    DBUG_RETURN(TRUE);
  }
  DBUG_RETURN(sync_ddl_log_file());
}


/**
  Create ddl log file name.
  @param file_name                   Filename setup
*/

static inline void create_ddl_log_file_name(char *file_name)
{
  strxmov(file_name, mysql_data_home, "/", "ddl_log.log", NullS);
}


/**
  Read header of ddl log file.

  When we read the ddl log header we get information about maximum sizes
  of names in the ddl log and we also get information about the number
  of entries in the ddl log.

  @return Last entry in ddl log (0 if no entries)
*/

static uint read_ddl_log_header()
{
  uchar *file_entry_buf= (uchar*)global_ddl_log.file_entry_buf;
  char file_name[FN_REFLEN];
  uint entry_no;
  bool successful_open= FALSE;
  DBUG_ENTER("read_ddl_log_header");

  mysql_mutex_init(key_LOCK_gdl, &LOCK_gdl, MY_MUTEX_INIT_SLOW);
  mysql_mutex_lock(&LOCK_gdl);
  create_ddl_log_file_name(file_name);
  if ((global_ddl_log.file_id= mysql_file_open(key_file_global_ddl_log,
                                               file_name,
                                               O_RDWR | O_BINARY, MYF(0))) >= 0)
  {
    if (read_ddl_log_file_entry(0UL))
    {
      /* Write message into error log */
      sql_print_error("Failed to read ddl log file in recovery");
    }
    else
      successful_open= TRUE;
  }
  if (successful_open)
  {
    entry_no= uint4korr(&file_entry_buf[DDL_LOG_NUM_ENTRY_POS]);
    global_ddl_log.name_len= uint4korr(&file_entry_buf[DDL_LOG_NAME_LEN_POS]);
    global_ddl_log.io_size= uint4korr(&file_entry_buf[DDL_LOG_IO_SIZE_POS]);
    DBUG_ASSERT(global_ddl_log.io_size <=
                sizeof(global_ddl_log.file_entry_buf));
  }
  else
  {
    entry_no= 0;
  }
  global_ddl_log.first_free= NULL;
  global_ddl_log.first_used= NULL;
  global_ddl_log.num_entries= 0;
  global_ddl_log.do_release= true;
  mysql_mutex_unlock(&LOCK_gdl);
  DBUG_RETURN(entry_no);
}


/**
  Convert from ddl_log_entry struct to file_entry_buf binary blob.

  @param ddl_log_entry   filled in ddl_log_entry struct.
*/

static void set_global_from_ddl_log_entry(const DDL_LOG_ENTRY *ddl_log_entry)
{
  mysql_mutex_assert_owner(&LOCK_gdl);
  global_ddl_log.file_entry_buf[DDL_LOG_ENTRY_TYPE_POS]=
                                    (char)DDL_LOG_ENTRY_CODE;
  global_ddl_log.file_entry_buf[DDL_LOG_ACTION_TYPE_POS]=
                                    (char)ddl_log_entry->action_type;
  global_ddl_log.file_entry_buf[DDL_LOG_PHASE_POS]= 0;
  int4store(&global_ddl_log.file_entry_buf[DDL_LOG_NEXT_ENTRY_POS],
            ddl_log_entry->next_entry);
  DBUG_ASSERT(strlen(ddl_log_entry->name) < FN_REFLEN);
  strmake(&global_ddl_log.file_entry_buf[DDL_LOG_NAME_POS],
          ddl_log_entry->name, FN_REFLEN - 1);
  if (ddl_log_entry->action_type == DDL_LOG_RENAME_ACTION ||
      ddl_log_entry->action_type == DDL_LOG_REPLACE_ACTION ||
      ddl_log_entry->action_type == DDL_LOG_EXCHANGE_ACTION)
  {
    DBUG_ASSERT(strlen(ddl_log_entry->from_name) < FN_REFLEN);
    strmake(&global_ddl_log.file_entry_buf[DDL_LOG_NAME_POS + FN_REFLEN],
          ddl_log_entry->from_name, FN_REFLEN - 1);
  }
  else
    global_ddl_log.file_entry_buf[DDL_LOG_NAME_POS + FN_REFLEN]= 0;
  DBUG_ASSERT(strlen(ddl_log_entry->handler_name) < FN_REFLEN);
  strmake(&global_ddl_log.file_entry_buf[DDL_LOG_NAME_POS + (2*FN_REFLEN)],
          ddl_log_entry->handler_name, FN_REFLEN - 1);
  if (ddl_log_entry->action_type == DDL_LOG_EXCHANGE_ACTION)
  {
    DBUG_ASSERT(strlen(ddl_log_entry->tmp_name) < FN_REFLEN);
    strmake(&global_ddl_log.file_entry_buf[DDL_LOG_NAME_POS + (3*FN_REFLEN)],
          ddl_log_entry->tmp_name, FN_REFLEN - 1);
  }
  else
    global_ddl_log.file_entry_buf[DDL_LOG_NAME_POS + (3*FN_REFLEN)]= 0;
}


/**
  Convert from file_entry_buf binary blob to ddl_log_entry struct.

  @param[out] ddl_log_entry   struct to fill in.

  @note Strings (names) are pointing to the global_ddl_log structure,
  so LOCK_gdl needs to be hold until they are read or copied.
*/

static void set_ddl_log_entry_from_global(DDL_LOG_ENTRY *ddl_log_entry,
                                          const uint read_entry)
{
  char *file_entry_buf= (char*) global_ddl_log.file_entry_buf;
  uint inx;
  uchar single_char;

  mysql_mutex_assert_owner(&LOCK_gdl);
  ddl_log_entry->entry_pos= read_entry;
  single_char= file_entry_buf[DDL_LOG_ENTRY_TYPE_POS];
  ddl_log_entry->entry_type= (enum ddl_log_entry_code)single_char;
  single_char= file_entry_buf[DDL_LOG_ACTION_TYPE_POS];
  ddl_log_entry->action_type= (enum ddl_log_action_code)single_char;
  ddl_log_entry->phase= file_entry_buf[DDL_LOG_PHASE_POS];
  ddl_log_entry->next_entry= uint4korr(&file_entry_buf[DDL_LOG_NEXT_ENTRY_POS]);
  ddl_log_entry->name= &file_entry_buf[DDL_LOG_NAME_POS];
  inx= DDL_LOG_NAME_POS + global_ddl_log.name_len;
  ddl_log_entry->from_name= &file_entry_buf[inx];
  inx+= global_ddl_log.name_len;
  ddl_log_entry->handler_name= &file_entry_buf[inx];
  if (ddl_log_entry->action_type == DDL_LOG_EXCHANGE_ACTION)
  {
    inx+= global_ddl_log.name_len;
    ddl_log_entry->tmp_name= &file_entry_buf[inx];
  }
  else
    ddl_log_entry->tmp_name= NULL;
}


/**
  Read a ddl log entry.

  Read a specified entry in the ddl log.

  @param read_entry               Number of entry to read
  @param[out] entry_info          Information from entry

  @return Operation status
    @retval TRUE                     Error
    @retval FALSE                    Success
*/

static bool read_ddl_log_entry(uint read_entry, DDL_LOG_ENTRY *ddl_log_entry)
{
  DBUG_ENTER("read_ddl_log_entry");

  if (read_ddl_log_file_entry(read_entry))
  {
    DBUG_RETURN(TRUE);
  }
  set_ddl_log_entry_from_global(ddl_log_entry, read_entry);
  DBUG_RETURN(FALSE);
}


/**
  Initialise ddl log.

  Write the header of the ddl log file and length of names. Also set
  number of entries to zero.

  @return Operation status
    @retval TRUE                     Error
    @retval FALSE                    Success
*/

static bool init_ddl_log()
{
  char file_name[FN_REFLEN];
  DBUG_ENTER("init_ddl_log");

  if (global_ddl_log.inited)
    goto end;

  global_ddl_log.io_size= IO_SIZE;
  global_ddl_log.name_len= FN_REFLEN;
  create_ddl_log_file_name(file_name);
  if ((global_ddl_log.file_id= mysql_file_create(key_file_global_ddl_log,
                                                 file_name, CREATE_MODE,
                                                 O_RDWR | O_TRUNC | O_BINARY,
                                                 MYF(MY_WME))) < 0)
  {
    /* Couldn't create ddl log file, this is serious error */
    sql_print_error("Failed to open ddl log file");
    DBUG_RETURN(TRUE);
  }
  global_ddl_log.inited= TRUE;
  if (write_ddl_log_header())
  {
    (void) mysql_file_close(global_ddl_log.file_id, MYF(MY_WME));
    global_ddl_log.inited= FALSE;
    DBUG_RETURN(TRUE);
  }

end:
  DBUG_RETURN(FALSE);
}


/**
  Sync ddl log file.

  @return Operation status
    @retval TRUE        Error
    @retval FALSE       Success
*/

static bool sync_ddl_log_no_lock()
{
  DBUG_ENTER("sync_ddl_log_no_lock");

  mysql_mutex_assert_owner(&LOCK_gdl);
  if ((!global_ddl_log.recovery_phase) &&
      init_ddl_log())
  {
    DBUG_RETURN(TRUE);
  }
  DBUG_RETURN(sync_ddl_log_file());
}


/**
  @brief Deactivate an individual entry.

  @details For complex rename operations we need to deactivate individual
  entries.

  During replace operations where we start with an existing table called
  t1 and a replacement table called t1#temp or something else and where
  we want to delete t1 and rename t1#temp to t1 this is not possible to
  do in a safe manner unless the ddl log is informed of the phases in
  the change.

  Delete actions are 1-phase actions that can be ignored immediately after
  being executed.
  Rename actions from x to y is also a 1-phase action since there is no
  interaction with any other handlers named x and y.
  Replace action where drop y and x -> y happens needs to be a two-phase
  action. Thus the first phase will drop y and the second phase will
  rename x -> y.

  @param entry_no     Entry position of record to change

  @return Operation status
    @retval TRUE      Error
    @retval FALSE     Success
*/

static bool deactivate_ddl_log_entry_no_lock(uint entry_no)
{
  uchar *file_entry_buf= (uchar*)global_ddl_log.file_entry_buf;
  DBUG_ENTER("deactivate_ddl_log_entry_no_lock");

  mysql_mutex_assert_owner(&LOCK_gdl);
  if (!read_ddl_log_file_entry(entry_no))
  {
    if (file_entry_buf[DDL_LOG_ENTRY_TYPE_POS] == DDL_LOG_ENTRY_CODE)
    {
      /*
        Log entry, if complete mark it done (IGNORE).
        Otherwise increase the phase by one.
      */
      if (file_entry_buf[DDL_LOG_ACTION_TYPE_POS] == DDL_LOG_DELETE_ACTION ||
          file_entry_buf[DDL_LOG_ACTION_TYPE_POS] == DDL_LOG_RENAME_ACTION ||
          (file_entry_buf[DDL_LOG_ACTION_TYPE_POS] == DDL_LOG_REPLACE_ACTION &&
           file_entry_buf[DDL_LOG_PHASE_POS] == 1) ||
          (file_entry_buf[DDL_LOG_ACTION_TYPE_POS] == DDL_LOG_EXCHANGE_ACTION &&
           file_entry_buf[DDL_LOG_PHASE_POS] >= EXCH_PHASE_TEMP_TO_FROM))
        file_entry_buf[DDL_LOG_ENTRY_TYPE_POS]= DDL_IGNORE_LOG_ENTRY_CODE;
      else if (file_entry_buf[DDL_LOG_ACTION_TYPE_POS] == DDL_LOG_REPLACE_ACTION)
      {
        DBUG_ASSERT(file_entry_buf[DDL_LOG_PHASE_POS] == 0);
        file_entry_buf[DDL_LOG_PHASE_POS]= 1;
      }
      else if (file_entry_buf[DDL_LOG_ACTION_TYPE_POS] == DDL_LOG_EXCHANGE_ACTION)
      {
        DBUG_ASSERT(file_entry_buf[DDL_LOG_PHASE_POS] <=
                                                 EXCH_PHASE_FROM_TO_NAME);
        file_entry_buf[DDL_LOG_PHASE_POS]++;
      }
      else
      {
        DBUG_ASSERT(0);
      }
      if (write_ddl_log_file_entry(entry_no))
      {
        sql_print_error("Error in deactivating log entry. Position = %u",
                        entry_no);
        DBUG_RETURN(TRUE);
      }
    }
  }
  else
  {
    sql_print_error("Failed in reading entry before deactivating it");
    DBUG_RETURN(TRUE);
  }
  DBUG_RETURN(FALSE);
}


/**
  Execute one action in a ddl log entry

  @param ddl_log_entry              Information in action entry to execute

  @return Operation status
    @retval TRUE                       Error
    @retval FALSE                      Success
*/

static bool execute_ddl_log_action(THD *thd, DDL_LOG_ENTRY *ddl_log_entry)
{
  bool frm_action= FALSE;
  LEX_STRING handler_name;
  handler *file= NULL;
  MEM_ROOT mem_root;
  int error= TRUE;
  char to_path[FN_REFLEN];
  char from_path[FN_REFLEN];
  char *par_ext= (char*)".par";
  handlerton *hton;
  DBUG_ENTER("execute_ddl_log_action");

  mysql_mutex_assert_owner(&LOCK_gdl);
  if (ddl_log_entry->entry_type == DDL_IGNORE_LOG_ENTRY_CODE)
  {
    DBUG_RETURN(FALSE);
  }
  DBUG_PRINT("ddl_log",
             ("execute type %c next %u name '%s' from_name '%s' handler '%s'"
              " tmp_name '%s'",
             ddl_log_entry->action_type,
             ddl_log_entry->next_entry,
             ddl_log_entry->name,
             ddl_log_entry->from_name,
             ddl_log_entry->handler_name,
             ddl_log_entry->tmp_name));
  handler_name.str= (char*)ddl_log_entry->handler_name;
  handler_name.length= strlen(ddl_log_entry->handler_name);
  init_sql_alloc(key_memory_gdl, &mem_root, TABLE_ALLOC_BLOCK_SIZE, 0);
  if (!strcmp(ddl_log_entry->handler_name, reg_ext))
    frm_action= TRUE;
  else
  {
    plugin_ref plugin= ha_resolve_by_name(thd, &handler_name, FALSE);
    if (!plugin)
    {
      my_error(ER_ILLEGAL_HA, MYF(0), ddl_log_entry->handler_name);
      goto error;
    }
    hton= plugin_data<handlerton*>(plugin);
    file= get_new_handler((TABLE_SHARE*)0, &mem_root, hton);
    if (!file)
    {
      mem_alloc_error(sizeof(handler));
      goto error;
    }
  }
  switch (ddl_log_entry->action_type)
  {
    case DDL_LOG_REPLACE_ACTION:
    case DDL_LOG_DELETE_ACTION:
    {
      if (ddl_log_entry->phase == 0)
      {
        if (frm_action)
        {
          strxmov(to_path, ddl_log_entry->name, reg_ext, NullS);
          if ((error= mysql_file_delete(key_file_frm, to_path, MYF(MY_WME))))
          {
            if (my_errno() != ENOENT)
              break;
          }
          DBUG_ASSERT(strcmp("partition", ddl_log_entry->handler_name));
          strxmov(to_path, ddl_log_entry->name, par_ext, NullS);
          if (access(to_path, F_OK) == 0)
          {
            (void) mysql_file_delete(key_file_partition_ddl_log,
                                     to_path,
                                     MYF(MY_WME));
          }
        }
        else
        {
          if ((error= file->ha_delete_table(ddl_log_entry->name)))
          {
            if (error != ENOENT && error != HA_ERR_NO_SUCH_TABLE)
              break;
          }
        }
        if ((deactivate_ddl_log_entry_no_lock(ddl_log_entry->entry_pos)))
          break;
        (void) sync_ddl_log_no_lock();
        error= FALSE;
        if (ddl_log_entry->action_type == DDL_LOG_DELETE_ACTION)
          break;
      }
      DBUG_ASSERT(ddl_log_entry->action_type == DDL_LOG_REPLACE_ACTION);
      /*
        Fall through and perform the rename action of the replace
        action. We have already indicated the success of the delete
        action in the log entry by stepping up the phase.
      */
    }
    case DDL_LOG_RENAME_ACTION:
    {
      error= TRUE;
      if (frm_action)
      {
        strxmov(to_path, ddl_log_entry->name, reg_ext, NullS);
        strxmov(from_path, ddl_log_entry->from_name, reg_ext, NullS);
        if (mysql_file_rename(key_file_frm, from_path, to_path, MYF(MY_WME)))
          break;
        DBUG_ASSERT(strcmp("partition", ddl_log_entry->handler_name));
        strxmov(to_path, ddl_log_entry->name, par_ext, NullS);
        strxmov(from_path, ddl_log_entry->from_name, par_ext, NullS);
        if (access(from_path, F_OK) == 0)
        {
          (void) mysql_file_rename(key_file_partition_ddl_log,
                                   from_path,
                                   to_path,
                                   MYF(MY_WME));
        }
      }
      else
      {
        if (file->ha_rename_table(ddl_log_entry->from_name,
                                  ddl_log_entry->name))
          break;
      }
      if ((deactivate_ddl_log_entry_no_lock(ddl_log_entry->entry_pos)))
        break;
      (void) sync_ddl_log_no_lock();
      error= FALSE;
      break;
    }
    case DDL_LOG_EXCHANGE_ACTION:
    {
      /* We hold LOCK_gdl, so we can alter global_ddl_log.file_entry_buf */
      char *file_entry_buf= (char*)&global_ddl_log.file_entry_buf;
      /* not yet implemented for frm */
      DBUG_ASSERT(!frm_action);
      /*
        Using a case-switch here to revert all currently done phases,
        since it will fall through until the first phase is undone.
      */
      switch (ddl_log_entry->phase) {
        case EXCH_PHASE_TEMP_TO_FROM:
          /* tmp_name -> from_name possibly done */
          (void) file->ha_rename_table(ddl_log_entry->from_name,
                                       ddl_log_entry->tmp_name);
          /* decrease the phase and sync */
          file_entry_buf[DDL_LOG_PHASE_POS]--;
          if (write_ddl_log_file_entry(ddl_log_entry->entry_pos))
            break;
          if (sync_ddl_log_no_lock())
            break;
          /* fall through */
        case EXCH_PHASE_FROM_TO_NAME:
          /* from_name -> name possibly done */
          (void) file->ha_rename_table(ddl_log_entry->name,
                                       ddl_log_entry->from_name);
          /* decrease the phase and sync */
          file_entry_buf[DDL_LOG_PHASE_POS]--;
          if (write_ddl_log_file_entry(ddl_log_entry->entry_pos))
            break;
          if (sync_ddl_log_no_lock())
            break;
          /* fall through */
        case EXCH_PHASE_NAME_TO_TEMP:
          /* name -> tmp_name possibly done */
          (void) file->ha_rename_table(ddl_log_entry->tmp_name,
                                       ddl_log_entry->name);
          /* disable the entry and sync */
          file_entry_buf[DDL_LOG_ENTRY_TYPE_POS]= DDL_IGNORE_LOG_ENTRY_CODE;
          if (write_ddl_log_file_entry(ddl_log_entry->entry_pos))
            break;
          if (sync_ddl_log_no_lock())
            break;
          error= FALSE;
          break;
        default:
          DBUG_ASSERT(0);
          break;
      }

      break;
    }
    default:
      DBUG_ASSERT(0);
      break;
  }
  delete file;
error:
  free_root(&mem_root, MYF(0)); 
  DBUG_RETURN(error);
}


/**
  Get a free entry in the ddl log

  @param[out] active_entry     A ddl log memory entry returned

  @return Operation status
    @retval TRUE               Error
    @retval FALSE              Success
*/

static bool get_free_ddl_log_entry(DDL_LOG_MEMORY_ENTRY **active_entry,
                                   bool *write_header)
{
  DDL_LOG_MEMORY_ENTRY *used_entry;
  DDL_LOG_MEMORY_ENTRY *first_used= global_ddl_log.first_used;
  DBUG_ENTER("get_free_ddl_log_entry");

  if (global_ddl_log.first_free == NULL)
  {
    if (!(used_entry= (DDL_LOG_MEMORY_ENTRY*)my_malloc(key_memory_DDL_LOG_MEMORY_ENTRY,
                              sizeof(DDL_LOG_MEMORY_ENTRY), MYF(MY_WME))))
    {
      sql_print_error("Failed to allocate memory for ddl log free list");
      DBUG_RETURN(TRUE);
    }
    global_ddl_log.num_entries++;
    used_entry->entry_pos= global_ddl_log.num_entries;
    *write_header= TRUE;
  }
  else
  {
    used_entry= global_ddl_log.first_free;
    global_ddl_log.first_free= used_entry->next_log_entry;
    *write_header= FALSE;
  }
  /*
    Move from free list to used list
  */
  used_entry->next_log_entry= first_used;
  used_entry->prev_log_entry= NULL;
  used_entry->next_active_log_entry= NULL;
  global_ddl_log.first_used= used_entry;
  if (first_used)
    first_used->prev_log_entry= used_entry;

  *active_entry= used_entry;
  DBUG_RETURN(FALSE);
}


/**
  Execute one entry in the ddl log.
  
  Executing an entry means executing a linked list of actions.

  @param first_entry           Reference to first action in entry

  @return Operation status
    @retval TRUE               Error
    @retval FALSE              Success
*/

static bool execute_ddl_log_entry_no_lock(THD *thd, uint first_entry)
{
  DDL_LOG_ENTRY ddl_log_entry;
  uint read_entry= first_entry;
  bool error;
  DBUG_ENTER("execute_ddl_log_entry_no_lock");

  mysql_mutex_assert_owner(&LOCK_gdl);
  do
  {
    if (read_ddl_log_entry(read_entry, &ddl_log_entry))
    {
      /* Write to error log and continue with next log entry */
      sql_print_error("Failed to read entry = %u from ddl log",
                      read_entry);
      error= true;
      break;
    }
    DBUG_ASSERT(ddl_log_entry.entry_type == DDL_LOG_ENTRY_CODE ||
                ddl_log_entry.entry_type == DDL_IGNORE_LOG_ENTRY_CODE);

    if ((error= execute_ddl_log_action(thd, &ddl_log_entry)))
    {
      /* Write to error log and continue with next log entry */
      sql_print_error("Failed to execute action for entry = %u from ddl log",
                      read_entry);
      break;
    }
    read_entry= ddl_log_entry.next_entry;
  } while (read_entry);
  DBUG_RETURN(error);
}


/*
  External interface methods for the DDL log Module
  ---------------------------------------------------
*/

/**
  Write a ddl log entry.

  A careful write of the ddl log is performed to ensure that we can
  handle crashes occurring during CREATE and ALTER TABLE processing.

  @param ddl_log_entry         Information about log entry
  @param[out] entry_written    Entry information written into   

  @return Operation status
    @retval TRUE               Error
    @retval FALSE              Success
*/

bool write_ddl_log_entry(DDL_LOG_ENTRY *ddl_log_entry,
                         DDL_LOG_MEMORY_ENTRY **active_entry)
{
  bool error, write_header;
  DBUG_ENTER("write_ddl_log_entry");

  mysql_mutex_assert_owner(&LOCK_gdl);
  if (init_ddl_log())
  {
    DBUG_RETURN(TRUE);
  }
  set_global_from_ddl_log_entry(ddl_log_entry);
  if (get_free_ddl_log_entry(active_entry, &write_header))
  {
    DBUG_RETURN(TRUE);
  }
  error= FALSE;
  DBUG_PRINT("ddl_log",
             ("write type %c next %u name '%s' from_name '%s' handler '%s'"
              " tmp_name '%s'",
             global_ddl_log.file_entry_buf[DDL_LOG_ACTION_TYPE_POS],
             ddl_log_entry->next_entry,
             &global_ddl_log.file_entry_buf[DDL_LOG_NAME_POS],
             &global_ddl_log.file_entry_buf[DDL_LOG_NAME_POS
                                            + FN_REFLEN],
             &global_ddl_log.file_entry_buf[DDL_LOG_NAME_POS
                                            + (2*FN_REFLEN)],
             &global_ddl_log.file_entry_buf[DDL_LOG_NAME_POS
                                            + (3*FN_REFLEN)]));
  if (write_ddl_log_file_entry((*active_entry)->entry_pos))
  {
    error= TRUE;
    sql_print_error("Failed to write entry_no = %u",
                    (*active_entry)->entry_pos);
  }
  if (write_header && !error)
  {
    (void) sync_ddl_log_no_lock();
    if (write_ddl_log_header())
      error= TRUE;
  }
  if (error)
    release_ddl_log_memory_entry(*active_entry);
  DBUG_RETURN(error);
}


/**
  @brief Write final entry in the ddl log.

  @details This is the last write in the ddl log. The previous log entries
  have already been written but not yet synched to disk.
  We write a couple of log entries that describes action to perform.
  This entries are set-up in a linked list, however only when a first
  execute entry is put as the first entry these will be executed.
  This routine writes this first.

  @param first_entry               First entry in linked list of entries
                                   to execute, if 0 = NULL it means that
                                   the entry is removed and the entries
                                   are put into the free list.
  @param complete                  Flag indicating we are simply writing
                                   info about that entry has been completed
  @param[in,out] active_entry      Entry to execute, 0 = NULL if the entry
                                   is written first time and needs to be
                                   returned. In this case the entry written
                                   is returned in this parameter

  @return Operation status
    @retval TRUE                   Error
    @retval FALSE                  Success
*/ 

bool write_execute_ddl_log_entry(uint first_entry,
                                 bool complete,
                                 DDL_LOG_MEMORY_ENTRY **active_entry)
{
  bool write_header= FALSE;
  char *file_entry_buf= (char*)global_ddl_log.file_entry_buf;
  DBUG_ENTER("write_execute_ddl_log_entry");

  mysql_mutex_assert_owner(&LOCK_gdl);
  if (init_ddl_log())
  {
    DBUG_RETURN(TRUE);
  }
  if (!complete)
  {
    /*
      We haven't synced the log entries yet, we sync them now before
      writing the execute entry. If complete is true we haven't written
      any log entries before, we are only here to write the execute
      entry to indicate it is done.
    */
    (void) sync_ddl_log_no_lock();
    file_entry_buf[DDL_LOG_ENTRY_TYPE_POS]= (char)DDL_LOG_EXECUTE_CODE;
  }
  else
    file_entry_buf[DDL_LOG_ENTRY_TYPE_POS]= (char)DDL_IGNORE_LOG_ENTRY_CODE;
  file_entry_buf[DDL_LOG_ACTION_TYPE_POS]= 0; /* Ignored for execute entries */
  file_entry_buf[DDL_LOG_PHASE_POS]= 0;
  int4store(&file_entry_buf[DDL_LOG_NEXT_ENTRY_POS], first_entry);
  file_entry_buf[DDL_LOG_NAME_POS]= 0;
  file_entry_buf[DDL_LOG_NAME_POS + FN_REFLEN]= 0;
  file_entry_buf[DDL_LOG_NAME_POS + 2*FN_REFLEN]= 0;
  if (!(*active_entry))
  {
    if (get_free_ddl_log_entry(active_entry, &write_header))
    {
      DBUG_RETURN(TRUE);
    }
    write_header= TRUE;
  }
  if (write_ddl_log_file_entry((*active_entry)->entry_pos))
  {
    sql_print_error("Error writing execute entry in ddl log");
    release_ddl_log_memory_entry(*active_entry);
    DBUG_RETURN(TRUE);
  }
  (void) sync_ddl_log_no_lock();
  if (write_header)
  {
    if (write_ddl_log_header())
    {
      release_ddl_log_memory_entry(*active_entry);
      DBUG_RETURN(TRUE);
    }
  }
  DBUG_RETURN(FALSE);
}


/**
  Deactivate an individual entry.

  @details see deactivate_ddl_log_entry_no_lock.

  @param entry_no     Entry position of record to change

  @return Operation status
    @retval TRUE      Error
    @retval FALSE     Success
*/

bool deactivate_ddl_log_entry(uint entry_no)
{
  bool error;
  DBUG_ENTER("deactivate_ddl_log_entry");

  mysql_mutex_lock(&LOCK_gdl);
  error= deactivate_ddl_log_entry_no_lock(entry_no);
  mysql_mutex_unlock(&LOCK_gdl);
  DBUG_RETURN(error);
}


/**
  Sync ddl log file.

  @return Operation status
    @retval TRUE        Error
    @retval FALSE       Success
*/

bool sync_ddl_log()
{
  bool error;
  DBUG_ENTER("sync_ddl_log");

  mysql_mutex_lock(&LOCK_gdl);
  error= sync_ddl_log_no_lock();
  mysql_mutex_unlock(&LOCK_gdl);

  DBUG_RETURN(error);
}


/**
  Release a log memory entry.
  @param log_memory_entry                Log memory entry to release
*/

void release_ddl_log_memory_entry(DDL_LOG_MEMORY_ENTRY *log_entry)
{
  DDL_LOG_MEMORY_ENTRY *first_free= global_ddl_log.first_free;
  DDL_LOG_MEMORY_ENTRY *next_log_entry= log_entry->next_log_entry;
  DDL_LOG_MEMORY_ENTRY *prev_log_entry= log_entry->prev_log_entry;
  DBUG_ENTER("release_ddl_log_memory_entry");

  mysql_mutex_assert_owner(&LOCK_gdl);
  global_ddl_log.first_free= log_entry;
  log_entry->next_log_entry= first_free;

  if (prev_log_entry)
    prev_log_entry->next_log_entry= next_log_entry;
  else
    global_ddl_log.first_used= next_log_entry;
  if (next_log_entry)
    next_log_entry->prev_log_entry= prev_log_entry;
  DBUG_VOID_RETURN;
}


/**
  Execute one entry in the ddl log.
  
  Executing an entry means executing a linked list of actions.

  @param first_entry           Reference to first action in entry

  @return Operation status
    @retval TRUE               Error
    @retval FALSE              Success
*/

bool execute_ddl_log_entry(THD *thd, uint first_entry)
{
  bool error;
  DBUG_ENTER("execute_ddl_log_entry");

  mysql_mutex_lock(&LOCK_gdl);
  error= execute_ddl_log_entry_no_lock(thd, first_entry);
  mysql_mutex_unlock(&LOCK_gdl);
  DBUG_RETURN(error);
}


/**
  Close the ddl log.
*/

static void close_ddl_log()
{
  DBUG_ENTER("close_ddl_log");
  if (global_ddl_log.file_id >= 0)
  {
    (void) mysql_file_close(global_ddl_log.file_id, MYF(MY_WME));
    global_ddl_log.file_id= (File) -1;
  }
  DBUG_VOID_RETURN;
}


/**
  Execute the ddl log at recovery of MySQL Server.
*/

void execute_ddl_log_recovery()
{
  uint num_entries, i;
  THD *thd;
  DDL_LOG_ENTRY ddl_log_entry;
  char file_name[FN_REFLEN];
  static char recover_query_string[]= "INTERNAL DDL LOG RECOVER IN PROGRESS";
  DBUG_ENTER("execute_ddl_log_recovery");

  /*
    Initialise global_ddl_log struct
  */
  memset(global_ddl_log.file_entry_buf, 0, sizeof(global_ddl_log.file_entry_buf));
  global_ddl_log.inited= FALSE;
  global_ddl_log.recovery_phase= TRUE;
  global_ddl_log.io_size= IO_SIZE;
  global_ddl_log.file_id= (File) -1;

  /*
    To be able to run this from boot, we allocate a temporary THD
  */
  if (!(thd=new THD))
    DBUG_VOID_RETURN;
  thd->thread_stack= (char*) &thd;
  thd->store_globals();

  thd->set_query(recover_query_string, strlen(recover_query_string));

  /* this also initialize LOCK_gdl */
  num_entries= read_ddl_log_header();
  mysql_mutex_lock(&LOCK_gdl);
  for (i= 1; i < num_entries + 1; i++)
  {
    if (read_ddl_log_entry(i, &ddl_log_entry))
    {
      sql_print_error("Failed to read entry no = %u from ddl log", i);
      continue;
    }
    if (ddl_log_entry.entry_type == DDL_LOG_EXECUTE_CODE)
    {
      if (execute_ddl_log_entry_no_lock(thd, ddl_log_entry.next_entry))
      {
        /* Real unpleasant scenario but we continue anyways.  */
        continue;
      }
    }
  }
  close_ddl_log();
  create_ddl_log_file_name(file_name);
  (void) mysql_file_delete(key_file_global_ddl_log, file_name, MYF(0));
  global_ddl_log.recovery_phase= FALSE;
  mysql_mutex_unlock(&LOCK_gdl);
  thd->reset_query();
  delete thd;
  DBUG_VOID_RETURN;
}


/**
  Release all memory allocated to the ddl log.
*/

void release_ddl_log()
{
  DDL_LOG_MEMORY_ENTRY *free_list;
  DDL_LOG_MEMORY_ENTRY *used_list;
  DBUG_ENTER("release_ddl_log");

  if (!global_ddl_log.do_release)
    DBUG_VOID_RETURN;

  mysql_mutex_lock(&LOCK_gdl);
  free_list= global_ddl_log.first_free;
  used_list= global_ddl_log.first_used;
  while (used_list)
  {
    DDL_LOG_MEMORY_ENTRY *tmp= used_list->next_log_entry;
    my_free(used_list);
    used_list= tmp;
  }
  while (free_list)
  {
    DDL_LOG_MEMORY_ENTRY *tmp= free_list->next_log_entry;
    my_free(free_list);
    free_list= tmp;
  }
  close_ddl_log();
  global_ddl_log.inited= 0;
  mysql_mutex_unlock(&LOCK_gdl);
  mysql_mutex_destroy(&LOCK_gdl);
  global_ddl_log.do_release= false;
  DBUG_VOID_RETURN;
}


/*
---------------------------------------------------------------------------

  END MODULE DDL log
  --------------------

---------------------------------------------------------------------------
*/


/**
   @brief construct a temporary shadow file name.

   @details Make a shadow file name used by ALTER TABLE to construct the
   modified table (with keeping the original). The modified table is then
   moved back as original table. The name must start with the temp file
   prefix so it gets filtered out by table files listing routines. 
    
   @param[out] buff      buffer to receive the constructed name
   @param      bufflen   size of buff
   @param      lpt       alter table data structure

   @retval     path length
*/

size_t build_table_shadow_filename(char *buff, size_t bufflen,
                                   ALTER_PARTITION_PARAM_TYPE *lpt)
{
  char tmp_name[FN_REFLEN];
  my_snprintf (tmp_name, sizeof (tmp_name), "%s-%s", tmp_file_prefix,
               lpt->table_name);
  return build_table_filename(buff, bufflen, lpt->db, tmp_name, "", FN_IS_TMP);
}


/*
  SYNOPSIS
    mysql_write_frm()
    lpt                    Struct carrying many parameters needed for this
                           method
    flags                  Flags as defined below
      WFRM_INITIAL_WRITE        If set we need to prepare table before
                                creating the frm file
      WFRM_INSTALL_SHADOW       If set we should install the new frm
      WFRM_PACK_FRM             If set we should pack the frm file and delete
                                the frm file

  RETURN VALUES
    TRUE                   Error
    FALSE                  Success

  DESCRIPTION
    A support method that creates a new frm file and in this process it
    regenerates the partition data. It works fine also for non-partitioned
    tables since it only handles partitioned data if it exists.
*/

bool mysql_write_frm(ALTER_PARTITION_PARAM_TYPE *lpt, uint flags)
{
  /*
    Prepare table to prepare for writing a new frm file where the
    partitions in add/drop state have temporarily changed their state
    We set tmp_table to avoid get errors on naming of primary key index.
  */
  int error= false;
  char path[FN_REFLEN+1];
  char shadow_path[FN_REFLEN+1];
  char shadow_frm_name[FN_REFLEN+1];
  char frm_name[FN_REFLEN+1];
  char *part_syntax_buf;
  uint syntax_len;
  handler *new_handler= lpt->table->file;
  DBUG_ENTER("mysql_write_frm");

  if (flags & (WFRM_WRITE_SHADOW | WFRM_INSTALL_SHADOW))
  {
    handlerton *db_type_default= lpt->part_info->default_engine_type;
    if (db_type_default != lpt->create_info->db_type &&
        db_type_default->partition_flags)
    {
      /* Use the new storage engine that natively supports partitioning! */
      lpt->create_info->db_type= lpt->part_info->default_engine_type;
    }
    if (lpt->table->file->ht != lpt->create_info->db_type)
    {
      DBUG_ASSERT(lpt->create_info->db_type->partition_flags != NULL);
      new_handler= get_new_handler(NULL, lpt->thd->mem_root,
                                   lpt->create_info->db_type);
      if (new_handler == NULL)
      {
        DBUG_RETURN(true);
      }
    }
  }
  /*
    Build shadow frm file name
  */
  build_table_shadow_filename(shadow_path, sizeof(shadow_path) - 1, lpt);
  strxmov(shadow_frm_name, shadow_path, reg_ext, NullS);
  if (flags & WFRM_WRITE_SHADOW)
  {
    Partition_handler *part_handler= new_handler->get_partition_handler();
    partition_info *old_part_info= NULL;
    /*
      Make sure the new part_info is used for the new definition. If it is
      not fixed yet, then it is only a meta data change and the current
      part_info can still be used.
    */
    if (part_handler != NULL && lpt->part_info != lpt->table->part_info &&
        lpt->part_info->fixed == true)
    {
      old_part_info= lpt->table->part_info;
      part_handler->set_part_info(lpt->part_info, false);
    }

    if (mysql_prepare_create_table(lpt->thd, lpt->create_info,
                                   lpt->alter_info,
                                   /*tmp_table*/ 1,
                                   &lpt->db_options,
                                   new_handler,
                                   &lpt->key_info_buffer,
                                   &lpt->key_count,
                                   /*select_field_count*/ 0) == 0)
    {
      partition_info *part_info= lpt->part_info;
      if (part_info)
      {
        sql_mode_t sql_mode_backup= lpt->thd->variables.sql_mode;
        lpt->thd->variables.sql_mode&= ~(MODE_ANSI_QUOTES);
        part_syntax_buf= generate_partition_syntax(part_info,
                                                   &syntax_len,
                                                   TRUE, TRUE,
                                                   lpt->create_info,
                                                   lpt->alter_info,
                                                   NULL);
        lpt->thd->variables.sql_mode= sql_mode_backup;
        if (part_syntax_buf == NULL)
        {
          error= true;
          goto end;
        }
        part_info->part_info_string= part_syntax_buf;
        part_info->part_info_len= syntax_len;
      }
      /* Write shadow frm file */

      lpt->create_info->table_options= lpt->db_options;
      if (mysql_create_frm(lpt->thd, shadow_frm_name, lpt->db,
                           lpt->table_name, lpt->create_info,
                           lpt->alter_info->create_list, lpt->key_count,
                           lpt->key_info_buffer, new_handler) ||
          new_handler->ha_create_handler_files(shadow_path, NULL,
                                               CHF_CREATE_FLAG,
                                               lpt->create_info))
      {
        mysql_file_delete(key_file_frm, shadow_frm_name, MYF(0));
        error= true;
      }
    }
    else
    {
      error= true;
    }
    /* Revert to the old_part_info which the open table is based on. */
    if (old_part_info != NULL)
    {
      part_handler->set_part_info(old_part_info, false);
    }
    if (error)
    {
      goto end;
    }

  }
  if (flags & WFRM_PACK_FRM)
  {
    /*
      We need to pack the frm file and after packing it we delete the
      frm file to ensure it doesn't get used. This is only used for
      handlers that have the main version of the frm file stored in the
      handler.
    */
    uchar *data;
    size_t length;
    if (readfrm(shadow_path, &data, &length) ||
        packfrm(data, length, &lpt->pack_frm_data, &lpt->pack_frm_len))
    {
      my_free(data);
      my_free(lpt->pack_frm_data);
      mem_alloc_error(length);
      error= true;
      goto end;
    }
    error= mysql_file_delete(key_file_frm, shadow_frm_name, MYF(MY_WME));
  }
  if (flags & WFRM_INSTALL_SHADOW)
  {
    partition_info *part_info= lpt->part_info;
    /*
      Build frm file name
    */
    build_table_filename(path, sizeof(path) - 1, lpt->db,
                         lpt->table_name, "", 0);
    strxmov(frm_name, path, reg_ext, NullS);
    /*
      When we are changing to use new frm file we need to ensure that we
      don't collide with another thread in process to open the frm file.
      We start by deleting the .frm file and possible .par file. Then we
      write to the DDL log that we have completed the delete phase by
      increasing the phase of the log entry. Next step is to rename the
      new .frm file and the new .par file to the real name. After
      completing this we write a new phase to the log entry that will
      deactivate it.
    */
    if (mysql_file_delete(key_file_frm, frm_name, MYF(MY_WME)) ||
        lpt->table->file->ha_create_handler_files(path, shadow_path,
                                                  CHF_DELETE_FLAG, NULL) ||
        deactivate_ddl_log_entry(part_info->frm_log_entry->entry_pos) ||
        (sync_ddl_log(), FALSE) ||
        mysql_file_rename(key_file_frm,
                          shadow_frm_name, frm_name, MYF(MY_WME)) ||
        new_handler->ha_create_handler_files(path, shadow_path,
                                             CHF_RENAME_FLAG, NULL))
    {
      error= true;
      deactivate_ddl_log_entry(part_info->frm_log_entry->entry_pos);
      part_info->frm_log_entry= NULL;
      (void) sync_ddl_log();
      goto end;
    }
  }

end:
  DBUG_RETURN(error);
}


/*
  SYNOPSIS
    write_bin_log()
    thd                           Thread object
    clear_error                   is clear_error to be called
    query                         Query to log
    query_length                  Length of query
    is_trans                      if the event changes either
                                  a trans or non-trans engine.

  RETURN VALUES
    NONE

  DESCRIPTION
    Write the binlog if open, routine used in multiple places in this
    file
*/

int write_bin_log(THD *thd, bool clear_error,
                  const char *query, size_t query_length, bool is_trans)
{
  int error= 0;
  if (mysql_bin_log.is_open())
  {
    int errcode= 0;
    if (clear_error)
      thd->clear_error();
    else
      errcode= query_error_code(thd, TRUE);
    error= thd->binlog_query(THD::STMT_QUERY_TYPE,
                             query, query_length, is_trans, FALSE, FALSE,
                             errcode);
  }
  return error;
}


/*
 delete (drop) tables.

  SYNOPSIS
   mysql_rm_table()
   thd			Thread handle
   tables		List of tables to delete
   if_exists		If 1, don't give error if one table doesn't exists

  NOTES
    Will delete all tables that can be deleted and give a compact error
    messages for tables that could not be deleted.
    If a table is in use, we will wait for all users to free the table
    before dropping it

    Wait if global_read_lock (FLUSH TABLES WITH READ LOCK) is set, but
    not if under LOCK TABLES.

  RETURN
    FALSE OK.  In this case ok packet is sent to user
    TRUE  Error

*/

bool mysql_rm_table(THD *thd,TABLE_LIST *tables, my_bool if_exists,
                    my_bool drop_temporary)
{
  bool error;
  Drop_table_error_handler err_handler;
  TABLE_LIST *table;
  /*
    The following flags will be used to check if this statement will be split
  */
  uint have_non_tmp_table= 0;
  uint have_trans_tmp_table= 0;
  uint have_non_trans_tmp_table= 0;

  DBUG_ENTER("mysql_rm_table");

  // DROP table is not allowed in the XA_IDLE or XA_PREPARED transaction states.
  if (thd->get_transaction()->xid_state()->check_xa_idle_or_prepared(true))
  {
    DBUG_RETURN(true);
  }

  /*
    bug 72475 : DROP tables need to have their logging format determined if
    in MIXED mode and dropping a TEMP table.
  */
  if (thd->decide_logging_format(tables))
  {
    DBUG_RETURN(true);
  }

  /* Disable drop of enabled log tables, must be done before name locking */
  for (table= tables; table; table= table->next_local)
  {
    if (query_logger.check_if_log_table(table, true))
    {
      my_error(ER_BAD_LOG_STATEMENT, MYF(0), "DROP");
      DBUG_RETURN(true);
    }
    /*
      Here we are sure that the tmp table exists and will set the flag based on
      table transactional type.
    */
    if (is_temporary_table(table))
    {
      if (table->table->s->tmp_table == TRANSACTIONAL_TMP_TABLE)
        have_trans_tmp_table= 1;
      else if (table->table->s->tmp_table == NON_TRANSACTIONAL_TMP_TABLE)
        have_non_trans_tmp_table= 1;
    }
  }

  if (!drop_temporary)
  {
    if (!thd->locked_tables_mode)
    {
      if (lock_table_names(thd, tables, NULL,
                           thd->variables.lock_wait_timeout, 0))
        DBUG_RETURN(true);
      for (table= tables; table; table= table->next_local)
      {
        if (is_temporary_table(table))
          continue;

        tdc_remove_table(thd, TDC_RT_REMOVE_ALL, table->db, table->table_name,
                         false);
        /* Here we are sure that a non-tmp table exists */
        have_non_tmp_table= 1;
      }
    }
    else
    {
      for (table= tables; table; table= table->next_local)
        if (is_temporary_table(table))
        {
          /*
            A temporary table.

            Don't try to find a corresponding MDL lock or assign it
            to table->mdl_request.ticket. There can't be metadata
            locks for temporary tables: they are local to the session.

            Later in this function we release the MDL lock only if
            table->mdl_requeset.ticket is not NULL. Thus here we
            ensure that we won't release the metadata lock on the base
            table locked with LOCK TABLES as a side effect of temporary
            table drop.
          */
          DBUG_ASSERT(table->mdl_request.ticket == NULL);
        }
        else
        {
          /*
            Not a temporary table.

            Since 'tables' list can't contain duplicates (this is ensured
            by parser) it is safe to cache pointer to the TABLE instances
            in its elements.
          */
          table->table= find_table_for_mdl_upgrade(thd, table->db,
                                                   table->table_name, false);
          if (!table->table)
            DBUG_RETURN(true);
          table->mdl_request.ticket= table->table->mdl_ticket;
          /* Here we are sure that a non-tmp table exists */
          have_non_tmp_table= 1;
        }
    }
  }

  /*
    DROP TABLE statements mixing non-temporary and temporary tables or
    transactional and non-transactional temporary tables are unsafe to execute
    if GTID_NEXT is set to GTID_GROUP because these statements will be split to
    be sent to binlog and there is only one GTID is available to log multiple
    statements.
    See comments in the beginning of mysql_rm_table_no_locks() for more info.
  */
  if (thd->variables.gtid_next.type == GTID_GROUP &&
      (have_non_tmp_table + have_trans_tmp_table +
       have_non_trans_tmp_table > 1))
  {
    DBUG_PRINT("err",("have_non_tmp_table: %d, have_trans_tmp_table: %d, "
                      "have_non_trans_tmp_table: %d", have_non_tmp_table,
                      have_trans_tmp_table, have_non_trans_tmp_table));
    my_error(ER_GTID_UNSAFE_BINLOG_SPLITTABLE_STATEMENT_AND_GTID_GROUP, MYF(0));
    DBUG_RETURN(true);
  }

  /* mark for close and remove all cached entries */
  thd->push_internal_handler(&err_handler);
  error= mysql_rm_table_no_locks(thd, tables, if_exists, drop_temporary,
                                 false, false);
  thd->pop_internal_handler();

  if (error)
    DBUG_RETURN(TRUE);

  if (thd->lex->drop_temporary && thd->in_multi_stmt_transaction_mode())
  {
    /*
      When autocommit is disabled, dropping temporary table sets this flag
      to start transaction in any case (regardless of binlog=on/off,
      binlog format and transactional/non-transactional engine) to make
      behavior consistent.
    */
    thd->server_status|= SERVER_STATUS_IN_TRANS;
  }
  my_ok(thd);
  DBUG_RETURN(FALSE);
}

/**
   Check if DROP DATABASE would not fail due to foreign key constraints

   @param thd           thread handle
   @param tables        list of the tables in the database to be dropped
   @param drop_view     whether VIEW .frm files are to be delete too

   @retval true         a FK constraint would prevent DROP DATABASE from fully
   completing
   @retval false        no FK constraints would prevent DROP DATABASE from
   fully completing or some error has happened
 */
static
bool check_drop_database_foreign_keys(THD *thd, TABLE_LIST *tables,
                                      bool drop_view)
{
  DBUG_ASSERT(thd_sql_command(thd) == SQLCOM_DROP_DB);

  for (TABLE_LIST *table= tables; table; table= table->next_local)
  {
    const char *db=table->db;
    const char *alias= (lower_case_table_names == 2)
      ? table->alias : table->table_name;

    char path[FN_REFLEN + 1];
    const uint path_length= build_table_filename(path, sizeof(path) - 1, db,
                                                 alias, reg_ext,
                                                 table->internal_tmp_table ?
                                                 FN_IS_TMP : 0);

    // Here and below in case of any failure skip FK check for this table and
    // let the caller fail later
    if ((access(path, F_OK) &&
         ha_create_table_from_engine(thd, db, alias)))
      continue;

    enum legacy_db_type frm_db_type= DB_TYPE_UNKNOWN;
    enum frm_type_enum frm_type= dd_frm_type(thd, path, &frm_db_type);
    if (!drop_view && frm_type != FRMTYPE_TABLE)
      continue;

    handlerton *table_hton= ha_resolve_by_legacy_type(thd, frm_db_type);
    if (table_hton == NULL || table_hton->get_parent_fk_list == NULL)
      continue;

    char *end;
    *(end= path + path_length - reg_ext_length)= '\0';

    List<FOREIGN_KEY_INFO> fk_list;
    if (table_hton->get_parent_fk_list(thd, path, &fk_list))
      continue;

    List_iterator_fast<FOREIGN_KEY_INFO> it;
    it.init(fk_list);

    FOREIGN_KEY_INFO *fk_info;
    while ((fk_info= it++))
    {
      DBUG_ASSERT(!my_strcasecmp(system_charset_info,
                                 fk_info->referenced_db->str,
                                 table->db));

      DBUG_ASSERT(!my_strcasecmp(system_charset_info,
                                 fk_info->referenced_table->str,
                                 table->table_name));

      /* Allow FK constraints to any table in the database being dropped */
      if (my_strcasecmp(system_charset_info, fk_info->foreign_db->str,
                        table->db))
      {
        my_message(ER_ROW_IS_REFERENCED, ER(ER_ROW_IS_REFERENCED), MYF(0));
        return true;
      }
    }
  }

  return false;
}

/**
  Execute the drop of a normal or temporary table.

  @param  thd             Thread handler
  @param  tables          Tables to drop
  @param  if_exists       If set, don't give an error if table doesn't exists.
                          In this case we give an warning of level 'NOTE'
  @param  drop_temporary  Only drop temporary tables
  @param  drop_view       Allow to delete VIEW .frm
  @param  dont_log_query  Don't write query to log files. This will also not
                          generate warnings if the handler files doesn't exists

  @retval  0  ok
  @retval  1  Error
  @retval -1  Thread was killed

  @note This function assumes that metadata locks have already been taken.
        It is also assumed that the tables have been removed from TDC.

  @note This function assumes that temporary tables to be dropped have
        been pre-opened using corresponding table list elements.

  @todo When logging to the binary log, we should log
        tmp_tables and transactional tables as separate statements if we
        are in a transaction;  This is needed to get these tables into the
        cached binary log that is only written on COMMIT.
        The current code only writes DROP statements that only uses temporary
        tables to the cache binary log.  This should be ok on most cases, but
        not all.
*/

int mysql_rm_table_no_locks(THD *thd, TABLE_LIST *tables, bool if_exists,
                            bool drop_temporary, bool drop_view,
                            bool dont_log_query)
{
  TABLE_LIST *table;
  char path[FN_REFLEN + 1];
  const char *alias= NULL;
  size_t path_length= 0;
  String wrong_tables;
  int error= 0;
  int non_temp_tables_count= 0;
  bool foreign_key_error=0;
  bool non_tmp_error= 0;
  bool trans_tmp_table_deleted= 0, non_trans_tmp_table_deleted= 0;
  bool non_tmp_table_deleted= 0;
  bool have_nonexistent_tmp_table= 0;
  bool is_drop_tmp_if_exists_with_no_defaultdb= 0;
  String built_query;
  String built_trans_tmp_query, built_non_trans_tmp_query;
  String nonexistent_tmp_tables;
  DBUG_ENTER("mysql_rm_table_no_locks");

  if (thd_sql_command(thd) == SQLCOM_DROP_DB
      && !drop_temporary
      && !(thd->variables.option_bits & OPTION_NO_FOREIGN_KEY_CHECKS))
  {
    error= check_drop_database_foreign_keys(thd, tables, drop_view);
    if (error)
      DBUG_RETURN(error);
  }

  /*
    Prepares the drop statements that will be written into the binary
    log as follows:

    1 - If we are not processing a "DROP TEMPORARY" it prepares a
    "DROP".

    2 - A "DROP" may result in a "DROP TEMPORARY" but the opposite is
    not true.

    3 - If the current format is row, the IF EXISTS token needs to be
    appended because one does not know if CREATE TEMPORARY was previously
    written to the binary log.

    4 - Add the IF_EXISTS token if necessary, i.e. if_exists is TRUE.

    5 - For temporary tables, there is a need to differentiate tables
    in transactional and non-transactional storage engines. For that,
    reason, two types of drop statements are prepared.

    The need to different the type of tables when dropping a temporary
    table stems from the fact that such drop does not commit an ongoing
    transaction and changes to non-transactional tables must be written
    ahead of the transaction in some circumstances.

    6 - At the time of writing 'DROP TEMPORARY TABLE IF EXISTS'
    statements into the binary log if the default database specified in
    thd->db is present then they are binlogged as
    'USE `default_db`; DROP TEMPORARY TABLE IF EXISTS `t1`;'
    otherwise they will be binlogged with the actual database name to
    which the table belongs to.
    'DROP TEMPORARY TABLE IF EXISTS `actual_db`.`t1`
  */
  if (!dont_log_query)
  {
    if (!drop_temporary)
    {
      built_query.set_charset(system_charset_info);
      if (if_exists)
        built_query.append("DROP TABLE IF EXISTS ");
      else
        built_query.append("DROP TABLE ");
    }

    if (thd->is_current_stmt_binlog_format_row() || if_exists)
    {
      /*
        If default database doesnot exist in those cases set
        'is_drop_tmp_if_exists_with_no_defaultdb flag to 'true' so that the
        'DROP TEMPORARY TABLE IF EXISTS' command is logged with a qualified
        table name.
      */
      if (thd->db().str != NULL && check_db_dir_existence(thd->db().str))
        is_drop_tmp_if_exists_with_no_defaultdb= true;
      built_trans_tmp_query.set_charset(system_charset_info);
      built_trans_tmp_query.append("DROP TEMPORARY TABLE IF EXISTS ");
      built_non_trans_tmp_query.set_charset(system_charset_info);
      built_non_trans_tmp_query.append("DROP TEMPORARY TABLE IF EXISTS ");
    }
    else
    {
      built_trans_tmp_query.set_charset(system_charset_info);
      built_trans_tmp_query.append("DROP TEMPORARY TABLE ");
      built_non_trans_tmp_query.set_charset(system_charset_info);
      built_non_trans_tmp_query.append("DROP TEMPORARY TABLE ");
    }
    nonexistent_tmp_tables.set_charset(system_charset_info);
  }

  for (table= tables; table; table= table->next_local)
  {
    bool is_trans;
    const char *db= table->db;
    size_t db_len= table->db_length;
    handlerton *table_type;
    enum legacy_db_type frm_db_type= DB_TYPE_UNKNOWN;

    DBUG_PRINT("table", ("table_l: '%s'.'%s'  table: 0x%lx  s: 0x%lx",
                         table->db, table->table_name, (long) table->table,
                         table->table ? (long) table->table->s : (long) -1));

    /*
      If we are in locked tables mode and are dropping a temporary table,
      the ticket should be NULL to ensure that we don't release a lock
      on a base table later.
    */
    DBUG_ASSERT(!(thd->locked_tables_mode &&
                  table->open_type != OT_BASE_ONLY &&
                  find_temporary_table(thd, table) &&
                  table->mdl_request.ticket != NULL));

    thd->add_to_binlog_accessed_dbs(table->db);

    /*
      drop_temporary_table may return one of the following error codes:
      .  0 - a temporary table was successfully dropped.
      .  1 - a temporary table was not found.
      . -1 - a temporary table is used by an outer statement.
    */
    if (table->open_type == OT_BASE_ONLY)
      error= 1;
    else if ((error= drop_temporary_table(thd, table, &is_trans)) == -1)
    {
      DBUG_ASSERT(thd->in_sub_stmt);
      goto err;
    }

    if ((drop_temporary && if_exists) || !error)
    {
      /*
        This handles the case of temporary tables. We have the following cases:

          . "DROP TEMPORARY" was executed and a temporary table was affected
          (i.e. drop_temporary && !error) or the if_exists was specified (i.e.
          drop_temporary && if_exists).

          . "DROP" was executed but a temporary table was affected (.i.e
          !error).
      */
      if (!dont_log_query)
      {
        /*
          If there is an error, we don't know the type of the engine
          at this point. So, we keep it in the nonexistent_tmp_table list.
        */
        if (error == 1)
          have_nonexistent_tmp_table= true;
        else if (is_trans)
          trans_tmp_table_deleted= TRUE;
        else
          non_trans_tmp_table_deleted= TRUE;

        String *built_ptr_query=
          (error == 1 ? &nonexistent_tmp_tables :
           (is_trans ? &built_trans_tmp_query : &built_non_trans_tmp_query));
        /*
          Write the database name if it is not the current one or if
          thd->db is NULL or 'IF EXISTS' clause is present in 'DROP TEMPORARY'
          query.
        */
        if (thd->db().str == NULL || strcmp(db, thd->db().str) != 0
            || is_drop_tmp_if_exists_with_no_defaultdb )
        {
          append_identifier(thd, built_ptr_query, db, db_len,
                            system_charset_info, thd->charset());
          built_ptr_query->append(".");
        }
        append_identifier(thd, built_ptr_query, table->table_name,
                           strlen(table->table_name), system_charset_info,
                           thd->charset());
        built_ptr_query->append(",");
      }
      /*
        This means that a temporary table was droped and as such there
        is no need to proceed with the code that tries to drop a regular
        table.
      */
      if (!error) continue;
    }
    else if (!drop_temporary)
    {
      non_temp_tables_count++;

      if (thd->locked_tables_mode)
      {
        if (wait_while_table_is_used(thd, table->table, HA_EXTRA_FORCE_REOPEN))
        {
          error= -1;
          goto err;
        }
        close_all_tables_for_name(thd, table->table->s, true, NULL);
        table->table= 0;
      }

      /* Check that we have an exclusive lock on the table to be dropped. */
      DBUG_ASSERT(thd->mdl_context.owns_equal_or_stronger_lock(MDL_key::TABLE,
                                     table->db, table->table_name,
                                     MDL_EXCLUSIVE));
      if (thd->killed)
      {
        error= -1;
        goto err;
      }
      alias= (lower_case_table_names == 2) ? table->alias : table->table_name;
      /* remove .frm file and engine files */
      path_length= build_table_filename(path, sizeof(path) - 1, db, alias,
                                        reg_ext,
                                        table->internal_tmp_table ?
                                        FN_IS_TMP : 0);

      /*
        This handles the case where a "DROP" was executed and a regular
        table "may be" dropped as drop_temporary is FALSE and error is
        TRUE. If the error was FALSE a temporary table was dropped and
        regardless of the status of drop_tempoary a "DROP TEMPORARY"
        must be used.
      */
      if (!dont_log_query)
      {
        /*
          Note that unless if_exists is TRUE or a temporary table was deleted, 
          there is no means to know if the statement should be written to the
          binary log. See further information on this variable in what follows.
        */
        non_tmp_table_deleted= (if_exists ? TRUE : non_tmp_table_deleted);
        /*
          Don't write the database name if it is the current one (or if
          thd->db is NULL).
        */
        if (thd->db().str == NULL || strcmp(db, thd->db().str) != 0)
        {
          append_identifier(thd, &built_query, db, db_len,
                            system_charset_info, thd->charset());
          built_query.append(".");
        }
        append_identifier(thd, &built_query, table->table_name,
                          strlen(table->table_name), system_charset_info,
                          thd->charset());
        built_query.append(",");
      }
    }
    DEBUG_SYNC(thd, "rm_table_no_locks_before_delete_table");
    DBUG_EXECUTE_IF("sleep_before_no_locks_delete_table",
                    my_sleep(100000););
    error= 0;
    if (drop_temporary ||
        ((access(path, F_OK) &&
          ha_create_table_from_engine(thd, db, alias)) ||
         (!drop_view &&
          dd_frm_type(thd, path, &frm_db_type) != FRMTYPE_TABLE)))
    {
      /*
        One of the following cases happened:
          . "DROP TEMPORARY" but a temporary table was not found.
          . "DROP" but table was not found on disk and table can't be
            created from engine.
          . ./sql/datadict.cc +32 /Alfranio - TODO: We need to test this.
      */
      if (if_exists)
      {
        String tbl_name;
        tbl_name.append(String(db,system_charset_info));
        tbl_name.append('.');
        tbl_name.append(String(table->table_name,system_charset_info));

        push_warning_printf(thd, Sql_condition::SL_NOTE,
                            ER_BAD_TABLE_ERROR, ER(ER_BAD_TABLE_ERROR),
                            tbl_name.c_ptr());
      }
      else
      {
        non_tmp_error = (drop_temporary ? non_tmp_error : TRUE);
        error= 1;
      }
    }
    else
    {
      char *end;
      if (frm_db_type == DB_TYPE_UNKNOWN)
      {
        dd_frm_type(thd, path, &frm_db_type);
        DBUG_PRINT("info", ("frm_db_type %d from %s", frm_db_type, path));
      }
      table_type= ha_resolve_by_legacy_type(thd, frm_db_type);
      if (frm_db_type != DB_TYPE_UNKNOWN && !table_type)
      {
        my_error(ER_STORAGE_ENGINE_NOT_LOADED, MYF(0), db, table->table_name);
        wrong_tables.mem_free();
        error= 1;
        goto err;
      }
      // Remove extension for delete
      *(end= path + path_length - reg_ext_length)= '\0';
      DBUG_PRINT("info", ("deleting table of type %d",
                          (table_type ? table_type->db_type : 0)));
      error= ha_delete_table(thd, table_type, path, db, table->table_name,
                             !dont_log_query);

      /* No error if non existent table and 'IF EXIST' clause or view */
      if ((error == ENOENT || error == HA_ERR_NO_SUCH_TABLE) && 
          (if_exists || table_type == NULL))
      {
        error= 0;
        thd->clear_error();
      }
      if (error == HA_ERR_ROW_IS_REFERENCED)
      {
        /* the table is referenced by a foreign key constraint */
        foreign_key_error= 1;
      }
      if (!error || error == ENOENT || error == HA_ERR_NO_SUCH_TABLE)
      {
        int new_error;
        /* Delete the table definition file */
        my_stpcpy(end,reg_ext);
        if (!(new_error= mysql_file_delete(key_file_frm, path, MYF(MY_WME))))
        {
          non_tmp_table_deleted= TRUE;
          new_error= drop_all_triggers(thd, db, table->table_name);
        }
        error|= new_error;
        /* Invalidate even if we failed to delete the .FRM file. */
        query_cache.invalidate_single(thd, table, FALSE);
      }
       non_tmp_error= error ? TRUE : non_tmp_error;
    }
    if (error)
    {
      if (error == HA_ERR_TOO_MANY_CONCURRENT_TRXS)
      {
        my_error(HA_ERR_TOO_MANY_CONCURRENT_TRXS, MYF(0));
        wrong_tables.mem_free();
        error= 1;
        goto err;
      }

      if (wrong_tables.length())
        wrong_tables.append(',');

      wrong_tables.append(String(db,system_charset_info));
      wrong_tables.append('.');
      wrong_tables.append(String(table->table_name,system_charset_info));
    }
    DBUG_PRINT("table", ("table: 0x%lx  s: 0x%lx", (long) table->table,
                         table->table ? (long) table->table->s : (long) -1));

    DBUG_EXECUTE_IF("bug43138",
                    my_printf_error(ER_BAD_TABLE_ERROR,
                                    ER(ER_BAD_TABLE_ERROR), MYF(0),
                                    table->table_name););
#ifdef HAVE_PSI_TABLE_INTERFACE
    if (drop_temporary && likely(error == 0))
      PSI_TABLE_CALL(drop_table_share)
        (true, table->db, static_cast<int>(table->db_length),
         table->table_name, static_cast<int>(table->table_name_length));
#endif
  }
  DEBUG_SYNC(thd, "rm_table_no_locks_before_binlog");
  thd->thread_specific_used|= (trans_tmp_table_deleted ||
                               non_trans_tmp_table_deleted);
  error= 0;
err:
  if (wrong_tables.length())
  {
    if (!foreign_key_error)
      my_printf_error(ER_BAD_TABLE_ERROR, ER(ER_BAD_TABLE_ERROR), MYF(0),
                      wrong_tables.c_ptr());
    else
      my_message(ER_ROW_IS_REFERENCED, ER(ER_ROW_IS_REFERENCED), MYF(0));
    error= 1;
  }

  if (have_nonexistent_tmp_table || non_trans_tmp_table_deleted ||
      trans_tmp_table_deleted || non_tmp_table_deleted)
  {
    if (have_nonexistent_tmp_table || non_trans_tmp_table_deleted ||
        trans_tmp_table_deleted)
      thd->get_transaction()->mark_dropped_temp_table(Transaction_ctx::STMT);

    /*
      The statement may contain up to three types of temporary tables:
      transactional, non-transactional, and non-existent tables.

      The statement is logged using up to two statements:
      non-transactional and transactional tables are logged in
      different statements.

      The non-existing tables are logged together with transactional
      ones, if any transactional tables exist or if there is only
      non-existing tables; otherwise are logged together with
      non-transactional ones.

      This logic ensures that:
      - On master, transactional and non-transactional tables are
        written to different statements.
      - Therefore, slave will never see statements containing both
        transactional and non-transactional tables.
      - Since non-existing temporary tables are logged together with
        whatever type of temporary tables that exist, the slave thus
        writes any statement as just one statement. I.e., the slave
        never splits a statement into two.  This is crucial when GTIDs
        are enabled, since otherwise the statement, which already has
        a GTID, would need two different GTIDs.
    */
    if (!dont_log_query && mysql_bin_log.is_open())
    {
      if (non_trans_tmp_table_deleted)
      {
        /*
          Add the list of nonexistent tmp tables here only if there is no
          trans tmp table deleted.
        */
        if (!trans_tmp_table_deleted && have_nonexistent_tmp_table)
          built_non_trans_tmp_query.append(nonexistent_tmp_tables);
        /* Chop off the last comma */
        built_non_trans_tmp_query.chop();
        built_non_trans_tmp_query.append(" /* generated by server */");
        error |= thd->binlog_query(THD::STMT_QUERY_TYPE,
                                   built_non_trans_tmp_query.ptr(),
                                   built_non_trans_tmp_query.length(),
                                   false/*is_trans*/, false/*direct*/,
                                   is_drop_tmp_if_exists_with_no_defaultdb/*suppress_use*/,
                                   0)/*errcode*/;
      }
      if (trans_tmp_table_deleted ||
          (have_nonexistent_tmp_table && !non_trans_tmp_table_deleted))
      {
        /*
          When multiple tables are dropped, the tables are classified
          in the following categories:

          - non-temporary
          - temporary transactional
          - temporary non-transactional

          The statement is split into one statement for each of the
          categories that some table belongs to. So if tables belong
          to one category, then just one statement is written; if
          tables belong to two or three categories, then two or three
          statements are written.

          There must be one Gtid_log_event or Anonymous_log_event for
          each DDL statement.  Therefore, a commit is issued after
          each statement.  However, when GTID_MODE=OFF, it is possible
          for a DROP TEMPORARY to occur in the middle of a
          transaction.  In this case, there must *not* be a commit,
          since that would commit the transaction. DROP TEMPORARY is
          not supposed to have an implicit commit when executed in a
          transaction.

          So we use the following logic:

          - If we are not in a transaction, always generate a commit
            for a split statement.

          - If we are in a transaction, do not generate a commit for a
            split statement.

            The transaction case only happens for DROP TEMPORARY,
            since DROP without TEMPORARY has an implicit commit, i.e.,
            commits any ongoing transaction before it starts to
            execute.  So we only need to check the condition for
            ongoing transaction for this call to mysql_bin_log.commit,
            and not for the call inside the code block 'if
            (non_tmp_table_deleted)'.
        */
        if (!thd->in_active_multi_stmt_transaction() &&
            non_trans_tmp_table_deleted)
        {
          DBUG_PRINT("info", ("mysql_rm_table_no_locks commit point 1"));
          thd->is_commit_in_middle_of_statement= true;
          error |= mysql_bin_log.commit(thd, true);
          thd->is_commit_in_middle_of_statement= false;
        }
        if (have_nonexistent_tmp_table)
          built_trans_tmp_query.append(nonexistent_tmp_tables);
        /* Chop off the last comma */
        built_trans_tmp_query.chop();
        built_trans_tmp_query.append(" /* generated by server */");
        error |= thd->binlog_query(THD::STMT_QUERY_TYPE,
                                   built_trans_tmp_query.ptr(),
                                   built_trans_tmp_query.length(),
                                   true/*is_trans*/, false/*direct*/,
                                   is_drop_tmp_if_exists_with_no_defaultdb/*suppress_use*/,
                                   0/*errcode*/);
      }
      /*
        When the DROP TABLE command is used to drop a single table and if that
        command fails then the query cannot generate 'partial results'. In
        that case the query will not be written to the binary log.
      */
      if (non_tmp_table_deleted &&
          (thd->lex->select_lex->table_list.elements > 1 || !error))
      {
        /// @see comment for mysql_bin_log.commit above.
        if (non_trans_tmp_table_deleted || trans_tmp_table_deleted ||
            have_nonexistent_tmp_table)
        {
          DBUG_PRINT("info", ("mysql_rm_table_no_locks commit point 1"));
          thd->is_commit_in_middle_of_statement= true;
          error |= mysql_bin_log.commit(thd, true);
          thd->is_commit_in_middle_of_statement= false;
        }
        /* Chop off the last comma */
        built_query.chop();
        built_query.append(" /* generated by server */");
        int error_code = (non_tmp_error ?
          (foreign_key_error ? ER_ROW_IS_REFERENCED : ER_BAD_TABLE_ERROR) : 0);
        error |= thd->binlog_query(THD::STMT_QUERY_TYPE,
                                   built_query.ptr(),
                                   built_query.length(),
                                   true/*is_trans*/, false/*direct*/,
                                   false/*suppress_use*/,
                                   error_code);
      }
    }
    else if (error)
    {
      /*
        We do not care the returned value, since it goes ahead
        with error branch in any case.
      */
      (void) commit_owned_gtid_by_partial_command(thd);
    }
  }

  if (!drop_temporary)
  {
    /*
      Under LOCK TABLES we should release meta-data locks on the tables
      which were dropped.

      Leave LOCK TABLES mode if we managed to drop all tables which were
      locked. Additional check for 'non_temp_tables_count' is to avoid
      leaving LOCK TABLES mode if we have dropped only temporary tables.
    */
    if (thd->locked_tables_mode)
    {
      if (thd->lock && thd->lock->table_count == 0 && non_temp_tables_count > 0)
      {
        thd->locked_tables_list.unlock_locked_tables(thd);
        goto end;
      }
      for (table= tables; table; table= table->next_local)
      {
        /* Drop locks for all successfully dropped tables. */
        if (table->table == NULL && table->mdl_request.ticket)
        {
          /*
            Under LOCK TABLES we may have several instances of table open
            and locked and therefore have to remove several metadata lock
            requests associated with them.
          */
          thd->mdl_context.release_all_locks_for_name(table->mdl_request.ticket);
        }
      }
    }
    /*
      Rely on the caller to implicitly commit the transaction
      and release metadata locks.
    */
  }

end:
  DBUG_RETURN(error);
}


/**
  Quickly remove a table.

  @param thd         Thread context.
  @param base        The handlerton handle.
  @param db          The database name.
  @param table_name  The table name.
  @param flags       Flags for build_table_filename() as well as describing
                     if handler files / .FRM should be deleted as well.

  @return False in case of success, True otherwise.
*/

bool quick_rm_table(THD *thd, handlerton *base, const char *db,
                    const char *table_name, uint flags)
{
  char path[FN_REFLEN + 1];
  bool error= 0;
  DBUG_ENTER("quick_rm_table");

  size_t path_length= build_table_filename(path, sizeof(path) - 1,
                                           db, table_name, reg_ext, flags);
  if (mysql_file_delete(key_file_frm, path, MYF(0)))
    error= 1; /* purecov: inspected */
  path[path_length - reg_ext_length]= '\0'; // Remove reg_ext
  if (flags & NO_HA_TABLE)
  {
    handler *file= get_new_handler((TABLE_SHARE*) 0, thd->mem_root, base);
    if (!file)
      DBUG_RETURN(true);
    (void) file->ha_create_handler_files(path, NULL, CHF_DELETE_FLAG, NULL);
    delete file;
  }
  if (!(flags & (FRM_ONLY|NO_HA_TABLE)))
    error|= ha_delete_table(current_thd, base, path, db, table_name, 0);
  DBUG_RETURN(error);
}

/*
   Sort keys according to the following properties, in decreasing order of
   importance:
   - PRIMARY KEY
   - UNIQUE with all columns NOT NULL
   - UNIQUE without partial segments
   - UNIQUE
   - without fulltext columns
   - without virtual generated columns

   This allows us to
   - check for duplicate key values faster (PK and UNIQUE are first)
   - prioritize PKs
   - be sure that, if there is no PK, the set of UNIQUE keys candidate for
   promotion starts at number 0, and we can choose #0 as PK (it is required
   that PK has number 0).
*/

static int sort_keys(KEY *a, KEY *b)
{
  ulong a_flags= a->flags, b_flags= b->flags;
  
  if (a_flags & HA_NOSAME)
  {
    if (!(b_flags & HA_NOSAME))
      return -1;
    if ((a_flags ^ b_flags) & HA_NULL_PART_KEY)
    {
      /* Sort NOT NULL keys before other keys */
      return (a_flags & HA_NULL_PART_KEY) ? 1 : -1;
    }
    if (a->name == primary_key_name)
      return -1;
    if (b->name == primary_key_name)
      return 1;
    /* Sort keys don't containing partial segments before others */
    if ((a_flags ^ b_flags) & HA_KEY_HAS_PART_KEY_SEG)
      return (a_flags & HA_KEY_HAS_PART_KEY_SEG) ? 1 : -1;
  }
  else if (b_flags & HA_NOSAME)
    return 1;					// Prefer b

  if ((a_flags ^ b_flags) & HA_FULLTEXT)
  {
    return (a_flags & HA_FULLTEXT) ? 1 : -1;
  }

  if ((a_flags ^ b_flags) & HA_VIRTUAL_GEN_KEY)
  {
    return (a_flags & HA_VIRTUAL_GEN_KEY) ? 1 : -1;
  }

  /*
    Prefer original key order.	usable_key_parts contains here
    the original key position.
  */
  return ((a->usable_key_parts < b->usable_key_parts) ? -1 :
	  (a->usable_key_parts > b->usable_key_parts) ? 1 :
	  0);
}

/*
  Check TYPELIB (set or enum) for duplicates

  SYNOPSIS
    check_duplicates_in_interval()
    set_or_name   "SET" or "ENUM" string for warning message
    name	  name of the checked column
    typelib	  list of values for the column
    dup_val_count  returns count of duplicate elements

  DESCRIPTION
    This function prints an warning for each value in list
    which has some duplicates on its right

  RETURN VALUES
    0             ok
    1             Error
*/

bool check_duplicates_in_interval(const char *set_or_name,
                                  const char *name, TYPELIB *typelib,
                                  const CHARSET_INFO *cs, uint *dup_val_count)
{
  TYPELIB tmp= *typelib;
  const char **cur_value= typelib->type_names;
  unsigned int *cur_length= typelib->type_lengths;
  *dup_val_count= 0;  
  
  for ( ; tmp.count > 1; cur_value++, cur_length++)
  {
    tmp.type_names++;
    tmp.type_lengths++;
    tmp.count--;
    if (find_type2(&tmp, *cur_value, *cur_length, cs))
    {
      THD *thd= current_thd;
      ErrConvString err(*cur_value, *cur_length, cs);
      if (current_thd->is_strict_mode())
      {
        my_error(ER_DUPLICATED_VALUE_IN_TYPE, MYF(0),
                 name, err.ptr(), set_or_name);
        return 1;
      }
      push_warning_printf(thd,Sql_condition::SL_NOTE,
                          ER_DUPLICATED_VALUE_IN_TYPE,
                          ER(ER_DUPLICATED_VALUE_IN_TYPE),
                          name, err.ptr(), set_or_name);
      (*dup_val_count)++;
    }
  }
  return 0;
}


/*
  Check TYPELIB (set or enum) max and total lengths

  SYNOPSIS
    calculate_interval_lengths()
    cs            charset+collation pair of the interval
    typelib       list of values for the column
    max_length    length of the longest item
    tot_length    sum of the item lengths

  DESCRIPTION
    After this function call:
    - ENUM uses max_length
    - SET uses tot_length.

  RETURN VALUES
    void
*/
static void calculate_interval_lengths(const CHARSET_INFO *cs,
                                       TYPELIB *interval,
                                       size_t *max_length,
                                       size_t *tot_length)
{
  const char **pos;
  uint *len;
  *max_length= *tot_length= 0;
  for (pos= interval->type_names, len= interval->type_lengths;
       *pos ; pos++, len++)
  {
    size_t length= cs->cset->numchars(cs, *pos, *pos + *len);
    *tot_length+= length;
    set_if_bigger(*max_length, length);
  }
}


/*
  Prepare a create_table instance for packing

  SYNOPSIS
    prepare_create_field()
    sql_field     field to prepare for packing
    blob_columns  count for BLOBs
    table_flags   table flags

  DESCRIPTION
    This function prepares a Create_field instance.
    Fields such as pack_flag are valid after this call.

  RETURN VALUES
   0	ok
   1	Error
*/

int prepare_create_field(Create_field *sql_field, 
			 uint *blob_columns, 
			 longlong table_flags)
{
  unsigned int dup_val_count;
  DBUG_ENTER("prepare_field");

  /*
    This code came from mysql_prepare_create_table.
    Indent preserved to make patching easier
  */
  DBUG_ASSERT(sql_field->charset);

  switch (sql_field->sql_type) {
  case MYSQL_TYPE_BLOB:
  case MYSQL_TYPE_MEDIUM_BLOB:
  case MYSQL_TYPE_TINY_BLOB:
  case MYSQL_TYPE_LONG_BLOB:
    sql_field->pack_flag=FIELDFLAG_BLOB |
      pack_length_to_packflag(sql_field->pack_length -
                              portable_sizeof_char_ptr);
    if (sql_field->charset->state & MY_CS_BINSORT)
      sql_field->pack_flag|=FIELDFLAG_BINARY;
    sql_field->length=8;			// Unireg field length
    sql_field->unireg_check=Field::BLOB_FIELD;
    (*blob_columns)++;
    break;
  case MYSQL_TYPE_GEOMETRY:
    if (!(table_flags & HA_CAN_GEOMETRY))
    {
      my_printf_error(ER_CHECK_NOT_IMPLEMENTED, ER(ER_CHECK_NOT_IMPLEMENTED),
                      MYF(0), "GEOMETRY");
      DBUG_RETURN(1);
    }
    sql_field->pack_flag=FIELDFLAG_GEOM |
      pack_length_to_packflag(sql_field->pack_length -
                              portable_sizeof_char_ptr);
    if (sql_field->charset->state & MY_CS_BINSORT)
      sql_field->pack_flag|=FIELDFLAG_BINARY;
    sql_field->length=8;			// Unireg field length
    sql_field->unireg_check=Field::BLOB_FIELD;
    (*blob_columns)++;
    break;
  case MYSQL_TYPE_JSON:
    // JSON fields are stored as BLOBs.
    sql_field->pack_flag=FIELDFLAG_JSON |
      pack_length_to_packflag(sql_field->pack_length -
                              portable_sizeof_char_ptr);
    if (sql_field->charset->state & MY_CS_BINSORT)
      sql_field->pack_flag|=FIELDFLAG_BINARY;
    sql_field->length=8;                        // Unireg field length
    sql_field->unireg_check=Field::BLOB_FIELD;
    (*blob_columns)++;
    break;
  case MYSQL_TYPE_VARCHAR:
    if (table_flags & HA_NO_VARCHAR)
    {
      /* convert VARCHAR to CHAR because handler is not yet up to date */
      sql_field->sql_type=    MYSQL_TYPE_VAR_STRING;
      sql_field->pack_length= calc_pack_length(sql_field->sql_type,
                                               (uint) sql_field->length);
      if ((sql_field->length / sql_field->charset->mbmaxlen) >
          MAX_FIELD_CHARLENGTH)
      {
        my_printf_error(ER_TOO_BIG_FIELDLENGTH, ER(ER_TOO_BIG_FIELDLENGTH),
                        MYF(0), sql_field->field_name,
                        static_cast<ulong>(MAX_FIELD_CHARLENGTH));
        DBUG_RETURN(1);
      }
    }
    /* fall through */
  case MYSQL_TYPE_STRING:
    sql_field->pack_flag=0;
    if (sql_field->charset->state & MY_CS_BINSORT)
      sql_field->pack_flag|=FIELDFLAG_BINARY;
    break;
  case MYSQL_TYPE_ENUM:
    sql_field->pack_flag=pack_length_to_packflag(sql_field->pack_length) |
      FIELDFLAG_INTERVAL;
    if (sql_field->charset->state & MY_CS_BINSORT)
      sql_field->pack_flag|=FIELDFLAG_BINARY;
    sql_field->unireg_check=Field::INTERVAL_FIELD;
    if (check_duplicates_in_interval("ENUM",sql_field->field_name,
                                     sql_field->interval,
                                     sql_field->charset, &dup_val_count))
      DBUG_RETURN(1);
    break;
  case MYSQL_TYPE_SET:
    sql_field->pack_flag=pack_length_to_packflag(sql_field->pack_length) |
      FIELDFLAG_BITFIELD;
    if (sql_field->charset->state & MY_CS_BINSORT)
      sql_field->pack_flag|=FIELDFLAG_BINARY;
    sql_field->unireg_check=Field::BIT_FIELD;
    if (check_duplicates_in_interval("SET",sql_field->field_name,
                                     sql_field->interval,
                                     sql_field->charset, &dup_val_count))
      DBUG_RETURN(1);
    /* Check that count of unique members is not more then 64 */
    if (sql_field->interval->count -  dup_val_count > sizeof(longlong)*8)
    {
       my_error(ER_TOO_BIG_SET, MYF(0), sql_field->field_name);
       DBUG_RETURN(1);
    }
    break;
  case MYSQL_TYPE_DATE:			// Rest of string types
  case MYSQL_TYPE_NEWDATE:
  case MYSQL_TYPE_TIME:
  case MYSQL_TYPE_DATETIME:
  case MYSQL_TYPE_TIME2:
  case MYSQL_TYPE_DATETIME2:
  case MYSQL_TYPE_NULL:
    sql_field->pack_flag=f_settype((uint) sql_field->sql_type);
    break;
  case MYSQL_TYPE_BIT:
    /* 
      We have sql_field->pack_flag already set here, see
      mysql_prepare_create_table().
    */
    break;
  case MYSQL_TYPE_NEWDECIMAL:
    sql_field->pack_flag=(FIELDFLAG_NUMBER |
                          (sql_field->flags & UNSIGNED_FLAG ? 0 :
                           FIELDFLAG_DECIMAL) |
                          (sql_field->flags & ZEROFILL_FLAG ?
                           FIELDFLAG_ZEROFILL : 0) |
                          (sql_field->decimals << FIELDFLAG_DEC_SHIFT));
    break;
  case MYSQL_TYPE_TIMESTAMP:
  case MYSQL_TYPE_TIMESTAMP2:
    /* fall-through */
  default:
    sql_field->pack_flag=(FIELDFLAG_NUMBER |
                          (sql_field->flags & UNSIGNED_FLAG ? 0 :
                           FIELDFLAG_DECIMAL) |
                          (sql_field->flags & ZEROFILL_FLAG ?
                           FIELDFLAG_ZEROFILL : 0) |
                          f_settype((uint) sql_field->sql_type) |
                          (sql_field->decimals << FIELDFLAG_DEC_SHIFT));
    break;
  }
  if (!(sql_field->flags & NOT_NULL_FLAG))
    sql_field->pack_flag|= FIELDFLAG_MAYBE_NULL;
  if (sql_field->flags & NO_DEFAULT_VALUE_FLAG)
    sql_field->pack_flag|= FIELDFLAG_NO_DEFAULT;
  DBUG_RETURN(0);
}


static TYPELIB *create_typelib(MEM_ROOT *mem_root,
                               Create_field *field_def,
                               List<String> *src)
{
  const CHARSET_INFO *cs= field_def->charset;

  if (!src->elements)
    return NULL;

  TYPELIB *result= (TYPELIB*) alloc_root(mem_root, sizeof(TYPELIB));
  result->count= src->elements;
  result->name= "";
  if (!(result->type_names=(const char **)
        alloc_root(mem_root,(sizeof(char *)+sizeof(int))*(result->count+1))))
    return NULL;
  result->type_lengths= (uint*)(result->type_names + result->count+1);
  List_iterator<String> it(*src);
  String conv;
  for (uint i=0; i < result->count; i++)
  {
    size_t dummy;
    size_t length;
    String *tmp= it++;

    if (String::needs_conversion(tmp->length(), tmp->charset(),
                                 cs, &dummy))
    {
      uint cnv_errs;
      conv.copy(tmp->ptr(), tmp->length(), tmp->charset(), cs, &cnv_errs);

      length= conv.length();
      result->type_names[i]= strmake_root(mem_root, conv.ptr(),
                                          length);
    }
    else
    {
      length= tmp->length();
      result->type_names[i]= strmake_root(mem_root, tmp->ptr(), length);
    }

    // Strip trailing spaces.
    length= cs->cset->lengthsp(cs, result->type_names[i], length);
    result->type_lengths[i]= length;
    ((uchar *)result->type_names[i])[length]= '\0';
  }
  result->type_names[result->count]= 0;
  result->type_lengths[result->count]= 0;

  return result;
}


/**
  Prepare an instance of Create_field for field creation
  (fill all necessary attributes).

  @param[in]  thd          Thread handle
  @param[in]  sp           The current SP
  @param[in]  field_type   Field type
  @param[out] field_def    An instance of create_field to be filled

  @return Error status.
*/

bool fill_field_definition(THD *thd,
                           sp_head *sp,
                           enum enum_field_types field_type,
                           Create_field *field_def)
{
  LEX *lex= thd->lex;
  LEX_STRING cmt = { 0, 0 };
  uint unused1= 0;

  if (field_def->init(thd, (char*) "", field_type, lex->length, lex->dec,
                      lex->type, (Item*) 0, (Item*) 0, &cmt, 0,
                      &lex->interval_list,
                      lex->charset ? lex->charset :
                                     thd->variables.collation_database,
<<<<<<< HEAD
                      lex->uint_geom_type, NULL))
=======
                      lex->uint_geom_type, &null_lex_cstr))
>>>>>>> 35d5d3fa
  {
    return true;
  }

  if (field_def->interval_list.elements)
  {
    field_def->interval= create_typelib(sp->get_current_mem_root(),
                                        field_def,
                                        &field_def->interval_list);
  }

  sp_prepare_create_field(thd, field_def);

  return prepare_create_field(field_def, &unused1, HA_CAN_GEOMETRY);
}

/*
  Get character set from field object generated by parser using
  default values when not set.

  SYNOPSIS
    get_sql_field_charset()
    sql_field                 The sql_field object
    create_info               Info generated by parser

  RETURN VALUES
    cs                        Character set
*/

const CHARSET_INFO* get_sql_field_charset(Create_field *sql_field,
                                          HA_CREATE_INFO *create_info)
{
  const CHARSET_INFO *cs= sql_field->charset;

  if (!cs)
    cs= create_info->default_table_charset;
  /*
    table_charset is set only in ALTER TABLE t1 CONVERT TO CHARACTER SET csname
    if we want change character set for all varchar/char columns.
    But the table charset must not affect the BLOB fields, so don't
    allow to change my_charset_bin to somethig else.
  */
  if (create_info->table_charset && cs != &my_charset_bin)
    cs= create_info->table_charset;
  return cs;
}


/**
   Modifies the first column definition whose SQL type is TIMESTAMP
   by adding the features DEFAULT CURRENT_TIMESTAMP ON UPDATE CURRENT_TIMESTAMP.

   @param column_definitions The list of column definitions, in the physical
                             order in which they appear in the table.
 */
void promote_first_timestamp_column(List<Create_field> *column_definitions)
{
  List_iterator<Create_field> it(*column_definitions);
  Create_field *column_definition;

  while ((column_definition= it++) != NULL)
  {
    if (column_definition->sql_type == MYSQL_TYPE_TIMESTAMP ||      // TIMESTAMP
        column_definition->sql_type == MYSQL_TYPE_TIMESTAMP2 || //  ms TIMESTAMP
        column_definition->unireg_check == Field::TIMESTAMP_OLD_FIELD) // Legacy
    {
      if ((column_definition->flags & NOT_NULL_FLAG) != 0 && // NOT NULL,
          column_definition->def == NULL &&            // no constant default,
          column_definition->gcol_info == NULL &&      // not a generated column
          column_definition->unireg_check == Field::NONE) // no function default
      {
        DBUG_PRINT("info", ("First TIMESTAMP column '%s' was promoted to "
                            "DEFAULT CURRENT_TIMESTAMP ON UPDATE "
                            "CURRENT_TIMESTAMP",
                            column_definition->field_name
                            ));
        column_definition->unireg_check= Field::TIMESTAMP_DNUN_FIELD;
      }
      return;
    }
  }
}


/**
  Check if there is a duplicate key. Report a warning for every duplicate key.

  @param thd              Thread context.
  @param key              Key to be checked.
  @param key_info         Key meta-data info.
  @param alter_info       List of columns and indexes to create.

  @retval false           Ok.
  @retval true            Error.
*/
static bool check_duplicate_key(THD *thd,
                                Key *key, KEY *key_info,
                                Alter_info *alter_info)
{
  /*
    We only check for duplicate indexes if it is requested and the
    key is not auto-generated.

    Check is requested if the key was explicitly created or altered
    (Index is altered/column associated with it is dropped) by the user
    (unless it's a foreign key).
  */
  if (!key->key_create_info.check_for_duplicate_indexes || key->generated)
    return false;

  List_iterator<Key> key_list_iterator(alter_info->key_list);
  List_iterator<Key_part_spec> key_column_iterator(key->columns);
  Key *k;

  while ((k= key_list_iterator++))
  {
    // Looking for a similar key...

    if (k == key)
    {
      /*
        Since the duplicate index might exist before or after
        the modified key in the list, we continue the 
        comparison with rest of the keys in case of DROP COLUMN
        operation.
      */
      if (alter_info->flags & Alter_info::ALTER_DROP_COLUMN) 
        continue;
      else
        break;
    }

    if (k->generated ||
        (key->type != k->type) ||
        (key->key_create_info.algorithm != k->key_create_info.algorithm) ||
        (key->columns.elements != k->columns.elements))
    {
      // Keys are different.
      continue;
    }

    /*
      Keys 'key' and 'k' might be identical.
      Check that the keys have identical columns in the same order.
    */

    List_iterator<Key_part_spec> k_column_iterator(k->columns);

    bool all_columns_are_identical= true;

    key_column_iterator.rewind();

    for (uint i= 0; i < key->columns.elements; ++i)
    {
      Key_part_spec *c1= key_column_iterator++;
      Key_part_spec *c2= k_column_iterator++;
  
      DBUG_ASSERT(c1 && c2);

      if (my_strcasecmp(system_charset_info,
                        c1->field_name.str, c2->field_name.str) ||
          (c1->length != c2->length))
      {
        all_columns_are_identical= false;
        break;
      }
    }

    // Report a warning if we have two identical keys.

    if (all_columns_are_identical)
    {
      push_warning_printf(thd, Sql_condition::SL_WARNING,
                          ER_DUP_INDEX, ER(ER_DUP_INDEX),
                          key_info->name,
                          thd->lex->query_tables->db,
                          thd->lex->query_tables->table_name);
      if (thd->is_error())
      {
        // An error was reported.
        return true;
      }
      break;
    }
  }
  return false;
}


/*
  Preparation for table creation

  SYNOPSIS
    mysql_prepare_create_table()
      thd                       Thread object.
      create_info               Create information (like MAX_ROWS).
      alter_info                List of columns and indexes to create
      tmp_table                 If a temporary table is to be created.
      db_options          INOUT Table options (like HA_OPTION_PACK_RECORD).
      file                      The handler for the new table.
      key_info_buffer     OUT   An array of KEY structs for the indexes.
      key_count           OUT   The number of elements in the array.
      select_field_count        The number of fields coming from a select table.

  DESCRIPTION
    Prepares the table and key structures for table creation.

  NOTES
    sets create_info->varchar if the table has a varchar

  RETURN VALUES
    FALSE    OK
    TRUE     error
*/

static int
mysql_prepare_create_table(THD *thd, HA_CREATE_INFO *create_info,
                           Alter_info *alter_info,
                           bool tmp_table,
                           uint *db_options,
                           handler *file, KEY **key_info_buffer,
                           uint *key_count, int select_field_count)
{
  const char	*key_name;
  Create_field	*sql_field,*dup_field;
  uint		field,null_fields,blob_columns,max_key_length;
  size_t	record_offset= 0;
  KEY		*key_info;
  KEY_PART_INFO *key_part_info;
  int		field_no,dup_no;
  int		select_field_pos,auto_increment=0;
  List_iterator<Create_field> it(alter_info->create_list);
  List_iterator<Create_field> it2(alter_info->create_list);
  uint total_uneven_bit_length= 0;
  DBUG_ENTER("mysql_prepare_create_table");

  select_field_pos= alter_info->create_list.elements - select_field_count;
  null_fields=blob_columns=0;
  create_info->varchar= 0;
  max_key_length= file->max_key_length();

  for (field_no=0; (sql_field=it++) ; field_no++)
  {
    const CHARSET_INFO *save_cs;

    /* check if the column is compressible.*/
    if (sql_field->sql_type == MYSQL_TYPE_TINY_BLOB ||
        sql_field->sql_type == MYSQL_TYPE_MEDIUM_BLOB ||
        sql_field->sql_type == MYSQL_TYPE_BLOB ||
        sql_field->sql_type == MYSQL_TYPE_LONG_BLOB ||
        sql_field->sql_type == MYSQL_TYPE_VARCHAR)
    {
      DBUG_EXECUTE_IF("enforce_all_compressed_columns",
        if (create_info->db_type->create_zip_dict != 0)
          sql_field->set_column_format(COLUMN_FORMAT_TYPE_COMPRESSED);
      );
    }
    else
    {
      if (sql_field->column_format() == COLUMN_FORMAT_TYPE_COMPRESSED)
      {
        my_error(ER_UNSUPPORTED_COMPRESSED_COLUMN_TYPE, MYF(0),
                 sql_field->field_name);
        DBUG_RETURN(TRUE);
      }
    }

    /*
      Initialize length from its original value (number of characters),
      which was set in the parser. This is necessary if we're
      executing a prepared statement for the second time.
    */
    sql_field->length= sql_field->char_length;
    /* Set field charset. */
    save_cs= sql_field->charset= get_sql_field_charset(sql_field,
                                                       create_info);
    if (sql_field->flags & BINCMP_FLAG)
    {
      // e.g. CREATE TABLE t1 (a CHAR(1) BINARY);
      if (!(sql_field->charset= get_charset_by_csname(sql_field->charset->csname,
                                                      MY_CS_BINSORT,MYF(0))))
      {
        char tmp[65];
        strmake(strmake(tmp, save_cs->csname, sizeof(tmp)-4),
                STRING_WITH_LEN("_bin"));
        my_error(ER_UNKNOWN_COLLATION, MYF(0), tmp);
        DBUG_RETURN(TRUE);
      }
      /*
        Now that we have sql_field->charset set properly,
        we don't need the BINCMP_FLAG any longer.
      */
      sql_field->flags&= ~BINCMP_FLAG;
    }

    /*
      Convert the default value from client character
      set into the column character set if necessary.
    */
    if (sql_field->def && 
        save_cs != sql_field->def->collation.collation &&
        (sql_field->sql_type == MYSQL_TYPE_VAR_STRING ||
         sql_field->sql_type == MYSQL_TYPE_STRING ||
         sql_field->sql_type == MYSQL_TYPE_SET ||
         sql_field->sql_type == MYSQL_TYPE_ENUM))
    {
      /*
        Starting from 5.1 we work here with a copy of Create_field
        created by the caller, not with the instance that was
        originally created during parsing. It's OK to create
        a temporary item and initialize with it a member of the
        copy -- this item will be thrown away along with the copy
        at the end of execution, and thus not introduce a dangling
        pointer in the parsed tree of a prepared statement or a
        stored procedure statement.
      */
      sql_field->def= sql_field->def->safe_charset_converter(save_cs);

      if (sql_field->def == NULL)
      {
        /* Could not convert */
        my_error(ER_INVALID_DEFAULT, MYF(0), sql_field->field_name);
        DBUG_RETURN(TRUE);
      }
    }

    if (sql_field->sql_type == MYSQL_TYPE_SET ||
        sql_field->sql_type == MYSQL_TYPE_ENUM)
    {
      size_t dummy;
      const CHARSET_INFO *cs= sql_field->charset;
      TYPELIB *interval= sql_field->interval;

      /*
        Create typelib from interval_list, and if necessary
        convert strings from client character set to the
        column character set.
      */
      if (!interval)
      {
        /*
          Create the typelib in runtime memory - we will free the
          occupied memory at the same time when we free this
          sql_field -- at the end of execution.
        */
        interval= sql_field->interval= typelib(thd->mem_root,
                                               sql_field->interval_list);
        List_iterator<String> int_it(sql_field->interval_list);
        String conv, *tmp;
        char comma_buf[4]; /* 4 bytes for utf32 */
        int comma_length= cs->cset->wc_mb(cs, ',', (uchar*) comma_buf,
                                          (uchar*) comma_buf + 
                                          sizeof(comma_buf));
        DBUG_ASSERT(comma_length > 0);
        for (uint i= 0; (tmp= int_it++); i++)
        {
          size_t lengthsp;
          size_t dummy2;
          if (String::needs_conversion(tmp->length(), tmp->charset(),
                                       cs, &dummy2))
          {
            uint cnv_errs;
            conv.copy(tmp->ptr(), tmp->length(), tmp->charset(), cs, &cnv_errs);
            interval->type_names[i]= strmake_root(thd->mem_root, conv.ptr(),
                                                  conv.length());
            interval->type_lengths[i]= conv.length();
          }

          // Strip trailing spaces.
          lengthsp= cs->cset->lengthsp(cs, interval->type_names[i],
                                       interval->type_lengths[i]);
          interval->type_lengths[i]= lengthsp;
          ((uchar *)interval->type_names[i])[lengthsp]= '\0';
          if (sql_field->sql_type == MYSQL_TYPE_SET)
          {
            if (cs->coll->instr(cs, interval->type_names[i], 
                                interval->type_lengths[i], 
                                comma_buf, comma_length, NULL, 0))
            {
              ErrConvString err(tmp->ptr(), tmp->length(), cs);
              my_error(ER_ILLEGAL_VALUE_FOR_TYPE, MYF(0), "set", err.ptr());
              DBUG_RETURN(TRUE);
            }
          }
        }
        sql_field->interval_list.empty(); // Don't need interval_list anymore
      }

      if (sql_field->sql_type == MYSQL_TYPE_SET)
      {
        size_t field_length;
        if (sql_field->def != NULL)
        {
          char *not_used;
          uint not_used2;
          bool not_found= 0;
          String str, *def= sql_field->def->val_str(&str);
          if (def == NULL) /* SQL "NULL" maps to NULL */
          {
            if ((sql_field->flags & NOT_NULL_FLAG) != 0)
            {
              my_error(ER_INVALID_DEFAULT, MYF(0), sql_field->field_name);
              DBUG_RETURN(TRUE);
            }

            /* else, NULL is an allowed value */
            (void) find_set(interval, NULL, 0,
                            cs, &not_used, &not_used2, &not_found);
          }
          else /* not NULL */
          {
            (void) find_set(interval, def->ptr(), def->length(),
                            cs, &not_used, &not_used2, &not_found);
          }

          if (not_found)
          {
            my_error(ER_INVALID_DEFAULT, MYF(0), sql_field->field_name);
            DBUG_RETURN(TRUE);
          }
        }
        calculate_interval_lengths(cs, interval, &dummy, &field_length);
        sql_field->length= field_length + (interval->count - 1);
      }
      else  /* MYSQL_TYPE_ENUM */
      {
        size_t field_length;
        DBUG_ASSERT(sql_field->sql_type == MYSQL_TYPE_ENUM);
        if (sql_field->def != NULL)
        {
          String str, *def= sql_field->def->val_str(&str);
          if (def == NULL) /* SQL "NULL" maps to NULL */
          {
            if ((sql_field->flags & NOT_NULL_FLAG) != 0)
            {
              my_error(ER_INVALID_DEFAULT, MYF(0), sql_field->field_name);
              DBUG_RETURN(TRUE);
            }

            /* else, the defaults yield the correct length for NULLs. */
          } 
          else /* not NULL */
          {
            def->length(cs->cset->lengthsp(cs, def->ptr(), def->length()));
            if (find_type2(interval, def->ptr(), def->length(), cs) == 0) /* not found */
            {
              my_error(ER_INVALID_DEFAULT, MYF(0), sql_field->field_name);
              DBUG_RETURN(TRUE);
            }
          }
        }
        calculate_interval_lengths(cs, interval, &field_length, &dummy);
        sql_field->length= field_length;
      }
      set_if_smaller(sql_field->length, MAX_FIELD_WIDTH-1);
    }

    if (sql_field->sql_type == MYSQL_TYPE_BIT)
    { 
      sql_field->pack_flag= FIELDFLAG_NUMBER;
      if (file->ha_table_flags() & HA_CAN_BIT_FIELD)
        total_uneven_bit_length+= sql_field->length & 7;
      else
        sql_field->pack_flag|= FIELDFLAG_TREAT_BIT_AS_CHAR;
    }

    sql_field->create_length_to_internal_length();
    if (prepare_blob_field(thd, sql_field))
      DBUG_RETURN(TRUE);

    if (!(sql_field->flags & NOT_NULL_FLAG))
      null_fields++;

    if (check_column_name(sql_field->field_name))
    {
      my_error(ER_WRONG_COLUMN_NAME, MYF(0), sql_field->field_name);
      DBUG_RETURN(TRUE);
    }

    /* Check if we have used the same field name before */
    for (dup_no=0; (dup_field=it2++) != sql_field; dup_no++)
    {
      if (my_strcasecmp(system_charset_info,
			sql_field->field_name,
			dup_field->field_name) == 0)
      {
	/*
	  If this was a CREATE ... SELECT statement, accept a field
	  redefinition if we are changing a field in the SELECT part
	*/
	if (field_no < select_field_pos || dup_no >= select_field_pos)
	{
	  my_error(ER_DUP_FIELDNAME, MYF(0), sql_field->field_name);
	  DBUG_RETURN(TRUE);
	}
	else
	{
	  /* Field redefined */

          /*
            If we are replacing a BIT field, revert the increment
            of total_uneven_bit_length that was done above.
          */
          if (sql_field->sql_type == MYSQL_TYPE_BIT &&
              file->ha_table_flags() & HA_CAN_BIT_FIELD)
            total_uneven_bit_length-= sql_field->length & 7;

	  sql_field->def=		dup_field->def;
	  sql_field->sql_type=		dup_field->sql_type;

          /*
            If we are replacing a field with a BIT field, we need
            to initialize pack_flag. Note that we do not need to
            increment total_uneven_bit_length here as this dup_field
            has already been processed.
          */
          if (sql_field->sql_type == MYSQL_TYPE_BIT)
          {
            sql_field->pack_flag= FIELDFLAG_NUMBER;
            if (!(file->ha_table_flags() & HA_CAN_BIT_FIELD))
              sql_field->pack_flag|= FIELDFLAG_TREAT_BIT_AS_CHAR;
          }

	  sql_field->charset=		(dup_field->charset ?
					 dup_field->charset :
					 create_info->default_table_charset);
	  sql_field->length=		dup_field->char_length;
          sql_field->pack_length=	dup_field->pack_length;
          sql_field->key_length=	dup_field->key_length;
	  sql_field->decimals=		dup_field->decimals;
	  sql_field->unireg_check=	dup_field->unireg_check;
          /* 
            We're making one field from two, the result field will have
            dup_field->flags as flags. If we've incremented null_fields
            because of sql_field->flags, decrement it back.
          */
          if (!(sql_field->flags & NOT_NULL_FLAG))
            null_fields--;
	  sql_field->flags=		dup_field->flags;
	  sql_field->create_length_to_internal_length();
          sql_field->interval=          dup_field->interval;
          sql_field->gcol_info=         dup_field->gcol_info;
          sql_field->stored_in_db=      dup_field->stored_in_db;
	  it2.remove();			// Remove first (create) definition
	  select_field_pos--;
	  break;
	}
      }
    }
    /* Don't pack rows in old tables if the user has requested this */
    if ((sql_field->flags & BLOB_FLAG) ||
	(sql_field->sql_type == MYSQL_TYPE_VARCHAR &&
	create_info->row_type != ROW_TYPE_FIXED))
      (*db_options)|= HA_OPTION_PACK_RECORD;
    it2.rewind();
  }

  /* record_offset will be increased with 'length-of-null-bits' later */
  record_offset= 0;
  null_fields+= total_uneven_bit_length;

  bool has_vgc= false;
  it.rewind();
  while ((sql_field=it++))
  {
    DBUG_ASSERT(sql_field->charset != 0);

    if (prepare_create_field(sql_field, &blob_columns, 
			     file->ha_table_flags()))
      DBUG_RETURN(TRUE);
    if (sql_field->sql_type == MYSQL_TYPE_VARCHAR)
      create_info->varchar= TRUE;
    sql_field->offset= record_offset;
    if (MTYP_TYPENR(sql_field->unireg_check) == Field::NEXT_NUMBER)
      auto_increment++;
    /*
      For now skip fields that are not physically stored in the database
      (generated fields) and update their offset later 
      (see the next loop).
    */
    if (sql_field->stored_in_db)
      record_offset+= sql_field->pack_length;
    else
      has_vgc= true;
  }
  /* Update generated fields' offset*/
  if (has_vgc)
  {
    it.rewind();
    while ((sql_field=it++))
    {
      if (!sql_field->stored_in_db)
      {
        sql_field->offset= record_offset;
        record_offset+= sql_field->pack_length;
      }
    }
  }
  if (auto_increment > 1)
  {
    my_message(ER_WRONG_AUTO_KEY, ER(ER_WRONG_AUTO_KEY), MYF(0));
    DBUG_RETURN(TRUE);
  }
  if (auto_increment &&
      (file->ha_table_flags() & HA_NO_AUTO_INCREMENT))
  {
    my_message(ER_TABLE_CANT_HANDLE_AUTO_INCREMENT,
               ER(ER_TABLE_CANT_HANDLE_AUTO_INCREMENT), MYF(0));
    DBUG_RETURN(TRUE);
  }

  if (blob_columns && (file->ha_table_flags() & HA_NO_BLOBS))
  {
    my_message(ER_TABLE_CANT_HANDLE_BLOB, ER(ER_TABLE_CANT_HANDLE_BLOB),
               MYF(0));
    DBUG_RETURN(TRUE);
  }

  /*
   CREATE TABLE[with auto_increment column] SELECT is unsafe as the rows
   inserted in the created table depends on the order of the rows fetched
   from the select tables. This order may differ on master and slave. We
   therefore mark it as unsafe.
  */
  if (select_field_count > 0 && auto_increment)
  thd->lex->set_stmt_unsafe(LEX::BINLOG_STMT_UNSAFE_CREATE_SELECT_AUTOINC);

  /* Create keys */

  List_iterator<Key> key_iterator(alter_info->key_list);
  List_iterator<Key> key_iterator2(alter_info->key_list);
  uint key_parts=0, fk_key_count=0;
  bool primary_key=0,unique_key=0;
  Key *key, *key2;
  uint tmp, key_number;
  /* special marker for keys to be ignored */
  static char ignore_key[1];

  /* Calculate number of key segements */
  *key_count= 0;

  while ((key=key_iterator++))
  {
    DBUG_PRINT("info", ("key name: '%s'  type: %d", key->name.str ? key->name.str :
                        "(none)" , key->type));
    if (key->type == KEYTYPE_FOREIGN)
    {
      fk_key_count++;
      if (((Foreign_key *)key)->validate(alter_info->create_list))
        DBUG_RETURN(TRUE);
      Foreign_key *fk_key= (Foreign_key*) key;
      if (fk_key->ref_columns.elements &&
	  fk_key->ref_columns.elements != fk_key->columns.elements)
      {
        my_error(ER_WRONG_FK_DEF, MYF(0),
                 (fk_key->name.str ? fk_key->name.str :
                                     "foreign key without name"),
                 ER(ER_KEY_REF_DO_NOT_MATCH_TABLE_REF));
	DBUG_RETURN(TRUE);
      }
      continue;
    }
    (*key_count)++;
    tmp=file->max_key_parts();
    if (key->columns.elements > tmp && key->type != KEYTYPE_SPATIAL)
    {
      my_error(ER_TOO_MANY_KEY_PARTS,MYF(0),tmp);
      DBUG_RETURN(TRUE);
    }

    LEX_CSTRING key_name_cstr= {key->name.str, key->name.length};
    if (check_string_char_length(key_name_cstr, "", NAME_CHAR_LEN,
                                 system_charset_info, 1))
    {
      my_error(ER_TOO_LONG_IDENT, MYF(0), key->name.str);
      DBUG_RETURN(TRUE);
    }
    key_iterator2.rewind ();
    if (key->type != KEYTYPE_FOREIGN)
    {
      while ((key2 = key_iterator2++) != key)
      {
	/*
          foreign_key_prefix(key, key2) returns 0 if key or key2, or both, is
          'generated', and a generated key is a prefix of the other key.
          Then we do not need the generated shorter key.

          KEYTYPE_SPATIAL and KEYTYPE_FULLTEXT cannot be used as
          supporting keys for foreign key constraints even if the
          generated key is prefix of such a key.
        */
        if ((key2->type != KEYTYPE_FOREIGN &&
             key2->type != KEYTYPE_SPATIAL &&
             key2->type != KEYTYPE_FULLTEXT &&
             key2->name.str != ignore_key &&
             !foreign_key_prefix(key, key2)))
        {
          /* TODO: issue warning message */
          /* mark that the generated key should be ignored */
          if (!key2->generated ||
              (key->generated && key->columns.elements <
               key2->columns.elements))
            key->name.str= ignore_key;
          else
          {
            key2->name.str= ignore_key;
            key_parts-= key2->columns.elements;
            (*key_count)--;
          }
          break;
        }
      }
    }
    if (key->name.str != ignore_key)
      key_parts+=key->columns.elements;
    else
      (*key_count)--;
    if (key->name.str && !tmp_table && (key->type != KEYTYPE_PRIMARY) &&
	!my_strcasecmp(system_charset_info, key->name.str, primary_key_name))
    {
      my_error(ER_WRONG_NAME_FOR_INDEX, MYF(0), key->name.str);
      DBUG_RETURN(TRUE);
    }
  }
  tmp=file->max_keys();
  if (*key_count > tmp)
  {
    my_error(ER_TOO_MANY_KEYS,MYF(0),tmp);
    DBUG_RETURN(TRUE);
  }

  (*key_info_buffer)= key_info= (KEY*) sql_calloc(sizeof(KEY) * (*key_count));
  key_part_info=(KEY_PART_INFO*) sql_calloc(sizeof(KEY_PART_INFO)*key_parts);
  if (!*key_info_buffer || ! key_part_info)
    DBUG_RETURN(TRUE);				// Out of memory

  List_iterator<Key> delayed_key_iterator(alter_info->delayed_key_list);
  alter_info->delayed_key_count= 0;
  if (alter_info->delayed_key_list.elements > 0)
  {
    alter_info->delayed_key_info= (KEY *) sql_calloc(sizeof(KEY) *
                                                     (*key_count));
  }

  key_iterator.rewind();
  key_number=0;
  for (; (key=key_iterator++) ; key_number++)
  {
    size_t key_length=0;
    Key_part_spec *column;

    if (key->name.str == ignore_key)
    {
      /* ignore redundant keys */
      do
	key=key_iterator++;
      while (key && key->name.str == ignore_key);
      if (!key)
	break;
    }

    switch ((int)key->type) {
    case KEYTYPE_MULTIPLE:
	key_info->flags= 0;
	break;
    case KEYTYPE_FULLTEXT:
	key_info->flags= HA_FULLTEXT;
	if ((key_info->parser_name= &key->key_create_info.parser_name)->str)
          key_info->flags|= HA_USES_PARSER;
        else
          key_info->parser_name= 0;
	break;
    case KEYTYPE_SPATIAL:
	key_info->flags= HA_SPATIAL;
	break;
    case KEYTYPE_FOREIGN:
      key_number--;				// Skip this key
      continue;
    case KEYTYPE_CLUSTERING | KEYTYPE_UNIQUE:
    case KEYTYPE_CLUSTERING | KEYTYPE_MULTIPLE:
      if (thd->work_part_info)
      {
        partition_info *part_info= thd->work_part_info;
        List_iterator<partition_element> part_it(part_info->partitions);
        partition_element *part_elem;

        while ((part_elem= part_it++))
        {
          if (part_elem->subpartitions.elements)
          {
            List_iterator<partition_element> sub_it(part_elem->subpartitions);
            partition_element *subpart_elem;
            while ((subpart_elem= sub_it++))
            {
              if (unlikely(!ha_check_storage_engine_flag(
                  subpart_elem->engine_type, HTON_SUPPORTS_CLUSTERED_KEYS)))
              {
                my_error(ER_ILLEGAL_HA_CREATE_OPTION, MYF(0),
                         ha_resolve_storage_engine_name(
                         subpart_elem->engine_type), "CLUSTERING");
                DBUG_RETURN(TRUE);
              }
            }
          }
          else if (unlikely(!ha_check_storage_engine_flag(
                   part_elem->engine_type, HTON_SUPPORTS_CLUSTERED_KEYS)))
          {
            my_error(ER_ILLEGAL_HA_CREATE_OPTION, MYF(0),
                     ha_resolve_storage_engine_name(part_elem->engine_type),
                     "CLUSTERING");
            DBUG_RETURN(TRUE);
          }
        }
      }
      else if (unlikely(!ha_check_storage_engine_flag(
               file->ht, HTON_SUPPORTS_CLUSTERED_KEYS)))
      {
        my_error(ER_ILLEGAL_HA_CREATE_OPTION, MYF(0),
                 ha_resolve_storage_engine_name(file->ht), "CLUSTERING");
        DBUG_RETURN(TRUE);
      }
      if (key->type & KEYTYPE_UNIQUE)
        key_info->flags= HA_NOSAME;
      else
        key_info->flags= 0;
      key_info->flags|= HA_CLUSTERING;
      break;
    case KEYTYPE_CLUSTERING:
      DBUG_ASSERT(0);
    default:
      key_info->flags = HA_NOSAME;
      break;
    }
    if (key->generated)
      key_info->flags|= HA_GENERATED_KEY;

    key_info->algorithm= key->key_create_info.algorithm;
    key_info->user_defined_key_parts=(uint8) key->columns.elements;
    key_info->actual_key_parts= key_info->user_defined_key_parts;
    key_info->key_part=key_part_info;
    key_info->usable_key_parts= key_number;

    if (key->type == KEYTYPE_FULLTEXT)
    {
      key_info->algorithm= HA_KEY_ALG_FULLTEXT;
      if (!(file->ha_table_flags() & HA_CAN_FULLTEXT))
      {
        if (is_ha_partition_handlerton(file->ht))
        {
          my_message(ER_FULLTEXT_NOT_SUPPORTED_WITH_PARTITIONING,
                     ER(ER_FULLTEXT_NOT_SUPPORTED_WITH_PARTITIONING),
                     MYF(0));
          DBUG_RETURN(TRUE);
        }
	my_message(ER_TABLE_CANT_HANDLE_FT, ER(ER_TABLE_CANT_HANDLE_FT),
                   MYF(0));
	DBUG_RETURN(TRUE);
      }
    }
    /*
       Make SPATIAL to be RTREE by default
       SPATIAL only on BLOB or at least BINARY, this
       actually should be replaced by special GEOM type
       in near future when new frm file is ready
       checking for proper key parts number:
    */

    /* TODO: Add proper checks if handler supports key_type and algorithm */
    if (key_info->flags & HA_SPATIAL)
    {
      if (!(file->ha_table_flags() & HA_CAN_RTREEKEYS))
      {
        my_message(ER_TABLE_CANT_HANDLE_SPKEYS, ER(ER_TABLE_CANT_HANDLE_SPKEYS),
                   MYF(0));
        DBUG_RETURN(TRUE);
      }
      if (key_info->user_defined_key_parts != 1)
      {
        my_error(ER_TOO_MANY_KEY_PARTS, MYF(0), 1);
        DBUG_RETURN(TRUE);
      }
    }
    else if (key_info->algorithm == HA_KEY_ALG_RTREE)
    {
      if ((key_info->user_defined_key_parts & 1) == 1)
      {
        my_error(ER_TOO_MANY_KEY_PARTS, MYF(0), 1);
        DBUG_RETURN(TRUE);
      }
      /* TODO: To be deleted */
      my_error(ER_NOT_SUPPORTED_YET, MYF(0), "RTREE INDEX");
      DBUG_RETURN(TRUE);
    }

    /* Take block size from key part or table part */
    /*
      TODO: Add warning if block size changes. We can't do it here, as
      this may depend on the size of the key
    */
    key_info->block_size= (key->key_create_info.block_size ?
                           key->key_create_info.block_size :
                           create_info->key_block_size);

    if (key_info->block_size)
      key_info->flags|= HA_USES_BLOCK_SIZE;

    List_iterator<Key_part_spec> cols(key->columns), cols2(key->columns);
    const CHARSET_INFO *ft_key_charset=0;  // for FULLTEXT
    for (uint column_nr=0 ; (column=cols++) ; column_nr++)
    {
      Key_part_spec *dup_column;

      it.rewind();
      field=0;
      while ((sql_field=it++) &&
	     my_strcasecmp(system_charset_info,
			   column->field_name.str,
			   sql_field->field_name))
	field++;
      if (!sql_field)
      {
	my_error(ER_KEY_COLUMN_DOES_NOT_EXITS, MYF(0), column->field_name.str);
	DBUG_RETURN(TRUE);
      }
      if (sql_field->is_virtual_gcol())
      {
        const char *errmsg= NULL;
        if (key->type == KEYTYPE_FULLTEXT)
          errmsg= "Fulltext index on virtual generated column";
        else if (key->type == KEYTYPE_SPATIAL)
          errmsg= "Spatial index on virtual generated column";
        if (errmsg)
        {
          my_error(ER_UNSUPPORTED_ACTION_ON_GENERATED_COLUMN, MYF(0), errmsg);
          DBUG_RETURN(TRUE);
        }
        key_info->flags|= HA_VIRTUAL_GEN_KEY;
        /* Check if the storage engine supports indexes on virtual columns. */
        if (!(file->ha_table_flags() & HA_CAN_INDEX_VIRTUAL_GENERATED_COLUMN))
        {
          my_error(ER_ILLEGAL_HA_CREATE_OPTION, MYF(0),
                   ha_resolve_storage_engine_name(file->ht),
                   "Index on virtual generated column");
          DBUG_RETURN(TRUE);
        }
      }
      while ((dup_column= cols2++) != column)
      {
        if (!my_strcasecmp(system_charset_info,
	     	           column->field_name.str, dup_column->field_name.str))
	{
	  my_printf_error(ER_DUP_FIELDNAME,
			  ER(ER_DUP_FIELDNAME),MYF(0),
			  column->field_name.str);
	  DBUG_RETURN(TRUE);
	}
      }

      /* compressed column is not allowed to be defined as a key part */
      DBUG_EXECUTE_IF("remove_compressed_attributes_for_keys",
        sql_field->set_column_format(COLUMN_FORMAT_TYPE_DEFAULT););
      if (sql_field->column_format() == COLUMN_FORMAT_TYPE_COMPRESSED)
      {
        my_error(ER_COMPRESSED_COLUMN_USED_AS_KEY, MYF(0),
          column->field_name.str);
        DBUG_RETURN(TRUE);
      }

      cols2.rewind();
      if (key->type == KEYTYPE_FULLTEXT)
      {
	if ((sql_field->sql_type != MYSQL_TYPE_STRING &&
	     sql_field->sql_type != MYSQL_TYPE_VARCHAR &&
	     !f_is_blob(sql_field->pack_flag)) ||
	    sql_field->charset == &my_charset_bin ||
	    sql_field->charset->mbminlen > 1 || // ucs2 doesn't work yet
	    (ft_key_charset && sql_field->charset != ft_key_charset))
	{
	    my_error(ER_BAD_FT_COLUMN, MYF(0), column->field_name.str);
	    DBUG_RETURN(-1);
	}
	ft_key_charset=sql_field->charset;
	/*
	  for fulltext keys keyseg length is 1 for blobs (it's ignored in ft
	  code anyway, and 0 (set to column width later) for char's. it has
	  to be correct col width for char's, as char data are not prefixed
	  with length (unlike blobs, where ft code takes data length from a
	  data prefix, ignoring column->length).
	*/
	column->length= MY_TEST(f_is_blob(sql_field->pack_flag));
      }
      else
      {
	column->length*= sql_field->charset->mbmaxlen;

        if (key->type == KEYTYPE_SPATIAL)
        {
          if (column->length)
          {
            my_error(ER_WRONG_SUB_KEY, MYF(0));
            DBUG_RETURN(TRUE);
          }
          if (!f_is_geom(sql_field->pack_flag))
          {
            my_error(ER_SPATIAL_MUST_HAVE_GEOM_COL, MYF(0));
            DBUG_RETURN(TRUE);
          }
        }

        // JSON columns cannot be used as keys.
        if (f_is_json(sql_field->pack_flag))
        {
          my_error(ER_JSON_USED_AS_KEY, MYF(0), column->field_name.str);
          DBUG_RETURN(TRUE);
        }

	if (f_is_blob(sql_field->pack_flag) ||
            (f_is_geom(sql_field->pack_flag) && key->type != KEYTYPE_SPATIAL))
	{
	  if (!(file->ha_table_flags() & HA_CAN_INDEX_BLOBS))
	  {
	    my_error(ER_BLOB_USED_AS_KEY, MYF(0), column->field_name.str);
	    DBUG_RETURN(TRUE);
	  }
          if (f_is_geom(sql_field->pack_flag) && sql_field->geom_type ==
              Field::GEOM_POINT)
            column->length= MAX_LEN_GEOM_POINT_FIELD;
	  if (!column->length)
	  {
	    my_error(ER_BLOB_KEY_WITHOUT_LENGTH, MYF(0), column->field_name.str);
	    DBUG_RETURN(TRUE);
	  }
	}
	if (key->type == KEYTYPE_SPATIAL)
	{
	  if (!column->length)
	  {
	    /*
              4 is: (Xmin,Xmax,Ymin,Ymax), this is for 2D case
              Lately we'll extend this code to support more dimensions
	    */
	    column->length= 4*sizeof(double);
	  }
	}
        /*
          Set NO_DEFAULT_VALUE_FLAG for the PRIMARY KEY column if default
          values is not explicitly provided for the column in CREATE TABLE
          statement and it is not an AUTO_INCREMENT field.

          Default values for TIMESTAMP/DATETIME needs special handling as:

         a) If default is explicitly specified (lets say this as case 1) :
              DEFAULT CURRENT_TIMESTAMP
              DEFAULT CURRENT_TIMESTAMP ON UPDATE CURRENT_TIMESTAMP
            MySQL does not set sql_field->def flag , but sets
            Field::TIMESTAMP_DN_FIELD/TIMESTAMP_DNUN_FIELD to the unireg_check.
            These flags are also set during timestamp column promotion (case2)

            When explicit_defaults_for_timestamp is not set, the behavior
            expected in both case1 and case2 is to retain the defaults even
            when the column participates in PRIMARY KEY. When
            explicit_defaults_for_timestamp is set, the promotion logic
            is disabled and the above mentioned flags are not used implicitly.

         b) If explicit_defaults_for_timestamp variable is not set:
             Default value assigned due to first timestamp column promotion is
             retained.
             Default constant value assigned due to implicit promotion of second
             timestamp column is removed.
        */
        if (key->type == KEYTYPE_PRIMARY && !sql_field->def &&
            !(sql_field->flags & AUTO_INCREMENT_FLAG) &&
            !(real_type_with_now_as_default(sql_field->sql_type) &&
              (sql_field->unireg_check == Field::TIMESTAMP_DN_FIELD ||
               sql_field->unireg_check == Field::TIMESTAMP_DNUN_FIELD)))
        {
          sql_field->flags|= NO_DEFAULT_VALUE_FLAG;
          sql_field->pack_flag|= FIELDFLAG_NO_DEFAULT;
        }
        /*
          Emitting error when field is a part of primary key and is
          explicitly requested to be NULL by the user.
        */
        if ((sql_field->flags & EXPLICIT_NULL_FLAG) &&
            (key->type == KEYTYPE_PRIMARY))
        {
          my_error(ER_PRIMARY_CANT_HAVE_NULL, MYF(0));
          DBUG_RETURN(true);
        }
        // Primary key on virtual generated column is not supported.
        if (key->type == KEYTYPE_PRIMARY &&
            !sql_field->stored_in_db)
        {
          /* Primary key fields must always be physically stored. */
          my_error(ER_UNSUPPORTED_ACTION_ON_GENERATED_COLUMN, MYF(0),
                   "Defining a virtual generated column as primary key");
          DBUG_RETURN(TRUE);
        }

	if (!(sql_field->flags & NOT_NULL_FLAG))
	{
	  if (key->type == KEYTYPE_PRIMARY)
	  {
	    /* Implicitly set primary key fields to NOT NULL for ISO conf. */
	    sql_field->flags|= NOT_NULL_FLAG;
	    sql_field->pack_flag&= ~FIELDFLAG_MAYBE_NULL;
            null_fields--;
	  }
	  else
          {
            key_info->flags|= HA_NULL_PART_KEY;
            if (!(file->ha_table_flags() & HA_NULL_IN_KEY))
            {
              my_error(ER_NULL_COLUMN_IN_INDEX, MYF(0), column->field_name.str);
              DBUG_RETURN(TRUE);
            }
            if (key->type == KEYTYPE_SPATIAL)
            {
              my_message(ER_SPATIAL_CANT_HAVE_NULL,
                         ER(ER_SPATIAL_CANT_HAVE_NULL), MYF(0));
              DBUG_RETURN(TRUE);
            }
          }
	}
	if (MTYP_TYPENR(sql_field->unireg_check) == Field::NEXT_NUMBER)
	{
	  if (column_nr == 0 || (file->ha_table_flags() & HA_AUTO_PART_KEY))
	    auto_increment--;			// Field is used
	}
      }

      key_part_info->fieldnr= field;
      key_part_info->offset=  (uint16) sql_field->offset;
      key_part_info->key_type=sql_field->pack_flag;
      size_t key_part_length= sql_field->key_length;

      if (column->length)
      {
	if (f_is_blob(sql_field->pack_flag))
	{
          key_part_length= column->length;
          /*
            There is a possibility that the given prefix length is less
            than the engine max key part length, but still greater
            than the BLOB field max size. We handle this case
            using the max_field_size variable below.
          */
          size_t max_field_size= sql_field->key_length * sql_field->charset->mbmaxlen;
	  if ((max_field_size && key_part_length > max_field_size) ||
              key_part_length > max_key_length ||
	      key_part_length > file->max_key_part_length())
	  {
            // Given prefix length is too large, adjust it.
	    key_part_length= min(max_key_length, file->max_key_part_length());
	    if (max_field_size)
              key_part_length= min(key_part_length, max_field_size);
	    if (key->type & KEYTYPE_MULTIPLE)
	    {
	      /* not a critical problem */
	      push_warning_printf(thd, Sql_condition::SL_WARNING,
		                  ER_TOO_LONG_KEY, ER(ER_TOO_LONG_KEY),
                                  key_part_length);
              /* Align key length to multibyte char boundary */
              key_part_length-= key_part_length % sql_field->charset->mbmaxlen;
              /*
               If SQL_MODE is STRICT, then report error, else report warning
               and continue execution.
              */
              if (thd->is_error())
                DBUG_RETURN(true);
	    }
	    else
	    {
	      my_error(ER_TOO_LONG_KEY, MYF(0), key_part_length);
	      DBUG_RETURN(TRUE);
	    }
	  }
	}
        // Catch invalid use of partial keys 
	else if (!f_is_geom(sql_field->pack_flag) &&
                 // is the key partial? 
                 column->length != key_part_length &&
                 // is prefix length bigger than field length? 
                 (column->length > key_part_length ||
                  // can the field have a partial key? 
                  !Field::type_can_have_key_part (sql_field->sql_type) ||
                  // a packed field can't be used in a partial key
                  f_is_packed(sql_field->pack_flag) ||
                  // does the storage engine allow prefixed search?
                  ((file->ha_table_flags() & HA_NO_PREFIX_CHAR_KEYS) &&
                   // and is this a 'unique' key?
                   (key_info->flags & HA_NOSAME))))
        {         
	  my_message(ER_WRONG_SUB_KEY, ER(ER_WRONG_SUB_KEY), MYF(0));
	  DBUG_RETURN(TRUE);
	}
	else if (!(file->ha_table_flags() & HA_NO_PREFIX_CHAR_KEYS))
	  key_part_length= column->length;
      }
      else if (key_part_length == 0)
      {
	my_error(ER_WRONG_KEY_COLUMN, MYF(0), column->field_name.str);
	  DBUG_RETURN(TRUE);
      }
      if (key_part_length > file->max_key_part_length() &&
          key->type != KEYTYPE_FULLTEXT)
      {
        key_part_length= file->max_key_part_length();
	if (key->type & KEYTYPE_MULTIPLE)
	{
	  /* not a critical problem */
	  push_warning_printf(thd, Sql_condition::SL_WARNING,
                              ER_TOO_LONG_KEY, ER(ER_TOO_LONG_KEY),
                              key_part_length);
          /* Align key length to multibyte char boundary */
          key_part_length-= key_part_length % sql_field->charset->mbmaxlen;
          /*
            If SQL_MODE is STRICT, then report error, else report warning
            and continue execution.
          */
          if (thd->is_error())
            DBUG_RETURN(true);
	}
	else
	{
	  my_error(ER_TOO_LONG_KEY, MYF(0), key_part_length);
	  DBUG_RETURN(TRUE);
	}
      }
      key_part_info->length= (uint16) key_part_length;
      /* Use packed keys for long strings on the first column */
      if (!((*db_options) & HA_OPTION_NO_PACK_KEYS) &&
          !((create_info->table_options & HA_OPTION_NO_PACK_KEYS)) &&
	  (key_part_length >= KEY_DEFAULT_PACK_LENGTH &&
	   (sql_field->sql_type == MYSQL_TYPE_STRING ||
	    sql_field->sql_type == MYSQL_TYPE_VARCHAR ||
	    sql_field->pack_flag & FIELDFLAG_BLOB)))
      {
	if ((column_nr == 0 && (sql_field->pack_flag & FIELDFLAG_BLOB)) ||
            sql_field->sql_type == MYSQL_TYPE_VARCHAR)
	  key_info->flags|= HA_BINARY_PACK_KEY | HA_VAR_LENGTH_KEY;
	else
	  key_info->flags|= HA_PACK_KEY;
      }

      /*
         Check if the key segment is partial, set the key flag
         accordingly. The key segment for a POINT column is NOT considered
         partial if key_length==MAX_LEN_GEOM_POINT_FIELD.
         Note that fulltext indexes ignores prefixes.
      */
      if (key->type != KEYTYPE_FULLTEXT &&
          key_part_length != sql_field->key_length &&
          !(sql_field->sql_type == MYSQL_TYPE_GEOMETRY &&
            sql_field->geom_type == Field::GEOM_POINT &&
            key_part_length == MAX_LEN_GEOM_POINT_FIELD))
        {
          key_info->flags|= HA_KEY_HAS_PART_KEY_SEG;
        }

      key_length+= key_part_length;
      key_part_info++;

      /* Create the key name based on the first column (if not given) */
      if (column_nr == 0)
      {
	if (key->type == KEYTYPE_PRIMARY)
	{
	  if (primary_key)
	  {
	    my_message(ER_MULTIPLE_PRI_KEY, ER(ER_MULTIPLE_PRI_KEY),
                       MYF(0));
	    DBUG_RETURN(TRUE);
	  }
	  key_name=primary_key_name;
	  primary_key=1;
	}
	else if (!(key_name= key->name.str))
	  key_name=make_unique_key_name(sql_field->field_name,
					*key_info_buffer, key_info);
	if (check_if_keyname_exists(key_name, *key_info_buffer, key_info))
	{
	  my_error(ER_DUP_KEYNAME, MYF(0), key_name);
	  DBUG_RETURN(TRUE);
	}
	key_info->name=(char*) key_name;
      }
    }
    key_info->actual_flags= key_info->flags;
    if (!key_info->name || check_column_name(key_info->name))
    {
      my_error(ER_WRONG_NAME_FOR_INDEX, MYF(0), key_info->name);
      DBUG_RETURN(TRUE);
    }
    if (!(key_info->flags & HA_NULL_PART_KEY))
      unique_key=1;
    key_info->key_length=(uint16) key_length;
    if (key_length > max_key_length && key->type != KEYTYPE_FULLTEXT)
    {
      my_error(ER_TOO_LONG_KEY,MYF(0),max_key_length);
      DBUG_RETURN(TRUE);
    }
    if (validate_comment_length(thd, key->key_create_info.comment.str,
                                &key->key_create_info.comment.length,
                                INDEX_COMMENT_MAXLEN,
                                ER_TOO_LONG_INDEX_COMMENT,
                                key_info->name))
       DBUG_RETURN(true);
    key_info->comment.length= key->key_create_info.comment.length;
    if (key_info->comment.length > 0)
    {
      key_info->flags|= HA_USES_COMMENT;
      key_info->comment.str= key->key_create_info.comment.str;
    }

    // Check if a duplicate index is defined.
  if (check_duplicate_key(thd, key, key_info, alter_info))
      DBUG_RETURN(true);

    if (alter_info->delayed_key_list.elements > 0)
    {
     Key *delayed_key;

     delayed_key_iterator.rewind();
     while ((delayed_key= delayed_key_iterator++))
     {
       if (delayed_key == key)
       {
        alter_info->delayed_key_info[alter_info->delayed_key_count++]=
          *key_info;
        break;
       }
     }
    }

    key_info++;
  }

  if (!unique_key && !primary_key &&
      (file->ha_table_flags() & HA_REQUIRE_PRIMARY_KEY))
  {
    my_message(ER_REQUIRES_PRIMARY_KEY, ER(ER_REQUIRES_PRIMARY_KEY), MYF(0));
    DBUG_RETURN(TRUE);
  }
  if (auto_increment > 0)
  {
    my_message(ER_WRONG_AUTO_KEY, ER(ER_WRONG_AUTO_KEY), MYF(0));
    DBUG_RETURN(TRUE);
  }
  /* Sort keys in optimized order */
  my_qsort((uchar*) *key_info_buffer, *key_count, sizeof(KEY),
	   (qsort_cmp) sort_keys);
  create_info->null_bits= null_fields;

  /* Check fields. */
  it.rewind();

  /*
    Check if  STRICT SQL mode is active and server is not started with
    --explicit-defaults-for-timestamp. Below check was added to prevent implicit
    default 0 value of timestamp. When explicit-defaults-for-timestamp server
    option is removed, whole set of check can be removed.
  */
  if (thd->variables.sql_mode & MODE_NO_ZERO_DATE &&
      !thd->variables.explicit_defaults_for_timestamp)
  {
    while ((sql_field=it++))
    {
      Field::utype type= (Field::utype) MTYP_TYPENR(sql_field->unireg_check);

      if (!sql_field->def &&
          !sql_field->gcol_info &&
          is_timestamp_type(sql_field->sql_type) &&
          (sql_field->flags & NOT_NULL_FLAG) &&
          (type == Field::NONE || type == Field::TIMESTAMP_UN_FIELD))
      {
        /*
          An error should be reported if:
            - there is no explicit DEFAULT clause (default column value);
            - this is a TIMESTAMP column;
            - the column is not NULL;
            - this is not the DEFAULT CURRENT_TIMESTAMP column.
          And from checks before while loop,
            - STRICT SQL mode is active;
            - server is not started with --explicit-defaults-for-timestamp

          In other words, an error should be reported if
            - STRICT SQL mode is active;
            - the column definition is equivalent to
              'column_name TIMESTAMP DEFAULT 0'.
        */

        my_error(ER_INVALID_DEFAULT, MYF(0), sql_field->field_name);
        DBUG_RETURN(TRUE);
      }
    }
  }

  {
    LEX_STRING*	compress = &create_info->compress;

    if (compress->length != 0 &&
	compress->length > TABLE_COMMENT_MAXLEN &&
	system_charset_info->cset->charpos(system_charset_info,
					   compress->str,
					   compress->str + compress->length,
					   TABLE_COMMENT_MAXLEN)
	< compress->length)
    {
      my_error(ER_WRONG_STRING_LENGTH, MYF(0),
	       compress->str, "COMPRESSION", TABLE_COMMENT_MAXLEN);
      DBUG_RETURN(TRUE);
    }
  }

  {
    LEX_STRING*	encrypt_type = &create_info->encrypt_type;

    if (encrypt_type->length != 0 &&
	encrypt_type->length > TABLE_COMMENT_MAXLEN &&
	system_charset_info->cset->charpos(system_charset_info,
					   encrypt_type->str,
					   encrypt_type->str
					   + encrypt_type->length,
					   TABLE_COMMENT_MAXLEN)
	< encrypt_type->length)
    {
      my_error(ER_WRONG_STRING_LENGTH, MYF(0),
	       encrypt_type->str, "ENCRYPTION", TABLE_COMMENT_MAXLEN);
      DBUG_RETURN(TRUE);
    }
  }

  DBUG_RETURN(FALSE);
}

/**
  @brief check comment length of table, column, index and partition

  @details If comment length is more than the standard length
    truncate it and store the comment length upto the standard
    comment length size

  @param          thd             Thread handle
  @param          comment_str     Comment string
  @param[in,out]  comment_len     Comment length
  @param          max_len         Maximum allowed comment length
  @param          err_code        Error message
  @param          comment_name    Type of comment

  @return Operation status
    @retval       true            Error found
    @retval       false           On success
*/

bool validate_comment_length(THD *thd, const char *comment_str,
                             size_t *comment_len, uint max_len,
                             uint err_code, const char *comment_name)
{
  size_t length= 0;
  DBUG_ENTER("validate_comment_length");
  size_t tmp_len= system_charset_info->cset->charpos(system_charset_info,
                                                     comment_str,
                                                     comment_str +
                                                     *comment_len,
                                                     max_len);
  if (tmp_len < *comment_len)
  {
    if (thd->is_strict_mode())
    {
      my_error(err_code, MYF(0),
               comment_name, static_cast<ulong>(max_len));
      DBUG_RETURN(true);
    }
    char warn_buff[MYSQL_ERRMSG_SIZE];
    length= my_snprintf(warn_buff, sizeof(warn_buff), ER(err_code),
                        comment_name, static_cast<ulong>(max_len));
    /* do not push duplicate warnings */
    if (!thd->get_stmt_da()->has_sql_condition(warn_buff, length)) 
      push_warning(thd, Sql_condition::SL_WARNING,
                   err_code, warn_buff);
    *comment_len= tmp_len;
  }
  DBUG_RETURN(false);
}


/*
  Set table default charset, if not set

  SYNOPSIS
    set_table_default_charset()
    create_info        Table create information

  DESCRIPTION
    If the table character set was not given explicitely,
    let's fetch the database default character set and
    apply it to the table.
*/

static void set_table_default_charset(THD *thd,
				      HA_CREATE_INFO *create_info, char *db)
{
  /*
    If the table character set was not given explicitly,
    let's fetch the database default character set and
    apply it to the table.
  */
  if (!create_info->default_table_charset)
  {
    HA_CREATE_INFO db_info;

    load_db_opt_by_name(thd, db, &db_info);

    create_info->default_table_charset= db_info.default_table_charset;
  }
}


/*
  Extend long VARCHAR fields to blob & prepare field if it's a blob

  SYNOPSIS
    prepare_blob_field()
    sql_field		Field to check

  RETURN
    0	ok
    1	Error (sql_field can't be converted to blob)
        In this case the error is given
*/

static bool prepare_blob_field(THD *thd, Create_field *sql_field)
{
  DBUG_ENTER("prepare_blob_field");

  if (sql_field->length > MAX_FIELD_VARCHARLENGTH &&
      !(sql_field->flags & BLOB_FLAG))
  {
    /* Convert long VARCHAR columns to TEXT or BLOB */
    char warn_buff[MYSQL_ERRMSG_SIZE];

    if (sql_field->def || thd->is_strict_mode())
    {
      my_error(ER_TOO_BIG_FIELDLENGTH, MYF(0), sql_field->field_name,
               static_cast<ulong>(MAX_FIELD_VARCHARLENGTH /
                                  sql_field->charset->mbmaxlen));
      DBUG_RETURN(1);
    }
    sql_field->sql_type= MYSQL_TYPE_BLOB;
    sql_field->flags|= BLOB_FLAG;
    my_snprintf(warn_buff, sizeof(warn_buff), ER(ER_AUTO_CONVERT), sql_field->field_name,
            (sql_field->charset == &my_charset_bin) ? "VARBINARY" : "VARCHAR",
            (sql_field->charset == &my_charset_bin) ? "BLOB" : "TEXT");
    push_warning(thd, Sql_condition::SL_NOTE, ER_AUTO_CONVERT,
                 warn_buff);
  }

  if ((sql_field->flags & BLOB_FLAG) && sql_field->length)
  {
    if (sql_field->sql_type == FIELD_TYPE_BLOB ||
        sql_field->sql_type == FIELD_TYPE_TINY_BLOB ||
        sql_field->sql_type == FIELD_TYPE_MEDIUM_BLOB)
    {
      /* The user has given a length to the blob column */
      sql_field->sql_type= get_blob_type_from_length(sql_field->length);
      sql_field->pack_length= calc_pack_length(sql_field->sql_type, 0);
    }
    sql_field->length= 0;
  }
  DBUG_RETURN(0);
}


/*
  Preparation of Create_field for SP function return values.
  Based on code used in the inner loop of mysql_prepare_create_table()
  above.

  SYNOPSIS
    sp_prepare_create_field()
    thd			Thread object
    sql_field		Field to prepare

  DESCRIPTION
    Prepares the field structures for field creation.

*/

static void sp_prepare_create_field(THD *thd, Create_field *sql_field)
{
  if (sql_field->sql_type == MYSQL_TYPE_SET ||
      sql_field->sql_type == MYSQL_TYPE_ENUM)
  {
    size_t field_length, dummy;
    if (sql_field->sql_type == MYSQL_TYPE_SET)
    {
      calculate_interval_lengths(sql_field->charset,
                                 sql_field->interval, &dummy, 
                                 &field_length);
      sql_field->length= field_length + 
                         (sql_field->interval->count - 1);
    }
    else /* MYSQL_TYPE_ENUM */
    {
      calculate_interval_lengths(sql_field->charset,
                                 sql_field->interval,
                                 &field_length, &dummy);
      sql_field->length= field_length;
    }
    set_if_smaller(sql_field->length, MAX_FIELD_WIDTH-1);
  }

  if (sql_field->sql_type == MYSQL_TYPE_BIT)
  {
    sql_field->pack_flag= FIELDFLAG_NUMBER |
                          FIELDFLAG_TREAT_BIT_AS_CHAR;
  }
  sql_field->create_length_to_internal_length();
  DBUG_ASSERT(sql_field->def == 0);
  /* Can't go wrong as sql_field->def is not defined */
  (void) prepare_blob_field(thd, sql_field);
}


/**
  Create a table

  @param thd                 Thread object
  @param db                  Database
  @param table_name          Table name
  @param path                Path to table (i.e. to its .FRM file without
                             the extension).
  @param create_info         Create information (like MAX_ROWS)
  @param alter_info          Description of fields and keys for new table
  @param internal_tmp_table  Set to true if this is an internal temporary table
                             (From ALTER TABLE)
  @param select_field_count  Number of fields coming from SELECT part of
                             CREATE TABLE ... SELECT statement. Must be zero
                             for standard create of table.
  @param no_ha_table         Indicates that only .FRM file (and PAR file if table
                             is partitioned) needs to be created and not a table
                             in the storage engine.
  @param[out] is_trans       Identifies the type of engine where the table
                             was created: either trans or non-trans.
  @param[out] key_info       Array of KEY objects describing keys in table
                             which was created.
  @param[out] key_count      Number of keys in table which was created.

  If one creates a temporary table, this is automatically opened

  Note that this function assumes that caller already have taken
  exclusive metadata lock on table being created or used some other
  way to ensure that concurrent operations won't intervene.
  mysql_create_table() is a wrapper that can be used for this.

  @retval false OK
  @retval true  error
*/

static
bool create_table_impl(THD *thd,
                       const char *db, const char *table_name,
                       const char *path,
                       HA_CREATE_INFO *create_info,
                       Alter_info *alter_info,
                       bool internal_tmp_table,
                       uint select_field_count,
                       bool no_ha_table,
                       bool *is_trans,
                       KEY **key_info,
                       uint *key_count)
{
  const char	*alias;
  uint		db_options;
  handler	*file;
  bool		error= TRUE;
  DBUG_ENTER("create_table_impl");
  DBUG_PRINT("enter", ("db: '%s'  table: '%s'  tmp: %d",
                       db, table_name, internal_tmp_table));


  /* Check for duplicate fields and check type of table to create */
  if (!alter_info->create_list.elements)
  {
    my_message(ER_TABLE_MUST_HAVE_COLUMNS, ER(ER_TABLE_MUST_HAVE_COLUMNS),
               MYF(0));
    DBUG_RETURN(TRUE);
  }
<<<<<<< HEAD

  // Check if new table creation is disallowed by the storage engine.
  if (!internal_tmp_table &&
      ha_is_storage_engine_disabled(create_info->db_type))
  {
    my_error(ER_DISABLED_STORAGE_ENGINE, MYF(0),
              ha_resolve_storage_engine_name(create_info->db_type));
    DBUG_RETURN(true);
  }

  if (check_engine(thd, db, table_name, create_info))
=======
  if (check_engine(thd, db, table_name, create_info, alter_info))
>>>>>>> 35d5d3fa
    DBUG_RETURN(TRUE);

  set_table_default_charset(thd, create_info, (char*) db);

  db_options= create_info->table_options;
  if (create_info->row_type == ROW_TYPE_DYNAMIC)
    db_options|=HA_OPTION_PACK_RECORD;
  alias= table_case_name(create_info, table_name);
  if (!(file= get_new_handler((TABLE_SHARE*) 0, thd->mem_root,
                              create_info->db_type)))
  {
    mem_alloc_error(sizeof(handler));
    DBUG_RETURN(TRUE);
  }
  partition_info *part_info= thd->work_part_info;

  if (!part_info && create_info->db_type->partition_flags &&
      (create_info->db_type->partition_flags() & HA_USE_AUTO_PARTITION))
  {
    Partition_handler *part_handler= file->get_partition_handler();
    DBUG_ASSERT(part_handler != NULL);

    /*
      Table is not defined as a partitioned table but the engine handles
      all tables as partitioned. The handler will set up the partition info
      object with the default settings.
    */
    thd->work_part_info= part_info= new partition_info();
    if (!part_info)
    {
      mem_alloc_error(sizeof(partition_info));
      DBUG_RETURN(TRUE);
    }
    part_handler->set_auto_partitions(part_info);
    part_info->default_engine_type= create_info->db_type;
    part_info->is_auto_partitioned= TRUE;
  }
  if (part_info)
  {
    /*
      The table has been specified as a partitioned table.
      If this is part of an ALTER TABLE the handler will be the partition
      handler but we need to specify the default handler to use for
      partitions also in the call to check_partition_info. We transport
      this information in the default_db_type variable, it is either
      DB_TYPE_DEFAULT or the engine set in the ALTER TABLE command.
    */
    Key *key;
    handlerton *part_engine_type= create_info->db_type;
    char *part_syntax_buf;
    uint syntax_len;
    handlerton *engine_type;
    List_iterator<partition_element> part_it(part_info->partitions);
    partition_element *part_elem;

    while ((part_elem= part_it++))
    {
      if (part_elem->part_comment)
      {
        size_t comment_len= strlen(part_elem->part_comment);
        if (validate_comment_length(thd, part_elem->part_comment,
                                     &comment_len,
                                     TABLE_PARTITION_COMMENT_MAXLEN,
                                     ER_TOO_LONG_TABLE_PARTITION_COMMENT,
                                     part_elem->partition_name))
          DBUG_RETURN(true);
        part_elem->part_comment[comment_len]= '\0';
      }
      if (part_elem->subpartitions.elements)
      {
        List_iterator<partition_element> sub_it(part_elem->subpartitions);
        partition_element *subpart_elem;
        while ((subpart_elem= sub_it++))
        {
          if (subpart_elem->part_comment)
          {
            size_t comment_len= strlen(subpart_elem->part_comment);
            if (validate_comment_length(thd, subpart_elem->part_comment,
                                         &comment_len,
                                         TABLE_PARTITION_COMMENT_MAXLEN,
                                         ER_TOO_LONG_TABLE_PARTITION_COMMENT,
                                         subpart_elem->partition_name))
              DBUG_RETURN(true);
            subpart_elem->part_comment[comment_len]= '\0';
          }
        }
      }
    } 
    if (create_info->options & HA_LEX_CREATE_TMP_TABLE)
    {
      my_error(ER_PARTITION_NO_TEMPORARY, MYF(0));
      goto err;
    }
    if (is_ha_partition_handlerton(part_engine_type) &&
        part_info->default_engine_type)
    {
      /*
        This only happens at ALTER TABLE.
        default_engine_type was assigned from the engine set in the ALTER
        TABLE command.
      */
      ;
    }
    else
    {
      if (create_info->used_fields & HA_CREATE_USED_ENGINE)
      {
        part_info->default_engine_type= create_info->db_type;
      }
      else
      {
        if (part_info->default_engine_type == NULL)
        {
          part_info->default_engine_type= ha_checktype(thd,
                                          DB_TYPE_DEFAULT, 0, 0);
        }
      }
    }
    DBUG_PRINT("info", ("db_type = %s create_info->db_type = %s",
             ha_resolve_storage_engine_name(part_info->default_engine_type),
             ha_resolve_storage_engine_name(create_info->db_type)));
    if (part_info->check_partition_info(thd, &engine_type, file,
                                        create_info, FALSE))
      goto err;
    part_info->default_engine_type= engine_type;

    {
      /*
        We reverse the partitioning parser and generate a standard format
        for syntax stored in frm file.
      */
      sql_mode_t sql_mode_backup= thd->variables.sql_mode;
      thd->variables.sql_mode&= ~(MODE_ANSI_QUOTES);
      part_syntax_buf= generate_partition_syntax(part_info,
                                                 &syntax_len,
                                                 TRUE, TRUE,
                                                 create_info,
                                                 alter_info,
                                                 NULL);
      thd->variables.sql_mode= sql_mode_backup;
      if (part_syntax_buf == NULL)
      {
        goto err;
      }
    }
    part_info->part_info_string= part_syntax_buf;
    part_info->part_info_len= syntax_len;
    if (!engine_type->partition_flags ||
        is_ha_partition_handlerton(create_info->db_type))
    {
      /*
        The handler assigned to the table cannot handle partitioning.
        Assign the partition handler as the handler of the table.
      */
      DBUG_PRINT("info", ("db_type: %s",
                        ha_resolve_storage_engine_name(create_info->db_type)));
      LEX_CSTRING engine_name= {C_STRING_WITH_LEN("partition")};
      plugin_ref plugin= ha_resolve_by_name_raw(thd, engine_name);
      if (!plugin)
      {
        goto no_partitioning;
      }
      create_info->db_type= plugin_data<handlerton*>(plugin);
      DBUG_ASSERT(create_info->db_type->flags & HTON_NOT_USER_SELECTABLE);
      delete file;
      if (!(file= get_new_handler(NULL, thd->mem_root, create_info->db_type)))
      {
        mem_alloc_error(sizeof(handler));
        DBUG_RETURN(true);
      }
      if (file->ht != create_info->db_type)
      {
	DBUG_ASSERT(0);
        goto no_partitioning;
      }
      Partition_handler *part_handler= file->get_partition_handler();
      if (!part_handler)
      {
        DBUG_ASSERT(0);
        goto no_partitioning;
      }
      part_handler->set_part_info(part_info, false);

      /*
        Re-run the initialize_partition after setting the part_info,
        to create the partition's handlers.
      */
      if (part_handler->initialize_partition(thd->mem_root))
        goto no_partitioning;
      /* Re-read the table flags */
      file->init();

      /*
        If we have default number of partitions or subpartitions we
        might require to set-up the part_info object such that it
        creates a proper .par file. The current part_info object is
        only used to create the frm-file and .par-file.
      */
      if (part_info->use_default_num_partitions &&
          part_info->num_parts &&
          (int)part_info->num_parts !=
          part_handler->get_default_num_partitions(create_info))
      {
        uint i;
        List_iterator<partition_element> part_it(part_info->partitions);
        part_it++;
        DBUG_ASSERT(thd->lex->sql_command != SQLCOM_CREATE_TABLE);
        for (i= 1; i < part_info->partitions.elements; i++)
          (part_it++)->part_state= PART_TO_BE_DROPPED;
      }
      else if (part_info->is_sub_partitioned() &&
               part_info->use_default_num_subpartitions &&
               part_info->num_subparts &&
               (int)part_info->num_subparts !=
                 part_handler->get_default_num_partitions(create_info))
      {
        DBUG_ASSERT(thd->lex->sql_command != SQLCOM_CREATE_TABLE);
        part_info->num_subparts=
          part_handler->get_default_num_partitions(create_info);
      }
    }
    else if (create_info->db_type != engine_type)
    {
      /*
        We come here when we don't use a partitioned handler.
        Since we use a partitioned table it must be "native partitioned".
        We have switched engine from defaults, most likely only specified
        engines in partition clauses.
      */
      delete file;
      if (!(file= get_new_handler((TABLE_SHARE*) 0, thd->mem_root,
                                  engine_type)))
      {
        mem_alloc_error(sizeof(handler));
        DBUG_RETURN(TRUE);
      }
      create_info->db_type= engine_type;
    }
    /*
      Unless table's storage engine supports partitioning natively
      don't allow foreign keys on partitioned tables (they won't
      work work even with InnoDB beneath of partitioning engine).
      If storage engine handles partitioning natively (like NDB)
      foreign keys support is possible, so we let the engine decide.
    */
    if (is_ha_partition_handlerton(create_info->db_type))
    {
      List_iterator_fast<Key> key_iterator(alter_info->key_list);
      while ((key= key_iterator++))
      {
        if (key->type == KEYTYPE_FOREIGN)
        {
          my_error(ER_FOREIGN_KEY_ON_PARTITIONED, MYF(0));
          goto err;
        }
      }
    }
  }

  if (mysql_prepare_create_table(thd, create_info, alter_info,
                                 internal_tmp_table,
                                 &db_options, file,
                                 key_info, key_count,
                                 select_field_count))
    goto err;

  if (create_info->options & HA_LEX_CREATE_TMP_TABLE)
    create_info->table_options|=HA_CREATE_DELAY_KEY_WRITE;

  /* Check if table already exists */
  if ((create_info->options & HA_LEX_CREATE_TMP_TABLE) &&
      find_temporary_table(thd, db, table_name))
  {
    if (create_info->options & HA_LEX_CREATE_IF_NOT_EXISTS)
    {
      push_warning_printf(thd, Sql_condition::SL_NOTE,
                          ER_TABLE_EXISTS_ERROR, ER(ER_TABLE_EXISTS_ERROR),
                          alias);
      error= 0;
      goto err;
    }
    my_error(ER_TABLE_EXISTS_ERROR, MYF(0), alias);
    goto err;
  }

  if (!internal_tmp_table && !(create_info->options & HA_LEX_CREATE_TMP_TABLE))
  {
    char frm_name[FN_REFLEN+1];
    strxnmov(frm_name, sizeof(frm_name) - 1, path, reg_ext, NullS);

    if (!access(frm_name, F_OK))
    {
      if (create_info->options & HA_LEX_CREATE_IF_NOT_EXISTS)
        goto warn;
      my_error(ER_TABLE_EXISTS_ERROR,MYF(0),table_name);
      goto err;
    }
    /*
      We don't assert here, but check the result, because the table could be
      in the table definition cache and in the same time the .frm could be
      missing from the disk, in case of manual intervention which deletes
      the .frm file. The user has to use FLUSH TABLES; to clear the cache.
      Then she could create the table. This case is pretty obscure and
      therefore we don't introduce a new error message only for it.
    */
    mysql_mutex_lock(&LOCK_open);
    if (get_cached_table_share(thd, db, table_name))
    {
      mysql_mutex_unlock(&LOCK_open);
      my_error(ER_TABLE_EXISTS_ERROR, MYF(0), table_name);
      goto err;
    }
    mysql_mutex_unlock(&LOCK_open);
  }

  /*
    Check that table with given name does not already
    exist in any storage engine. In such a case it should
    be discovered and the error ER_TABLE_EXISTS_ERROR be returned
    unless user specified CREATE TABLE IF EXISTS
    An exclusive metadata lock ensures that no
    one else is attempting to discover the table. Since
    it's not on disk as a frm file, no one could be using it!
  */
  if (!(create_info->options & HA_LEX_CREATE_TMP_TABLE))
  {
    bool create_if_not_exists =
      create_info->options & HA_LEX_CREATE_IF_NOT_EXISTS;
    int retcode = ha_table_exists_in_engine(thd, db, table_name);
    DBUG_PRINT("info", ("exists_in_engine: %u",retcode));
    switch (retcode)
    {
      case HA_ERR_NO_SUCH_TABLE:
        /* Normal case, no table exists. we can go and create it */
        break;
      case HA_ERR_TABLE_EXIST:
        DBUG_PRINT("info", ("Table existed in handler"));

        if (create_if_not_exists)
          goto warn;
        my_error(ER_TABLE_EXISTS_ERROR,MYF(0),table_name);
        goto err;
        break;
      default:
        DBUG_PRINT("info", ("error: %u from storage engine", retcode));
        my_error(retcode, MYF(0),table_name);
        goto err;
    }
  }

  THD_STAGE_INFO(thd, stage_creating_table);

  {
    size_t dirlen;
    char   dirpath[FN_REFLEN];

    /*
      data_file_name and index_file_name include the table name without
      extension. Mostly this does not refer to an existing file. When
      comparing data_file_name or index_file_name against the data
      directory, we try to resolve all symbolic links. On some systems,
      we use realpath(3) for the resolution. This returns ENOENT if the
      resolved path does not refer to an existing file. my_realpath()
      does then copy the requested path verbatim, without symlink
      resolution. Thereafter the comparison can fail even if the
      requested path is within the data directory. E.g. if symlinks to
      another file system are used. To make realpath(3) return the
      resolved path, we strip the table name and compare the directory
      path only. If the directory doesn't exist either, table creation
      will fail anyway.
    */
    if (create_info->data_file_name)
    {
      dirname_part(dirpath, create_info->data_file_name, &dirlen);
      if (test_if_data_home_dir(dirpath))
      {
        my_error(ER_WRONG_ARGUMENTS, MYF(0), "DATA DIRECTORY");
        goto err;
      }
    }
    if (create_info->index_file_name)
    {
      dirname_part(dirpath, create_info->index_file_name, &dirlen);
      if (test_if_data_home_dir(dirpath))
      {
        my_error(ER_WRONG_ARGUMENTS, MYF(0), "INDEX DIRECTORY");
        goto err;
      }
    }
  }

  if (check_partition_dirs(thd->lex->part_info))
  {
    goto err;
  }

  if (thd->variables.sql_mode & MODE_NO_DIR_IN_CREATE)
  {
    if (create_info->data_file_name)
      push_warning_printf(thd, Sql_condition::SL_WARNING,
                          WARN_OPTION_IGNORED, ER(WARN_OPTION_IGNORED),
                          "DATA DIRECTORY");
    if (create_info->index_file_name)
      push_warning_printf(thd, Sql_condition::SL_WARNING,
                          WARN_OPTION_IGNORED, ER(WARN_OPTION_IGNORED),
                          "INDEX DIRECTORY");
    create_info->data_file_name= create_info->index_file_name= 0;
  }
  create_info->table_options=db_options;

  /*
    Create .FRM (and .PAR file for partitioned table).
    If "no_ha_table" is false also create table in storage engine.
  */
  if (rea_create_table(thd, path, db, table_name,
                       create_info, alter_info->create_list,
                       *key_count, *key_info, file, no_ha_table))
    goto err;

  if (!no_ha_table && create_info->options & HA_LEX_CREATE_TMP_TABLE)
  {
    /*
      Open a table (skipping table cache) and add it into
      THD::temporary_tables list.
    */

    TABLE *table= open_table_uncached(thd, path, db, table_name, true, true);

    if (!table)
    {
      (void) rm_temporary_table(create_info->db_type, path);
      goto err;
    }

    if (is_trans != NULL)
      *is_trans= table->file->has_transactions();

    thd->thread_specific_used= TRUE;
  }
  else if (part_info && no_ha_table)
  {
    /*
      For partitioned tables we can't find some problems with table
      until table is opened. Therefore in order to disallow creation
      of corrupted tables we have to try to open table as the part
      of its creation process.
      In cases when both .FRM and SE part of table are created table
      is implicitly open in ha_create_table() call.
      In cases when we create .FRM without SE part we have to open
      table explicitly.
    */
    TABLE table;
    TABLE_SHARE share;

    init_tmp_table_share(thd, &share, db, 0, table_name, path);

    bool result= (open_table_def(thd, &share, 0) ||
                  open_table_from_share(thd, &share, "", 0, (uint) READ_ALL,
                                        0, &table, true));
    /*
      Assert that the change list is empty as no partition function currently
      needs to modify item tree. May need call THD::rollback_item_tree_changes
      later before calling closefrm if the change list is not empty.
    */
    DBUG_ASSERT(thd->change_list.is_empty());
    if (!result)
      (void) closefrm(&table, 0);

    free_table_share(&share);

    if (result)
    {
      char frm_name[FN_REFLEN + 1];
      strxnmov(frm_name, sizeof(frm_name) - 1, path, reg_ext, NullS);
      (void) mysql_file_delete(key_file_frm, frm_name, MYF(0));
      (void) file->ha_create_handler_files(path, NULL, CHF_DELETE_FLAG,
                                           create_info);
      goto err;
    }
  }

  error= FALSE;
err:
  THD_STAGE_INFO(thd, stage_after_create);
  delete file;
  if ((create_info->options & HA_LEX_CREATE_TMP_TABLE) &&
      thd->in_multi_stmt_transaction_mode() && !error)
  {
    /*
      When autocommit is disabled, creating temporary table sets this
      flag to start transaction in any case (regardless of binlog=on/off,
      binlog format and transactional/non-transactional engine) to make
      behavior consistent.
    */
    thd->server_status|= SERVER_STATUS_IN_TRANS;
  }
  DBUG_RETURN(error);

warn:
  error= FALSE;
  push_warning_printf(thd, Sql_condition::SL_NOTE,
                      ER_TABLE_EXISTS_ERROR, ER(ER_TABLE_EXISTS_ERROR),
                      alias);
  goto err;
no_partitioning:
  my_error(ER_FEATURE_NOT_AVAILABLE, MYF(0), "partitioning",
           "--skip-partition", "-DWITH_PARTITION_STORAGE_ENGINE=1");
  goto err;
}


/**
  Simple wrapper around create_table_impl() to be used
  in various version of CREATE TABLE statement.
*/
bool mysql_create_table_no_lock(THD *thd,
                                const char *db, const char *table_name,
                                HA_CREATE_INFO *create_info,
                                Alter_info *alter_info,
                                uint select_field_count,
                                bool *is_trans)
{
  KEY *not_used_1;
  uint not_used_2;
  char path[FN_REFLEN + 1];

  if (create_info->options & HA_LEX_CREATE_TMP_TABLE)
    build_tmptable_filename(thd, path, sizeof(path));
  else
  {
    bool was_truncated;
    const char *alias= table_case_name(create_info, table_name);
    build_table_filename(path, sizeof(path) - 1 - reg_ext_length, 
                         db, alias, "", 0, &was_truncated);
    // Check truncation, will lead to overflow when adding extension
    if (was_truncated)
    {
      my_error(ER_IDENT_CAUSES_TOO_LONG_PATH, MYF(0), sizeof(path) - 1, path);
      return true;
    }
  }

  return create_table_impl(thd, db, table_name, path, create_info, alter_info,
                           false, select_field_count, false, is_trans,
                           &not_used_1, &not_used_2);
}


/**
  Implementation of SQLCOM_CREATE_TABLE.

  Take the metadata locks (including a shared lock on the affected
  schema) and create the table. Is written to be called from
  mysql_execute_command(), to which it delegates the common parts
  with other commands (i.e. implicit commit before and after,
  close of thread tables.
*/

bool mysql_create_table(THD *thd, TABLE_LIST *create_table,
                        HA_CREATE_INFO *create_info,
                        Alter_info *alter_info)
{
  bool result;
  bool is_trans= FALSE;
  uint not_used;
  DBUG_ENTER("mysql_create_table");

  /*
    Open or obtain "X" MDL lock on the table being created.
    To check the existence of table, lock of type "S" is obtained on the table
    and then it is upgraded to "X" if table does not exists.
  */

  if (open_tables(thd, &thd->lex->query_tables, &not_used, 0) ||
      thd->decide_logging_format(thd->lex->query_tables))
  {
    result= TRUE;
    goto end;
  }

  /* Got lock. */
  DEBUG_SYNC(thd, "locked_table_name");

  /*
    Promote first timestamp column, when explicit_defaults_for_timestamp
    is not set
  */
  if (!thd->variables.explicit_defaults_for_timestamp)
    promote_first_timestamp_column(&alter_info->create_list);

  result= mysql_create_table_no_lock(thd, create_table->db,
                                     create_table->table_name, create_info,
                                     alter_info, 0, &is_trans);
  /*
    Don't write statement if:
    - Table creation has failed
    - Row-based logging is used and we are creating a temporary table
    Otherwise, the statement shall be binlogged.
  */
  if (!result)
  {
    /*
      CREATE TEMPORARY TABLE doesn't terminate a transaction. Calling
      stmt.mark_created_temp_table() guarantees the transaction can be binlogged
      correctly.
    */
    if (create_info->options & HA_LEX_CREATE_TMP_TABLE)
      thd->get_transaction()->mark_created_temp_table(Transaction_ctx::STMT);

    if (!thd->is_current_stmt_binlog_format_row() ||
        (thd->is_current_stmt_binlog_format_row() &&
         !(create_info->options & HA_LEX_CREATE_TMP_TABLE)))
    {
      thd->add_to_binlog_accessed_dbs(create_table->db);
      result= write_bin_log(thd, true,
                            thd->query().str, thd->query().length, is_trans);
    }
  }

end:
  DBUG_RETURN(result);
}


/*
** Give the key name after the first field with an optional '_#' after
**/

static bool
check_if_keyname_exists(const char *name, KEY *start, KEY *end)
{
  for (KEY *key=start ; key != end ; key++)
    if (!my_strcasecmp(system_charset_info,name,key->name))
      return 1;
  return 0;
}


static char *
make_unique_key_name(const char *field_name,KEY *start,KEY *end)
{
  char buff[MAX_FIELD_NAME],*buff_end;

  if (!check_if_keyname_exists(field_name,start,end) &&
      my_strcasecmp(system_charset_info,field_name,primary_key_name))
    return (char*) field_name;			// Use fieldname
  buff_end=strmake(buff,field_name, sizeof(buff)-4);

  /*
    Only 3 chars + '\0' left, so need to limit to 2 digit
    This is ok as we can't have more than 100 keys anyway
  */
  for (uint i=2 ; i< 100; i++)
  {
    *buff_end= '_';
    int10_to_str(i, buff_end+1, 10);
    if (!check_if_keyname_exists(buff,start,end))
      return sql_strdup(buff);
  }
  return (char*) "not_specified";		// Should never happen
}


/****************************************************************************
** Alter a table definition
****************************************************************************/


/**
  Rename a table.

  @param base      The handlerton handle.
  @param old_db    The old database name.
  @param old_name  The old table name.
  @param new_db    The new database name.
  @param new_name  The new table name.
  @param flags     flags
                   FN_FROM_IS_TMP old_name is temporary.
                   FN_TO_IS_TMP   new_name is temporary.
                   NO_FRM_RENAME  Don't rename the FRM file
                                  but only the table in the storage engine.
                   NO_HA_TABLE    Don't rename table in engine.
                   NO_FK_CHECKS   Don't check FK constraints during rename.

  @return false    OK
  @return true     Error
*/

bool
mysql_rename_table(handlerton *base, const char *old_db,
                   const char *old_name, const char *new_db,
                   const char *new_name, uint flags)
{
  THD *thd= current_thd;
  char from[FN_REFLEN + 1], to[FN_REFLEN + 1],
    lc_from[FN_REFLEN + 1], lc_to[FN_REFLEN + 1];
  char *from_base= from, *to_base= to;
  char tmp_name[NAME_LEN+1];
  handler *file;
  int error=0;
  ulonglong save_bits= thd->variables.option_bits;
  size_t length;
  bool was_truncated;
  DBUG_ENTER("mysql_rename_table");
  DBUG_PRINT("enter", ("old: '%s'.'%s'  new: '%s'.'%s'",
                       old_db, old_name, new_db, new_name));

  // Temporarily disable foreign key checks
  if (flags & NO_FK_CHECKS) 
    thd->variables.option_bits|= OPTION_NO_FOREIGN_KEY_CHECKS;

  file= (base == NULL ? 0 :
         get_new_handler((TABLE_SHARE*) 0, thd->mem_root, base));

  build_table_filename(from, sizeof(from) - 1, old_db, old_name, "",
                       flags & FN_FROM_IS_TMP);
  length= build_table_filename(to, sizeof(to) - 1, new_db, new_name, "",
                               flags & FN_TO_IS_TMP, &was_truncated);
  // Check if we hit FN_REFLEN bytes along with file extension.
  if (was_truncated || length+reg_ext_length > FN_REFLEN)
  {
    my_error(ER_IDENT_CAUSES_TOO_LONG_PATH, MYF(0), sizeof(to)-1, to);
    DBUG_RETURN(TRUE);
  }

  /*
    If lower_case_table_names == 2 (case-preserving but case-insensitive
    file system) and the storage is not HA_FILE_BASED, we need to provide
    a lowercase file name, but we leave the .frm in mixed case.
   */
  if (lower_case_table_names == 2 && file &&
      !(file->ha_table_flags() & HA_FILE_BASED))
  {
    my_stpcpy(tmp_name, old_name);
    my_casedn_str(files_charset_info, tmp_name);
    build_table_filename(lc_from, sizeof(lc_from) - 1, old_db, tmp_name, "",
                         flags & FN_FROM_IS_TMP);
    from_base= lc_from;

    my_stpcpy(tmp_name, new_name);
    my_casedn_str(files_charset_info, tmp_name);
    build_table_filename(lc_to, sizeof(lc_to) - 1, new_db, tmp_name, "",
                         flags & FN_TO_IS_TMP);
    to_base= lc_to;
  }

  if (flags & NO_HA_TABLE)
  {
    if (rename_file_ext(from,to,reg_ext))
      error= my_errno();
    (void) file->ha_create_handler_files(to, from, CHF_RENAME_FLAG, NULL);
  }
  else if (!file || !(error=file->ha_rename_table(from_base, to_base)))
  {
    if (!(flags & NO_FRM_RENAME) && rename_file_ext(from,to,reg_ext))
    {
      error=my_errno();
      /* Restore old file name */
      if (file)
        file->ha_rename_table(to_base, from_base);
    }
  }
  delete file;
  if (error == HA_ERR_WRONG_COMMAND)
    my_error(ER_NOT_SUPPORTED_YET, MYF(0), "ALTER TABLE");
  else if (error)
  {
    char errbuf[MYSYS_STRERROR_SIZE];
    my_error(ER_ERROR_ON_RENAME, MYF(0), from, to,
             error, my_strerror(errbuf, sizeof(errbuf), error));
  }

#ifdef HAVE_PSI_TABLE_INTERFACE
  /*
    Remove the old table share from the pfs table share array. The new table
    share will be created when the renamed table is first accessed.
   */
  if (likely(error == 0))
  {
    my_bool temp_table= (my_bool)is_prefix(old_name, tmp_file_prefix);
    PSI_TABLE_CALL(drop_table_share)
      (temp_table, old_db, static_cast<int>(strlen(old_db)),
       old_name, static_cast<int>(strlen(old_name)));
  }
#endif

  // Restore options bits to the original value
  thd->variables.option_bits= save_bits;

  DBUG_RETURN(error != 0);
}


/*
  Create a table identical to the specified table

  SYNOPSIS
    mysql_create_like_table()
    thd		Thread object
    table       Table list element for target table
    src_table   Table list element for source table
    create_info Create info

  RETURN VALUES
    FALSE OK
    TRUE  error
*/

bool mysql_create_like_table(THD* thd, TABLE_LIST* table, TABLE_LIST* src_table,
                             HA_CREATE_INFO *create_info)
{
  HA_CREATE_INFO local_create_info;
  Alter_info local_alter_info;
  Alter_table_ctx local_alter_ctx; // Not used
  bool res= TRUE;
  bool is_trans= FALSE;
  uint not_used;
  Tablespace_hash_set tablespace_set(PSI_INSTRUMENT_ME);

  DBUG_ENTER("mysql_create_like_table");

  /*
    We the open source table to get its description in HA_CREATE_INFO
    and Alter_info objects. This also acquires a shared metadata lock
    on this table which ensures that no concurrent DDL operation will
    mess with it.
    Also in case when we create non-temporary table open_tables()
    call obtains an exclusive metadata lock on target table ensuring
    that we can safely perform table creation.
    Thus by holding both these locks we ensure that our statement is
    properly isolated from all concurrent operations which matter.

    bug 72475 : CREATE LIKE needs to have the logging format determined if in
    MIXED mode and creating LIKE a TEMP table.
  */
  if (open_tables(thd, &thd->lex->query_tables, &not_used, 0) ||
      thd->decide_logging_format(thd->lex->query_tables))
    goto err;

  src_table->table->use_all_columns();

  DEBUG_SYNC(thd, "create_table_like_after_open");

  /*
    During open_tables(), the target tablespace name(s) for a table being
    created or altered should be locked. However, for 'CREATE TABLE ... LIKE',
    the source table is not being created, yet its tablespace name should be
    locked since it is used as the target tablespace name for the table being
    created. The  target tablespace name cannot be set before open_tables()
    (which is how we handle this for e.g. CREATE TABLE ... TABLESPACE ...'),
    since before open_tables(), the source table itself is not locked, which
    means that a DDL operation may sneak in and change the tablespace of the
    source table *after* we retrieved it from the .FRM file of the source
    table, and *before* the source table itself is locked. Thus, we lock the
    target tablespace here in a separate mdl lock acquisition phase after
    open_tables(). Since the table is already opened (and locked), we retrieve
    the tablespace name from the table share instead of reading it from the
    .FRM file.
  */

  // Add the tablespace name, if used.
  if (src_table->table->s->tablespace &&
      strlen(src_table->table->s->tablespace) > 0)
  {
    DBUG_ASSERT(thd->mdl_context.owns_equal_or_stronger_lock(MDL_key::TABLE,
                  src_table->db, src_table->table_name, MDL_SHARED));

    if (tablespace_set.insert(
          const_cast<char*>(src_table->table->s->tablespace)))
      DBUG_RETURN(true);
  }

  // Add tablespace names used under partition/subpartition definitions.
  if (fill_partition_tablespace_names(
        src_table->table->part_info, &tablespace_set))
    DBUG_RETURN(true);

  /*
    After we have identified the tablespace names, we iterate
    over the names and acquire MDL lock for each of them.
  */
  if (lock_tablespace_names(thd,
                            &tablespace_set,
                            thd->variables.lock_wait_timeout))
  {
    DBUG_RETURN(true);
  }

  /* Fill HA_CREATE_INFO and Alter_info with description of source table. */
  memset(&local_create_info, 0, sizeof(local_create_info));
  local_create_info.db_type= src_table->table->s->db_type();
  local_create_info.row_type= src_table->table->s->row_type;
  if (mysql_prepare_alter_table(thd, src_table->table, &local_create_info,
                                &local_alter_info, &local_alter_ctx))
    goto err;
  /* Partition info is not handled by mysql_prepare_alter_table() call. */
  if (src_table->table->part_info)
    thd->work_part_info= src_table->table->part_info->get_clone();

  /*
    Adjust description of source table before using it for creation of
    target table.

    Similarly to SHOW CREATE TABLE we ignore MAX_ROWS attribute of
    temporary table which represents I_S table.
  */
  if (src_table->schema_table)
    local_create_info.max_rows= 0;
  /* Set IF NOT EXISTS option as in the CREATE TABLE LIKE statement. */
  local_create_info.options|= create_info->options&HA_LEX_CREATE_IF_NOT_EXISTS;
  /* Replace type of source table with one specified in the statement. */
  local_create_info.options&= ~HA_LEX_CREATE_TMP_TABLE;
  local_create_info.options|= create_info->options & HA_LEX_CREATE_TMP_TABLE;
  /* Reset auto-increment counter for the new table. */
  local_create_info.auto_increment_value= 0;
  /*
    Do not inherit values of DATA and INDEX DIRECTORY options from
    the original table. This is documented behavior.
  */
  local_create_info.data_file_name= local_create_info.index_file_name= NULL;
  local_create_info.alias= create_info->alias;

  if ((res= mysql_create_table_no_lock(thd, table->db, table->table_name,
                                       &local_create_info, &local_alter_info,
                                       0, &is_trans)))
    goto err;

  /*
    Ensure that table or view does not exist and we have an exclusive lock on
    target table if we are creating non-temporary table. In LOCK TABLES mode
    the only way the table is locked, is if it already exists (since you cannot
    LOCK TABLE a non-existing table). And the only way we then can end up here
    is if IF EXISTS was used.
  */
  DBUG_ASSERT(table->table || table->is_view() ||
              (create_info->options & HA_LEX_CREATE_TMP_TABLE) ||
              (thd->locked_tables_mode != LTM_LOCK_TABLES &&
               thd->mdl_context.owns_equal_or_stronger_lock(MDL_key::TABLE,
                                  table->db, table->table_name,
                                  MDL_EXCLUSIVE)) ||
              (thd->locked_tables_mode == LTM_LOCK_TABLES &&
               (create_info->options & HA_LEX_CREATE_IF_NOT_EXISTS) &&
               thd->mdl_context.owns_equal_or_stronger_lock(MDL_key::TABLE,
                                  table->db, table->table_name,
                                  MDL_SHARED_NO_WRITE)));

  DEBUG_SYNC(thd, "create_table_like_before_binlog");

  /*
    CREATE TEMPORARY TABLE doesn't terminate a transaction. Calling
    stmt.mark_created_temp_table() guarantees the transaction can be binlogged
    correctly.
  */
  if (create_info->options & HA_LEX_CREATE_TMP_TABLE)
    thd->get_transaction()->mark_created_temp_table(Transaction_ctx::STMT);

  /*
    We have to write the query before we unlock the tables.
  */
  if (!thd->is_current_stmt_binlog_disabled() &&
      thd->is_current_stmt_binlog_format_row())
  {
    /*
       Since temporary tables are not replicated under row-based
       replication, CREATE TABLE ... LIKE ... needs special
       treatement.  We have four cases to consider, according to the
       following decision table:

           ==== ========= ========= ==============================
           Case    Target    Source Write to binary log
           ==== ========= ========= ==============================
           1       normal    normal Original statement
           2       normal temporary Generated statement
           3    temporary    normal Nothing
           4    temporary temporary Nothing
           ==== ========= ========= ==============================
    */
    if (!(create_info->options & HA_LEX_CREATE_TMP_TABLE))
    {
      if (src_table->table->s->tmp_table)               // Case 2
      {
        char buf[2048];
        String query(buf, sizeof(buf), system_charset_info);
        query.length(0);  // Have to zero it since constructor doesn't
        Open_table_context ot_ctx(thd, MYSQL_OPEN_REOPEN);
        bool new_table= FALSE; // Whether newly created table is open.

        /*
          The condition avoids a crash as described in BUG#48506. Other
          binlogging problems related to CREATE TABLE IF NOT EXISTS LIKE
          when the existing object is a view will be solved by BUG 47442.
        */
        if (!table->is_view())
        {
          if (!table->table)
          {
            /*
              In order for store_create_info() to work we need to open
              destination table if it is not already open (i.e. if it
              has not existed before). We don't need acquire metadata
              lock in order to do this as we already hold exclusive
              lock on this table. The table will be closed by
              close_thread_table() at the end of this branch.
            */
            if (open_table(thd, table, &ot_ctx))
              goto err;
            new_table= TRUE;
          }

          /*
            After opening a MERGE table add the children to the query list of
            tables, so that children tables info can be used on "CREATE TABLE"
            statement generation by the binary log.
            Note that placeholders don't have the handler open.
          */
          if (table->table->file->extra(HA_EXTRA_ADD_CHILDREN_LIST))
            goto err;

          /*
            As the reference table is temporary and may not exist on slave, we must
            force the ENGINE to be present into CREATE TABLE.
          */
          create_info->used_fields|= HA_CREATE_USED_ENGINE;

          int result MY_ATTRIBUTE((unused))=
            store_create_info(thd, table, &query,
                              create_info, TRUE /* show_database */);

          DBUG_ASSERT(result == 0); // store_create_info() always return 0
          if (write_bin_log(thd, TRUE, query.ptr(), query.length()))
            goto err;

          if (new_table)
          {
            DBUG_ASSERT(thd->open_tables == table->table);
            /*
              When opening the table, we ignored the locked tables
              (MYSQL_OPEN_GET_NEW_TABLE). Now we can close the table
              without risking to close some locked table.
            */
            close_thread_table(thd, &thd->open_tables);
          }
        }
      }
      else                                      // Case 1
        if (write_bin_log(thd, true, thd->query().str, thd->query().length))
          goto err;
    }
    /*
      Case 3 and 4 does nothing under RBR
    */
  }
  else if (write_bin_log(thd, true,
                         thd->query().str, thd->query().length, is_trans))
    goto err;

err:
  DBUG_RETURN(res);
}


/**
  Class utilizing RAII for correct set/reset of the
  THD::tablespace_op flag. The destructor will reset
  the flag when a stack allocated instance goes out
  of scope.
 */

class Tablespace_op_flag_handler
{
private:
  THD *m_thd;
public:
  Tablespace_op_flag_handler(THD *thd): m_thd(thd)
  {
    m_thd->tablespace_op= true;
  }
  ~Tablespace_op_flag_handler()
  {
    m_thd->tablespace_op= false;
  }
};

/* table_list should contain just one table */
int mysql_discard_or_import_tablespace(THD *thd,
                                       TABLE_LIST *table_list,
                                       bool discard)
{
  Alter_table_prelocking_strategy alter_prelocking_strategy;
  int error;
  DBUG_ENTER("mysql_discard_or_import_tablespace");

  /*
    Note that DISCARD/IMPORT TABLESPACE always is the only operation in an
    ALTER TABLE
  */

   /*
     DISCARD/IMPORT TABLESPACE do not respect ALGORITHM and LOCK clauses.
   */
  if (thd->lex->alter_info.requested_lock !=
      Alter_info::ALTER_TABLE_LOCK_DEFAULT)
  {
    my_error(ER_ALTER_OPERATION_NOT_SUPPORTED, MYF(0),
             "LOCK=NONE/SHARED/EXCLUSIVE",
             "LOCK=DEFAULT");
    DBUG_RETURN(true);
  }
  else if (thd->lex->alter_info.requested_algorithm !=
           Alter_info::ALTER_TABLE_ALGORITHM_DEFAULT)
  {
    my_error(ER_ALTER_OPERATION_NOT_SUPPORTED, MYF(0),
             "ALGORITHM=COPY/INPLACE",
             "ALGORITHM=DEFAULT");
    DBUG_RETURN(true);
  }

  THD_STAGE_INFO(thd, stage_discard_or_import_tablespace);

  /*
    Set thd->tablespace_op, and reset it when the variable leaves scope.
    We set this flag so that ha_innobase::open and ::external_lock() do
    not complain when we lock the table
  */
  Tablespace_op_flag_handler set_tablespace_op(thd);

  /*
    Adjust values of table-level and metadata which was set in parser
    for the case general ALTER TABLE.
  */
  table_list->mdl_request.set_type(MDL_EXCLUSIVE);
  table_list->lock_type= TL_WRITE;
  /* Do not open views. */
  table_list->required_type= FRMTYPE_TABLE;

  if (open_and_lock_tables(thd, table_list, 0, &alter_prelocking_strategy))
  {
    /* purecov: begin inspected */
    DBUG_RETURN(-1);
    /* purecov: end */
  }

  if (table_list->table->part_info)
  {
    /*
      If not ALL is mentioned and there is at least one specified
      [sub]partition name, use the specified [sub]partitions only.
    */
    if (thd->lex->alter_info.partition_names.elements > 0 &&
        !(thd->lex->alter_info.flags & Alter_info::ALTER_ALL_PARTITION))
    {
      table_list->partition_names= &thd->lex->alter_info.partition_names;
      /* Set all [named] partitions as used. */
      if (table_list->table->part_info->set_partition_bitmaps(table_list))
        DBUG_RETURN(-1);
    }
  }
  else
  {
    if (thd->lex->alter_info.partition_names.elements > 0 ||
        thd->lex->alter_info.flags & Alter_info::ALTER_ALL_PARTITION)
    {
      /* Don't allow DISCARD/IMPORT PARTITION on a nonpartitioned table */
      my_error(ER_PARTITION_MGMT_ON_NONPARTITIONED, MYF(0));
      DBUG_RETURN(true);
    }
  }

  /*
    Under LOCK TABLES we need to upgrade SNRW metadata lock to X lock
    before doing discard or import of tablespace.

    Skip this step for temporary tables as metadata locks are not
    applicable for them.
  */
  if (table_list->table->s->tmp_table == NO_TMP_TABLE &&
      (thd->locked_tables_mode == LTM_LOCK_TABLES ||
       thd->locked_tables_mode == LTM_PRELOCKED_UNDER_LOCK_TABLES) &&
      thd->mdl_context.upgrade_shared_lock(table_list->table->mdl_ticket,
                                           MDL_EXCLUSIVE,
                                           thd->variables.lock_wait_timeout))
  {
    DBUG_RETURN(-1);
  }

  /*
    ALTER TABLE ... DISCARD/IMPORT TABLESPACE is not supported for tables
    with compressed columns.
  */
  if (table_list->table->has_compressed_columns())
    error= HA_ERR_WRONG_COMMAND;
  else
    error= table_list->table->file->ha_discard_or_import_tablespace(discard);

  THD_STAGE_INFO(thd, stage_end);

  if (error)
    goto err;

  /*
    The 0 in the call below means 'not in a transaction', which means
    immediate invalidation; that is probably what we wish here
  */
  query_cache.invalidate(thd, table_list, FALSE);

  /* The ALTER TABLE is always in its own transaction */
  error= trans_commit_stmt(thd);
  if (trans_commit_implicit(thd))
    error=1;
  if (error)
    goto err;
  error= write_bin_log(thd, false, thd->query().str, thd->query().length);

err:
  if (table_list->table->s->tmp_table == NO_TMP_TABLE &&
      (thd->locked_tables_mode == LTM_LOCK_TABLES ||
       thd->locked_tables_mode == LTM_PRELOCKED_UNDER_LOCK_TABLES))
  {
    table_list->table->mdl_ticket->downgrade_lock(MDL_SHARED_NO_READ_WRITE);
  }

  if (error == 0)
  {
    my_ok(thd);
    DBUG_RETURN(0);
  }

  table_list->table->file->print_error(error, MYF(0));

  DBUG_RETURN(-1);
}


/**
  Check if key is a candidate key, i.e. a unique index with no index
  fields partial, nullable or virtual generated.
*/

static bool is_candidate_key(KEY *key)
{
  KEY_PART_INFO *key_part;
  KEY_PART_INFO *key_part_end= key->key_part + key->user_defined_key_parts;

  if (!(key->flags & HA_NOSAME) || (key->flags & HA_NULL_PART_KEY))
    return false;

  if (key->flags & HA_VIRTUAL_GEN_KEY)
    return false;

  for (key_part= key->key_part; key_part < key_part_end; key_part++)
  {
    if (key_part->key_part_flag & HA_PART_KEY_SEG)
      return false;
  }

  return true;
}


/**
  Get Create_field object for newly created table by field index.

  @param alter_info  Alter_info describing newly created table.
  @param idx         Field index.
*/

static Create_field *get_field_by_index(Alter_info *alter_info, uint idx)
{
  List_iterator_fast<Create_field> field_it(alter_info->create_list);
  uint field_idx= 0;
  Create_field *field;

  while ((field= field_it++) && field_idx < idx)
  { field_idx++; }

  return field;
}


/**
  Look-up KEY object by index name using case-insensitive comparison.

  @param key_name   Index name.
  @param key_start  Start of array of KEYs for table.
  @param key_end    End of array of KEYs for table.

  @note Skips indexes which are marked as renamed.
  @note Case-insensitive comparison is necessary to correctly
        handle renaming of keys.

  @retval non-NULL - pointer to KEY object for index found.
  @retval NULL     - no index with such name found (or it is marked
                     as renamed).
*/

static KEY* find_key_ci(const char *key_name, KEY *key_start, KEY *key_end)
{
  for (KEY *key= key_start; key < key_end; key++)
  {
    /* Skip already renamed keys. */
    if (! (key->flags & HA_KEY_RENAMED) &&
        ! my_strcasecmp(system_charset_info, key_name, key->name))
      return key;
  }
  return NULL;
}


/**
  Look-up KEY object by index name using case-sensitive comparison.

  @param key_name   Index name.
  @param key_start  Start of array of KEYs for table.
  @param key_end    End of array of KEYs for table.

  @note Skips indexes which are marked as renamed.
  @note Case-sensitive comparison is necessary to correctly
        handle: ALTER TABLE t1 DROP KEY x, ADD KEY X(c).
        where new and old index are identical except case
        of their names (in this case index still needs
        to be re-created to keep case of the name in .FRM
        and storage-engine in sync).

  @retval non-NULL - pointer to KEY object for index found.
  @retval NULL     - no index with such name found (or it is marked
                     as renamed).
*/

static KEY* find_key_cs(const char *key_name, KEY *key_start, KEY *key_end)
{
  for (KEY *key= key_start; key < key_end; key++)
  {
    /* Skip renamed keys. */
    if (! (key->flags & HA_KEY_RENAMED) && ! strcmp(key_name, key->name))
      return key;
  }
  return NULL;
}


/**
  Check if index has changed in a new version of table (ignore
  possible rename of index). Also changes to the comment field
  of the key is marked with a flag in the ha_alter_info.

  @param[in/out]  ha_alter_info  Structure describing changes to be done
                                 by ALTER TABLE and holding data used
                                 during in-place alter.
  @param          table_key      Description of key in old version of table.
  @param          new_key        Description of key in new version of table.

  @returns True - if index has changed, false -otherwise.
*/

static bool has_index_def_changed(Alter_inplace_info *ha_alter_info,
                                  const KEY *table_key,
                                  const KEY *new_key)
{
  const KEY_PART_INFO *key_part, *new_part, *end;
  const Create_field *new_field;
  Alter_info *alter_info= ha_alter_info->alter_info;

  /* Check that the key types are compatible between old and new tables. */
  if ((table_key->algorithm != new_key->algorithm) ||
      ((table_key->flags & HA_KEYFLAG_MASK) !=
       (new_key->flags & HA_KEYFLAG_MASK)) ||
      (table_key->user_defined_key_parts != new_key->user_defined_key_parts))
    return true;

  /*
    If an index comment is added/dropped/changed, then mark it for a
    fast/INPLACE alteration.
  */
  if ((table_key->comment.length != new_key->comment.length) ||
      (table_key->comment.length && strcmp(table_key->comment.str,
                                           new_key->comment.str)))
    ha_alter_info->handler_flags|= Alter_inplace_info::ALTER_INDEX_COMMENT;

  /*
    Check that the key parts remain compatible between the old and
    new tables.
  */
  end= table_key->key_part + table_key->user_defined_key_parts;
  for (key_part= table_key->key_part, new_part= new_key->key_part;
       key_part < end;
       key_part++, new_part++)
  {
    /*
      Key definition has changed if we are using a different field or
      if the used key part length is different. It makes sense to
      check lengths first as in case when fields differ it is likely
      that lengths differ too and checking fields is more expensive
      in general case.
    */
    if (key_part->length != new_part->length)
      return true;

    new_field= get_field_by_index(alter_info, new_part->fieldnr);

    /*
      For prefix keys KEY_PART_INFO::field points to cloned Field
      object with adjusted length. So below we have to check field
      indexes instead of simply comparing pointers to Field objects.
    */
    if (! new_field->field ||
        new_field->field->field_index != key_part->fieldnr - 1)
      return true;

    /*
      Key definition has changed, if the key is converted from a
      non-prefixed key to a prefixed key or vice-versa. This
      is because InnoDB treats prefix keys differently from
      full-column keys. Ignoring BLOBs since the key_length()
      is not set correctly and also the prefix is ignored
      for FULLTEXT keys.
      Ex: When the column length is increased but the key part
      length remains the same.
    */
    if (!(new_field->flags & BLOB_FLAG) &&
        (table_key->algorithm != HA_KEY_ALG_FULLTEXT))
    {
      bool old_part_key_seg= (key_part->key_part_flag & HA_PART_KEY_SEG);
      bool new_part_key_seg= (new_field->key_length != new_part->length);

      if (old_part_key_seg ^ new_part_key_seg)
        return true;
    }
  }

  return false;
}


static int compare_uint(const uint *s, const uint *t)
{
  return (*s < *t) ? -1 : ((*s > *t) ? 1 : 0);
}


/**
   Lock the list of tables which are direct or indirect parents in
   foreign key with cascading actions for the table being altered.
   This prevents DML operations from being performed on the list of
   tables which otherwise may break the 'CASCADE' FK constraint of
   the table being altered.

   @param thd        Thread handler.
   @param table      The table which is altered.

   @retval false     Ok.
   @retval true      Error.
*/

static bool lock_fk_dependent_tables(THD *thd, TABLE *table)
{
  MDL_request_list mdl_requests;
  List <st_handler_tablename> fk_table_list;
  List_iterator<st_handler_tablename> fk_table_list_it(fk_table_list);
  st_handler_tablename *tbl_name;

  table->file->get_cascade_foreign_key_table_list(thd, &fk_table_list);

  while ((tbl_name= fk_table_list_it++))
  {
    MDL_request *table_mdl_request= new (thd->mem_root) MDL_request;

    if (table_mdl_request == NULL)
      return true;

    MDL_REQUEST_INIT(table_mdl_request,
                     MDL_key::TABLE, tbl_name->db,tbl_name->tablename,
                     MDL_SHARED_READ_ONLY, MDL_STATEMENT);
    mdl_requests.push_front(table_mdl_request);
  }
  
  if (thd->mdl_context.acquire_locks(&mdl_requests,
                                     thd->variables.lock_wait_timeout))
    return true;

  return false;
}


/**
   Compare original and new versions of a table and fill Alter_inplace_info
   describing differences between those versions.

   @param          thd                Thread
   @param          table              The original table.
   @param          varchar            Indicates that new definition has new
                                      VARCHAR column.
   @param[in/out]  ha_alter_info      Data structure which already contains
                                      basic information about create options,
                                      field and keys for the new version of
                                      table and which should be completed with
                                      more detailed information needed for
                                      in-place ALTER.

   First argument 'table' contains information of the original
   table, which includes all corresponding parts that the new
   table has in arguments create_list, key_list and create_info.

   Compare the changes between the original and new table definitions.
   The result of this comparison is then passed to SE which determines
   whether it can carry out these changes in-place.

   Mark any changes detected in the ha_alter_flags.
   We generally try to specify handler flags only if there are real
   changes. But in cases when it is cumbersome to determine if some
   attribute has really changed we might choose to set flag
   pessimistically, for example, relying on parser output only.

   If there are no data changes, but index changes, 'index_drop_buffer'
   and/or 'index_add_buffer' are populated with offsets into
   table->key_info or key_info_buffer respectively for the indexes
   that need to be dropped and/or (re-)created.

   Note that this function assumes that it is OK to change Alter_info
   and HA_CREATE_INFO which it gets. It is caller who is responsible
   for creating copies for this structures if he needs them unchanged.

   @retval true  error
   @retval false success
*/

static bool fill_alter_inplace_info(THD *thd,
                                    TABLE *table,
                                    bool varchar,
                                    Alter_inplace_info *ha_alter_info)
{
  Field **f_ptr, *field;
  List_iterator_fast<Create_field> new_field_it;
  Create_field *new_field;
  uint candidate_key_count= 0;
  Alter_info *alter_info= ha_alter_info->alter_info;
  DBUG_ENTER("fill_alter_inplace_info");

  /* Allocate result buffers. */
  if (! (ha_alter_info->index_drop_buffer=
          (KEY**) thd->alloc(sizeof(KEY*) * table->s->keys)) ||
      ! (ha_alter_info->index_add_buffer=
          (uint*) thd->alloc(sizeof(uint) *
                            alter_info->key_list.elements)) ||
      ! (ha_alter_info->index_rename_buffer=
          (KEY_PAIR*) thd->alloc(sizeof(KEY_PAIR) *
                                 alter_info->alter_rename_key_list.elements)))
    DBUG_RETURN(true);

  /* First we setup ha_alter_flags based on what was detected by parser. */

  /*
    Comparing new and old default values of column is cumbersome.
    So instead of using such a comparison for detecting if default
    has really changed we rely on flags set by parser to get an
    approximate value for storage engine flag.
  */
  if (alter_info->flags & (Alter_info::ALTER_CHANGE_COLUMN |
                           Alter_info::ALTER_CHANGE_COLUMN_DEFAULT))
    ha_alter_info->handler_flags|= Alter_inplace_info::ALTER_COLUMN_DEFAULT;
  if (alter_info->flags & Alter_info::ADD_FOREIGN_KEY)
    ha_alter_info->handler_flags|= Alter_inplace_info::ADD_FOREIGN_KEY;
  if (alter_info->flags & Alter_info::DROP_FOREIGN_KEY)
    ha_alter_info->handler_flags|= Alter_inplace_info::DROP_FOREIGN_KEY;
  if (alter_info->flags & Alter_info::ALTER_OPTIONS)
    ha_alter_info->handler_flags|= Alter_inplace_info::CHANGE_CREATE_OPTION;
  if (alter_info->flags & Alter_info::ALTER_RENAME)
    ha_alter_info->handler_flags|= Alter_inplace_info::ALTER_RENAME;
  /* Check partition changes */
  if (alter_info->flags & Alter_info::ALTER_ADD_PARTITION)
    ha_alter_info->handler_flags|= Alter_inplace_info::ADD_PARTITION;
  if (alter_info->flags & Alter_info::ALTER_DROP_PARTITION)
    ha_alter_info->handler_flags|= Alter_inplace_info::DROP_PARTITION;
  if (alter_info->flags & Alter_info::ALTER_PARTITION)
    ha_alter_info->handler_flags|= Alter_inplace_info::ALTER_PARTITION;
  if (alter_info->flags & Alter_info::ALTER_COALESCE_PARTITION)
    ha_alter_info->handler_flags|= Alter_inplace_info::COALESCE_PARTITION;
  if (alter_info->flags & Alter_info::ALTER_REORGANIZE_PARTITION)
    ha_alter_info->handler_flags|= Alter_inplace_info::REORGANIZE_PARTITION;
  if (alter_info->flags & Alter_info::ALTER_TABLE_REORG)
    ha_alter_info->handler_flags|= Alter_inplace_info::ALTER_TABLE_REORG;
  if (alter_info->flags & Alter_info::ALTER_REMOVE_PARTITIONING)
    ha_alter_info->handler_flags|= Alter_inplace_info::ALTER_REMOVE_PARTITIONING;
  if (alter_info->flags & Alter_info::ALTER_ALL_PARTITION)
    ha_alter_info->handler_flags|= Alter_inplace_info::ALTER_ALL_PARTITION;
  /* Check for: ALTER TABLE FORCE, ALTER TABLE ENGINE and OPTIMIZE TABLE. */
  if (alter_info->flags & Alter_info::ALTER_RECREATE)
    ha_alter_info->handler_flags|= Alter_inplace_info::RECREATE_TABLE;
  if (alter_info->flags & Alter_info::ALTER_UPGRADE_PARTITIONING)
    ha_alter_info->handler_flags|=
      Alter_inplace_info::ALTER_UPGRADE_PARTITIONING;
  if (alter_info->with_validation == Alter_info::ALTER_WITH_VALIDATION)
    ha_alter_info->handler_flags|= Alter_inplace_info::VALIDATE_VIRTUAL_COLUMN;

  /*
    If we altering table with old VARCHAR fields we will be automatically
    upgrading VARCHAR column types.
  */
  if (table->s->frm_version < FRM_VER_TRUE_VARCHAR && varchar)
    ha_alter_info->handler_flags|=  Alter_inplace_info::ALTER_STORED_COLUMN_TYPE;

  /*
    Go through fields in old version of table and detect changes to them.
    We don't want to rely solely on Alter_info flags for this since:
    a) new definition of column can be fully identical to the old one
       despite the fact that this column is mentioned in MODIFY clause.
    b) even if new column type differs from its old column from metadata
       point of view, it might be identical from storage engine point
       of view (e.g. when ENUM('a','b') is changed to ENUM('a','b',c')).
    c) flags passed to storage engine contain more detailed information
       about nature of changes than those provided from parser.
  */
  uint old_field_index_without_vgc= 0;
  for (f_ptr= table->field; (field= *f_ptr); f_ptr++)
  {
    /* Clear marker for renamed or dropped field
    which we are going to set later. */
    field->flags&= ~(FIELD_IS_RENAMED | FIELD_IS_DROPPED);

    /* Use transformed info to evaluate flags for storage engine. */
    uint new_field_index= 0;
    uint new_field_index_without_vgc= 0;
    new_field_it.init(alter_info->create_list);
    while ((new_field= new_field_it++))
    {
      if (new_field->field == field)
        break;
      if (new_field->stored_in_db)
        new_field_index_without_vgc++;
      new_field_index++;
    }

    if (new_field)
    {
      /* Field is not dropped. Evaluate changes bitmap for it. */

      /*
        Check if type of column has changed to some incompatible type.
      */
      switch (field->is_equal(new_field))
      {
      case IS_EQUAL_NO:
        /* New column type is incompatible with old one. */
        if (field->is_virtual_gcol())
          ha_alter_info->handler_flags|=
            Alter_inplace_info::ALTER_VIRTUAL_COLUMN_TYPE;
        else
          ha_alter_info->handler_flags|=
            Alter_inplace_info::ALTER_STORED_COLUMN_TYPE;
        break;
      case IS_EQUAL_YES:
        /*
          New column is the same as the old one or the fully compatible with
          it (for example, ENUM('a','b') was changed to ENUM('a','b','c')).
          Such a change if any can ALWAYS be carried out by simply updating
          data-dictionary without even informing storage engine.
          No flag is set in this case.
        */
        break;
      case IS_EQUAL_PACK_LENGTH:
        /*
          New column type differs from the old one, but has compatible packed
          data representation. Depending on storage engine, such a change can
          be carried out by simply updating data dictionary without changing
          actual data (for example, VARCHAR(300) is changed to VARCHAR(400)).
        */
        ha_alter_info->handler_flags|= Alter_inplace_info::
                                         ALTER_COLUMN_EQUAL_PACK_LENGTH;
        break;
      default:
        DBUG_ASSERT(0);
      }

      // Conversion to and from generated column is supported if stored:
      if (field->is_gcol() != new_field->is_gcol())
      {
        DBUG_ASSERT((field->is_gcol() && !field->is_virtual_gcol()) ||
                    (new_field->is_gcol() && !new_field->is_virtual_gcol()));
        ha_alter_info->handler_flags|=
          Alter_inplace_info::ALTER_STORED_COLUMN_TYPE;
      }

      // Modification of generation expression is supported:
      if (field->is_gcol() && new_field->is_gcol())
      {
        // Modification of storage attribute is not supported
        DBUG_ASSERT(field->is_virtual_gcol() == new_field->is_virtual_gcol());
        if (!field->gcol_expr_is_equal(new_field))
        {
          if (field->is_virtual_gcol())
            ha_alter_info->handler_flags|=
              Alter_inplace_info::ALTER_VIRTUAL_COLUMN_TYPE;
          else
            ha_alter_info->handler_flags|=
              Alter_inplace_info::ALTER_STORED_COLUMN_TYPE;
        }
      }

      bool field_renamed;
      /*
        InnoDB data dictionary is case sensitive so we should use
        string case sensitive comparison between fields.
        Note: strcmp branch is to be removed in future when we fix it
        in InnoDB.
      */
      if (ha_alter_info->create_info->db_type->db_type == DB_TYPE_INNODB)
        field_renamed= strcmp(field->field_name, new_field->field_name);
      else
	field_renamed= my_strcasecmp(system_charset_info, field->field_name,
                                     new_field->field_name);

      /* Check if field was renamed */
      if (field_renamed)
      {
        field->flags|= FIELD_IS_RENAMED;
        ha_alter_info->handler_flags|= Alter_inplace_info::ALTER_COLUMN_NAME;
      }

      /* Check that NULL behavior is same for old and new fields */
      if ((new_field->flags & NOT_NULL_FLAG) !=
          (uint) (field->flags & NOT_NULL_FLAG))
      {
        if (new_field->flags & NOT_NULL_FLAG)
          ha_alter_info->handler_flags|=
            Alter_inplace_info::ALTER_COLUMN_NOT_NULLABLE;
        else
          ha_alter_info->handler_flags|=
            Alter_inplace_info::ALTER_COLUMN_NULLABLE;
      }

      /*
        We do not detect changes to default values in this loop.
        See comment above for more details.
      */

      /*
        Detect changes in column order.

        Note that a stored column can't become virtual and vice versa
        thanks to check in mysql_prepare_alter_table().
      */
      if (field->stored_in_db)
      {
        if (old_field_index_without_vgc != new_field_index_without_vgc)
          ha_alter_info->handler_flags|= Alter_inplace_info::ALTER_STORED_COLUMN_ORDER;
      }
      else
      {
        if (field->field_index != new_field_index)
          ha_alter_info->handler_flags|= Alter_inplace_info::ALTER_VIRTUAL_COLUMN_ORDER;
      }

      /* Detect changes in storage type of column */
      if (new_field->field_storage_type() != field->field_storage_type())
        ha_alter_info->handler_flags|=
          Alter_inplace_info::ALTER_COLUMN_STORAGE_TYPE;

      /* Detect changes in column format of column */
      if (new_field->column_format() != field->column_format())
        ha_alter_info->handler_flags|=
          Alter_inplace_info::ALTER_COLUMN_COLUMN_FORMAT;

      /*
        We don't have easy way to detect change in generation expression.
        So we always assume that it has changed if generated column was
        mentioned in CHANGE/MODIFY COLUMN clause of ALTER TABLE.
      */
      if (new_field->change)
      {
        if (new_field->is_virtual_gcol())
            ha_alter_info->handler_flags|=
              Alter_inplace_info::ALTER_VIRTUAL_GCOL_EXPR;
        else if (new_field->gcol_info)
            ha_alter_info->handler_flags|=
              Alter_inplace_info::ALTER_STORED_GCOL_EXPR;
      }
    }
    else
    {
      /*
        Field is not present in new version of table and therefore was dropped.
      */
      DBUG_ASSERT(alter_info->flags & Alter_info::ALTER_DROP_COLUMN);
      if (field->is_virtual_gcol())
        ha_alter_info->handler_flags|=
          Alter_inplace_info::DROP_VIRTUAL_COLUMN;
      else
        ha_alter_info->handler_flags|=
          Alter_inplace_info::DROP_STORED_COLUMN;
      field->flags|= FIELD_IS_DROPPED;
    }
    if (field->stored_in_db)
      old_field_index_without_vgc++;
  }

  if (alter_info->flags & Alter_info::ALTER_ADD_COLUMN)
  {
    new_field_it.init(alter_info->create_list);
    while ((new_field= new_field_it++))
    {
      if (!new_field->field)
      {
        /*
          Field is not present in old version of table and therefore was added.
        */
        if (new_field->is_virtual_gcol())
          ha_alter_info->handler_flags|=
            Alter_inplace_info::ADD_VIRTUAL_COLUMN;
        else if (new_field->gcol_info)
          ha_alter_info->handler_flags|=
            Alter_inplace_info::ADD_STORED_GENERATED_COLUMN;
        else
          ha_alter_info->handler_flags|=
            Alter_inplace_info::ADD_STORED_BASE_COLUMN;
      }
    }
    /* One of these should be set since Alter_info::ALTER_ADD_COLUMN was set. */
    DBUG_ASSERT(ha_alter_info->handler_flags &
                (Alter_inplace_info::ADD_VIRTUAL_COLUMN |
                 Alter_inplace_info::ADD_STORED_BASE_COLUMN |
                 Alter_inplace_info::ADD_STORED_GENERATED_COLUMN));
  }

  /*
    Go through keys and check if the original ones are compatible
    with new table.
  */
  KEY *table_key;
  KEY *table_key_end= table->key_info + table->s->keys;
  KEY *new_key;
  KEY *new_key_end=
    ha_alter_info->key_info_buffer + ha_alter_info->key_count;

  DBUG_PRINT("info", ("index count old: %d  new: %d",
                      table->s->keys, ha_alter_info->key_count));

  /*
    First, we need to handle keys being renamed, otherwise code handling
    dropping/addition of keys might be confused in some situations.
  */
  for (table_key= table->key_info; table_key < table_key_end; table_key++)
    table_key->flags&= ~HA_KEY_RENAMED;
  for (new_key= ha_alter_info->key_info_buffer;
       new_key < new_key_end; new_key++)
    new_key->flags&= ~HA_KEY_RENAMED;

  List_iterator_fast<Alter_rename_key> rename_key_it(alter_info->
                                                     alter_rename_key_list);
  Alter_rename_key *rename_key;

  while ((rename_key= rename_key_it++))
  {
    table_key= find_key_ci(rename_key->old_name, table->key_info, table_key_end);
    new_key= find_key_ci(rename_key->new_name, ha_alter_info->key_info_buffer,
                         new_key_end);

    table_key->flags|= HA_KEY_RENAMED;
    new_key->flags|= HA_KEY_RENAMED;

    if (! has_index_def_changed(ha_alter_info, table_key, new_key))
    {
      /* Key was not modified but still was renamed. */
      ha_alter_info->handler_flags|= Alter_inplace_info::RENAME_INDEX;
      ha_alter_info->add_renamed_key(table_key, new_key);
    }
    else
    {
      /* Key was modified. */
      ha_alter_info->add_modified_key(table_key, new_key);
    }
  }

  /*
    Step through all keys of the old table and search matching new keys.
  */
  for (table_key= table->key_info; table_key < table_key_end; table_key++)
  {
    /* Skip renamed keys. */
    if (table_key->flags & HA_KEY_RENAMED)
      continue;

    new_key= find_key_cs(table_key->name, ha_alter_info->key_info_buffer,
                         new_key_end);

    if (new_key == NULL)
    {
      /* Matching new key not found. This means the key should be dropped. */
      ha_alter_info->add_dropped_key(table_key);
    }
    else if (has_index_def_changed(ha_alter_info, table_key, new_key))
    {
      /* Key was modified. */
      ha_alter_info->add_modified_key(table_key, new_key);
    }
  }

  /*
    Step through all keys of the new table and find matching old keys.
  */
  for (new_key= ha_alter_info->key_info_buffer;
       new_key < new_key_end;
       new_key++)
  {
    /* Skip renamed keys. */
    if (new_key->flags & HA_KEY_RENAMED)
      continue;

    if (! find_key_cs(new_key->name, table->key_info, table_key_end))
    {
      /* Matching old key not found. This means the key should be added. */
      ha_alter_info->add_added_key(new_key);
    }
  }

  /*
    Sort index_add_buffer according to how key_info_buffer is sorted.
    I.e. with primary keys first - see sort_keys().
  */
  my_qsort(ha_alter_info->index_add_buffer,
           ha_alter_info->index_add_count,
           sizeof(uint), (qsort_cmp) compare_uint);

  /* Now let us calculate flags for storage engine API. */

  /* Count all existing candidate keys. */
  for (table_key= table->key_info; table_key < table_key_end; table_key++)
  {
    /*
      Check if key is a candidate key, This key is either already primary key
      or could be promoted to primary key if the original primary key is
      dropped.
      In MySQL one is allowed to create primary key with partial fields (i.e.
      primary key which is not considered candidate). For simplicity we count
      such key as a candidate key here.
    */
    if (((uint) (table_key - table->key_info) == table->s->primary_key) ||
        is_candidate_key(table_key))
      candidate_key_count++;
  }

  /* Figure out what kind of indexes we are dropping. */
  KEY **dropped_key;
  KEY **dropped_key_end= ha_alter_info->index_drop_buffer +
                         ha_alter_info->index_drop_count;

  for (dropped_key= ha_alter_info->index_drop_buffer;
       dropped_key < dropped_key_end; dropped_key++)
  {
    table_key= *dropped_key;

    if (table_key->flags & HA_NOSAME)
    {
      /*
        Unique key. Check for PRIMARY KEY. Also see comment about primary
        and candidate keys above.
      */
      if ((uint) (table_key - table->key_info) == table->s->primary_key)
      {
        ha_alter_info->handler_flags|= Alter_inplace_info::DROP_PK_INDEX;
        candidate_key_count--;
      }
      else
      {
        ha_alter_info->handler_flags|= Alter_inplace_info::DROP_UNIQUE_INDEX;
        if (is_candidate_key(table_key))
          candidate_key_count--;
      }
    }
    else
      ha_alter_info->handler_flags|= Alter_inplace_info::DROP_INDEX;
  }

  /* Now figure out what kind of indexes we are adding. */
  for (uint add_key_idx= 0; add_key_idx < ha_alter_info->index_add_count; add_key_idx++)
  {
    new_key= ha_alter_info->key_info_buffer + ha_alter_info->index_add_buffer[add_key_idx];

    if (new_key->flags & HA_NOSAME)
    {
      bool is_pk= !my_strcasecmp(system_charset_info, new_key->name, primary_key_name);

      if ((!(new_key->flags & HA_KEY_HAS_PART_KEY_SEG) &&
           !(new_key->flags & HA_NULL_PART_KEY)) ||
          is_pk)
      {
        /* Candidate key or primary key! */
        if (candidate_key_count == 0 || is_pk)
          ha_alter_info->handler_flags|= Alter_inplace_info::ADD_PK_INDEX;
        else
          ha_alter_info->handler_flags|= Alter_inplace_info::ADD_UNIQUE_INDEX;
        candidate_key_count++;
      }
      else
      {
        ha_alter_info->handler_flags|= Alter_inplace_info::ADD_UNIQUE_INDEX;
      }
    }
    else
    {
      if (new_key->flags & HA_SPATIAL)
      {
        ha_alter_info->handler_flags|= Alter_inplace_info::ADD_SPATIAL_INDEX;
      }
      else
      {
        ha_alter_info->handler_flags|= Alter_inplace_info::ADD_INDEX;
      }
    }
  }

  DBUG_RETURN(false);
}


/**
  Mark fields participating in newly added indexes in TABLE object which
  corresponds to new version of altered table.

  @param ha_alter_info  Alter_inplace_info describing in-place ALTER.
  @param altered_table  TABLE object for new version of TABLE in which
                        fields should be marked.
*/

static void update_altered_table(const Alter_inplace_info &ha_alter_info,
                                 TABLE *altered_table)
{
  uint field_idx, add_key_idx;
  KEY *key;
  KEY_PART_INFO *end, *key_part;

  /*
    Clear marker for all fields, as we are going to set it only
    for fields which participate in new indexes.
  */
  for (field_idx= 0; field_idx < altered_table->s->fields; ++field_idx)
    altered_table->field[field_idx]->flags&= ~FIELD_IN_ADD_INDEX;

  /*
    Go through array of newly added indexes and mark fields
    participating in them.
  */
  for (add_key_idx= 0; add_key_idx < ha_alter_info.index_add_count;
       add_key_idx++)
  {
    key= ha_alter_info.key_info_buffer +
         ha_alter_info.index_add_buffer[add_key_idx];

    end= key->key_part + key->user_defined_key_parts;
    for (key_part= key->key_part; key_part < end; key_part++)
      altered_table->field[key_part->fieldnr]->flags|= FIELD_IN_ADD_INDEX;
  }
}


/**
  Initialize TABLE::field for the new table with appropriate
  column defaults. Can be default values from TABLE_SHARE or
  function defaults from Create_field.

  @param altered_table  TABLE object for the new version of the table.
  @param create         Create_field containing function defaults.
*/

static void set_column_defaults(TABLE *altered_table,
                                List<Create_field> &create)
{
  // Initialize TABLE::field default values
  restore_record(altered_table, s->default_values);

  List_iterator<Create_field> iter(create);
  for (uint i= 0; i < altered_table->s->fields; ++i)
  {
    const Create_field *definition= iter++;
    if (definition->field == NULL) // this column didn't exist in old table.
      altered_table->field[i]->evaluate_insert_default_function();
  }
}


/**
  Compare two tables to see if their metadata are compatible.
  One table specified by a TABLE instance, the other using Alter_info
  and HA_CREATE_INFO.

  @param[in]  table          The first table.
  @param[in]  alter_info     Alter options, fields and keys for the
                             second table.
  @param[in]  create_info    Create options for the second table.
  @param[out] metadata_equal Result of comparison.

  @retval true   error
  @retval false  success
*/

bool mysql_compare_tables(TABLE *table,
                          Alter_info *alter_info,
                          HA_CREATE_INFO *create_info,
                          bool *metadata_equal)
{
  DBUG_ENTER("mysql_compare_tables");

  uint changes= IS_EQUAL_NO;
  uint key_count;
  List_iterator_fast<Create_field> tmp_new_field_it;
  THD *thd= table->in_use;
  *metadata_equal= false;

  /*
    Create a copy of alter_info.
    To compare definitions, we need to "prepare" the definition - transform it
    from parser output to a format that describes the table layout (all column
    defaults are initialized, duplicate columns are removed). This is done by
    mysql_prepare_create_table.  Unfortunately, mysql_prepare_create_table
    performs its transformations "in-place", that is, modifies the argument.
    Since we would like to keep mysql_compare_tables() idempotent (not altering
    any of the arguments) we create a copy of alter_info here and pass it to
    mysql_prepare_create_table, then use the result to compare the tables, and
    then destroy the copy.
  */
  Alter_info tmp_alter_info(*alter_info, thd->mem_root);
  uint db_options= 0; /* not used */
  KEY *key_info_buffer= NULL;

  /* Create the prepared information. */
  if (mysql_prepare_create_table(thd, create_info,
                                 &tmp_alter_info,
                                 (table->s->tmp_table != NO_TMP_TABLE),
                                 &db_options,
                                 table->file, &key_info_buffer,
                                 &key_count, 0))
    DBUG_RETURN(true);

  /* Some very basic checks. */
  if (table->s->fields != alter_info->create_list.elements ||
      table->s->db_type() != create_info->db_type ||
      table->s->tmp_table ||
      (table->s->row_type != create_info->row_type))
    DBUG_RETURN(false);

  /* Go through fields and check if they are compatible. */
  tmp_new_field_it.init(tmp_alter_info.create_list);
  for (Field **f_ptr= table->field; *f_ptr; f_ptr++)
  {
    Field *field= *f_ptr;
    Create_field *tmp_new_field= tmp_new_field_it++;

    /* Check that NULL behavior is the same. */
    if ((tmp_new_field->flags & NOT_NULL_FLAG) !=
	(uint) (field->flags & NOT_NULL_FLAG))
      DBUG_RETURN(false);

    /*
      mysql_prepare_alter_table() clears HA_OPTION_PACK_RECORD bit when
      preparing description of existing table. In ALTER TABLE it is later
      updated to correct value by create_table_impl() call.
      So to get correct value of this bit in this function we have to
      mimic behavior of create_table_impl().
    */
    if (create_info->row_type == ROW_TYPE_DYNAMIC ||
	(tmp_new_field->flags & BLOB_FLAG) ||
	(tmp_new_field->sql_type == MYSQL_TYPE_VARCHAR &&
	create_info->row_type != ROW_TYPE_FIXED))
      create_info->table_options|= HA_OPTION_PACK_RECORD;

    /* Check if field was renamed */
    if (my_strcasecmp(system_charset_info,
		      field->field_name,
		      tmp_new_field->field_name))
      DBUG_RETURN(false);

    /* Evaluate changes bitmap and send to check_if_incompatible_data() */
    uint field_changes= field->is_equal(tmp_new_field);
    if (field_changes != IS_EQUAL_YES)
      DBUG_RETURN(false);

    changes|= field_changes;
  }

  /* Check if changes are compatible with current handler. */
  if (table->file->check_if_incompatible_data(create_info, changes))
    DBUG_RETURN(false);

  /* Go through keys and check if they are compatible. */
  KEY *table_key;
  KEY *table_key_end= table->key_info + table->s->keys;
  KEY *new_key;
  KEY *new_key_end= key_info_buffer + key_count;

  /* Step through all keys of the first table and search matching keys. */
  for (table_key= table->key_info; table_key < table_key_end; table_key++)
  {
    /* Search a key with the same name. */
    for (new_key= key_info_buffer; new_key < new_key_end; new_key++)
    {
      if (! strcmp(table_key->name, new_key->name))
        break;
    }
    if (new_key >= new_key_end)
      DBUG_RETURN(false);

    /* Check that the key types are compatible. */
    if ((table_key->algorithm != new_key->algorithm) ||
	((table_key->flags & HA_KEYFLAG_MASK) !=
         (new_key->flags & HA_KEYFLAG_MASK)) ||
        (table_key->user_defined_key_parts != new_key->user_defined_key_parts))
      DBUG_RETURN(false);

    /* Check that the key parts remain compatible. */
    KEY_PART_INFO *table_part;
    KEY_PART_INFO *table_part_end= table_key->key_part +
      table_key->user_defined_key_parts;
    KEY_PART_INFO *new_part;
    for (table_part= table_key->key_part, new_part= new_key->key_part;
         table_part < table_part_end;
         table_part++, new_part++)
    {
      /*
	Key definition is different if we are using a different field or
	if the used key part length is different. We know that the fields
        are equal. Comparing field numbers is sufficient.
      */
      if ((table_part->length != new_part->length) ||
          (table_part->fieldnr - 1 != new_part->fieldnr))
        DBUG_RETURN(false);
    }
  }

  /* Step through all keys of the second table and find matching keys. */
  for (new_key= key_info_buffer; new_key < new_key_end; new_key++)
  {
    /* Search a key with the same name. */
    for (table_key= table->key_info; table_key < table_key_end; table_key++)
    {
      if (! strcmp(table_key->name, new_key->name))
        break;
    }
    if (table_key >= table_key_end)
      DBUG_RETURN(false);
  }

  *metadata_equal= true; // Tables are compatible
  DBUG_RETURN(false);
}


/*
  Manages enabling/disabling of indexes for ALTER TABLE

  SYNOPSIS
    alter_table_manage_keys()
      table                  Target table
      indexes_were_disabled  Whether the indexes of the from table
                             were disabled
      keys_onoff             ENABLE | DISABLE | LEAVE_AS_IS

  RETURN VALUES
    FALSE  OK
    TRUE   Error
*/

static
bool alter_table_manage_keys(TABLE *table, int indexes_were_disabled,
                             Alter_info::enum_enable_or_disable keys_onoff)
{
  int error= 0;
  DBUG_ENTER("alter_table_manage_keys");
  DBUG_PRINT("enter", ("table=%p were_disabled=%d on_off=%d",
             table, indexes_were_disabled, keys_onoff));

  switch (keys_onoff) {
  case Alter_info::ENABLE:
    error= table->file->ha_enable_indexes(HA_KEY_SWITCH_NONUNIQ_SAVE);
    break;
  case Alter_info::LEAVE_AS_IS:
    if (!indexes_were_disabled)
      break;
    /* fall-through: disabled indexes */
  case Alter_info::DISABLE:
    error= table->file->ha_disable_indexes(HA_KEY_SWITCH_NONUNIQ_SAVE);
  }

  if (error == HA_ERR_WRONG_COMMAND)
  {
    push_warning_printf(current_thd, Sql_condition::SL_NOTE,
                        ER_ILLEGAL_HA, ER(ER_ILLEGAL_HA),
                        table->s->table_name.str);
    error= 0;
  } else if (error)
    table->file->print_error(error, MYF(0));

  DBUG_RETURN(error);
}


/**
  Check if the pending ALTER TABLE operations support the in-place
  algorithm based on restrictions in the SQL layer or given the
  nature of the operations themselves. If in-place isn't supported,
  it won't be necessary to check with the storage engine.

  @param table        The original TABLE.
  @param create_info  Information from the parsing phase about new
                      table properties.
  @param alter_info   Data related to detected changes.
  @param alter_ctx    Runtime context for ALTER TABLE.

  @return false       In-place is possible, check with storage engine.
  @return true        Incompatible operations, must use table copy.
*/

static bool is_inplace_alter_impossible(TABLE *table,
                                        HA_CREATE_INFO *create_info,
                                        const Alter_info *alter_info,
                                        const Alter_table_ctx *alter_ctx)
{
  DBUG_ENTER("is_inplace_alter_impossible");

  /* At the moment we can't handle altering temporary tables without a copy. */
  if (table->s->tmp_table)
    DBUG_RETURN(true);

  /*
    For the ALTER TABLE tbl_name ORDER BY ... we always use copy
    algorithm. In theory, this operation can be done in-place by some
    engine, but since a) no current engine does this and b) our current
    API lacks infrastructure for passing information about table ordering
    to storage engine we simply always do copy now.

    ENABLE/DISABLE KEYS is a MyISAM/Heap specific operation that is
    not supported for in-place in combination with other operations.
    Alone, it will be done by simple_rename_or_index_change().

    Stored generated columns are evaluated in server, thus can't be added/changed
    inplace.
  */
  if (alter_info->flags & (Alter_info::ALTER_ORDER |
                           Alter_info::ALTER_KEYS_ONOFF))
    DBUG_RETURN(true);

  /*
    If the table engine is changed explicitly (using ENGINE clause)
    or implicitly (e.g. when non-partitioned table becomes
    partitioned) a regular alter table (copy) needs to be
    performed.
  */
  if (create_info->db_type != table->s->db_type())
  {
    /*
      If we are altering/recreating a table using the generic partitioning
      engine ha_partition, but the real engine supports partitioning
      natively, do not disallow INPLACE, since it will be handled in
      ha_partition/real engine and allow the engine to be upgraded to native
      partitioning!
    */
    if (!is_ha_partition_handlerton(table->s->db_type()) ||
        !create_info->db_type->partition_flags ||
        table->part_info->default_engine_type != create_info->db_type ||
        (create_info->used_fields & HA_CREATE_USED_ENGINE))
    {
      DBUG_RETURN(true);
    }
  }

  /*
    There was a bug prior to mysql-4.0.25. Number of null fields was
    calculated incorrectly. As a result frm and data files gets out of
    sync after fast alter table. There is no way to determine by which
    mysql version (in 4.0 and 4.1 branches) table was created, thus we
    disable fast alter table for all tables created by mysql versions
    prior to 5.0 branch.
    See BUG#6236.
  */
  if (!table->s->mysql_version)
    DBUG_RETURN(true);

  /*
    If default value is changed and the table includes or will include
    generated columns that depend on the DEFAULT function, we cannot
    do the operation inplace as indexes or value of stored generated
    columns might become invalid.
  */
  if ((alter_info->flags &
       (Alter_info::ALTER_CHANGE_COLUMN_DEFAULT |
        Alter_info::ALTER_CHANGE_COLUMN)) &&
       table->has_gcol())
  {
    for (Field **vfield= table->vfield; *vfield; vfield++)
    {
      if ((*vfield)->gcol_info->expr_item->walk(
           &Item::check_gcol_depend_default_processor,
           Item::WALK_POSTFIX, NULL))
        DBUG_RETURN(true);
    }
  }

  DBUG_RETURN(false);
}


/**
  Perform in-place alter table.

  @param thd                Thread handle.
  @param table_list         TABLE_LIST for the table to change.
  @param table              The original TABLE.
  @param altered_table      TABLE object for new version of the table.
  @param ha_alter_info      Structure describing ALTER TABLE to be carried
                            out and serving as a storage place for data
                            used during different phases.
  @param inplace_supported  Enum describing the locking requirements.
  @param target_mdl_request Metadata request/lock on the target table name.
  @param alter_ctx          ALTER TABLE runtime context.

  @retval   true              Error
  @retval   false             Success

  @note
    If mysql_alter_table does not need to copy the table, it is
    either an alter table where the storage engine does not
    need to know about the change, only the frm will change,
    or the storage engine supports performing the alter table
    operation directly, in-place without mysql having to copy
    the table.

  @note This function frees the TABLE object associated with the new version of
        the table and removes the .FRM file for it in case of both success and
        failure.
*/

static bool mysql_inplace_alter_table(THD *thd,
                                      TABLE_LIST *table_list,
                                      TABLE *table,
                                      TABLE *altered_table,
                                      Alter_inplace_info *ha_alter_info,
                                      enum_alter_inplace_result inplace_supported,
                                      MDL_request *target_mdl_request,
                                      Alter_table_ctx *alter_ctx)
{
  Open_table_context ot_ctx(thd, MYSQL_OPEN_REOPEN);
  MDL_ticket *mdl_ticket= table->mdl_ticket;
  HA_CREATE_INFO *create_info= ha_alter_info->create_info;
  Alter_info *alter_info= ha_alter_info->alter_info;
  bool reopen_tables= false;

  DBUG_ENTER("mysql_inplace_alter_table");

  /*
    Upgrade to EXCLUSIVE lock if:
    - This is requested by the storage engine
    - Or the storage engine needs exclusive lock for just the prepare
      phase
    - Or requested by the user

    Note that we handle situation when storage engine needs exclusive
    lock for prepare phase under LOCK TABLES in the same way as when
    exclusive lock is required for duration of the whole statement.
  */
  if (inplace_supported == HA_ALTER_INPLACE_EXCLUSIVE_LOCK ||
      ((inplace_supported == HA_ALTER_INPLACE_SHARED_LOCK_AFTER_PREPARE ||
        inplace_supported == HA_ALTER_INPLACE_NO_LOCK_AFTER_PREPARE) &&
       (thd->locked_tables_mode == LTM_LOCK_TABLES ||
        thd->locked_tables_mode == LTM_PRELOCKED_UNDER_LOCK_TABLES)) ||
       alter_info->requested_lock == Alter_info::ALTER_TABLE_LOCK_EXCLUSIVE)
  {
    if (wait_while_table_is_used(thd, table, HA_EXTRA_FORCE_REOPEN))
      goto cleanup;
    /*
      Get rid of all TABLE instances belonging to this thread
      except one to be used for in-place ALTER TABLE.

      This is mostly needed to satisfy InnoDB assumptions/asserts.
    */
    close_all_tables_for_name(thd, table->s, alter_ctx->is_table_renamed(),
                              table);
    /*
      If we are under LOCK TABLES we will need to reopen tables which we
      just have closed in case of error.
    */
    reopen_tables= true;
  }
  else if (inplace_supported == HA_ALTER_INPLACE_SHARED_LOCK_AFTER_PREPARE ||
           inplace_supported == HA_ALTER_INPLACE_NO_LOCK_AFTER_PREPARE)
  {
    /*
      Storage engine has requested exclusive lock only for prepare phase
      and we are not under LOCK TABLES.
      Don't mark TABLE_SHARE as old in this case, as this won't allow opening
      of table by other threads during main phase of in-place ALTER TABLE.
    */
    if (thd->mdl_context.upgrade_shared_lock(table->mdl_ticket, MDL_EXCLUSIVE,
                                             thd->variables.lock_wait_timeout))
      goto cleanup;

    tdc_remove_table(thd, TDC_RT_REMOVE_NOT_OWN_KEEP_SHARE,
                     table->s->db.str, table->s->table_name.str,
                     false);
  }

  /*
    Upgrade to SHARED_NO_WRITE lock if:
    - The storage engine needs writes blocked for the whole duration
    - Or this is requested by the user
    Note that under LOCK TABLES, we will already have SHARED_NO_READ_WRITE.
  */
  if ((inplace_supported == HA_ALTER_INPLACE_SHARED_LOCK ||
       alter_info->requested_lock == Alter_info::ALTER_TABLE_LOCK_SHARED) &&
      thd->mdl_context.upgrade_shared_lock(table->mdl_ticket,
                                           MDL_SHARED_NO_WRITE,
                                           thd->variables.lock_wait_timeout))
  {
    goto cleanup;
  }

  // It's now safe to take the table level lock.
  if (lock_tables(thd, table_list, alter_ctx->tables_opened, 0))
    goto cleanup;

  if (alter_ctx->error_if_not_empty & Alter_table_ctx::GEOMETRY_WITHOUT_DEFAULT)
  {
    // We should have upgraded from MDL_SHARED_UPGRADABLE to a lock
    // blocking writes for it to be safe to check ha_records().
    if (table->mdl_ticket->get_type() == MDL_SHARED_UPGRADABLE)
    {
      my_error(ER_INVALID_USE_OF_NULL, MYF(0));
      goto cleanup;
    }

    // Check if the handler supports ha_records()
    if (!(table_list->table->file->ha_table_flags() & HA_HAS_RECORDS))
    {
      // If ha_records() is not supported, be conservative.
      my_error(ER_INVALID_USE_OF_NULL, MYF(0));
      goto cleanup;
    }

    ha_rows tmp= 0;
    if (table_list->table->file->ha_records(&tmp) || tmp > 0)
    {
      my_error(ER_INVALID_USE_OF_NULL, MYF(0));
      goto cleanup;
    }

    // Empty table, so don't allow inserts during inplace operation.
    if (inplace_supported == HA_ALTER_INPLACE_NO_LOCK ||
        inplace_supported == HA_ALTER_INPLACE_NO_LOCK_AFTER_PREPARE)
      inplace_supported= HA_ALTER_INPLACE_SHARED_LOCK;
  }

  DEBUG_SYNC(thd, "alter_table_inplace_after_lock_upgrade");
  THD_STAGE_INFO(thd, stage_alter_inplace_prepare);

  switch (inplace_supported) {
  case HA_ALTER_ERROR:
  case HA_ALTER_INPLACE_NOT_SUPPORTED:
    DBUG_ASSERT(0);
    // fall through
  case HA_ALTER_INPLACE_NO_LOCK:
  case HA_ALTER_INPLACE_NO_LOCK_AFTER_PREPARE:
    switch (alter_info->requested_lock) {
    case Alter_info::ALTER_TABLE_LOCK_DEFAULT:
    case Alter_info::ALTER_TABLE_LOCK_NONE:
      ha_alter_info->online= true;
      break;
    case Alter_info::ALTER_TABLE_LOCK_SHARED:
    case Alter_info::ALTER_TABLE_LOCK_EXCLUSIVE:
      break;
    }
    break;
  case HA_ALTER_INPLACE_EXCLUSIVE_LOCK:
  case HA_ALTER_INPLACE_SHARED_LOCK_AFTER_PREPARE:
  case HA_ALTER_INPLACE_SHARED_LOCK:
    break;
  }

  if (table->file->ha_prepare_inplace_alter_table(altered_table,
                                                  ha_alter_info))
  {
    goto rollback;
  }

  /*
    Downgrade the lock if storage engine has told us that exclusive lock was
    necessary only for prepare phase (unless we are not under LOCK TABLES) and
    user has not explicitly requested exclusive lock.
  */
  if ((inplace_supported == HA_ALTER_INPLACE_SHARED_LOCK_AFTER_PREPARE ||
       inplace_supported == HA_ALTER_INPLACE_NO_LOCK_AFTER_PREPARE) &&
      !(thd->locked_tables_mode == LTM_LOCK_TABLES ||
        thd->locked_tables_mode == LTM_PRELOCKED_UNDER_LOCK_TABLES) &&
      (alter_info->requested_lock != Alter_info::ALTER_TABLE_LOCK_EXCLUSIVE))
  {
    /* If storage engine or user requested shared lock downgrade to SNW. */
    if (inplace_supported == HA_ALTER_INPLACE_SHARED_LOCK_AFTER_PREPARE ||
        alter_info->requested_lock == Alter_info::ALTER_TABLE_LOCK_SHARED)
      table->mdl_ticket->downgrade_lock(MDL_SHARED_NO_WRITE);
    else
    {
      DBUG_ASSERT(inplace_supported == HA_ALTER_INPLACE_NO_LOCK_AFTER_PREPARE);
      table->mdl_ticket->downgrade_lock(MDL_SHARED_UPGRADABLE);
    }
  }

  DEBUG_SYNC(thd, "alter_table_inplace_after_lock_downgrade");
  THD_STAGE_INFO(thd, stage_alter_inplace);

  if (table->file->ha_inplace_alter_table(altered_table,
                                          ha_alter_info))
  {
    goto rollback;
  }

  // Upgrade to EXCLUSIVE before commit.
  if (wait_while_table_is_used(thd, table, HA_EXTRA_PREPARE_FOR_RENAME))
    goto rollback;

  /*
    If we are killed after this point, we should ignore and continue.
    We have mostly completed the operation at this point, there should
    be no long waits left.
  */

  DBUG_EXECUTE_IF("alter_table_rollback_new_index", {
      table->file->ha_commit_inplace_alter_table(altered_table,
                                                 ha_alter_info,
                                                 false);
      my_error(ER_UNKNOWN_ERROR, MYF(0));
      goto cleanup;
    });

  DEBUG_SYNC(thd, "alter_table_inplace_before_commit");
  THD_STAGE_INFO(thd, stage_alter_inplace_commit);

  /*
    Acquire SRO locks on parent tables to prevent concurrent DML on them to
    perform cascading actions. These actions require acquring InnoDB locks,
    which might otherwise create deadlock with locks acquired by
    ha_innobase::commit_inplace_alter_table(). This deadlock can be
    be resolved by aborting expensive ALTER TABLE statement, which
    we would like to avoid.

    Note that we ignore FOREIGN_KEY_CHECKS=0 setting completely here since
    we need to avoid deadlock even if user is ready to sacrifice some
    consistency and set FOREIGN_KEY_CHECKS=0.

    It is possible that acquisition of locks on parent tables will result
    in MDL deadlocks. But since deadlocks involving two or more DDL
    statements should be rare, it is unlikely that our ALTER TABLE will
    be aborted due to such deadlock.
  */
  if (lock_fk_dependent_tables(thd, table))
    goto rollback;

  if (table->file->ha_commit_inplace_alter_table(altered_table,
                                                 ha_alter_info,
                                                 true))
  {
    goto rollback;
  }

  close_all_tables_for_name(thd, table->s, alter_ctx->is_table_renamed(), NULL);
  table_list->table= table= NULL;
  close_temporary_table(thd, altered_table, true, false);

  /*
    Replace the old .FRM with the new .FRM, but keep the old name for now.
    Rename to the new name (if needed) will be handled separately below.
  */
  if (mysql_rename_table(create_info->db_type, alter_ctx->new_db,
                         alter_ctx->tmp_name, alter_ctx->db, alter_ctx->alias,
                         FN_FROM_IS_TMP | NO_HA_TABLE))
  {
    // Since changes were done in-place, we can't revert them.
    (void) quick_rm_table(thd, create_info->db_type,
                          alter_ctx->new_db, alter_ctx->tmp_name,
                          FN_IS_TMP | NO_HA_TABLE);
    DBUG_RETURN(true);
  }

  table_list->mdl_request.ticket= mdl_ticket;
  if (open_table(thd, table_list, &ot_ctx))
    DBUG_RETURN(true);

  /*
    Tell the handler that the changed frm is on disk and table
    has been re-opened
  */
  table_list->table->file->ha_notify_table_changed();

  /*
    We might be going to reopen table down on the road, so we have to
    restore state of the TABLE object which we used for obtaining of
    handler object to make it usable for later reopening.
  */
  close_thread_table(thd, &thd->open_tables);
  table_list->table= NULL;

  // Rename altered table if requested.
  if (alter_ctx->is_table_renamed())
  {
    // Remove TABLE and TABLE_SHARE for old name from TDC.
    tdc_remove_table(thd, TDC_RT_REMOVE_ALL,
                     alter_ctx->db, alter_ctx->table_name, false);

    if (mysql_rename_table(create_info->db_type, alter_ctx->db,
                           alter_ctx->table_name,
                           alter_ctx->new_db, alter_ctx->new_alias, 0))
    {
      /*
        If the rename fails we will still have a working table
        with the old name, but with other changes applied.
      */
      DBUG_RETURN(true);
    }
    if (change_trigger_table_name(thd,
                                  alter_ctx->db,
                                  alter_ctx->alias,
                                  alter_ctx->table_name,
                                  alter_ctx->new_db,
                                  alter_ctx->new_alias))
    {
      /*
        If the rename of trigger files fails, try to rename the table
        back so we at least have matching table and trigger files.
      */
      (void) mysql_rename_table(create_info->db_type,
                                alter_ctx->new_db, alter_ctx->new_alias,
                                alter_ctx->db, alter_ctx->alias, NO_FK_CHECKS);
      DBUG_RETURN(true);
    }
  }

  DBUG_RETURN(false);

 rollback:
  table->file->ha_commit_inplace_alter_table(altered_table,
                                             ha_alter_info,
                                             false);
 cleanup:
  if (reopen_tables)
  {
    /* Close the only table instance which is still around. */
    close_all_tables_for_name(thd, table->s, alter_ctx->is_table_renamed(), NULL);
    if (thd->locked_tables_list.reopen_tables(thd))
      thd->locked_tables_list.unlink_all_closed_tables(thd, NULL, 0);
    /* QQ; do something about metadata locks ? */
  }
  close_temporary_table(thd, altered_table, true, false);
  // Delete temporary .frm/.par
  (void) quick_rm_table(thd, create_info->db_type, alter_ctx->new_db,
                        alter_ctx->tmp_name, FN_IS_TMP | NO_HA_TABLE);
  DBUG_RETURN(true);
}

/**
  maximum possible length for certain blob types.

  @param[in]      type        Blob type (e.g. MYSQL_TYPE_TINY_BLOB)

  @return
    length
*/

static uint
blob_length_by_type(enum_field_types type)
{
  switch (type)
  {
  case MYSQL_TYPE_TINY_BLOB:
    return 255;
  case MYSQL_TYPE_BLOB:
    return 65535;
  case MYSQL_TYPE_MEDIUM_BLOB:
    return 16777215;
  case MYSQL_TYPE_LONG_BLOB:
    return 4294967295U;
  default:
    DBUG_ASSERT(0); // we should never go here
    return 0;
  }
}


/**
  Convert the old temporal data types to the new temporal
  type format for ADD/CHANGE COLUMN, ADD INDEXES and ALTER
  FORCE ALTER operation.

  @param thd                Thread context.
  @param alter_info         Alter info parameters.

  @retval true              Error.
  @retval false             Either the old temporal data types
                            are not present or they are present
                            and have been successfully upgraded.
*/

static bool
upgrade_old_temporal_types(THD *thd, Alter_info *alter_info)
{
  bool old_temporal_type_present= false;

  DBUG_ENTER("upgrade_old_temporal_types");

  if (!((alter_info->flags & Alter_info::ALTER_ADD_COLUMN) ||
      (alter_info->flags & Alter_info::ALTER_ADD_INDEX) ||
      (alter_info->flags & Alter_info::ALTER_CHANGE_COLUMN) ||
      (alter_info->flags & Alter_info::ALTER_RECREATE)))
    DBUG_RETURN(false);

  /*
    Upgrade the old temporal types if any, for ADD/CHANGE COLUMN/
    ADD INDEXES and FORCE ALTER operation.
  */
  Create_field *def;
  List_iterator<Create_field> create_it(alter_info->create_list);

  while ((def= create_it++))
  {
    // Check if any old temporal type is present.
    if ((def->sql_type == MYSQL_TYPE_TIME) ||
        (def->sql_type == MYSQL_TYPE_DATETIME) ||
        (def->sql_type == MYSQL_TYPE_TIMESTAMP))
    {
       old_temporal_type_present= true;
       break;
    }
  }

  // Upgrade is not required since there are no old temporal types.
  if (!old_temporal_type_present)
    DBUG_RETURN(false);

  // Upgrade old temporal types to the new temporal types.
  create_it.rewind();
  while ((def= create_it++))
  {
    enum  enum_field_types sql_type;
    Item *default_value= def->def, *update_value= NULL;

    /*
       Set CURRENT_TIMESTAMP as default/update value based on
       the unireg_check value.
    */

    if ((def->sql_type == MYSQL_TYPE_DATETIME ||
         def->sql_type == MYSQL_TYPE_TIMESTAMP)
        && (def->unireg_check != Field::NONE))
    {
      Item_func_now_local *now = new (thd->mem_root) Item_func_now_local(0);
      if (!now)
        DBUG_RETURN(true);

      if (def->unireg_check == Field::TIMESTAMP_DN_FIELD)
        default_value= now;
      else if (def->unireg_check == Field::TIMESTAMP_UN_FIELD)
        update_value= now;
      else if (def->unireg_check == Field::TIMESTAMP_DNUN_FIELD)
      {
        update_value= now;
        default_value= now;
      }
    }

    switch (def->sql_type)
    {
    case MYSQL_TYPE_TIME:
        sql_type= MYSQL_TYPE_TIME2;
        break;
    case MYSQL_TYPE_DATETIME:
        sql_type= MYSQL_TYPE_DATETIME2;
        break;
    case MYSQL_TYPE_TIMESTAMP:
        sql_type= MYSQL_TYPE_TIMESTAMP2;
        break;
    default:
      continue;
    }

    DBUG_ASSERT(!def->gcol_info ||
                (def->gcol_info  &&
                 (def->sql_type != MYSQL_TYPE_DATETIME
                 || def->sql_type != MYSQL_TYPE_TIMESTAMP)));
    // Replace the old temporal field with the new temporal field.
    Create_field *temporal_field= NULL;
    if (!(temporal_field= new (thd->mem_root) Create_field()) ||
        temporal_field->init(thd, def->field_name, sql_type, NULL, NULL,
                             (def->flags & NOT_NULL_FLAG), default_value,
                             update_value, &def->comment, def->change, NULL,
<<<<<<< HEAD
                             NULL, 0, NULL))
=======
                             NULL, 0, &def->zip_dict_name))
>>>>>>> 35d5d3fa
      DBUG_RETURN(true);

    temporal_field->field= def->field;
    create_it.replace(temporal_field);
  }

  // Report a NOTE informing about the upgrade.
  push_warning(thd, Sql_condition::SL_NOTE,
               ER_OLD_TEMPORALS_UPGRADED, ER(ER_OLD_TEMPORALS_UPGRADED));
  DBUG_RETURN(false);
}


/**
  Prepare column and key definitions for CREATE TABLE in ALTER TABLE.

  This function transforms parse output of ALTER TABLE - lists of
  columns and keys to add, drop or modify into, essentially,
  CREATE TABLE definition - a list of columns and keys of the new
  table. While doing so, it also performs some (bug not all)
  semantic checks.

  This function is invoked when we know that we're going to
  perform ALTER TABLE via a temporary table -- i.e. in-place ALTER TABLE
  is not possible, perhaps because the ALTER statement contains
  instructions that require change in table data, not only in
  table definition or indexes.

  @param[in,out]  thd         thread handle. Used as a memory pool
                              and source of environment information.
  @param[in]      table       the source table, open and locked
                              Used as an interface to the storage engine
                              to acquire additional information about
                              the original table.
  @param[in,out]  create_info A blob with CREATE/ALTER TABLE
                              parameters
  @param[in,out]  alter_info  Another blob with ALTER/CREATE parameters.
                              Originally create_info was used only in
                              CREATE TABLE and alter_info only in ALTER TABLE.
                              But since ALTER might end-up doing CREATE,
                              this distinction is gone and we just carry
                              around two structures.
  @param[in,out]  alter_ctx   Runtime context for ALTER TABLE.

  @return
    Fills various create_info members based on information retrieved
    from the storage engine.
    Sets create_info->varchar if the table has a VARCHAR column.
    Prepares alter_info->create_list and alter_info->key_list with
    columns and keys of the new table.
  @retval TRUE   error, out of memory or a semantical error in ALTER
                 TABLE instructions
  @retval FALSE  success
*/

bool
mysql_prepare_alter_table(THD *thd, TABLE *table,
                          HA_CREATE_INFO *create_info,
                          Alter_info *alter_info,
                          Alter_table_ctx *alter_ctx)
{
  /* New column definitions are added here */
  List<Create_field> new_create_list;
  /* New key definitions are added here */
  List<Key> new_key_list;
  // DROP instructions for foreign keys and virtual generated columns
  List<Alter_drop> new_drop_list;
  /*
    Alter_info::alter_rename_key_list is also used by fill_alter_inplace_info()
    call. So this function should not modify original list but rather work with
    its copy.
  */
  List<Alter_rename_key> rename_key_list(alter_info->alter_rename_key_list,
                                         thd->mem_root);

  /* List with secondary keys which should be created after copying the data */
  List<Key> delayed_key_list;
  /* Foreign key list returned by handler::get_foreign_key_list() */
  List<FOREIGN_KEY_INFO> f_key_list;

  List_iterator<Alter_drop> drop_it(alter_info->drop_list);
  List_iterator<Create_field> def_it(alter_info->create_list);
  List_iterator<Alter_column> alter_it(alter_info->alter_list);
  List_iterator<Key> key_it(alter_info->key_list);
  List_iterator<Create_field> find_it(new_create_list);
  List_iterator<Create_field> field_it(new_create_list);
  List<Key_part_spec> key_parts;
  uint db_create_options= (table->s->db_create_options
                           & ~(HA_OPTION_PACK_RECORD));
  uint used_fields= create_info->used_fields;
  KEY *key_info=table->key_info;
  bool rc= true;
  bool skip_secondary;

  DBUG_ENTER("mysql_prepare_alter_table");

  create_info->varchar= FALSE;
  /* Let new create options override the old ones */
  if (!(used_fields & HA_CREATE_USED_MIN_ROWS))
    create_info->min_rows= table->s->min_rows;
  if (!(used_fields & HA_CREATE_USED_MAX_ROWS))
    create_info->max_rows= table->s->max_rows;
  if (!(used_fields & HA_CREATE_USED_AVG_ROW_LENGTH))
    create_info->avg_row_length= table->s->avg_row_length;
  if (!(used_fields & HA_CREATE_USED_DEFAULT_CHARSET))
    create_info->default_table_charset= table->s->table_charset;
  if (!(used_fields & HA_CREATE_USED_AUTO) && table->found_next_number_field)
  {
    /* Table has an autoincrement, copy value to new table */
    table->file->info(HA_STATUS_AUTO);
    create_info->auto_increment_value= table->file->stats.auto_increment_value;
  }
  if (!(used_fields & HA_CREATE_USED_KEY_BLOCK_SIZE))
    create_info->key_block_size= table->s->key_block_size;

  if (!(used_fields & HA_CREATE_USED_STATS_SAMPLE_PAGES))
    create_info->stats_sample_pages= table->s->stats_sample_pages;

  if (!(used_fields & HA_CREATE_USED_STATS_AUTO_RECALC))
    create_info->stats_auto_recalc= table->s->stats_auto_recalc;

  if (!(used_fields & HA_CREATE_USED_TABLESPACE))
    create_info->tablespace= table->s->tablespace;

  if (create_info->storage_media == HA_SM_DEFAULT)
    create_info->storage_media= table->s->default_storage_media;

  /* Creation of federated table with LIKE clause needs connection string */
  if (!(used_fields & HA_CREATE_USED_CONNECTION))
    create_info->connect_string= table->s->connect_string;

  restore_record(table, s->default_values);     // Empty record for DEFAULT
  Create_field *def;

  /*
    First collect all fields from table which isn't in drop_list
  */
  Field **f_ptr,*field;
  for (f_ptr=table->field ; (field= *f_ptr) ; f_ptr++)
  {
    if (field->type() == MYSQL_TYPE_STRING)
      create_info->varchar= TRUE;
    /* Check if field should be dropped */
    Alter_drop *drop;
    drop_it.rewind();
    while ((drop=drop_it++))
    {
      if (drop->type == Alter_drop::COLUMN &&
	  !my_strcasecmp(system_charset_info,field->field_name, drop->name))
      {
	/* Reset auto_increment value if it was dropped */
	if (MTYP_TYPENR(field->unireg_check) == Field::NEXT_NUMBER &&
	    !(used_fields & HA_CREATE_USED_AUTO))
	{
	  create_info->auto_increment_value=0;
	  create_info->used_fields|=HA_CREATE_USED_AUTO;
	}
        /*
          If a generated column is dependent on this column, this column
          cannot be dropped.
        */
        if (table->vfield &&
            table->is_field_used_by_generated_columns(field->field_index))
        {
          my_error(ER_DEPENDENT_BY_GENERATED_COLUMN, MYF(0), field->field_name);
          goto err;
        }

        /*
          Mark the drop_column operation is on virtual GC so that a non-rebuild
          on table can be done.
        */
        if (field->is_virtual_gcol())
          new_drop_list.push_back(drop);
	break; // Column was found.
      }
    }
    if (drop)
    {
      drop_it.remove();
      continue;
    }
    /* Check if field is changed */
    def_it.rewind();
    while ((def=def_it++))
    {
      if (def->change &&
	  !my_strcasecmp(system_charset_info,field->field_name, def->change))
	break;
    }
    if (def)
    {						// Field is changed
      def->field=field;
      if (field->stored_in_db != def->stored_in_db)
      {
        my_error(ER_UNSUPPORTED_ACTION_ON_GENERATED_COLUMN,
                 MYF(0),
                 "Changing the STORED status");
        goto err;
      }
      /*
        Add column being updated to the list of new columns.
        Note that columns with AFTER clauses are added to the end
        of the list for now. Their positions will be corrected later.
      */
      new_create_list.push_back(def);
      if (!def->after)
      {
        /*
          If this ALTER TABLE doesn't have an AFTER clause for the modified
          column then remove this column from the list of columns to be
          processed. So later we can iterate over the columns remaining
          in this list and process modified columns with AFTER clause or
          add new columns.
        */
        def_it.remove();
      }
      /*
        If the new column type is GEOMETRY (or a subtype) NOT NULL,
        and the old column type is nullable and not GEOMETRY (or a
        subtype), existing NULL values will be converted into empty
        strings in non-strict mode. Empty strings are illegal values
        in GEOMETRY columns.
      */
      if (def->sql_type == MYSQL_TYPE_GEOMETRY &&
          (def->flags & (NO_DEFAULT_VALUE_FLAG | NOT_NULL_FLAG)) &&
          field->type() != MYSQL_TYPE_GEOMETRY &&
          field->maybe_null() &&
          !thd->is_strict_mode())
      {
        alter_ctx->error_if_not_empty|=
          Alter_table_ctx::GEOMETRY_WITHOUT_DEFAULT;
      }
    }
    else
    {
      /*
        This field was not dropped and not changed, add it to the list
        for the new table.
      */
      def= new Create_field(field, field);
      new_create_list.push_back(def);
      alter_it.rewind();			// Change default if ALTER
      Alter_column *alter;
      while ((alter=alter_it++))
      {
	if (!my_strcasecmp(system_charset_info,field->field_name, alter->name))
	  break;
      }
      if (alter)
      {
	if (def->flags & BLOB_FLAG)
	{
	  my_error(ER_BLOB_CANT_HAVE_DEFAULT, MYF(0), field->field_name);
          goto err;
	}

	if ((def->def=alter->def))              // Use new default
        {
          def->flags&= ~NO_DEFAULT_VALUE_FLAG;
          /*
            The defaults are explicitly altered for the TIMESTAMP/DATETIME
            field, through SET DEFAULT. Hence, set the unireg check
            appropriately.
          */
          if (real_type_with_now_as_default(def->sql_type))
          {
            if (def->unireg_check == Field::TIMESTAMP_DNUN_FIELD)
              def->unireg_check= Field::TIMESTAMP_UN_FIELD;
            else if (def->unireg_check == Field::TIMESTAMP_DN_FIELD)
              def->unireg_check= Field::NONE;
          }
        }
        else
          def->flags|= NO_DEFAULT_VALUE_FLAG;

	alter_it.remove();
      }
    }
  }
  def_it.rewind();
  while ((def=def_it++))			// Add new columns
  {
    if (def->change && ! def->field)
    {
      my_error(ER_BAD_FIELD_ERROR, MYF(0), def->change, table->s->table_name.str);
      goto err;
    }

    /*
      Check that the DATE/DATETIME not null field we are going to add is
      either has a default value or the '0000-00-00' is allowed by the
      set sql mode.
      If the '0000-00-00' value isn't allowed then raise the error_if_not_empty
      flag to allow ALTER TABLE only if the table to be altered is empty.
    */
    if ((def->sql_type == MYSQL_TYPE_DATE ||
         def->sql_type == MYSQL_TYPE_NEWDATE ||
         def->sql_type == MYSQL_TYPE_DATETIME ||
         def->sql_type == MYSQL_TYPE_DATETIME2) &&
         !alter_ctx->datetime_field &&
         !(~def->flags & (NO_DEFAULT_VALUE_FLAG | NOT_NULL_FLAG)) &&
         thd->is_strict_mode())
    {
        alter_ctx->datetime_field= def;
        alter_ctx->error_if_not_empty|=
          Alter_table_ctx::DATETIME_WITHOUT_DEFAULT;
    }

    /*
      New GEOMETRY (and subtypes) columns can't be NOT NULL. To add a
      GEOMETRY NOT NULL column, first create a GEOMETRY NULL column,
      UPDATE the table to set a different value than NULL, and then do
      a ALTER TABLE MODIFY COLUMN to set NOT NULL.

      This restriction can be lifted once MySQL supports default
      values (i.e., functions) for geometry columns. The new
      restriction would then be for added GEOMETRY NOT NULL columns to
      always have a provided default value.
    */
    if (def->sql_type == MYSQL_TYPE_GEOMETRY &&
        (def->flags & (NO_DEFAULT_VALUE_FLAG | NOT_NULL_FLAG)))
    {
      alter_ctx->error_if_not_empty|= Alter_table_ctx::GEOMETRY_WITHOUT_DEFAULT;
    }

    if (!def->after)
      new_create_list.push_back(def);
    else
    {
      Create_field *find;
      if (def->change)
      {
        find_it.rewind();
        /*
          For columns being modified with AFTER clause we should first remove
          these columns from the list and then add them back at their correct
          positions.
        */
        while ((find=find_it++))
        {
          /*
            Create_fields representing changed columns are added directly
            from Alter_info::create_list to new_create_list. We can therefore
            safely use pointer equality rather than name matching here.
            This prevents removing the wrong column in case of column rename.
          */
          if (find == def)
          {
            find_it.remove();
            break;
          }
        }
      }
      if (def->after == first_keyword)
        new_create_list.push_front(def);
      else
      {
        find_it.rewind();
        while ((find=find_it++))
        {
          if (!my_strcasecmp(system_charset_info, def->after, find->field_name))
            break;
        }
        if (!find)
        {
          my_error(ER_BAD_FIELD_ERROR, MYF(0), def->after, table->s->table_name.str);
          goto err;
        }
        find_it.after(def);			// Put column after this
      }
    }
  }
  if (alter_info->alter_list.elements)
  {
    my_error(ER_BAD_FIELD_ERROR, MYF(0),
             alter_info->alter_list.head()->name, table->s->table_name.str);
    goto err;
  }
  if (!new_create_list.elements)
  {
    my_message(ER_CANT_REMOVE_ALL_FIELDS, ER(ER_CANT_REMOVE_ALL_FIELDS),
               MYF(0));
    goto err;
  }

  /*
    Collect all keys which isn't in drop list. Add only those
    for which some fields exists.

    We also store secondary keys in delayed_key_list to make use of
    the InnoDB fast index creation. The following conditions must be
    met:

    - fast_index_creation is enabled for the current session
    - expand_fast_index_creation is enabled for the current session;
    - we are going to create an InnoDB table (this is checked later when the
      target engine is known);
    - the key most be a non-UNIQUE one;
    - there are no foreign keys. This can be optimized later to exclude only
      those keys which are a part of foreign key constraints. Currently we
      simply disable this optimization for all keys if there are any foreign
      key constraints in the table.
  */

  skip_secondary= thd->variables.expand_fast_index_creation &&
    !table->file->get_foreign_key_list(thd, &f_key_list) &&
    f_key_list.elements == 0;

  for (uint i=0 ; i < table->s->keys ; i++,key_info++)
  {
    const char *key_name= key_info->name;
    bool index_column_dropped= false;
    Alter_drop *drop;
    drop_it.rewind();
    while ((drop=drop_it++))
    {
      if (drop->type == Alter_drop::KEY &&
	  !my_strcasecmp(system_charset_info,key_name, drop->name))
	break;
    }
    if (drop)
    {
      drop_it.remove();
      continue;
    }

    KEY_PART_INFO *key_part= key_info->key_part;
    key_parts.empty();
    for (uint j=0 ; j < key_info->user_defined_key_parts ; j++,key_part++)
    {
      if (!key_part->field)
	continue;				// Wrong field (from UNIREG)
      const char *key_part_name=key_part->field->field_name;
      Create_field *cfield;
      field_it.rewind();
      while ((cfield=field_it++))
      {
	if (cfield->change)
	{
	  if (!my_strcasecmp(system_charset_info, key_part_name,
			     cfield->change))
	    break;
	}
	else if (!my_strcasecmp(system_charset_info,
				key_part_name, cfield->field_name))
	  break;
      }
      if (!cfield)
      {
        /*
           We are dropping a column associated with an index.
        */
        index_column_dropped= true;
	continue;				// Field is removed
      }
      uint key_part_length=key_part->length;
      if (cfield->field)			// Not new field
      {
        /*
          If the field can't have only a part used in a key according to its
          new type, or should not be used partially according to its
          previous type, or the field length is less than the key part
          length, unset the key part length.

          We also unset the key part length if it is the same as the
          old field's length, so the whole new field will be used.

          BLOBs may have cfield->length == 0, which is why we test it before
          checking whether cfield->length < key_part_length (in chars).
          
          In case of TEXTs we check the data type maximum length *in bytes*
          to key part length measured *in characters* (i.e. key_part_length
          devided to mbmaxlen). This is because it's OK to have:
          CREATE TABLE t1 (a tinytext, key(a(254)) character set utf8);
          In case of this example:
          - data type maximum length is 255.
          - key_part_length is 1016 (=254*4, where 4 is mbmaxlen)
         */
        if (!Field::type_can_have_key_part(cfield->field->type()) ||
            !Field::type_can_have_key_part(cfield->sql_type) ||
            /* spatial keys can't have sub-key length */
            (key_info->flags & HA_SPATIAL) ||
            (cfield->field->field_length == key_part_length &&
             !f_is_blob(key_part->key_type)) ||
            (cfield->length && (((cfield->sql_type >= MYSQL_TYPE_TINY_BLOB &&
                                  cfield->sql_type <= MYSQL_TYPE_BLOB) ? 
                                blob_length_by_type(cfield->sql_type) :
                                cfield->length) <
	     key_part_length / key_part->field->charset()->mbmaxlen)))
	  key_part_length= 0;			// Use whole field
      }
      key_part_length /= key_part->field->charset()->mbmaxlen;
      key_parts.push_back(new Key_part_spec(cfield->field_name,
                                            strlen(cfield->field_name),
					    key_part_length));
    }
    if (key_parts.elements)
    {
      KEY_CREATE_INFO key_create_info;
      Key *key;
      keytype key_type;
      memset(&key_create_info, 0, sizeof(key_create_info));

      /* If this index is to stay in the table check if it has to be renamed. */
      List_iterator<Alter_rename_key> rename_key_it(rename_key_list);
      Alter_rename_key *rename_key;

      while ((rename_key= rename_key_it++))
      {
        if (! my_strcasecmp(system_charset_info, key_name,
                            rename_key->old_name))
        {
          if (! my_strcasecmp(system_charset_info, key_name,
                              primary_key_name))
          {
            my_error(ER_WRONG_NAME_FOR_INDEX, MYF(0), rename_key->old_name);
            goto err;
          }
          else if (! my_strcasecmp(system_charset_info, rename_key->new_name,
                                   primary_key_name))
          {
            my_error(ER_WRONG_NAME_FOR_INDEX, MYF(0), rename_key->new_name);
            goto err;
          }

          key_name= rename_key->new_name;
          rename_key_it.remove();
          /*
            If the user has explicitly renamed the key, we should no longer
            treat it as generated. Otherwise this key might be automatically
            dropped by mysql_prepare_create_table() and this will confuse
            code in fill_alter_inplace_info().
          */
          key_info->flags &= ~HA_GENERATED_KEY;
          break;
        }
      }

      key_create_info.algorithm= key_info->algorithm;
      if (key_info->flags & HA_USES_BLOCK_SIZE)
        key_create_info.block_size= key_info->block_size;
      if (key_info->flags & HA_USES_PARSER)
        key_create_info.parser_name= *plugin_name(key_info->parser);
      if (key_info->flags & HA_USES_COMMENT)
        key_create_info.comment= key_info->comment;

      if (key_info->flags & HA_SPATIAL)
        key_type= KEYTYPE_SPATIAL;
      else if (key_info->flags & HA_NOSAME)
      {
        if (! my_strcasecmp(system_charset_info, key_name, primary_key_name))
          key_type= KEYTYPE_PRIMARY;
        else
          key_type= KEYTYPE_UNIQUE;
      }
      else if (key_info->flags & HA_FULLTEXT)
        key_type= KEYTYPE_FULLTEXT;
      else
        key_type= KEYTYPE_MULTIPLE;
      if (key_info->flags & HA_CLUSTERING)
        key_type= (enum keytype)(key_type | KEYTYPE_CLUSTERING);

      if (index_column_dropped)
      {
        /*
           We have dropped a column associated with an index,
           this warrants a check for duplicate indexes
        */
        key_create_info.check_for_duplicate_indexes= true;
      }

      key= new Key(key_type, key_name, strlen(key_name),
                   &key_create_info,
                   MY_TEST(key_info->flags & HA_GENERATED_KEY),
                   key_parts);
      new_key_list.push_back(key);

      if (skip_secondary && key_type & KEYTYPE_MULTIPLE) {
        delayed_key_list.push_back(key);
      }
    }
  }
  {
    Key *key;
    while ((key=key_it++))			// Add new keys
    {
      if (key->type == KEYTYPE_FOREIGN &&
          ((Foreign_key *)key)->validate(new_create_list))
        goto err;
      new_key_list.push_back(key);

      if (key->type != KEYTYPE_FOREIGN)
      {
        if (skip_secondary && key->type & KEYTYPE_MULTIPLE) {
          delayed_key_list.push_back(key);
        }
      }
      else if (skip_secondary)
      {
        /*
          We are adding a foreign key so disable the secondary keys
          optimization.
        */
        skip_secondary= FALSE;
        delayed_key_list.empty();
      }

      if (key->name.str &&
	  !my_strcasecmp(system_charset_info, key->name.str, primary_key_name))
      {
	my_error(ER_WRONG_NAME_FOR_INDEX, MYF(0), key->name.str);
        goto err;
      }
    }
  }

  if (alter_info->drop_list.elements)
  {
    // Now this contains only DROP for foreign keys and not-found objects
    Alter_drop *drop;
    drop_it.rewind();
    while ((drop=drop_it++)) {
      switch (drop->type) {
      case Alter_drop::KEY:
      case Alter_drop::COLUMN:
        my_error(ER_CANT_DROP_FIELD_OR_KEY, MYF(0),
                 alter_info->drop_list.head()->name);
        goto err;
      case Alter_drop::FOREIGN_KEY:
        break;
      default:
        DBUG_ASSERT(false);
        break;
      }
    }
    // new_drop_list has DROP for virtual generated columns; add foreign keys:
    new_drop_list.concat(&alter_info->drop_list);
  }
  if (rename_key_list.elements)
  {
    my_error(ER_KEY_DOES_NOT_EXITS, MYF(0), rename_key_list.head()->old_name,
             table->s->table_name.str);
    goto err;
  }

  if (!create_info->comment.str)
  {
    create_info->comment.str= table->s->comment.str;
    create_info->comment.length= table->s->comment.length;
  }

  if (!create_info->compress.str)
  {
    create_info->compress.str= table->s->compress.str;
    create_info->compress.length= table->s->compress.length;
  }

  if (!create_info->encrypt_type.str)
  {
    create_info->encrypt_type.str= table->s->encrypt_type.str;
    create_info->encrypt_type.length= table->s->encrypt_type.length;
  }

  /* Do not pass the update_create_info through to each partition. */
  if (table->file->ht->db_type == DB_TYPE_PARTITION_DB)
	  create_info->data_file_name = (char*) -1;

  table->file->update_create_info(create_info);
  if ((create_info->table_options &
       (HA_OPTION_PACK_KEYS | HA_OPTION_NO_PACK_KEYS)) ||
      (used_fields & HA_CREATE_USED_PACK_KEYS))
    db_create_options&= ~(HA_OPTION_PACK_KEYS | HA_OPTION_NO_PACK_KEYS);
  if ((create_info->table_options &
       (HA_OPTION_STATS_PERSISTENT | HA_OPTION_NO_STATS_PERSISTENT)) ||
      (used_fields & HA_CREATE_USED_STATS_PERSISTENT))
    db_create_options&= ~(HA_OPTION_STATS_PERSISTENT | HA_OPTION_NO_STATS_PERSISTENT);
  if (create_info->table_options &
      (HA_OPTION_CHECKSUM | HA_OPTION_NO_CHECKSUM))
    db_create_options&= ~(HA_OPTION_CHECKSUM | HA_OPTION_NO_CHECKSUM);
  if (create_info->table_options &
      (HA_OPTION_DELAY_KEY_WRITE | HA_OPTION_NO_DELAY_KEY_WRITE))
    db_create_options&= ~(HA_OPTION_DELAY_KEY_WRITE |
			  HA_OPTION_NO_DELAY_KEY_WRITE);
  create_info->table_options|= db_create_options;

  if (table->s->tmp_table)
    create_info->options|=HA_LEX_CREATE_TMP_TABLE;

  rc= false;
  alter_info->create_list.swap(new_create_list);
  alter_info->key_list.swap(new_key_list);
  alter_info->delayed_key_list.swap(delayed_key_list);
  alter_info->drop_list.swap(new_drop_list);
err:
  DBUG_RETURN(rc);
}


/**
  Get Create_field object for newly created table by its name
  in the old version of table.

  @param alter_info  Alter_info describing newly created table.
  @param old_name    Name of field in old table.

  @returns Pointer to Create_field object, NULL - if field is
           not present in new version of table.
*/

static Create_field *get_field_by_old_name(Alter_info *alter_info,
                                           const char *old_name)
{
  List_iterator_fast<Create_field> new_field_it(alter_info->create_list);
  Create_field *new_field;

  while ((new_field= new_field_it++))
  {
    if (new_field->field &&
        (my_strcasecmp(system_charset_info,
                       new_field->field->field_name,
                       old_name) == 0))
      break;
  }
  return new_field;
}


/** Type of change to foreign key column, */

enum fk_column_change_type
{
  FK_COLUMN_NO_CHANGE, FK_COLUMN_DATA_CHANGE,
  FK_COLUMN_RENAMED, FK_COLUMN_DROPPED, FK_COLUMN_CHANGE_SAFE_FOR_PARENT
};


/**
  Check that ALTER TABLE's changes on columns of a foreign key are allowed.

  @param[in]   thd              Thread context.
  @param[in]   alter_info       Alter_info describing changes to be done
                                by ALTER TABLE.
  @param[in]   fk_columns       List of columns of the foreign key to check.
  @param[out]  bad_column_name  Name of field on which ALTER TABLE tries to
                                do prohibited operation.

  @note This function takes into account value of @@foreign_key_checks
        setting.

  @retval FK_COLUMN_NO_CHANGE    No significant changes are to be done on
                                 foreign key columns.
  @retval FK_COLUMN_DATA_CHANGE  ALTER TABLE might result in value
                                 change in foreign key column (and
                                 foreign_key_checks is on).
  @retval FK_COLUMN_RENAMED      Foreign key column is renamed.
  @retval FK_COLUMN_DROPPED      Foreign key column is dropped.
  @retval FK_COLUMN_CHANGE_SAFE_FOR_PARENT
                                 The column change is safe is this is a
                                 referenced column
*/

static enum fk_column_change_type
fk_check_column_changes(THD *thd, Alter_info *alter_info,
                        List<LEX_STRING> &fk_columns,
                        const char **bad_column_name)
{
  List_iterator_fast<LEX_STRING> column_it(fk_columns);
  LEX_STRING *column;

  *bad_column_name= NULL;

  while ((column= column_it++))
  {
    Create_field *new_field= get_field_by_old_name(alter_info, column->str);

    if (new_field)
    {
      Field *old_field= new_field->field;

      if (my_strcasecmp(system_charset_info, old_field->field_name,
                        new_field->field_name))
      {
        /*
          Copy algorithm doesn't support proper renaming of columns in
          the foreign key yet. At the moment we lack API which will tell
          SE that foreign keys should be updated to use new name of column
          like it happens in case of in-place algorithm.
        */
        *bad_column_name= column->str;
        return FK_COLUMN_RENAMED;
      }

      bool fields_differ= (old_field->is_equal(new_field) == IS_EQUAL_NO);

      if (fields_differ ||
          ((new_field->flags & NOT_NULL_FLAG) &&
           !(old_field->flags & NOT_NULL_FLAG)))
      {
        if (!(thd->variables.option_bits & OPTION_NO_FOREIGN_KEY_CHECKS))
        {
          /*
            Column in a FK has changed significantly. Unless
            foreign_key_checks are off we prohibit this since this
            means values in this column might be changed by ALTER
            and thus referential integrity might be broken,
          */
          *bad_column_name= column->str;
          /* NULL to NOT NULL column change is safe for referenced columns */
          return fields_differ
            ? FK_COLUMN_DATA_CHANGE : FK_COLUMN_CHANGE_SAFE_FOR_PARENT;
        }
      }
      DBUG_ASSERT(old_field->is_gcol() == new_field->is_gcol() &&
                  old_field->is_virtual_gcol() == new_field->is_virtual_gcol());
      DBUG_ASSERT(!old_field->is_gcol() ||
                  old_field->gcol_expr_is_equal(new_field));
    }
    else
    {
      /*
        Column in FK was dropped. Most likely this will break
        integrity constraints of InnoDB data-dictionary (and thus
        InnoDB will emit an error), so we prohibit this right away
        even if foreign_key_checks are off.
        This also includes a rare case when another field replaces
        field being dropped since it is easy to break referential
        integrity in this case.
      */
      *bad_column_name= column->str;
      return FK_COLUMN_DROPPED;
    }
  }

  return FK_COLUMN_NO_CHANGE;
}


/**
  Check if ALTER TABLE we are about to execute using COPY algorithm
  is not supported as it might break referential integrity.

  @note If foreign_key_checks is disabled (=0), we allow to break
        referential integrity. But we still disallow some operations
        like dropping or renaming columns in foreign key since they
        are likely to break consistency of InnoDB data-dictionary
        and thus will end-up in error anyway.

  @param[in]  thd          Thread context.
  @param[in]  table        Table to be altered.
  @param[in]  alter_info   Lists of fields, keys to be changed, added
                           or dropped.

  @retval false  Success.
  @retval true   Error, ALTER - tries to do change which is not compatible
                 with foreign key definitions on the table.
*/

static bool fk_check_copy_alter_table(THD *thd, TABLE *table,
                                      Alter_info *alter_info)
{
  List <FOREIGN_KEY_INFO> fk_parent_key_list;
  List <FOREIGN_KEY_INFO> fk_child_key_list;
  FOREIGN_KEY_INFO *f_key;

  DBUG_ENTER("fk_check_copy_alter_table");

  table->file->get_parent_foreign_key_list(thd, &fk_parent_key_list);

  /* OOM when building list. */
  if (thd->is_error())
    DBUG_RETURN(true);

  /*
    Remove from the list all foreign keys in which table participates as
    parent which are to be dropped by this ALTER TABLE. This is possible
    when a foreign key has the same table as child and parent.
  */
  List_iterator<FOREIGN_KEY_INFO> fk_parent_key_it(fk_parent_key_list);

  while ((f_key= fk_parent_key_it++))
  {
    Alter_drop *drop;
    List_iterator_fast<Alter_drop> drop_it(alter_info->drop_list);

    while ((drop= drop_it++))
    {
      /*
        InnoDB treats foreign key names in case-insensitive fashion.
        So we do it here too. For database and table name type of
        comparison used depends on lower-case-table-names setting.
        For l_c_t_n = 0 we use case-sensitive comparison, for
        l_c_t_n > 0 modes case-insensitive comparison is used.
      */
      if ((drop->type == Alter_drop::FOREIGN_KEY) &&
          (my_strcasecmp(system_charset_info, f_key->foreign_id->str,
                         drop->name) == 0) &&
          (my_strcasecmp(table_alias_charset, f_key->foreign_db->str,
                         table->s->db.str) == 0) &&
          (my_strcasecmp(table_alias_charset, f_key->foreign_table->str,
                         table->s->table_name.str) == 0))
        fk_parent_key_it.remove();
    }
  }

  fk_parent_key_it.rewind();
  while ((f_key= fk_parent_key_it++))
  {
    enum fk_column_change_type changes;
    const char *bad_column_name;

    changes= fk_check_column_changes(thd, alter_info,
                                     f_key->referenced_fields,
                                     &bad_column_name);

    switch(changes)
    {
    case FK_COLUMN_NO_CHANGE:
    case FK_COLUMN_CHANGE_SAFE_FOR_PARENT:
      /* No significant changes. We can proceed with ALTER! */
      break;
    case FK_COLUMN_DATA_CHANGE:
    {
      char buff[NAME_LEN*2+2];
      strxnmov(buff, sizeof(buff)-1, f_key->foreign_db->str, ".",
               f_key->foreign_table->str, NullS);
      my_error(ER_FK_COLUMN_CANNOT_CHANGE_CHILD, MYF(0), bad_column_name,
               f_key->foreign_id->str, buff);
      DBUG_RETURN(true);
    }
    case FK_COLUMN_RENAMED:
      my_error(ER_ALTER_OPERATION_NOT_SUPPORTED_REASON, MYF(0),
               "ALGORITHM=COPY",
               ER(ER_ALTER_OPERATION_NOT_SUPPORTED_REASON_FK_RENAME),
               "ALGORITHM=INPLACE");
      DBUG_RETURN(true);
    case FK_COLUMN_DROPPED:
    {
      char buff[NAME_LEN*2+2];
      strxnmov(buff, sizeof(buff)-1, f_key->foreign_db->str, ".",
               f_key->foreign_table->str, NullS);
      my_error(ER_FK_COLUMN_CANNOT_DROP_CHILD, MYF(0), bad_column_name,
               f_key->foreign_id->str, buff);
      DBUG_RETURN(true);
    }
    default:
      DBUG_ASSERT(0);
    }
  }

  table->file->get_foreign_key_list(thd, &fk_child_key_list);

  /* OOM when building list. */
  if (thd->is_error())
    DBUG_RETURN(true);

  /*
    Remove from the list all foreign keys which are to be dropped
    by this ALTER TABLE.
  */
  List_iterator<FOREIGN_KEY_INFO> fk_key_it(fk_child_key_list);

  while ((f_key= fk_key_it++))
  {
    Alter_drop *drop;
    List_iterator_fast<Alter_drop> drop_it(alter_info->drop_list);

    while ((drop= drop_it++))
    {
      /* Names of foreign keys in InnoDB are case-insensitive. */
      if ((drop->type == Alter_drop::FOREIGN_KEY) &&
          (my_strcasecmp(system_charset_info, f_key->foreign_id->str,
                         drop->name) == 0))
        fk_key_it.remove();
    }
  }

  fk_key_it.rewind();
  while ((f_key= fk_key_it++))
  {
    enum fk_column_change_type changes;
    const char *bad_column_name;

    changes= fk_check_column_changes(thd, alter_info,
                                     f_key->foreign_fields,
                                     &bad_column_name);

    switch(changes)
    {
    case FK_COLUMN_NO_CHANGE:
      /* No significant changes. We can proceed with ALTER! */
      break;
    case FK_COLUMN_CHANGE_SAFE_FOR_PARENT:
    case FK_COLUMN_DATA_CHANGE:
      my_error(ER_FK_COLUMN_CANNOT_CHANGE, MYF(0), bad_column_name,
               f_key->foreign_id->str);
      DBUG_RETURN(true);
    case FK_COLUMN_RENAMED:
      my_error(ER_ALTER_OPERATION_NOT_SUPPORTED_REASON, MYF(0),
               "ALGORITHM=COPY",
               ER(ER_ALTER_OPERATION_NOT_SUPPORTED_REASON_FK_RENAME),
               "ALGORITHM=INPLACE");
      DBUG_RETURN(true);
    case FK_COLUMN_DROPPED:
      my_error(ER_FK_COLUMN_CANNOT_DROP, MYF(0), bad_column_name,
               f_key->foreign_id->str);
      DBUG_RETURN(true);
    default:
      DBUG_ASSERT(0);
    }
  }

  DBUG_RETURN(false);
}


/**
  Rename table and/or turn indexes on/off without touching .FRM

  @param thd            Thread handler
  @param table_list     TABLE_LIST for the table to change
  @param keys_onoff     ENABLE or DISABLE KEYS?
  @param alter_ctx      ALTER TABLE runtime context.

  @return Operation status
    @retval false           Success
    @retval true            Failure
*/

static bool
simple_rename_or_index_change(THD *thd, TABLE_LIST *table_list,
                              Alter_info::enum_enable_or_disable keys_onoff,
                              Alter_table_ctx *alter_ctx)
{
  TABLE *table= table_list->table;
  MDL_ticket *mdl_ticket= table->mdl_ticket;
  int error= 0;
  DBUG_ENTER("simple_rename_or_index_change");

  if (keys_onoff != Alter_info::LEAVE_AS_IS)
  {
    if (wait_while_table_is_used(thd, table, HA_EXTRA_FORCE_REOPEN))
      DBUG_RETURN(true);

    // It's now safe to take the table level lock.
    if (lock_tables(thd, table_list, alter_ctx->tables_opened, 0))
      DBUG_RETURN(true);

    if (keys_onoff == Alter_info::ENABLE)
    {
      DEBUG_SYNC(thd,"alter_table_enable_indexes");
      DBUG_EXECUTE_IF("sleep_alter_enable_indexes", my_sleep(6000000););
      error= table->file->ha_enable_indexes(HA_KEY_SWITCH_NONUNIQ_SAVE);
    }
    else if (keys_onoff == Alter_info::DISABLE)
      error=table->file->ha_disable_indexes(HA_KEY_SWITCH_NONUNIQ_SAVE);

    if (error == HA_ERR_WRONG_COMMAND)
    {
      push_warning_printf(thd, Sql_condition::SL_NOTE,
                          ER_ILLEGAL_HA, ER(ER_ILLEGAL_HA),
                          table->alias);
      error= 0;
    }
    else if (error > 0)
    {
      table->file->print_error(error, MYF(0));
      error= -1;
    }
  }

  if (!error && alter_ctx->is_table_renamed())
  {
    THD_STAGE_INFO(thd, stage_rename);
    handlerton *old_db_type= table->s->db_type();
    /*
      Then do a 'simple' rename of the table. First we need to close all
      instances of 'source' table.
      Note that if wait_while_table_is_used() returns error here (i.e. if
      this thread was killed) then it must be that previous step of
      simple rename did nothing and therefore we can safely return
      without additional clean-up.
    */
    if (wait_while_table_is_used(thd, table, HA_EXTRA_FORCE_REOPEN))
      DBUG_RETURN(true);
    close_all_tables_for_name(thd, table->s, true, NULL);

    if (mysql_rename_table(old_db_type, alter_ctx->db, alter_ctx->table_name,
                           alter_ctx->new_db, alter_ctx->new_alias, 0))
      error= -1;
    else if (change_trigger_table_name(thd,
                                       alter_ctx->db,
                                       alter_ctx->alias,
                                       alter_ctx->table_name,
                                       alter_ctx->new_db,
                                       alter_ctx->new_alias))
    {
      (void) mysql_rename_table(old_db_type,
                                alter_ctx->new_db, alter_ctx->new_alias,
                                alter_ctx->db, alter_ctx->table_name, 
                                NO_FK_CHECKS);
      error= -1;
    }
  }

  if (!error)
  {
    error= write_bin_log(thd, true, thd->query().str, thd->query().length);
    if (!error)
      my_ok(thd);
  }
  table_list->table= NULL;                    // For query cache
  query_cache.invalidate(thd, table_list, FALSE);

  if ((thd->locked_tables_mode == LTM_LOCK_TABLES ||
       thd->locked_tables_mode == LTM_PRELOCKED_UNDER_LOCK_TABLES))
  {
    /*
      Under LOCK TABLES we should adjust meta-data locks before finishing
      statement. Otherwise we can rely on them being released
      along with the implicit commit.
    */
    if (alter_ctx->is_table_renamed())
      thd->mdl_context.release_all_locks_for_name(mdl_ticket);
    else
      mdl_ticket->downgrade_lock(MDL_SHARED_NO_READ_WRITE);
  }
  DBUG_RETURN(error != 0);
}

/*
  Temporarily remove secondary keys previously stored in
  alter_info->delayed_key_info.
*/
static int
remove_secondary_keys(THD *thd, HA_CREATE_INFO* create_info, TABLE *table,
                      Alter_info *alter_info)
{
  uint i;
  DBUG_ENTER("remove_secondary_keys");
  DBUG_ASSERT(alter_info->delayed_key_count > 0);

  /*
    We need to mark all fields for read and write as being done in
    mysql_alter_table.
  */
  table->use_all_columns();

  /*
    Create Alter_info for the table and fill create_list with fields
    definitions. Note that fields not changed, so we set field==ogrig_field.
  */
  Alter_info alter_info_new;
  Field **f_ptr, *field;

  for (f_ptr= table->field; (field= *f_ptr); f_ptr++)
  {
    Create_field* new_field= new Create_field(field, field);
    alter_info_new.create_list.push_back(new_field);
  }

  /* table->key_info cannot be passed to ha_alter_info constructor,
     because it has 1-based fieldnr in key_parts while ha_alter_info
     expect them to be 0-based */
  KEY* key_buf= (KEY*) thd->alloc(sizeof(KEY) * table->s->keys);
  for (uint key_idx= 0; key_idx < table->s->keys; key_idx++) {
    KEY* key = table->key_info + key_idx;
    KEY_PART_INFO* key_parts_buf=
      (KEY_PART_INFO*) thd->alloc(sizeof(KEY_PART_INFO) *
                                  key->user_defined_key_parts);
    for (uint key_part_idx= 0;
         key_part_idx < key->user_defined_key_parts;
         key_part_idx++) {
      key_parts_buf[key_part_idx]= key->key_part[key_part_idx];
      key_parts_buf[key_part_idx].fieldnr--;
    }
    key_buf[key_idx]= *key;
    key_buf[key_idx].key_part= key_parts_buf;
  }

  Alter_inplace_info ha_alter_info(create_info, &alter_info_new,
                                   key_buf, table->s->keys,
#ifdef WITH_PARTITION_STORAGE_ENGINE
                                   thd->work_part_info);
#else
                                   NULL);
#endif

  ha_alter_info.handler_flags= Alter_inplace_info::DROP_INDEX;
  ha_alter_info.index_drop_count= alter_info->delayed_key_count;

  /* Fill index_drop_buffer with keys to drop */
  ha_alter_info.index_drop_buffer= (KEY**) thd->alloc(sizeof(KEY*) *
                                   alter_info->delayed_key_count);
  for (i= 0; i < alter_info->delayed_key_count; i++)
    ha_alter_info.index_drop_buffer[i] = &(alter_info->delayed_key_info[i]);

  if (table->file->check_if_supported_inplace_alter(table, &ha_alter_info) ==
      HA_ALTER_INPLACE_NOT_SUPPORTED)
    DBUG_RETURN(-1);

  if (table->file->ha_prepare_inplace_alter_table(table, &ha_alter_info) ||
      table->file->ha_inplace_alter_table(table, &ha_alter_info) ||
      table->file->ha_commit_inplace_alter_table(table, &ha_alter_info, true))
  {
    table->file->ha_commit_inplace_alter_table(table, &ha_alter_info, false);
    DBUG_RETURN(-1);
  }

  DBUG_RETURN(0);
}

/*
  Restore secondary keys previously removed in remove_secondary_keys.
*/

static int
restore_secondary_keys(THD *thd, HA_CREATE_INFO* create_info, TABLE *table,
                       Alter_info *alter_info)
{
  uint i;
  DBUG_ENTER("restore_secondary_keys");
  DBUG_ASSERT(alter_info->delayed_key_count > 0);

  THD_STAGE_INFO(thd, stage_restoring_secondary_keys);

  /*
    Create Alter_info for the table and fill create_list with fields
    definitions. Not that fields not changed, so we set field==ogrig_field.
  */
  Alter_info alter_info_new;
  Field **f_ptr, *field;

  for (f_ptr= table->field; (field= *f_ptr); f_ptr++)
  {
    Create_field* new_field= new Create_field(field, field);
    alter_info_new.create_list.push_back(new_field);
  }

  Alter_inplace_info ha_alter_info(create_info, &alter_info_new,
                                   alter_info->delayed_key_info,
                                   table->s->keys,
#ifdef WITH_PARTITION_STORAGE_ENGINE
                                   thd->work_part_info);
#else
                                   NULL);
#endif

  ha_alter_info.handler_flags= Alter_inplace_info::ADD_INDEX;
  ha_alter_info.index_add_count= alter_info->delayed_key_count;

  ha_alter_info.index_add_buffer= (uint*) thd->alloc(sizeof(uint) *
                                   alter_info->delayed_key_count);

  /* Fill index_add_buffer with key indexes from key_info_buffer */
  for (i= 0; i < alter_info->delayed_key_count; i++)
    ha_alter_info.index_add_buffer[i] = i;

  if (table->file->check_if_supported_inplace_alter(table, &ha_alter_info) ==
      HA_ALTER_INPLACE_NOT_SUPPORTED)
    DBUG_RETURN(-1);

  if (table->file->ha_prepare_inplace_alter_table(table, &ha_alter_info) ||
      table->file->ha_inplace_alter_table(table, &ha_alter_info) ||
      table->file->ha_commit_inplace_alter_table(table, &ha_alter_info, true))
  {
    table->file->ha_commit_inplace_alter_table(table, &ha_alter_info, false);
    DBUG_RETURN(-1);
  }

  DBUG_RETURN(0);
}

/**
  Auxiliary class implementing RAII principle for getting permission for/
  notification about finished ALTER TABLE from interested storage engines.

  @see handlerton::notify_alter_table for details.
*/

class Alter_table_hton_notification_guard
{
public:
  Alter_table_hton_notification_guard(THD *thd, const MDL_key *key)
    : m_hton_notified(false), m_thd(thd), m_key(key)
  {
  }

  bool notify()
  {
    if (!ha_notify_alter_table(m_thd, &m_key, HA_NOTIFY_PRE_EVENT))
    {
      m_hton_notified= true;
      return false;
    }
    my_error(ER_LOCK_REFUSED_BY_ENGINE, MYF(0));
    return true;
  }

  ~Alter_table_hton_notification_guard()
  {
    if (m_hton_notified)
      (void) ha_notify_alter_table(m_thd, &m_key, HA_NOTIFY_POST_EVENT);
  }
private:
  bool m_hton_notified;
  THD *m_thd;
  const MDL_key m_key;
};


/**
  Alter table

  @param thd              Thread handle
  @param new_db           If there is a RENAME clause
  @param new_name         If there is a RENAME clause
  @param create_info      Information from the parsing phase about new
                          table properties.
  @param table_list       The table to change.
  @param alter_info       Lists of fields, keys to be changed, added
                          or dropped.

  @retval   true          Error
  @retval   false         Success

  This is a veery long function and is everything but the kitchen sink :)
  It is used to alter a table and not only by ALTER TABLE but also
  CREATE|DROP INDEX are mapped on this function.

  When the ALTER TABLE statement just does a RENAME or ENABLE|DISABLE KEYS,
  or both, then this function short cuts its operation by renaming
  the table and/or enabling/disabling the keys. In this case, the FRM is
  not changed, directly by mysql_alter_table. However, if there is a
  RENAME + change of a field, or an index, the short cut is not used.
  See how `create_list` is used to generate the new FRM regarding the
  structure of the fields. The same is done for the indices of the table.

  Altering a table can be done in two ways. The table can be modified
  directly using an in-place algorithm, or the changes can be done using
  an intermediate temporary table (copy). In-place is the preferred
  algorithm as it avoids copying table data. The storage engine
  selects which algorithm to use in check_if_supported_inplace_alter()
  based on information about the table changes from fill_alter_inplace_info().
*/

bool mysql_alter_table(THD *thd, const char *new_db, const char *new_name,
                       HA_CREATE_INFO *create_info,
                       TABLE_LIST *table_list,
                       Alter_info *alter_info)
{
  DBUG_ENTER("mysql_alter_table");

  /*
    Check if we attempt to alter mysql.slow_log or
    mysql.general_log table and return an error if
    it is the case.
    TODO: this design is obsolete and will be removed.
  */
  enum_log_table_type table_kind=
    query_logger.check_if_log_table(table_list, false);

  if (table_kind != QUERY_LOG_NONE)
  {
    /* Disable alter of enabled query log tables */
    if (query_logger.is_log_table_enabled(table_kind))
    {
      my_error(ER_BAD_LOG_STATEMENT, MYF(0), "ALTER");
      DBUG_RETURN(true);
    }

    /* Disable alter of log tables to unsupported engine */
    if ((create_info->used_fields & HA_CREATE_USED_ENGINE) &&
        (!create_info->db_type || /* unknown engine */
         !(create_info->db_type->flags & HTON_SUPPORT_LOG_TABLES)))
    {
      my_error(ER_UNSUPORTED_LOG_ENGINE, MYF(0));
      DBUG_RETURN(true);
    }

    if (alter_info->flags & Alter_info::ALTER_PARTITION)
    {
      my_error(ER_WRONG_USAGE, MYF(0), "PARTITION", "log table");
      DBUG_RETURN(true);
    }
  }

  if (alter_info->with_validation != Alter_info::ALTER_VALIDATION_DEFAULT &&
      !(alter_info->flags & 
        (Alter_info::ALTER_ADD_COLUMN | Alter_info::ALTER_CHANGE_COLUMN)))
  {
    my_error(ER_WRONG_USAGE, MYF(0), "ALTER","WITH VALIDATION");
    DBUG_RETURN(true);
  }

  THD_STAGE_INFO(thd, stage_init);

  /*
    Assign target tablespace name to enable locking in lock_table_names().
    Reject invalid names.
  */
  if (create_info->tablespace)
  {
    if (check_tablespace_name(create_info->tablespace) != IDENT_NAME_OK)
      DBUG_RETURN(true);

    if (!thd->make_lex_string(&table_list->target_tablespace_name,
                              create_info->tablespace,
                              strlen(create_info->tablespace), false))
    {
      my_error(ER_OUT_OF_RESOURCES, MYF(ME_FATALERROR));
      DBUG_RETURN(true);
    }
  }

  // Reject invalid tablespace names specified for partitions.
  if (check_partition_tablespace_names(thd->lex->part_info))
    DBUG_RETURN(true);

  /*
    Assign the partition info, so that the locks on tablespaces
    assigned for any new partitions added would be acuired during
    open_table.
  */
  thd->work_part_info= thd->lex->part_info;

  /*
    Code below can handle only base tables so ensure that we won't open a view.
    Note that RENAME TABLE the only ALTER clause which is supported for views
    has been already processed.
  */
  table_list->required_type= FRMTYPE_TABLE;

  /*
    If we are about to ALTER non-temporary table we need to get permission
    from/notify interested storage engines.
  */
  Alter_table_hton_notification_guard notification_guard(thd,
                                        &table_list->mdl_request.key);

  if (!is_temporary_table(table_list) && notification_guard.notify())
    DBUG_RETURN(true);

  Alter_table_prelocking_strategy alter_prelocking_strategy;

  DEBUG_SYNC(thd, "alter_table_before_open_tables");
  uint tables_opened;
  bool error= open_tables(thd, &table_list, &tables_opened, 0,
                          &alter_prelocking_strategy);

  DEBUG_SYNC(thd, "alter_opened_table");

  if (error)
    DBUG_RETURN(true);

  // Check if ALTER TABLE ... ENGINE is disallowed by the storage engine.
  if (table_list->table->s->db_type() != create_info->db_type &&
      (alter_info->flags & Alter_info::ALTER_OPTIONS) &&
      (create_info->used_fields & HA_CREATE_USED_ENGINE) &&
       ha_is_storage_engine_disabled(create_info->db_type))
  {
    my_error(ER_DISABLED_STORAGE_ENGINE, MYF(0),
              ha_resolve_storage_engine_name(create_info->db_type));
    DBUG_RETURN(true);
  }

  TABLE *table= table_list->table;
  table->use_all_columns();
  MDL_ticket *mdl_ticket= table->mdl_ticket;

  /*
    Prohibit changing of the UNION list of a non-temporary MERGE table
    under LOCK tables. It would be quite difficult to reuse a shrinked
    set of tables from the old table or to open a new TABLE object for
    an extended list and verify that they belong to locked tables.
  */
  if ((thd->locked_tables_mode == LTM_LOCK_TABLES ||
       thd->locked_tables_mode == LTM_PRELOCKED_UNDER_LOCK_TABLES) &&
      (create_info->used_fields & HA_CREATE_USED_UNION) &&
      (table->s->tmp_table == NO_TMP_TABLE))
  {
    my_error(ER_LOCK_OR_ACTIVE_TRANSACTION, MYF(0));
    DBUG_RETURN(true);
  }

  Alter_table_ctx alter_ctx(thd, table_list, tables_opened, new_db, new_name);

  /*
    Add old and new (if any) databases to the list of accessed databases
    for this statement. Needed for MTS.
  */
  thd->add_to_binlog_accessed_dbs(alter_ctx.db);
  if (alter_ctx.is_database_changed())
    thd->add_to_binlog_accessed_dbs(alter_ctx.new_db);

  MDL_request target_mdl_request;

  /* Check that we are not trying to rename to an existing table */
  if (alter_ctx.is_table_renamed())
  {
    if (table->s->tmp_table != NO_TMP_TABLE)
    {
      if (find_temporary_table(thd, alter_ctx.new_db, alter_ctx.new_name))
      {
        my_error(ER_TABLE_EXISTS_ERROR, MYF(0), alter_ctx.new_alias);
        DBUG_RETURN(true);
      }
    }
    else
    {
      MDL_request_list mdl_requests;
      MDL_request target_db_mdl_request;

      MDL_REQUEST_INIT(&target_mdl_request,
                       MDL_key::TABLE,
                       alter_ctx.new_db, alter_ctx.new_name,
                       MDL_EXCLUSIVE, MDL_TRANSACTION);
      mdl_requests.push_front(&target_mdl_request);

      /*
        If we are moving the table to a different database, we also
        need IX lock on the database name so that the target database
        is protected by MDL while the table is moved.
      */
      if (alter_ctx.is_database_changed())
      {
        MDL_REQUEST_INIT(&target_db_mdl_request,
                         MDL_key::SCHEMA, alter_ctx.new_db, "",
                         MDL_INTENTION_EXCLUSIVE,
                         MDL_TRANSACTION);
        mdl_requests.push_front(&target_db_mdl_request);
      }

      /*
        Global intention exclusive lock must have been already acquired when
        table to be altered was open, so there is no need to do it here.
      */
      DBUG_ASSERT(thd->mdl_context.owns_equal_or_stronger_lock(MDL_key::GLOBAL,
                                     "", "", MDL_INTENTION_EXCLUSIVE));

      if (thd->mdl_context.acquire_locks(&mdl_requests,
                                         thd->variables.lock_wait_timeout))
        DBUG_RETURN(true);

      DEBUG_SYNC(thd, "locked_table_name");
      /*
        Table maybe does not exist, but we got an exclusive lock
        on the name, now we can safely try to find out for sure.
      */
      if (!access(alter_ctx.get_new_filename(), F_OK))
      {
        /* Table will be closed in do_command() */
        my_error(ER_TABLE_EXISTS_ERROR, MYF(0), alter_ctx.new_alias);
        DBUG_RETURN(true);
      }
    }
  }

  if (!create_info->db_type)
  {
    if (table->part_info &&
        create_info->used_fields & HA_CREATE_USED_ENGINE)
    {
      /*
        This case happens when the user specified
        ENGINE = x where x is a non-existing storage engine
        We set create_info->db_type to default_engine_type
        to ensure we don't change underlying engine type
        due to a erroneously given engine name.
      */
      create_info->db_type= table->part_info->default_engine_type;
    }
    else
      create_info->db_type= table->s->db_type();
  }

  if (check_engine(thd, alter_ctx.new_db, alter_ctx.new_name, create_info,
                   alter_info))
    DBUG_RETURN(true);

  if (create_info->db_type != table->s->db_type() &&
      !table->file->can_switch_engines())
  {
    my_error(ER_ROW_IS_REFERENCED, MYF(0));
    DBUG_RETURN(true);
  }

  /*
   If foreign key is added then check permission to access parent table.

   In function "check_fk_parent_table_access", create_info->db_type is used
   to identify whether engine supports FK constraint or not. Since
   create_info->db_type is set here, check to parent table access is delayed
   till this point for the alter operation.
  */
  if ((alter_info->flags & Alter_info::ADD_FOREIGN_KEY) &&
      check_fk_parent_table_access(thd, create_info, alter_info))
    DBUG_RETURN(true);

  /*
   If this is an ALTER TABLE and no explicit row type specified reuse
   the table's row type.
   Note : this is the same as if the row type was specified explicitly.
  */
  if (create_info->row_type == ROW_TYPE_NOT_USED)
  {
    /* ALTER TABLE without explicit row type */
    create_info->row_type= table->s->row_type;
  }
  else
  {
    /* ALTER TABLE with specific row type */
    create_info->used_fields |= HA_CREATE_USED_ROW_FORMAT;
  }

  DBUG_PRINT("info", ("old type: %s  new type: %s",
             ha_resolve_storage_engine_name(table->s->db_type()),
             ha_resolve_storage_engine_name(create_info->db_type)));
  if (ha_check_storage_engine_flag(table->s->db_type(), HTON_ALTER_NOT_SUPPORTED) ||
      ha_check_storage_engine_flag(create_info->db_type, HTON_ALTER_NOT_SUPPORTED))
  {
    DBUG_PRINT("info", ("doesn't support alter"));
    my_error(ER_ILLEGAL_HA, MYF(0), table_list->table_name);
    DBUG_RETURN(true);
  }

  THD_STAGE_INFO(thd, stage_setup);
  if (!(alter_info->flags & ~(Alter_info::ALTER_RENAME |
                              Alter_info::ALTER_KEYS_ONOFF)) &&
      alter_info->requested_algorithm !=
      Alter_info::ALTER_TABLE_ALGORITHM_COPY &&
      !table->s->tmp_table) // no need to touch frm
  {
    // This requires X-lock, no other lock levels supported.
    if (alter_info->requested_lock != Alter_info::ALTER_TABLE_LOCK_DEFAULT &&
        alter_info->requested_lock != Alter_info::ALTER_TABLE_LOCK_EXCLUSIVE)
    {
      my_error(ER_ALTER_OPERATION_NOT_SUPPORTED, MYF(0),
               "LOCK=NONE/SHARED", "LOCK=EXCLUSIVE");
      DBUG_RETURN(true);
    }
    DBUG_RETURN(simple_rename_or_index_change(thd, table_list,
                                              alter_info->keys_onoff,
                                              &alter_ctx));
  }

  /* We have to do full alter table. */

  bool partition_changed= false;
  partition_info *new_part_info= NULL;
  {
    if (prep_alter_part_table(thd, table, alter_info, create_info,
                              &alter_ctx, &partition_changed,
                              &new_part_info))
    {
      DBUG_RETURN(true);
    }
    if (partition_changed &&
        (!table->file->ht->partition_flags ||
         (table->file->ht->partition_flags() & HA_CANNOT_PARTITION_FK)) &&
        !table->file->can_switch_engines())
    {
      /*
        Partitioning was changed (added/changed/removed) and the current
        handler does not support partitioning and FK relationship exists
        for the table.

        Since the current handler does not support native partitioning, it will
        be altered to use ha_partition which does not support foreign keys.
      */
      my_error(ER_FOREIGN_KEY_ON_PARTITIONED, MYF(0));
      DBUG_RETURN(true);
    }
  }

  if (mysql_prepare_alter_table(thd, table, create_info, alter_info,
                                &alter_ctx))
  {
    DBUG_RETURN(true);
  }

  set_table_default_charset(thd, create_info, const_cast<char*>(alter_ctx.db));

  if (new_part_info)
  {
    /*
      ALGORITHM and LOCK clauses are generally not allowed by the
      parser for operations related to partitioning.
      The exceptions are ALTER_PARTITION, ALTER_UPGRADE_PARTITIONING
      and ALTER_REMOVE_PARTITIONING.
      The two first should be meta-data only changes and allowed with
      INPLACE.
      For consistency, we report ER_ALTER_OPERATION_NOT_SUPPORTED for other
      combinations.
    */
    if (alter_info->requested_lock !=
        Alter_info::ALTER_TABLE_LOCK_DEFAULT)
    {
      my_error(ER_ALTER_OPERATION_NOT_SUPPORTED_REASON, MYF(0),
               "LOCK=NONE/SHARED/EXCLUSIVE",
               ER(ER_ALTER_OPERATION_NOT_SUPPORTED_REASON_PARTITION),
               "LOCK=DEFAULT");
      DBUG_RETURN(true);
    }
    else if (alter_info->requested_algorithm !=
             Alter_info::ALTER_TABLE_ALGORITHM_DEFAULT &&
             !((alter_info->flags == Alter_info::ALTER_PARTITION ||
                alter_info->flags == Alter_info::ALTER_UPGRADE_PARTITIONING) &&
               alter_info->requested_algorithm ==
                 Alter_info::ALTER_TABLE_ALGORITHM_INPLACE))
    {
      my_error(ER_ALTER_OPERATION_NOT_SUPPORTED_REASON, MYF(0),
               "ALGORITHM=COPY/INPLACE",
               ER(ER_ALTER_OPERATION_NOT_SUPPORTED_REASON_PARTITION),
               "ALGORITHM=DEFAULT");
      DBUG_RETURN(true);
    }

    /*
      Upgrade from MDL_SHARED_UPGRADABLE to MDL_SHARED_NO_WRITE.
      Afterwards it's safe to take the table level lock.
    */
    if (thd->mdl_context.upgrade_shared_lock(mdl_ticket, MDL_SHARED_NO_WRITE,
                                             thd->variables.lock_wait_timeout)
        || lock_tables(thd, table_list, alter_ctx.tables_opened, 0))
    {
      DBUG_RETURN(true);
    }

    char* table_name= const_cast<char*>(alter_ctx.table_name);
    // In-place execution of ALTER TABLE for partitioning.
    DBUG_RETURN(fast_alter_partition_table(thd, table, alter_info,
                                           create_info, table_list,
                                           const_cast<char*>(alter_ctx.db),
                                           table_name,
                                           new_part_info));
  }

  /*
    Use copy algorithm if:
    - old_alter_table system variable is set without in-place requested using
      the ALGORITHM clause.
    - Or if in-place is impossible for given operation.
    - Changes to partitioning which were not handled by
      fast_alter_partition_table() needs to be handled using table copying
      algorithm unless the engine supports auto-partitioning as such engines
      can do some changes using in-place API.
  */
  if ((thd->variables.old_alter_table &&
       alter_info->requested_algorithm !=
       Alter_info::ALTER_TABLE_ALGORITHM_INPLACE)
      || is_inplace_alter_impossible(table, create_info, alter_info, &alter_ctx)
      || (partition_changed &&
          !(table->s->db_type()->partition_flags() & HA_USE_AUTO_PARTITION))
     )
  {
    if (alter_info->requested_algorithm ==
        Alter_info::ALTER_TABLE_ALGORITHM_INPLACE)
    {
      my_error(ER_ALTER_OPERATION_NOT_SUPPORTED, MYF(0),
               "ALGORITHM=INPLACE", "ALGORITHM=COPY");
      DBUG_RETURN(true);
    }
    alter_info->requested_algorithm= Alter_info::ALTER_TABLE_ALGORITHM_COPY;
  }

  /*
    If 'avoid_temporal_upgrade' mode is not enabled, then the
    pre MySQL 5.6.4 old temporal types if present is upgraded to the
    current format.
  */

  mysql_mutex_lock(&LOCK_global_system_variables);
  bool check_temporal_upgrade= !avoid_temporal_upgrade;
  mysql_mutex_unlock(&LOCK_global_system_variables);

  if (check_temporal_upgrade)
  {
    if (upgrade_old_temporal_types(thd, alter_info))
      DBUG_RETURN(true);
  }

  /*
    ALTER TABLE ... ENGINE to the same engine is a common way to
    request table rebuild. Set ALTER_RECREATE flag to force table
    rebuild.
  */
  if (create_info->db_type == table->s->db_type() &&
      create_info->used_fields & HA_CREATE_USED_ENGINE)
    alter_info->flags|= Alter_info::ALTER_RECREATE;

  /*
    If the old table had partitions and we are doing ALTER TABLE ...
    engine= <new_engine>, the new table must preserve the original
    partitioning. This means that the new engine is still the
    partitioning engine, not the engine specified in the parser.
    This is discovered in prep_alter_part_table, which in such case
    updates create_info->db_type.
    It's therefore important that the assignment below is done
    after prep_alter_part_table.
  */
  handlerton *new_db_type= create_info->db_type;
  handlerton *old_db_type= table->s->db_type();
  TABLE *new_table= NULL;
  ha_rows copied=0,deleted=0;

  /*
    Handling of symlinked tables:
    If no rename:
      Create new data file and index file on the same disk as the
      old data and index files.
      Copy data.
      Rename new data file over old data file and new index file over
      old index file.
      Symlinks are not changed.

   If rename:
      Create new data file and index file on the same disk as the
      old data and index files.  Create also symlinks to point at
      the new tables.
      Copy data.
      At end, rename intermediate tables, and symlinks to intermediate
      table, to final table name.
      Remove old table and old symlinks

    If rename is made to another database:
      Create new tables in new database.
      Copy data.
      Remove old table and symlinks.
  */
  char index_file[FN_REFLEN], data_file[FN_REFLEN];

  if (!alter_ctx.is_database_changed())
  {
    if (create_info->index_file_name)
    {
      /* Fix index_file_name to have 'tmp_name' as basename */
      my_stpcpy(index_file, alter_ctx.tmp_name);
      create_info->index_file_name=fn_same(index_file,
                                           create_info->index_file_name,
                                           1);
    }
    if (create_info->data_file_name)
    {
      /* Fix data_file_name to have 'tmp_name' as basename */
      my_stpcpy(data_file, alter_ctx.tmp_name);
      create_info->data_file_name=fn_same(data_file,
                                          create_info->data_file_name,
                                          1);
    }
  }
  else
  {
    /* Ignore symlink if db is changed. */
    create_info->data_file_name=create_info->index_file_name=0;
  }

  DEBUG_SYNC(thd, "alter_table_before_create_table_no_lock");
  DBUG_EXECUTE_IF("sleep_before_create_table_no_lock",
                  my_sleep(100000););
  /*
    Promote first timestamp column, when explicit_defaults_for_timestamp
    is not set
  */
  if (!thd->variables.explicit_defaults_for_timestamp)
    promote_first_timestamp_column(&alter_info->create_list);

  /*
    Create .FRM for new version of table with a temporary name.
    We don't log the statement, it will be logged later.

    Keep information about keys in newly created table as it
    will be used later to construct Alter_inplace_info object
    and by fill_alter_inplace_info() call.
  */
  KEY *key_info;
  uint key_count;
  /*
    Remember if the new definition has new VARCHAR column;
    create_info->varchar will be reset in create_table_impl()/
    mysql_prepare_create_table().
  */
  bool varchar= create_info->varchar;

  tmp_disable_binlog(thd);
  error= create_table_impl(thd, alter_ctx.new_db, alter_ctx.tmp_name,
                           alter_ctx.get_tmp_path(),
                           create_info, alter_info,
                           true, 0, true, NULL,
                           &key_info, &key_count);
  reenable_binlog(thd);

  if (error)
    DBUG_RETURN(true);

  /*
    We want warnings/errors about data truncation emitted when new
    version of table is created in COPY algorithm or when values of
    virtual columns are evaluated in INPLACE algorithm.
  */
  thd->count_cuted_fields= CHECK_FIELD_WARN;
  thd->cuted_fields= 0L;

  /* Remember that we have not created table in storage engine yet. */
  bool no_ha_table= true;

  if (alter_info->requested_algorithm != Alter_info::ALTER_TABLE_ALGORITHM_COPY)
  {
    Alter_inplace_info ha_alter_info(create_info, alter_info,
                                     key_info, key_count,
                                     thd->work_part_info
                                     );
    TABLE *altered_table= NULL;
    bool use_inplace= true;

    /* Fill the Alter_inplace_info structure. */
    if (fill_alter_inplace_info(thd, table, varchar, &ha_alter_info))
      goto err_new_table_cleanup;

    DBUG_EXECUTE_IF("innodb_index_drop_count_zero",
                    {
                      if (ha_alter_info.index_drop_count)
                      {
                        my_error(ER_ALTER_OPERATION_NOT_SUPPORTED, MYF(0),
                                 "Index rebuild", "Without rebuild");
                        DBUG_RETURN(true);
                      }
                    };);

   DBUG_EXECUTE_IF("innodb_index_drop_count_one",
                    {
                      if (ha_alter_info.index_drop_count != 1)
                      {
                        my_error(ER_ALTER_OPERATION_NOT_SUPPORTED, MYF(0),
                                 "Index change", "Index rebuild");
                        DBUG_RETURN(true);
                      }
                    };);

    // We assume that the table is non-temporary.
    DBUG_ASSERT(!table->s->tmp_table);

    if (!(altered_table= open_table_uncached(thd, alter_ctx.get_tmp_path(),
                                             alter_ctx.new_db,
                                             alter_ctx.tmp_name,
                                             true, false)))
      goto err_new_table_cleanup;

    DEBUG_SYNC(thd, "after_open_altered_table");

    /* Set markers for fields in TABLE object for altered table. */
    update_altered_table(ha_alter_info, altered_table);

    /*
    Updating field definitions in 'altered_table' with zip_dict_name values
    from 'ha_alter_info.alter_info->create_list'
    */
    if (ha_alter_info.alter_info != 0 && altered_table != 0)
    {
      altered_table->update_compressed_columns_info(
        ha_alter_info.alter_info->create_list);
    }

    /*
      Mark all columns in 'altered_table' as used to allow usage
      of its record[0] buffer and Field objects during in-place
      ALTER TABLE.
    */
    altered_table->column_bitmaps_set_no_signal(&altered_table->s->all_set,
                                                &altered_table->s->all_set);

    set_column_defaults(altered_table, alter_info->create_list);

    if (ha_alter_info.handler_flags == 0)
    {
      /*
        No-op ALTER, no need to call handler API functions.

        If this code path is entered for an ALTER statement that
        should not be a real no-op, new handler flags should be added
        and fill_alter_inplace_info() adjusted.

        Note that we can end up here if an ALTER statement has clauses
        that cancel each other out (e.g. ADD/DROP identically index).

        Also note that we ignore the LOCK clause here.
      */
      close_temporary_table(thd, altered_table, true, false);
      (void) quick_rm_table(thd, new_db_type, alter_ctx.new_db,
                            alter_ctx.tmp_name, FN_IS_TMP | NO_HA_TABLE);
      goto end_inplace;
    }

    // Ask storage engine whether to use copy or in-place
    enum_alter_inplace_result inplace_supported=
      table->file->check_if_supported_inplace_alter(altered_table,
                                                    &ha_alter_info);

    switch (inplace_supported) {
    case HA_ALTER_INPLACE_EXCLUSIVE_LOCK:
      // If SHARED lock and no particular algorithm was requested, use COPY.
      if (alter_info->requested_lock ==
          Alter_info::ALTER_TABLE_LOCK_SHARED &&
          alter_info->requested_algorithm ==
          Alter_info::ALTER_TABLE_ALGORITHM_DEFAULT)
      {
        use_inplace= false;
      }
      // Otherwise, if weaker lock was requested, report errror.
      else if (alter_info->requested_lock ==
               Alter_info::ALTER_TABLE_LOCK_NONE ||
               alter_info->requested_lock ==
               Alter_info::ALTER_TABLE_LOCK_SHARED)
      {
        ha_alter_info.report_unsupported_error("LOCK=NONE/SHARED",
                                               "LOCK=EXCLUSIVE");
        close_temporary_table(thd, altered_table, true, false);
        goto err_new_table_cleanup;
      }
      break;
    case HA_ALTER_INPLACE_SHARED_LOCK_AFTER_PREPARE:
    case HA_ALTER_INPLACE_SHARED_LOCK:
      // If weaker lock was requested, report errror.
      if (alter_info->requested_lock ==
          Alter_info::ALTER_TABLE_LOCK_NONE)
      {
        ha_alter_info.report_unsupported_error("LOCK=NONE", "LOCK=SHARED");
        close_temporary_table(thd, altered_table, true, false);
        goto err_new_table_cleanup;
      }
      break;
    case HA_ALTER_INPLACE_NO_LOCK_AFTER_PREPARE:
    case HA_ALTER_INPLACE_NO_LOCK:
      break;
    case HA_ALTER_INPLACE_NOT_SUPPORTED:
      // If INPLACE was requested, report error.
      if (alter_info->requested_algorithm ==
          Alter_info::ALTER_TABLE_ALGORITHM_INPLACE)
      {
        ha_alter_info.report_unsupported_error("ALGORITHM=INPLACE",
                                               "ALGORITHM=COPY");
        close_temporary_table(thd, altered_table, true, false);
        goto err_new_table_cleanup;
      }
      // COPY with LOCK=NONE is not supported, no point in trying.
      if (alter_info->requested_lock ==
          Alter_info::ALTER_TABLE_LOCK_NONE)
      {
        ha_alter_info.report_unsupported_error("LOCK=NONE", "LOCK=SHARED");
        close_temporary_table(thd, altered_table, true, false);
        goto err_new_table_cleanup;
      }
      // Otherwise use COPY
      use_inplace= false;
      break;
    case HA_ALTER_ERROR:
    default:
      close_temporary_table(thd, altered_table, true, false);
      goto err_new_table_cleanup;
    }

    if (use_inplace)
    {
      if (mysql_inplace_alter_table(thd, table_list, table,
                                    altered_table,
                                    &ha_alter_info,
                                    inplace_supported, &target_mdl_request,
                                    &alter_ctx))
      {
        thd->count_cuted_fields= CHECK_FIELD_IGNORE;
        DBUG_RETURN(true);
      }

      goto end_inplace;
    }
    else
    {
      close_temporary_table(thd, altered_table, true, false);
    }
  }

  /* ALTER TABLE using copy algorithm. */

  /* Check if ALTER TABLE is compatible with foreign key definitions. */
  if (fk_check_copy_alter_table(thd, table, alter_info))
    goto err_new_table_cleanup;

  if (!table->s->tmp_table)
  {
    // COPY algorithm doesn't work with concurrent writes.
    if (alter_info->requested_lock == Alter_info::ALTER_TABLE_LOCK_NONE)
    {
      my_error(ER_ALTER_OPERATION_NOT_SUPPORTED_REASON, MYF(0),
               "LOCK=NONE",
               ER(ER_ALTER_OPERATION_NOT_SUPPORTED_REASON_COPY),
               "LOCK=SHARED");
      goto err_new_table_cleanup;
    }

    // If EXCLUSIVE lock is requested, upgrade already.
    if (alter_info->requested_lock == Alter_info::ALTER_TABLE_LOCK_EXCLUSIVE &&
        wait_while_table_is_used(thd, table, HA_EXTRA_FORCE_REOPEN))
      goto err_new_table_cleanup;

    /*
      Otherwise upgrade to SHARED_NO_WRITE.
      Note that under LOCK TABLES, we will already have SHARED_NO_READ_WRITE.
    */
    if (alter_info->requested_lock != Alter_info::ALTER_TABLE_LOCK_EXCLUSIVE &&
        thd->mdl_context.upgrade_shared_lock(mdl_ticket, MDL_SHARED_NO_WRITE,
                                             thd->variables.lock_wait_timeout))
      goto err_new_table_cleanup;

    DEBUG_SYNC(thd, "alter_table_copy_after_lock_upgrade");
  }

  // It's now safe to take the table level lock.
  if (lock_tables(thd, table_list, alter_ctx.tables_opened, 0))
    goto err_new_table_cleanup;

  {
    if (ha_create_table(thd, alter_ctx.get_tmp_path(),
                        alter_ctx.new_db, alter_ctx.tmp_name,
                        create_info, &alter_info->create_list, false))
      goto err_new_table_cleanup;

    /* Mark that we have created table in storage engine. */
    no_ha_table= false;

    if (create_info->options & HA_LEX_CREATE_TMP_TABLE)
    {
      if (!open_table_uncached(thd, alter_ctx.get_tmp_path(),
                               alter_ctx.new_db, alter_ctx.tmp_name,
                               true, true))
        goto err_new_table_cleanup;
      /* in case of alter temp table send the tracker in OK packet */
      if (thd->session_tracker.get_tracker(SESSION_STATE_CHANGE_TRACKER)->is_enabled())
        thd->session_tracker.get_tracker(SESSION_STATE_CHANGE_TRACKER)->mark_as_changed(thd, NULL);
    }
  }


  /* Open the table since we need to copy the data. */
  if (table->s->tmp_table != NO_TMP_TABLE)
  {
    TABLE_LIST tbl;
    tbl.init_one_table(alter_ctx.new_db, strlen(alter_ctx.new_db),
                       alter_ctx.tmp_name, strlen(alter_ctx.tmp_name),
                       alter_ctx.tmp_name, TL_READ_NO_INSERT);
    /* Table is in thd->temporary_tables */
    (void) open_temporary_table(thd, &tbl);
    new_table= tbl.table;
  }
  else
  {
    /* table is a normal table: Create temporary table in same directory */
    /* Open our intermediate table. */
    new_table= open_table_uncached(thd, alter_ctx.get_tmp_path(),
                                   alter_ctx.new_db, alter_ctx.tmp_name,
                                   true, true);
  }
  if (!new_table)
    goto err_new_table_cleanup;
  /*
    Note: In case of MERGE table, we do not attach children. We do not
    copy data for MERGE tables. Only the children have data.
  */

  /*
    We do not copy data for MERGE tables. Only the children have data.
    MERGE tables have HA_NO_COPY_ON_ALTER set.
  */
  if (!(new_table->file->ha_table_flags() & HA_NO_COPY_ON_ALTER))
  {
    /*
      Check if we can temporarily remove secondary indexes from the table
      before copying the data and recreate them later to utilize InnoDB fast
      index creation.
      TODO: is there a better way to check for InnoDB?
    */
    bool optimize_keys= (alter_info->delayed_key_count > 0) &&
      !my_strcasecmp(system_charset_info,
                     new_table->file->table_type(), "InnoDB");
    new_table->next_number_field=new_table->found_next_number_field;
    THD_STAGE_INFO(thd, stage_copy_to_tmp_table);
    DBUG_EXECUTE_IF("abort_copy_table", {
        my_error(ER_LOCK_WAIT_TIMEOUT, MYF(0));
        goto err_new_table_cleanup;
      });
   
    /*
      Acquire SRO locks on parent tables to prevent concurrent DML on them to
      perform cascading actions. Since InnoDB releases locks on table being
      altered periodically these actions might be able to succeed and
      can create orphan rows in our table otherwise.

      Note that we ignore FOREIGN_KEY_CHECKS=0 setting here because, unlike
      for DML operations it is hard to predict what kind of inconsistencies
      ignoring foreign keys will create (ignoring foreign keys in this case
      is similar to forcing other connections to ignore them).

      It is possible that acquisition of locks on parent tables will result
      in MDL deadlocks. But since deadlocks involving two or more DDL
      statements should be rare, it is unlikely that our ALTER TABLE will
      be aborted due to such deadlock.
    */
    if (lock_fk_dependent_tables(thd, table))
      goto err_new_table_cleanup;

    if (optimize_keys)
    {
      /* ignore the error */
      remove_secondary_keys(thd, create_info, new_table, alter_info);
    }

    if (copy_data_between_tables(thd->m_stage_progress_psi,
                                 table, new_table,
                                 alter_info->create_list,
                                 &copied, &deleted,
                                 alter_info->keys_onoff,
                                 &alter_ctx))
      goto err_new_table_cleanup;

    if (optimize_keys)
      if (restore_secondary_keys(thd, create_info, new_table, alter_info))
        goto err_new_table_cleanup;
  }
  else
  {
    /* Should be MERGE only */
    DBUG_ASSERT(new_table->file->ht->db_type == DB_TYPE_MRG_MYISAM);
    if (!table->s->tmp_table &&
        wait_while_table_is_used(thd, table, HA_EXTRA_FORCE_REOPEN))
      goto err_new_table_cleanup;
    THD_STAGE_INFO(thd, stage_manage_keys);
    DEBUG_SYNC(thd, "alter_table_manage_keys");
    alter_table_manage_keys(table, table->file->indexes_are_disabled(),
                            alter_info->keys_onoff);
    if (trans_commit_stmt(thd) || trans_commit_implicit(thd))
      goto err_new_table_cleanup;
  }

  if (table->s->tmp_table != NO_TMP_TABLE)
  {
    /* Close lock if this is a transactional table */
    if (thd->lock)
    {
      if (thd->locked_tables_mode != LTM_LOCK_TABLES &&
          thd->locked_tables_mode != LTM_PRELOCKED_UNDER_LOCK_TABLES)
      {
        mysql_unlock_tables(thd, thd->lock);
        thd->lock= NULL;
      }
      else
      {
        /*
          If LOCK TABLES list is not empty and contains this table,
          unlock the table and remove the table from this list.
        */
        mysql_lock_remove(thd, thd->lock, table);
      }
    }
    /* Remove link to old table and rename the new one */
    close_temporary_table(thd, table, true, true);
    /* Should pass the 'new_name' as we store table name in the cache */
    if (rename_temporary_table(thd, new_table,
                               alter_ctx.new_db, alter_ctx.new_name))
      goto err_new_table_cleanup;
    /* We don't replicate alter table statement on temporary tables */
    if (!thd->is_current_stmt_binlog_format_row() &&
        write_bin_log(thd, true, thd->query().str, thd->query().length))
    {
      thd->count_cuted_fields= CHECK_FIELD_IGNORE;
      DBUG_RETURN(true);
    }
    goto end_temporary;
  }

  /*
    Close the intermediate table that will be the new table, but do
    not delete it! Even altough MERGE tables do not have their children
    attached here it is safe to call close_temporary_table().
  */
  close_temporary_table(thd, new_table, true, false);
  new_table= NULL;

  DEBUG_SYNC(thd, "alter_table_before_rename_result_table");

  /*
    Data is copied. Now we:
    1) Wait until all other threads will stop using old version of table
       by upgrading shared metadata lock to exclusive one.
    2) Close instances of table open by this thread and replace them
       with placeholders to simplify reopen process.
    3) Rename the old table to a temp name, rename the new one to the
       old name.
    4) If we are under LOCK TABLES and don't do ALTER TABLE ... RENAME
       we reopen new version of table.
    5) Write statement to the binary log.
    6) If we are under LOCK TABLES and do ALTER TABLE ... RENAME we
       remove placeholders and release metadata locks.
    7) If we are not not under LOCK TABLES we rely on the caller
      (mysql_execute_command()) to release metadata locks.
  */

  THD_STAGE_INFO(thd, stage_rename_result_table);

  if (wait_while_table_is_used(thd, table, HA_EXTRA_PREPARE_FOR_RENAME))
    goto err_new_table_cleanup;

  close_all_tables_for_name(thd, table->s, alter_ctx.is_table_renamed(), NULL);
  table_list->table= table= NULL;                  /* Safety */

  /*
    Rename the old table to temporary name to have a backup in case
    anything goes wrong while renaming the new table.
  */
  char backup_name[32];
  DBUG_ASSERT(sizeof(my_thread_id) == 4);
  my_snprintf(backup_name, sizeof(backup_name), "%s2-%lx-%lx", tmp_file_prefix,
              current_pid, thd->thread_id());
  if (lower_case_table_names)
    my_casedn_str(files_charset_info, backup_name);
  if (mysql_rename_table(old_db_type, alter_ctx.db, alter_ctx.table_name,
                         alter_ctx.db, backup_name, FN_TO_IS_TMP))
  {
    // Rename to temporary name failed, delete the new table, abort ALTER.
    (void) quick_rm_table(thd, new_db_type, alter_ctx.new_db,
                          alter_ctx.tmp_name, FN_IS_TMP);
    goto err_with_mdl;
  }

  // Rename the new table to the correct name.
  if (mysql_rename_table(new_db_type, alter_ctx.new_db, alter_ctx.tmp_name,
                         alter_ctx.new_db, alter_ctx.new_alias,
                         FN_FROM_IS_TMP))
  {
    // Rename failed, delete the temporary table.
    (void) quick_rm_table(thd, new_db_type, alter_ctx.new_db,
                          alter_ctx.tmp_name, FN_IS_TMP);
    
    // Restore the backup of the original table to the old name.
    (void) mysql_rename_table(old_db_type, alter_ctx.db, backup_name,
                              alter_ctx.db, alter_ctx.alias, 
                              FN_FROM_IS_TMP | NO_FK_CHECKS);
    
    goto err_with_mdl;
  }

  // Check if we renamed the table and if so update trigger files.
  if (alter_ctx.is_table_renamed() &&
      change_trigger_table_name(thd,
                                alter_ctx.db,
                                alter_ctx.alias,
                                alter_ctx.table_name,
                                alter_ctx.new_db,
                                alter_ctx.new_alias))
  {
    // Rename succeeded, delete the new table.
    (void) quick_rm_table(thd, new_db_type,
                          alter_ctx.new_db, alter_ctx.new_alias, 0);
    // Restore the backup of the original table to the old name.
    (void) mysql_rename_table(old_db_type, alter_ctx.db, backup_name,
                              alter_ctx.db, alter_ctx.alias, 
                              FN_FROM_IS_TMP | NO_FK_CHECKS);
    goto err_with_mdl;
  }

  // ALTER TABLE succeeded, delete the backup of the old table.
  if (quick_rm_table(thd, old_db_type, alter_ctx.db, backup_name, FN_IS_TMP))
  {
    /*
      The fact that deletion of the backup failed is not critical
      error, but still worth reporting as it might indicate serious
      problem with server.
    */
    goto err_with_mdl;
  }

end_inplace:

  thd->count_cuted_fields= CHECK_FIELD_IGNORE;

  if (thd->locked_tables_list.reopen_tables(thd))
    goto err_with_mdl;

  THD_STAGE_INFO(thd, stage_end);

  DBUG_EXECUTE_IF("sleep_alter_before_main_binlog", my_sleep(6000000););
  DEBUG_SYNC(thd, "alter_table_before_main_binlog");

  ha_binlog_log_query(thd, create_info->db_type, LOGCOM_ALTER_TABLE,
                      thd->query().str, thd->query().length,
                      alter_ctx.db, alter_ctx.table_name);

  DBUG_ASSERT(!(mysql_bin_log.is_open() &&
                thd->is_current_stmt_binlog_format_row() &&
                (create_info->options & HA_LEX_CREATE_TMP_TABLE)));
  if (write_bin_log(thd, true, thd->query().str, thd->query().length))
    DBUG_RETURN(true);

  if (ha_check_storage_engine_flag(old_db_type, HTON_FLUSH_AFTER_RENAME))
  {
    /*
      For the alter table to be properly flushed to the logs, we
      have to open the new table.  If not, we get a problem on server
      shutdown. But we do not need to attach MERGE children.
    */
    TABLE *t_table;
    t_table= open_table_uncached(thd, alter_ctx.get_new_path(),
                                 alter_ctx.new_db, alter_ctx.new_name,
                                 false, true);
    if (t_table)
      intern_close_table(t_table);
    else
      sql_print_warning("Could not open table %s.%s after rename\n",
                        alter_ctx.new_db, alter_ctx.table_name);
    ha_flush_logs(old_db_type);
  }
  table_list->table= NULL;			// For query cache
  query_cache.invalidate(thd, table_list, FALSE);

  if (thd->locked_tables_mode == LTM_LOCK_TABLES ||
      thd->locked_tables_mode == LTM_PRELOCKED_UNDER_LOCK_TABLES)
  {
    if (alter_ctx.is_table_renamed())
      thd->mdl_context.release_all_locks_for_name(mdl_ticket);
    else
      mdl_ticket->downgrade_lock(MDL_SHARED_NO_READ_WRITE);
  }

end_temporary:
  thd->count_cuted_fields= CHECK_FIELD_IGNORE;

  my_snprintf(alter_ctx.tmp_name, sizeof(alter_ctx.tmp_name),
              ER(ER_INSERT_INFO),
	      (long) (copied + deleted), (long) deleted,
	      (long) thd->get_stmt_da()->current_statement_cond_count());
  my_ok(thd, copied + deleted, 0L, alter_ctx.tmp_name);
  DBUG_RETURN(false);

err_new_table_cleanup:
  thd->count_cuted_fields= CHECK_FIELD_IGNORE;

  if (new_table)
  {
    /* close_temporary_table() frees the new_table pointer. */
    close_temporary_table(thd, new_table, true, true);
  }
  else
    (void) quick_rm_table(thd, new_db_type,
                          alter_ctx.new_db, alter_ctx.tmp_name,
                          (FN_IS_TMP | (no_ha_table ? NO_HA_TABLE : 0)));

  if (alter_ctx.error_if_not_empty & Alter_table_ctx::GEOMETRY_WITHOUT_DEFAULT)
  {
    my_error(ER_INVALID_USE_OF_NULL, MYF(0));
  }
  if ((alter_ctx.error_if_not_empty &
       Alter_table_ctx::DATETIME_WITHOUT_DEFAULT) &&
      thd->get_stmt_da()->current_row_for_condition())
  {
    /*
      No default value was provided for a DATE/DATETIME field, the
      current sql_mode doesn't allow the '0000-00-00' value and
      the table to be altered isn't empty.
      Report error here.
    */
    uint f_length;
    enum enum_mysql_timestamp_type t_type= MYSQL_TIMESTAMP_DATE;
    switch (alter_ctx.datetime_field->sql_type)
    {
      case MYSQL_TYPE_DATE:
      case MYSQL_TYPE_NEWDATE:
        f_length= MAX_DATE_WIDTH; // "0000-00-00";
        t_type= MYSQL_TIMESTAMP_DATE;
        break;
      case MYSQL_TYPE_DATETIME:
      case MYSQL_TYPE_DATETIME2:
        f_length= MAX_DATETIME_WIDTH; // "0000-00-00 00:00:00";
        t_type= MYSQL_TIMESTAMP_DATETIME;
        break;
      default:
        /* Shouldn't get here. */
        f_length= 0;
        DBUG_ASSERT(0);
    }
    make_truncated_value_warning(thd, Sql_condition::SL_WARNING,
                                 ErrConvString(my_zero_datetime6, f_length),
                                 t_type,
                                 alter_ctx.datetime_field->field_name);
  }

  DBUG_RETURN(true);

err_with_mdl:
  thd->count_cuted_fields= CHECK_FIELD_IGNORE;

  /*
    An error happened while we were holding exclusive name metadata lock
    on table being altered. To be safe under LOCK TABLES we should
    remove all references to the altered table from the list of locked
    tables and release the exclusive metadata lock.
  */
  thd->locked_tables_list.unlink_all_closed_tables(thd, NULL, 0);
  thd->mdl_context.release_all_locks_for_name(mdl_ticket);
  DBUG_RETURN(true);
}
/* mysql_alter_table */



/**
  Prepare the transaction for the alter table's copy phase.
*/

bool mysql_trans_prepare_alter_copy_data(THD *thd)
{
  DBUG_ENTER("mysql_prepare_alter_copy_data");
  /*
    Turn off recovery logging since rollback of an alter table is to
    delete the new table so there is no need to log the changes to it.
    
    This needs to be done before external_lock.
  */
  if (ha_enable_transaction(thd, FALSE))
    DBUG_RETURN(TRUE);
  DBUG_RETURN(FALSE);
}


/**
  Commit the copy phase of the alter table.
*/

bool mysql_trans_commit_alter_copy_data(THD *thd)
{
  bool error= FALSE;
  DBUG_ENTER("mysql_commit_alter_copy_data");

  if (ha_enable_transaction(thd, TRUE))
    DBUG_RETURN(TRUE);

  DEBUG_SYNC(thd, "commit_alter_copy_table");
  
  /*
    Ensure that the new table is saved properly to disk before installing
    the new .frm.
    And that InnoDB's internal latches are released, to avoid deadlock
    when waiting on other instances of the table before rename (Bug#54747).
  */
  if (trans_commit_stmt(thd))
    error= TRUE;
  if (trans_commit_implicit(thd))
    error= TRUE;

  DBUG_RETURN(error);
}


static int
copy_data_between_tables(PSI_stage_progress *psi,
                         TABLE *from,TABLE *to,
			 List<Create_field> &create,
			 ha_rows *copied,
			 ha_rows *deleted,
                         Alter_info::enum_enable_or_disable keys_onoff,
                         Alter_table_ctx *alter_ctx)
{
  int error;
  Copy_field *copy,*copy_end;
  ulong found_count,delete_count;
  THD *thd= current_thd;
  READ_RECORD info;
  TABLE_LIST   tables;
  List<Item>   fields;
  List<Item>   all_fields;
  ha_rows examined_rows, found_rows, returned_rows;
  bool auto_increment_field_copied= 0;
  sql_mode_t save_sql_mode;
  QEP_TAB_standalone qep_tab_st;
  QEP_TAB &qep_tab= qep_tab_st.as_QEP_TAB();
  DBUG_ENTER("copy_data_between_tables");

  if (mysql_trans_prepare_alter_copy_data(thd))
    DBUG_RETURN(-1);
  
  if (!(copy= new Copy_field[to->s->fields]))
    DBUG_RETURN(-1);				/* purecov: inspected */

  if (to->file->ha_external_lock(thd, F_WRLCK))
    DBUG_RETURN(-1);

  /* We need external lock before we can disable/enable keys */
  alter_table_manage_keys(to, from->file->indexes_are_disabled(), keys_onoff);

  from->file->info(HA_STATUS_VARIABLE);
  to->file->ha_start_bulk_insert(from->file->stats.records);

  mysql_stage_set_work_estimated(psi, from->file->stats.records);

  save_sql_mode= thd->variables.sql_mode;

  List_iterator<Create_field> it(create);
  Create_field *def;
  copy_end=copy;
  for (Field **ptr=to->field ; *ptr ; ptr++)
  {
    def=it++;
    if (def->field)
    {
      if (*ptr == to->next_number_field)
      {
        auto_increment_field_copied= TRUE;
        /*
          If we are going to copy contents of one auto_increment column to
          another auto_increment column it is sensible to preserve zeroes.
          This condition also covers case when we are don't actually alter
          auto_increment column.
        */
        if (def->field == from->found_next_number_field)
          thd->variables.sql_mode|= MODE_NO_AUTO_VALUE_ON_ZERO;
      }
      (copy_end++)->set(*ptr,def->field,0);
    }

  }

  found_count=delete_count=0;

  SELECT_LEX *const select_lex= thd->lex->select_lex;
  ORDER *const order= select_lex->order_list.first;

  if (order)
  {
    if (to->s->primary_key != MAX_KEY && to->file->primary_key_is_clustered())
    {
      char warn_buff[MYSQL_ERRMSG_SIZE];
      my_snprintf(warn_buff, sizeof(warn_buff), 
                  "ORDER BY ignored as there is a user-defined clustered index"
                  " in the table '%-.192s'", from->s->table_name.str);
      push_warning(thd, Sql_condition::SL_WARNING, ER_UNKNOWN_ERROR,
                   warn_buff);
    }
    else
    {
      from->sort.io_cache=(IO_CACHE*) my_malloc(key_memory_TABLE_sort_io_cache,
                                                sizeof(IO_CACHE),
                                                MYF(MY_FAE | MY_ZEROFILL));
      memset(&tables, 0, sizeof(tables));
      tables.table= from;
      tables.alias= tables.table_name= from->s->table_name.str;
      tables.db= from->s->db.str;
      error= 1;

      Column_privilege_tracker column_privilege(thd, SELECT_ACL);

      if (select_lex->setup_ref_array(thd))
        goto err;            /* purecov: inspected */
      if (setup_order(thd, select_lex->ref_pointer_array,
                      &tables, fields, all_fields, order))
        goto err;
      qep_tab.set_table(from);
      Filesort fsort(&qep_tab, order, HA_POS_ERROR);
      if (filesort(thd, &fsort, true,
                   &examined_rows, &found_rows, &returned_rows))
        goto err;

      from->sort.found_records= returned_rows;
    }
  };

  /* Tell handler that we have values for all columns in the to table */
  to->use_all_columns();
  if (init_read_record(&info, thd, from, NULL, 1, 1, FALSE))
  {
    error= 1;
    goto err;
  }
  thd->get_stmt_da()->reset_current_row_for_condition();

  set_column_defaults(to, create);

  while (!(error=info.read_record(&info)))
  {
    if (thd->killed)
    {
      thd->send_kill_message();
      error= 1;
      break;
    }
    /* Return error if source table isn't empty. */
    if (alter_ctx->error_if_not_empty)
    {
      error= 1;
      break;
    }
    if (to->next_number_field)
    {
      if (auto_increment_field_copied)
        to->auto_increment_field_not_null= TRUE;
      else
        to->next_number_field->reset();
    }
    
    for (Copy_field *copy_ptr=copy ; copy_ptr != copy_end ; copy_ptr++)
    {
      copy_ptr->invoke_do_copy(copy_ptr);
    }
    if ((to->vfield && update_generated_write_fields(to->write_set, to)) ||
      thd->is_error())
    {
      error= 1;
      break;
    }

    error=to->file->ha_write_row(to->record[0]);
    to->auto_increment_field_not_null= FALSE;
    if (error)
    {
      if (!to->file->is_ignorable_error(error))
      {
        /* Not a duplicate key error. */
	to->file->print_error(error, MYF(0));
	break;
      }
      else
      {
        /* Report duplicate key error. */
        uint key_nr= to->file->get_dup_key(error);
        if ((int) key_nr >= 0)
        {
          const char *err_msg= ER(ER_DUP_ENTRY_WITH_KEY_NAME);
          if (key_nr == 0 &&
              (to->key_info[0].key_part[0].field->flags &
               AUTO_INCREMENT_FLAG))
            err_msg= ER(ER_DUP_ENTRY_AUTOINCREMENT_CASE);
          print_keydup_error(to, key_nr == MAX_KEY ? NULL :
                             &to->key_info[key_nr],
                             err_msg, MYF(0));
        }
        else
          to->file->print_error(error, MYF(0));
        break;
      }
    }
    else
    {
      DEBUG_SYNC(thd, "copy_data_between_tables_before");
      found_count++;
      mysql_stage_set_work_completed(psi, found_count);
    }
    thd->get_stmt_da()->inc_current_row_for_condition();
  }
  end_read_record(&info);
  free_io_cache(from);
  delete [] copy;				// This is never 0

  DEBUG_SYNC(thd, "after_copy_data_between_tables");

  if (to->file->ha_end_bulk_insert() && error <= 0)
  {
    to->file->print_error(my_errno(),MYF(0));
    error= 1;
  }

  if (mysql_trans_commit_alter_copy_data(thd))
    error= 1;

 err:
  thd->variables.sql_mode= save_sql_mode;
  free_io_cache(from);
  *copied= found_count;
  *deleted=delete_count;
  to->file->ha_release_auto_increment();
  if (to->file->ha_external_lock(thd,F_UNLCK))
    error=1;
  if (error < 0 && to->file->extra(HA_EXTRA_PREPARE_FOR_RENAME))
    error= 1;
  DBUG_RETURN(error > 0 ? -1 : 0);
}


/*
  Recreates tables by calling mysql_alter_table().

  SYNOPSIS
    mysql_recreate_table()
    thd			Thread handler
    tables		Tables to recreate
    table_copy          Recreate the table by using
                        ALTER TABLE COPY algorithm

 RETURN
    Like mysql_alter_table().
*/
bool mysql_recreate_table(THD *thd, TABLE_LIST *table_list, bool table_copy)
{
  HA_CREATE_INFO create_info;
  Alter_info alter_info;

  DBUG_ENTER("mysql_recreate_table");
  DBUG_ASSERT(!table_list->next_global);
  /* Set lock type which is appropriate for ALTER TABLE. */
  table_list->lock_type= TL_READ_NO_INSERT;
  /* Same applies to MDL request. */
  table_list->mdl_request.set_type(MDL_SHARED_NO_WRITE);

  memset(&create_info, 0, sizeof(create_info));
  create_info.row_type=ROW_TYPE_NOT_USED;
  create_info.default_table_charset=default_charset_info;
  /* Force alter table to recreate table */
  alter_info.flags= (Alter_info::ALTER_CHANGE_COLUMN |
                     Alter_info::ALTER_RECREATE);

  if (table_copy)
    alter_info.requested_algorithm= Alter_info::ALTER_TABLE_ALGORITHM_COPY;

  const bool ret= mysql_alter_table(thd, NullS, NullS, &create_info,
                                    table_list, &alter_info);
  DBUG_RETURN(ret);
}


bool mysql_checksum_table(THD *thd, TABLE_LIST *tables,
                          HA_CHECK_OPT *check_opt)
{
  TABLE_LIST *table;
  List<Item> field_list;
  Item *item;
  Protocol *protocol= thd->get_protocol();
  DBUG_ENTER("mysql_checksum_table");

  /*
    CHECKSUM TABLE returns results and rollbacks statement transaction,
    so it should not be used in stored function or trigger.
  */
  DBUG_ASSERT(! thd->in_sub_stmt);

  field_list.push_back(item = new Item_empty_string("Table", NAME_LEN*2));
  item->maybe_null= 1;
  field_list.push_back(item= new Item_int(NAME_STRING("Checksum"),
                                          (longlong) 1,
                                          MY_INT64_NUM_DECIMAL_DIGITS));
  item->maybe_null= 1;
  if (thd->send_result_metadata(&field_list,
                                Protocol::SEND_NUM_ROWS | Protocol::SEND_EOF))
    DBUG_RETURN(TRUE);

  /*
    Close all temporary tables which were pre-open to simplify
    privilege checking. Clear all references to closed tables.
  */
  close_thread_tables(thd);
  for (table= tables; table; table= table->next_local)
    table->table= NULL;

  /* Open one table after the other to keep lock time as short as possible. */
  for (table= tables; table; table= table->next_local)
  {
    char table_name[NAME_LEN*2+2];
    TABLE *t;
    TABLE_LIST *save_next_global;

    strxmov(table_name, table->db ,".", table->table_name, NullS);

    /* Remember old 'next' pointer and break the list.  */
    save_next_global= table->next_global;
    table->next_global= NULL;
    table->lock_type= TL_READ;
    /* Allow to open real tables only. */
    table->required_type= FRMTYPE_TABLE;

    if (open_temporary_tables(thd, table) ||
        open_and_lock_tables(thd, table, 0))
    {
      t= NULL;
    }
    else
      t= table->table;

    table->next_global= save_next_global;

    protocol->start_row();
    protocol->store(table_name, system_charset_info);

    if (!t)
    {
      /* Table didn't exist */
      protocol->store_null();
    }
    else
    {
      if (t->file->ha_table_flags() & HA_HAS_CHECKSUM &&
	  !(check_opt->flags & T_EXTEND))
	protocol->store((ulonglong)t->file->checksum());
      else if (!(t->file->ha_table_flags() & HA_HAS_CHECKSUM) &&
	       (check_opt->flags & T_QUICK))
	protocol->store_null();
      else
      {
	/* calculating table's checksum */
	ha_checksum crc= 0;
        uchar null_mask=256 -  (1 << t->s->last_null_bit_pos);

        t->use_all_columns();

	if (t->file->ha_rnd_init(1))
	  protocol->store_null();
	else
	{
	  for (;;)
	  {
            if (thd->killed)
            {
              /* 
                 we've been killed; let handler clean up, and remove the 
                 partial current row from the recordset (embedded lib) 
              */
              t->file->ha_rnd_end();
              protocol->abort_row();
              goto err;
            }
	    ha_checksum row_crc= 0;
            int error= t->file->ha_rnd_next(t->record[0]);
            if (unlikely(error))
            {
              if (error == HA_ERR_RECORD_DELETED)
                continue;
              break;
            }
	    if (t->s->null_bytes)
            {
              /* fix undefined null bits */
              t->record[0][t->s->null_bytes-1] |= null_mask;
              if (!(t->s->db_create_options & HA_OPTION_PACK_RECORD))
                t->record[0][0] |= 1;

	      row_crc= checksum_crc32(row_crc, t->record[0], t->s->null_bytes);
            }

	    for (uint i= 0; i < t->s->fields; i++ )
	    {
	      Field *f= t->field[i];

             /*
               BLOB and VARCHAR have pointers in their field, we must convert
               to string; GEOMETRY is implemented on top of BLOB.
               BIT may store its data among NULL bits, convert as well.
             */
              switch (f->type()) {
                case MYSQL_TYPE_BLOB:
                case MYSQL_TYPE_VARCHAR:
                case MYSQL_TYPE_GEOMETRY:
                case MYSQL_TYPE_BIT:
                {
                  String tmp;
                  f->val_str(&tmp);
                  row_crc= checksum_crc32(row_crc, (uchar*) tmp.ptr(),
                           tmp.length());
                  break;
                }
                default:
                  row_crc= checksum_crc32(row_crc, f->ptr, f->pack_length());
                  break;
	      }
	    }

	    crc+= row_crc;
	  }
	  protocol->store((ulonglong)crc);
          t->file->ha_rnd_end();
	}
      }
      trans_rollback_stmt(thd);
      close_thread_tables(thd);
    }

    if (thd->transaction_rollback_request)
    {
      /*
        If transaction rollback was requested we honor it. To do this we
        abort statement and return error as not only CHECKSUM TABLE is
        rolled back but the whole transaction in which it was used.
      */
      protocol->abort_row();
      goto err;
    }

    /* Hide errors from client. Return NULL for problematic tables instead. */
    thd->clear_error();

    if (protocol->end_row())
      goto err;
  }

  my_eof(thd);
  DBUG_RETURN(FALSE);

err:
  DBUG_RETURN(TRUE);
}

/**
  @brief Check if the table can be created in the specified storage engine.

  Checks if the storage engine is enabled and supports the given table
  type (e.g. normal, temporary, system). May do engine substitution
  if the requested engine is disabled.

  @param thd          Thread descriptor.
  @param db_name      Database name.
  @param table_name   Name of table to be created.
  @param create_info  Create info from parser, including engine.

  @retval true  Engine not available/supported, error has been reported.
  @retval false Engine available/supported.
*/
static bool check_engine(THD *thd, const char *db_name,
                         const char *table_name, HA_CREATE_INFO *create_info,
                         const Alter_info *alter_info)
{
  DBUG_ENTER("check_engine");
  handlerton **new_engine= &create_info->db_type;
  handlerton *req_engine= *new_engine;
  handlerton *enf_engine= NULL;

  bool no_substitution=
        MY_TEST(thd->variables.sql_mode & MODE_NO_ENGINE_SUBSTITUTION);

  if (!opt_bootstrap && !opt_noacl)
  {
    /*
      Storage engine enforcement must be forbidden:
      1. for "OPTIMIZE TABLE" statements.
      2. for "ALTER TABLE" statements without explicit "... ENGINE=xxx" part
    */
    bool enforcement_forbidden =
          ((thd->lex->sql_command == SQLCOM_ALTER_TABLE) &&
          (create_info->used_fields & HA_CREATE_USED_ENGINE) == 0) ||
          (thd->lex->sql_command == SQLCOM_OPTIMIZE);
    if (!enforcement_forbidden)
      enf_engine= ha_enforce_handlerton(thd);
  }

  if (!(*new_engine= ha_checktype(thd, ha_legacy_type(req_engine),
                                  no_substitution, 1)))
    DBUG_RETURN(true);

  if (enf_engine)
  {
    if (enf_engine != *new_engine && no_substitution)
    {
      const char *engine_name= ha_resolve_storage_engine_name(req_engine);
      my_error(ER_UNKNOWN_STORAGE_ENGINE, MYF(0), engine_name, engine_name);
      DBUG_RETURN(TRUE);
    }
    *new_engine= enf_engine;
  }

  if (req_engine && req_engine != *new_engine)
  {
    push_warning_printf(thd, Sql_condition::SL_NOTE,
                       ER_WARN_USING_OTHER_HANDLER,
                       ER(ER_WARN_USING_OTHER_HANDLER),
                       ha_resolve_storage_engine_name(*new_engine),
                       table_name);
  }
  if (create_info->options & HA_LEX_CREATE_TMP_TABLE &&
      ha_check_storage_engine_flag(*new_engine, HTON_TEMPORARY_NOT_SUPPORTED))
  {
    if (create_info->used_fields & HA_CREATE_USED_ENGINE)
    {
      my_error(ER_ILLEGAL_HA_CREATE_OPTION, MYF(0),
               ha_resolve_storage_engine_name(*new_engine), "TEMPORARY");
      *new_engine= 0;
      DBUG_RETURN(true);
    }
    *new_engine= myisam_hton;
  }

  /*
    Check, if the given table name is system table, and if the storage engine 
    does supports it.
  */
  if (!ha_check_if_supported_system_table(*new_engine, db_name, table_name))
  {
    my_error(ER_UNSUPPORTED_ENGINE, MYF(0),
             ha_resolve_storage_engine_name(*new_engine), db_name, table_name);
    *new_engine= NULL;
    DBUG_RETURN(true);
  }
  /*
    Check if the given table has compressed columns, and if the storage engine
    does support it.
  */
  List_iterator<Create_field> it(
    const_cast<List<Create_field>&>(alter_info->create_list));
  Create_field* sql_field= it++;
  while (sql_field != 0 &&
         sql_field->column_format() != COLUMN_FORMAT_TYPE_COMPRESSED)
    sql_field= it++;
  if (sql_field != 0 &&
    ((*new_engine)->create_zip_dict == 0 ||
     (*new_engine)->drop_zip_dict == 0))
  {
    my_error(ER_ILLEGAL_HA_CREATE_OPTION, MYF(0),
      ha_resolve_storage_engine_name(*new_engine), "COMPRESSED COLUMNS");
    *new_engine= 0;
    DBUG_RETURN(true);
  }

  DBUG_RETURN(false);
}<|MERGE_RESOLUTION|>--- conflicted
+++ resolved
@@ -3347,11 +3347,7 @@
                       &lex->interval_list,
                       lex->charset ? lex->charset :
                                      thd->variables.collation_database,
-<<<<<<< HEAD
-                      lex->uint_geom_type, NULL))
-=======
-                      lex->uint_geom_type, &null_lex_cstr))
->>>>>>> 35d5d3fa
+                      lex->uint_geom_type, &null_lex_cstr, NULL))
   {
     return true;
   }
@@ -5041,7 +5037,6 @@
                MYF(0));
     DBUG_RETURN(TRUE);
   }
-<<<<<<< HEAD
 
   // Check if new table creation is disallowed by the storage engine.
   if (!internal_tmp_table &&
@@ -5052,10 +5047,7 @@
     DBUG_RETURN(true);
   }
 
-  if (check_engine(thd, db, table_name, create_info))
-=======
   if (check_engine(thd, db, table_name, create_info, alter_info))
->>>>>>> 35d5d3fa
     DBUG_RETURN(TRUE);
 
   set_table_default_charset(thd, create_info, (char*) db);
@@ -7943,11 +7935,7 @@
         temporal_field->init(thd, def->field_name, sql_type, NULL, NULL,
                              (def->flags & NOT_NULL_FLAG), default_value,
                              update_value, &def->comment, def->change, NULL,
-<<<<<<< HEAD
-                             NULL, 0, NULL))
-=======
-                             NULL, 0, &def->zip_dict_name))
->>>>>>> 35d5d3fa
+                             NULL, 0, &def->zip_dict_name, NULL))
       DBUG_RETURN(true);
 
     temporal_field->field= def->field;
