--- conflicted
+++ resolved
@@ -2042,11 +2042,7 @@
   DBUG_ENTER("mysql_rm_table");
 
 #ifndef MCP_GLOBAL_SCHEMA_LOCK
-<<<<<<< HEAD
-  Ndb_global_schema_lock_guard global_schema_lock_guard(thd);
-=======
   Ndb_global_schema_lock_guard global_schema_lock(thd);
->>>>>>> 00f67556
 #endif
 
   /* Disable drop of enabled log tables, must be done before name locking */
@@ -2072,13 +2068,6 @@
                            thd->variables.lock_wait_timeout, 0))
         DBUG_RETURN(true);
 
-<<<<<<< HEAD
-#ifndef MCP_GLOBAL_SCHEMA_LOCK
-      global_schema_lock_guard.lock();
-#endif
-
-=======
->>>>>>> 00f67556
       for (table= tables; table; table= table->next_local)
       {
         if (is_temporary_table(table))
@@ -2123,12 +2112,6 @@
             DBUG_RETURN(true);
           table->mdl_request.ticket= table->table->mdl_ticket;
        }
-<<<<<<< HEAD
-#ifndef MCP_GLOBAL_SCHEMA_LOCK
-      global_schema_lock_guard.lock();
-#endif
-=======
->>>>>>> 00f67556
     }
   }
 
@@ -4571,16 +4554,12 @@
   DBUG_ENTER("mysql_create_table");
 
 #ifndef MCP_GLOBAL_SCHEMA_LOCK
-<<<<<<< HEAD
-  Ndb_global_schema_lock_guard global_schema_lock_guard(thd);
-=======
   Ndb_global_schema_lock_guard global_schema_lock(thd);
   if (!(create_info->options & HA_LEX_CREATE_TMP_TABLE) &&
       !create_info->frm_only)
   {
     (void)global_schema_lock.lock();
   }
->>>>>>> 00f67556
 #endif
 
   /*
@@ -4591,12 +4570,6 @@
     result= TRUE;
     goto end;
   }
-
-#ifndef MCP_GLOBAL_SCHEMA_LOCK
-  if (!(create_info->options & HA_LEX_CREATE_TMP_TABLE) &&
-      !create_info->frm_only)
-    global_schema_lock_guard.lock();
-#endif
 
   /* Got lock. */
   DEBUG_SYNC(thd, "locked_table_name");
@@ -4785,17 +4758,10 @@
   DBUG_ENTER("mysql_create_like_table");
 
 #ifndef MCP_GLOBAL_SCHEMA_LOCK 
-<<<<<<< HEAD
-  Ndb_global_schema_lock_guard global_schema_lock_guard(thd);
- 
-  if (!(create_info->options & HA_LEX_CREATE_TMP_TABLE))
-    global_schema_lock_guard.lock();
-=======
   Ndb_global_schema_lock_guard global_schema_lock(thd);
  
   if (!(create_info->options & HA_LEX_CREATE_TMP_TABLE))
     (void)global_schema_lock.lock();
->>>>>>> 00f67556
 #endif
 
   /*
