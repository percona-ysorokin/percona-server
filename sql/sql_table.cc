/*
   Copyright (c) 2000, 2015, Oracle and/or its affiliates. All rights reserved.

   This program is free software; you can redistribute it and/or modify
   it under the terms of the GNU General Public License as published by
   the Free Software Foundation; version 2 of the License.

   This program is distributed in the hope that it will be useful,
   but WITHOUT ANY WARRANTY; without even the implied warranty of
   MERCHANTABILITY or FITNESS FOR A PARTICULAR PURPOSE.  See the
   GNU General Public License for more details.

   You should have received a copy of the GNU General Public License
   along with this program; if not, write to the Free Software
   Foundation, Inc., 51 Franklin St, Fifth Floor, Boston, MA 02110-1301  USA
*/

/* drop and alter of tables */

#include "sql_table.h"

#include "auth_common.h"        // check_fk_parent_table_access
#include "unireg.h"
#include "debug_sync.h"
#include "sql_rename.h" // do_rename
#include "sql_parse.h"                        // test_if_data_home_dir
#include "sql_cache.h"                          // query_cache_*
#include "sql_base.h"   // open_table_uncached, lock_table_names
#include "lock.h"       // mysql_unlock_tables
#include "strfunc.h"    // find_type2, find_set
#include "sql_view.h" // view_checksum 
#include "sql_truncate.h"                       // regenerate_locked_table 
#include "sql_partition.h"                      // mem_alloc_error,
                                                // generate_partition_syntax,
                                                // NOT_A_PARTITION_ID
#include "partition_info.h"                     // partition_info
#include "sql_db.h"                             // load_db_opt_by_name
#include "sql_time.h"                  // make_truncated_value_warning
#include "records.h"             // init_read_record, end_read_record
#include "filesort.h"            // filesort_free_buffers
#include "sql_select.h"                // setup_order,
                                       // make_unireg_sortorder
#include "sql_handler.h"               // mysql_ha_rm_tables
#include "discover.h"                  // readfrm
#include "log_event.h"                 // Query_log_event
#include <hash.h>
#include <myisam.h>
#include <my_dir.h>
#include "sp_head.h"
#include "sp.h"
#include "sql_parse.h"
#include "sql_show.h"
#include "transaction.h"
#include "datadict.h"  // dd_frm_type()
#include "sql_resolver.h"              // setup_order
#include "table_cache.h"
#include "sql_trigger.h"               // change_trigger_table_name
#include <mysql/psi/mysql_table.h>
<<<<<<< HEAD
#include "mysql.h"			// in_bootstrap & opt_noacl
=======
#include "partitioning/partition_handler.h" // Partition_handler
#include "log.h"
#include "binlog.h"
#include "sql_tablespace.h"            // check_tablespace_name())
#include "item_timefunc.h"             // Item_func_now_local

#include "pfs_file_provider.h"
#include "mysql/psi/mysql_file.h"
>>>>>>> a2757a60

#include <algorithm>
using std::max;
using std::min;
using binary_log::checksum_crc32;

#define ER_THD_OR_DEFAULT(thd,X) ((thd) ? ER_THD(thd, X) : ER_DEFAULT(X))

const char *primary_key_name="PRIMARY";

static bool check_if_keyname_exists(const char *name,KEY *start, KEY *end);
static char *make_unique_key_name(const char *field_name,KEY *start,KEY *end);
static int copy_data_between_tables(PSI_stage_progress *psi,
                                    TABLE *from,TABLE *to,
                                    List<Create_field> &create,
				    ha_rows *copied,ha_rows *deleted,
                                    Alter_info::enum_enable_or_disable keys_onoff,
                                    Alter_table_ctx *alter_ctx);

static bool prepare_blob_field(THD *thd, Create_field *sql_field);
static void sp_prepare_create_field(THD *thd, Create_field *sql_field);
static bool check_engine(THD *thd, const char *db_name,
                         const char *table_name,
                         HA_CREATE_INFO *create_info);

static int
mysql_prepare_create_table(THD *thd, HA_CREATE_INFO *create_info,
                           Alter_info *alter_info,
                           bool tmp_table,
                           uint *db_options,
                           handler *file, KEY **key_info_buffer,
                           uint *key_count, int select_field_count);


/**
  @brief Helper function for explain_filename
  @param thd          Thread handle
  @param to_p         Explained name in system_charset_info
  @param end_p        End of the to_p buffer
  @param name         Name to be converted
  @param name_len     Length of the name, in bytes
*/
static char* add_identifier(THD* thd, char *to_p, const char * end_p,
                            const char* name, size_t name_len)
{
  size_t res;
  uint errors;
  const char *conv_name;
  char tmp_name[FN_REFLEN];
  char conv_string[FN_REFLEN];
  int quote;

  DBUG_ENTER("add_identifier");
  if (!name[name_len])
    conv_name= name;
  else
  {
    my_stpnmov(tmp_name, name, name_len);
    tmp_name[name_len]= 0;
    conv_name= tmp_name;
  }
  res= strconvert(&my_charset_filename, conv_name, system_charset_info,
                  conv_string, FN_REFLEN, &errors);
  if (!res || errors)
  {
    DBUG_PRINT("error", ("strconvert of '%s' failed with %u (errors: %u)", conv_name,
                         static_cast<uint>(res), errors));
    conv_name= name;
  }
  else
  {
    DBUG_PRINT("info", ("conv '%s' -> '%s'", conv_name, conv_string));
    conv_name= conv_string;
  }

  quote = thd ? get_quote_char_for_identifier(thd, conv_name, res - 1) : '`';

  if (quote != EOF && (end_p - to_p > 2))
  {
    *(to_p++)= (char) quote;
    while (*conv_name && (end_p - to_p - 1) > 0)
    {
      uint length= my_mbcharlen(system_charset_info, *conv_name);
      if (!length)
        length= 1;
      if (length == 1 && *conv_name == (char) quote)
      {
        if ((end_p - to_p) < 3)
          break;
        *(to_p++)= (char) quote;
        *(to_p++)= *(conv_name++);
      }
      else if (((long) length) < (end_p - to_p))
      {
        to_p= my_stpnmov(to_p, conv_name, length);
        conv_name+= length;
      }
      else
        break;                               /* string already filled */
    }
    if (end_p > to_p) {
      *(to_p++)= (char) quote;
      if (end_p > to_p)
	*to_p= 0; /* terminate by NUL, but do not include it in the count */
    }
  }
  else
    to_p= my_stpnmov(to_p, conv_name, end_p - to_p);
  DBUG_RETURN(to_p);
}


/**
  @brief Explain a path name by split it to database, table etc.
  
  @details Break down the path name to its logic parts
  (database, table, partition, subpartition).
  filename_to_tablename cannot be used on partitions, due to the #P# part.
  There can be up to 6 '#', #P# for partition, #SP# for subpartition
  and #TMP# or #REN# for temporary or renamed partitions.
  This should be used when something should be presented to a user in a
  diagnostic, error etc. when it would be useful to know what a particular
  file [and directory] means. Such as SHOW ENGINE STATUS, error messages etc.

  Examples:

    t1#P#p1                 table t1 partition p1
    t1#P#p1#SP#sp1          table t1 partition p1 subpartition sp1
    t1#P#p1#SP#sp1#TMP#     table t1 partition p1 subpartition sp1 temporary
    t1#P#p1#SP#sp1#REN#     table t1 partition p1 subpartition sp1 renamed

   @param      thd          Thread handle
   @param      from         Path name in my_charset_filename
                            Null terminated in my_charset_filename, normalized
                            to use '/' as directory separation character.
   @param      to           Explained name in system_charset_info
   @param      to_length    Size of to buffer
   @param      explain_mode Requested output format.
                            EXPLAIN_ALL_VERBOSE ->
                            [Database `db`, ]Table `tbl`[,[ Temporary| Renamed]
                            Partition `p` [, Subpartition `sp`]]
                            EXPLAIN_PARTITIONS_VERBOSE -> `db`.`tbl`
                            [[ Temporary| Renamed] Partition `p`
                            [, Subpartition `sp`]]
                            EXPLAIN_PARTITIONS_AS_COMMENT -> `db`.`tbl` |*
                            [,[ Temporary| Renamed] Partition `p`
                            [, Subpartition `sp`]] *|
                            (| is really a /, and it is all in one line)

   @retval     Length of returned string
*/

size_t explain_filename(THD* thd,
                        const char *from,
                        char *to,
                        size_t to_length,
                        enum_explain_filename_mode explain_mode)
{
  char *to_p= to;
  char *end_p= to_p + to_length;
  const char *db_name= NULL;
  size_t  db_name_len= 0;
  const char *table_name;
  size_t  table_name_len= 0;
  const char *part_name= NULL;
  size_t  part_name_len= 0;
  const char *subpart_name= NULL;
  size_t  subpart_name_len= 0;
  enum enum_part_name_type {NORMAL, TEMP, RENAMED} part_type= NORMAL;

  const char *tmp_p;
  DBUG_ENTER("explain_filename");
  DBUG_PRINT("enter", ("from '%s'", from));
  tmp_p= from;
  table_name= from;
  /*
    If '/' then take last directory part as database.
    '/' is the directory separator, not FN_LIB_CHAR
  */
  while ((tmp_p= strchr(tmp_p, '/')))
  {
    db_name= table_name;
    /* calculate the length */
    db_name_len= tmp_p - db_name;
    tmp_p++;
    table_name= tmp_p;
  }
  tmp_p= table_name;
  /* Look if there are partition tokens in the table name. */
  while ((tmp_p= strchr(tmp_p, '#')))
  {
    tmp_p++;
    switch (tmp_p[0]) {
    case 'P':
    case 'p':
      if (tmp_p[1] == '#')
      {
        part_name= tmp_p + 2;
        tmp_p+= 2;
      }
      break;
    case 'S':
    case 's':
      if ((tmp_p[1] == 'P' || tmp_p[1] == 'p') && tmp_p[2] == '#')
      {
        part_name_len= tmp_p - part_name - 1;
        subpart_name= tmp_p + 3;
        tmp_p+= 3;
      }
      break;
    case 'T':
    case 't':
      if ((tmp_p[1] == 'M' || tmp_p[1] == 'm') &&
          (tmp_p[2] == 'P' || tmp_p[2] == 'p') &&
          tmp_p[3] == '#' && !tmp_p[4])
      {
        part_type= TEMP;
        tmp_p+= 4;
      }
      break;
    case 'R':
    case 'r':
      if ((tmp_p[1] == 'E' || tmp_p[1] == 'e') &&
          (tmp_p[2] == 'N' || tmp_p[2] == 'n') &&
          tmp_p[3] == '#' && !tmp_p[4])
      {
        part_type= RENAMED;
        tmp_p+= 4;
      }
      break;
    default:
      /* Not partition name part. */
      ;
    }
  }
  if (part_name)
  {
    table_name_len= part_name - table_name - 3;
    if (subpart_name)
      subpart_name_len= strlen(subpart_name);
    else
      part_name_len= strlen(part_name);
    if (part_type != NORMAL)
    {
      if (subpart_name)
        subpart_name_len-= 5;
      else
        part_name_len-= 5;
    }
  }
  else
    table_name_len= strlen(table_name);
  if (db_name)
  {
    if (explain_mode == EXPLAIN_ALL_VERBOSE)
    {
      to_p= my_stpncpy(to_p, ER_THD_OR_DEFAULT(thd, ER_DATABASE_NAME),
                                            end_p - to_p);
      *(to_p++)= ' ';
      to_p= add_identifier(thd, to_p, end_p, db_name, db_name_len);
      to_p= my_stpncpy(to_p, ", ", end_p - to_p);
    }
    else
    {
      to_p= add_identifier(thd, to_p, end_p, db_name, db_name_len);
      to_p= my_stpncpy(to_p, ".", end_p - to_p);
    }
  }
  if (explain_mode == EXPLAIN_ALL_VERBOSE)
  {
    to_p= my_stpncpy(to_p, ER_THD_OR_DEFAULT(thd, ER_TABLE_NAME), end_p - to_p);
    *(to_p++)= ' ';
    to_p= add_identifier(thd, to_p, end_p, table_name, table_name_len);
  }
  else
    to_p= add_identifier(thd, to_p, end_p, table_name, table_name_len);
  if (part_name)
  {
    if (explain_mode == EXPLAIN_PARTITIONS_AS_COMMENT)
      to_p= my_stpncpy(to_p, " /* ", end_p - to_p);
    else if (explain_mode == EXPLAIN_PARTITIONS_VERBOSE)
      to_p= my_stpncpy(to_p, " ", end_p - to_p);
    else
      to_p= my_stpncpy(to_p, ", ", end_p - to_p);
    if (part_type != NORMAL)
    {
      if (part_type == TEMP)
        to_p= my_stpncpy(to_p, ER_THD_OR_DEFAULT(thd, ER_TEMPORARY_NAME),
                      end_p - to_p);
      else
        to_p= my_stpncpy(to_p, ER_THD_OR_DEFAULT(thd, ER_RENAMED_NAME),
                      end_p - to_p);
      to_p= my_stpncpy(to_p, " ", end_p - to_p);
    }
    to_p= my_stpncpy(to_p, ER_THD_OR_DEFAULT(thd, ER_PARTITION_NAME),
                  end_p - to_p);
    *(to_p++)= ' ';
    to_p= add_identifier(thd, to_p, end_p, part_name, part_name_len);
    if (subpart_name)
    {
      to_p= my_stpncpy(to_p, ", ", end_p - to_p);
      to_p= my_stpncpy(to_p, ER_THD_OR_DEFAULT(thd, ER_SUBPARTITION_NAME),
                    end_p - to_p);
      *(to_p++)= ' ';
      to_p= add_identifier(thd, to_p, end_p, subpart_name, subpart_name_len);
    }
    if (explain_mode == EXPLAIN_PARTITIONS_AS_COMMENT)
      to_p= my_stpncpy(to_p, " */", end_p - to_p);
  }
  DBUG_PRINT("exit", ("to '%s'", to));
  DBUG_RETURN(static_cast<size_t>(to_p - to));
}


/*
  Translate a file name to a table name (WL #1324).

  SYNOPSIS
    filename_to_tablename()
      from                      The file name in my_charset_filename.
      to                OUT     The table name in system_charset_info.
      to_length                 The size of the table name buffer.

  RETURN
    Table name length.
*/

size_t filename_to_tablename(const char *from, char *to, size_t to_length
#ifndef DBUG_OFF
                           , bool stay_quiet
#endif /* DBUG_OFF */
                           )
{
  uint errors;
  size_t res;
  DBUG_ENTER("filename_to_tablename");
  DBUG_PRINT("enter", ("from '%s'", from));

  if (strlen(from) >= tmp_file_prefix_length &&
      !memcmp(from, tmp_file_prefix, tmp_file_prefix_length))
  {
    /* Temporary table name. */
    res= (my_stpnmov(to, from, to_length) - to);
  }
  else
  {
    res= strconvert(&my_charset_filename, from,
                    system_charset_info,  to, to_length, &errors);
    if (errors) // Old 5.0 name
    {
      res= (strxnmov(to, to_length, MYSQL50_TABLE_NAME_PREFIX,  from, NullS) -
            to);
#ifndef DBUG_OFF
      if (!stay_quiet) {
#endif /* DBUG_OFF */
        sql_print_error("Invalid (old?) table or database name '%s'", from);
#ifndef DBUG_OFF
      }
#endif /* DBUG_OFF */
      /*
        TODO: add a stored procedure for fix table and database names,
        and mention its name in error log.
      */
    }
  }

  DBUG_PRINT("exit", ("to '%s'", to));
  DBUG_RETURN(res);
}


/**
  Check if given string begins with "#mysql50#" prefix
  
  @param   name          string to check cut 
  
  @retval
    FALSE  no prefix found
  @retval
    TRUE   prefix found
*/

bool check_mysql50_prefix(const char *name)
{
  return (name[0] == '#' && 
         !strncmp(name, MYSQL50_TABLE_NAME_PREFIX,
                  MYSQL50_TABLE_NAME_PREFIX_LENGTH));
}


/**
  Check if given string begins with "#mysql50#" prefix, cut it if so.
  
  @param   from          string to check and cut 
  @param   to[out]       buffer for result string
  @param   to_length     its size
  
  @retval
    0      no prefix found
  @retval
    non-0  result string length
*/

size_t check_n_cut_mysql50_prefix(const char *from, char *to, size_t to_length)
{
  if (check_mysql50_prefix(from))
    return static_cast<size_t>(strmake(to, from + MYSQL50_TABLE_NAME_PREFIX_LENGTH,
                                       to_length - 1) - to);
  return 0;
}


/*
  Translate a table name to a file name (WL #1324).

  SYNOPSIS
    tablename_to_filename()
      from                      The table name in system_charset_info.
      to                OUT     The file name in my_charset_filename.
      to_length                 The size of the file name buffer.

  RETURN
    File name length.
*/

size_t tablename_to_filename(const char *from, char *to, size_t to_length)
{
  uint errors;
  size_t length;
  DBUG_ENTER("tablename_to_filename");
  DBUG_PRINT("enter", ("from '%s'", from));

  if ((length= check_n_cut_mysql50_prefix(from, to, to_length)))
  {
    /*
      Check if the name supplied is a valid mysql 5.0 name and 
      make the name a zero length string if it's not.
      Note that just returning zero length is not enough : 
      a lot of places don't check the return value and expect 
      a zero terminated string.
    */  
    if (check_table_name(to, length, TRUE) != IDENT_NAME_OK)
    {
      to[0]= 0;
      length= 0;
    }
    DBUG_RETURN(length);
  }
  length= strconvert(system_charset_info, from,
                     &my_charset_filename, to, to_length, &errors);
  if (check_if_legal_tablename(to) &&
      length + 4 < to_length)
  {
    memcpy(to + length, "@@@", 4);
    length+= 3;
  }
  DBUG_PRINT("exit", ("to '%s'", to));
  DBUG_RETURN(length);
}


/*
  @brief Creates path to a file: mysql_data_dir/db/table.ext

  @param buff                   Where to write result in my_charset_filename.
                                This may be the same as table_name.
  @param bufflen                buff size
  @param db                     Database name in system_charset_info.
  @param table_name             Table name in system_charset_info.
  @param ext                    File extension.
  @param flags                  FN_FROM_IS_TMP or FN_TO_IS_TMP or FN_IS_TMP
                                table_name is temporary, do not change.
  @param was_truncated          points to location that will be
                                set to true if path was truncated,
                                to false otherwise.

  @note
    Uses database and table name, and extension to create
    a file name in mysql_data_dir. Database and table
    names are converted from system_charset_info into "fscs".
    Unless flags indicate a temporary table name.
    'db' is always converted.
    'ext' is not converted.

    The conversion suppression is required for ALTER TABLE. This
    statement creates intermediate tables. These are regular
    (non-temporary) tables with a temporary name. Their path names must
    be derivable from the table name. So we cannot use
    build_tmptable_filename() for them.

  @return
    path length
*/

size_t build_table_filename(char *buff, size_t bufflen, const char *db,
                            const char *table_name, const char *ext,
                            uint flags, bool *was_truncated)
{
  char tbbuff[FN_REFLEN], dbbuff[FN_REFLEN];
  size_t tab_len, db_len;
  DBUG_ENTER("build_table_filename");
  DBUG_PRINT("enter", ("db: '%s'  table_name: '%s'  ext: '%s'  flags: %x",
                       db, table_name, ext, flags));

  if (flags & FN_IS_TMP) // FN_FROM_IS_TMP | FN_TO_IS_TMP
    tab_len= my_stpnmov(tbbuff, table_name, sizeof(tbbuff)) - tbbuff;
  else
    tab_len= tablename_to_filename(table_name, tbbuff, sizeof(tbbuff));

  db_len= tablename_to_filename(db, dbbuff, sizeof(dbbuff));

  char *end = buff + bufflen;
  /* Don't add FN_ROOTDIR if mysql_data_home already includes it */
  char *pos = my_stpnmov(buff, mysql_data_home, bufflen);
  size_t rootdir_len= strlen(FN_ROOTDIR);
  if (pos - rootdir_len >= buff &&
      memcmp(pos - rootdir_len, FN_ROOTDIR, rootdir_len) != 0)
    pos= my_stpnmov(pos, FN_ROOTDIR, end - pos);
  else
      rootdir_len= 0;
  pos= strxnmov(pos, end - pos, dbbuff, FN_ROOTDIR, NullS);
  pos= strxnmov(pos, end - pos, tbbuff, ext, NullS);

  /**
    Mark OUT param if path gets truncated.
    Most of functions which invoke this function are sure that the
    path will not be truncated. In case some functions are not sure,
    we can use 'was_truncated' OUTPARAM
  */
  *was_truncated= false;
  if (pos == end &&
      (bufflen < mysql_data_home_len + rootdir_len + db_len +
                 strlen(FN_ROOTDIR) + tab_len + strlen(ext)))
    *was_truncated= true;

  DBUG_PRINT("exit", ("buff: '%s'", buff));
  DBUG_RETURN(pos - buff);
}


/**
  Create path to a temporary table mysql_tmpdir/#sql1234_12_1
  (i.e. to its .FRM file but without an extension).

  @param thd      The thread handle.
  @param buff     Where to write result in my_charset_filename.
  @param bufflen  buff size

  @note
    Uses current_pid, thread_id, and tmp_table counter to create
    a file name in mysql_tmpdir.

  @return Path length.
*/

size_t build_tmptable_filename(THD* thd, char *buff, size_t bufflen)
{
  DBUG_ENTER("build_tmptable_filename");

  char *p= my_stpnmov(buff, mysql_tmpdir, bufflen);
  DBUG_ASSERT(sizeof(my_thread_id) == 4);
  my_snprintf(p, bufflen - (p - buff), "/%s%lx_%lx_%x",
              tmp_file_prefix, current_pid,
              thd->thread_id(), thd->tmp_table++);

  if (lower_case_table_names)
  {
    /* Convert all except tmpdir to lower case */
    my_casedn_str(files_charset_info, p);
  }

  size_t length= unpack_filename(buff, buff);
  DBUG_PRINT("exit", ("buff: '%s'", buff));
  DBUG_RETURN(length);
}

/*
--------------------------------------------------------------------------

   MODULE: DDL log
   -----------------

   This module is used to ensure that we can recover from crashes that occur
   in the middle of a meta-data operation in MySQL. E.g. DROP TABLE t1, t2;
   We need to ensure that both t1 and t2 are dropped and not only t1 and
   also that each table drop is entirely done and not "half-baked".

   To support this we create log entries for each meta-data statement in the
   ddl log while we are executing. These entries are dropped when the
   operation is completed.

   At recovery those entries that were not completed will be executed.

   There is only one ddl log in the system and it is protected by a mutex
   and there is a global struct that contains information about its current
   state.

   History:
   First version written in 2006 by Mikael Ronstrom
--------------------------------------------------------------------------
*/

struct st_global_ddl_log
{
  /*
    We need to adjust buffer size to be able to handle downgrades/upgrades
    where IO_SIZE has changed. We'll set the buffer size such that we can
    handle that the buffer size was upto 4 times bigger in the version
    that wrote the DDL log.
  */
  char file_entry_buf[4*IO_SIZE];
  char file_name_str[FN_REFLEN];
  char *file_name;
  DDL_LOG_MEMORY_ENTRY *first_free;
  DDL_LOG_MEMORY_ENTRY *first_used;
  uint num_entries;
  File file_id;
  uint name_len;
  uint io_size;
  bool inited;
  bool do_release;
  bool recovery_phase;
  st_global_ddl_log() : inited(false), do_release(false) {}
};

st_global_ddl_log global_ddl_log;

mysql_mutex_t LOCK_gdl;

#define DDL_LOG_ENTRY_TYPE_POS 0
#define DDL_LOG_ACTION_TYPE_POS 1
#define DDL_LOG_PHASE_POS 2
#define DDL_LOG_NEXT_ENTRY_POS 4
#define DDL_LOG_NAME_POS 8

#define DDL_LOG_NUM_ENTRY_POS 0
#define DDL_LOG_NAME_LEN_POS 4
#define DDL_LOG_IO_SIZE_POS 8

/**
  Read one entry from ddl log file.

  @param entry_no                     Entry number to read

  @return Operation status
    @retval true   Error
    @retval false  Success
*/

static bool read_ddl_log_file_entry(uint entry_no)
{
  bool error= FALSE;
  File file_id= global_ddl_log.file_id;
  uchar *file_entry_buf= (uchar*)global_ddl_log.file_entry_buf;
  uint io_size= global_ddl_log.io_size;
  DBUG_ENTER("read_ddl_log_file_entry");

  mysql_mutex_assert_owner(&LOCK_gdl);
  if (mysql_file_pread(file_id, file_entry_buf, io_size, io_size * entry_no,
                       MYF(MY_WME)) != io_size)
    error= TRUE;
  DBUG_RETURN(error);
}


/**
  Write one entry to ddl log file.

  @param entry_no                     Entry number to write

  @return Operation status
    @retval true   Error
    @retval false  Success
*/

static bool write_ddl_log_file_entry(uint entry_no)
{
  bool error= FALSE;
  File file_id= global_ddl_log.file_id;
  uchar *file_entry_buf= (uchar*)global_ddl_log.file_entry_buf;
  DBUG_ENTER("write_ddl_log_file_entry");

  mysql_mutex_assert_owner(&LOCK_gdl);
  if (mysql_file_pwrite(file_id, file_entry_buf,
                        IO_SIZE, IO_SIZE * entry_no, MYF(MY_WME)) != IO_SIZE)
    error= TRUE;
  DBUG_RETURN(error);
}


/**
  Sync the ddl log file.

  @return Operation status
    @retval FALSE  Success
    @retval TRUE   Error
*/

static bool sync_ddl_log_file()
{
  DBUG_ENTER("sync_ddl_log_file");
  DBUG_RETURN(mysql_file_sync(global_ddl_log.file_id, MYF(MY_WME)));
}


/**
  Write ddl log header.

  @return Operation status
    @retval TRUE                      Error
    @retval FALSE                     Success
*/

static bool write_ddl_log_header()
{
  uint16 const_var;
  DBUG_ENTER("write_ddl_log_header");

  int4store(&global_ddl_log.file_entry_buf[DDL_LOG_NUM_ENTRY_POS],
            global_ddl_log.num_entries);
  const_var= FN_REFLEN;
  int4store(&global_ddl_log.file_entry_buf[DDL_LOG_NAME_LEN_POS],
            (ulong) const_var);
  const_var= IO_SIZE;
  int4store(&global_ddl_log.file_entry_buf[DDL_LOG_IO_SIZE_POS],
            (ulong) const_var);
  if (write_ddl_log_file_entry(0UL))
  {
    sql_print_error("Error writing ddl log header");
    DBUG_RETURN(TRUE);
  }
  DBUG_RETURN(sync_ddl_log_file());
}


/**
  Create ddl log file name.
  @param file_name                   Filename setup
*/

static inline void create_ddl_log_file_name(char *file_name)
{
  strxmov(file_name, mysql_data_home, "/", "ddl_log.log", NullS);
}


/**
  Read header of ddl log file.

  When we read the ddl log header we get information about maximum sizes
  of names in the ddl log and we also get information about the number
  of entries in the ddl log.

  @return Last entry in ddl log (0 if no entries)
*/

static uint read_ddl_log_header()
{
  uchar *file_entry_buf= (uchar*)global_ddl_log.file_entry_buf;
  char file_name[FN_REFLEN];
  uint entry_no;
  bool successful_open= FALSE;
  DBUG_ENTER("read_ddl_log_header");

  mysql_mutex_init(key_LOCK_gdl, &LOCK_gdl, MY_MUTEX_INIT_SLOW);
  mysql_mutex_lock(&LOCK_gdl);
  create_ddl_log_file_name(file_name);
  if ((global_ddl_log.file_id= mysql_file_open(key_file_global_ddl_log,
                                               file_name,
                                               O_RDWR | O_BINARY, MYF(0))) >= 0)
  {
    if (read_ddl_log_file_entry(0UL))
    {
      /* Write message into error log */
      sql_print_error("Failed to read ddl log file in recovery");
    }
    else
      successful_open= TRUE;
  }
  if (successful_open)
  {
    entry_no= uint4korr(&file_entry_buf[DDL_LOG_NUM_ENTRY_POS]);
    global_ddl_log.name_len= uint4korr(&file_entry_buf[DDL_LOG_NAME_LEN_POS]);
    global_ddl_log.io_size= uint4korr(&file_entry_buf[DDL_LOG_IO_SIZE_POS]);
    DBUG_ASSERT(global_ddl_log.io_size <=
                sizeof(global_ddl_log.file_entry_buf));
  }
  else
  {
    entry_no= 0;
  }
  global_ddl_log.first_free= NULL;
  global_ddl_log.first_used= NULL;
  global_ddl_log.num_entries= 0;
  global_ddl_log.do_release= true;
  mysql_mutex_unlock(&LOCK_gdl);
  DBUG_RETURN(entry_no);
}


/**
  Convert from ddl_log_entry struct to file_entry_buf binary blob.

  @param ddl_log_entry   filled in ddl_log_entry struct.
*/

static void set_global_from_ddl_log_entry(const DDL_LOG_ENTRY *ddl_log_entry)
{
  mysql_mutex_assert_owner(&LOCK_gdl);
  global_ddl_log.file_entry_buf[DDL_LOG_ENTRY_TYPE_POS]=
                                    (char)DDL_LOG_ENTRY_CODE;
  global_ddl_log.file_entry_buf[DDL_LOG_ACTION_TYPE_POS]=
                                    (char)ddl_log_entry->action_type;
  global_ddl_log.file_entry_buf[DDL_LOG_PHASE_POS]= 0;
  int4store(&global_ddl_log.file_entry_buf[DDL_LOG_NEXT_ENTRY_POS],
            ddl_log_entry->next_entry);
  DBUG_ASSERT(strlen(ddl_log_entry->name) < FN_REFLEN);
  strmake(&global_ddl_log.file_entry_buf[DDL_LOG_NAME_POS],
          ddl_log_entry->name, FN_REFLEN - 1);
  if (ddl_log_entry->action_type == DDL_LOG_RENAME_ACTION ||
      ddl_log_entry->action_type == DDL_LOG_REPLACE_ACTION ||
      ddl_log_entry->action_type == DDL_LOG_EXCHANGE_ACTION)
  {
    DBUG_ASSERT(strlen(ddl_log_entry->from_name) < FN_REFLEN);
    strmake(&global_ddl_log.file_entry_buf[DDL_LOG_NAME_POS + FN_REFLEN],
          ddl_log_entry->from_name, FN_REFLEN - 1);
  }
  else
    global_ddl_log.file_entry_buf[DDL_LOG_NAME_POS + FN_REFLEN]= 0;
  DBUG_ASSERT(strlen(ddl_log_entry->handler_name) < FN_REFLEN);
  strmake(&global_ddl_log.file_entry_buf[DDL_LOG_NAME_POS + (2*FN_REFLEN)],
          ddl_log_entry->handler_name, FN_REFLEN - 1);
  if (ddl_log_entry->action_type == DDL_LOG_EXCHANGE_ACTION)
  {
    DBUG_ASSERT(strlen(ddl_log_entry->tmp_name) < FN_REFLEN);
    strmake(&global_ddl_log.file_entry_buf[DDL_LOG_NAME_POS + (3*FN_REFLEN)],
          ddl_log_entry->tmp_name, FN_REFLEN - 1);
  }
  else
    global_ddl_log.file_entry_buf[DDL_LOG_NAME_POS + (3*FN_REFLEN)]= 0;
}


/**
  Convert from file_entry_buf binary blob to ddl_log_entry struct.

  @param[out] ddl_log_entry   struct to fill in.

  @note Strings (names) are pointing to the global_ddl_log structure,
  so LOCK_gdl needs to be hold until they are read or copied.
*/

static void set_ddl_log_entry_from_global(DDL_LOG_ENTRY *ddl_log_entry,
                                          const uint read_entry)
{
  char *file_entry_buf= (char*) global_ddl_log.file_entry_buf;
  uint inx;
  uchar single_char;

  mysql_mutex_assert_owner(&LOCK_gdl);
  ddl_log_entry->entry_pos= read_entry;
  single_char= file_entry_buf[DDL_LOG_ENTRY_TYPE_POS];
  ddl_log_entry->entry_type= (enum ddl_log_entry_code)single_char;
  single_char= file_entry_buf[DDL_LOG_ACTION_TYPE_POS];
  ddl_log_entry->action_type= (enum ddl_log_action_code)single_char;
  ddl_log_entry->phase= file_entry_buf[DDL_LOG_PHASE_POS];
  ddl_log_entry->next_entry= uint4korr(&file_entry_buf[DDL_LOG_NEXT_ENTRY_POS]);
  ddl_log_entry->name= &file_entry_buf[DDL_LOG_NAME_POS];
  inx= DDL_LOG_NAME_POS + global_ddl_log.name_len;
  ddl_log_entry->from_name= &file_entry_buf[inx];
  inx+= global_ddl_log.name_len;
  ddl_log_entry->handler_name= &file_entry_buf[inx];
  if (ddl_log_entry->action_type == DDL_LOG_EXCHANGE_ACTION)
  {
    inx+= global_ddl_log.name_len;
    ddl_log_entry->tmp_name= &file_entry_buf[inx];
  }
  else
    ddl_log_entry->tmp_name= NULL;
}


/**
  Read a ddl log entry.

  Read a specified entry in the ddl log.

  @param read_entry               Number of entry to read
  @param[out] entry_info          Information from entry

  @return Operation status
    @retval TRUE                     Error
    @retval FALSE                    Success
*/

static bool read_ddl_log_entry(uint read_entry, DDL_LOG_ENTRY *ddl_log_entry)
{
  DBUG_ENTER("read_ddl_log_entry");

  if (read_ddl_log_file_entry(read_entry))
  {
    DBUG_RETURN(TRUE);
  }
  set_ddl_log_entry_from_global(ddl_log_entry, read_entry);
  DBUG_RETURN(FALSE);
}


/**
  Initialise ddl log.

  Write the header of the ddl log file and length of names. Also set
  number of entries to zero.

  @return Operation status
    @retval TRUE                     Error
    @retval FALSE                    Success
*/

static bool init_ddl_log()
{
  char file_name[FN_REFLEN];
  DBUG_ENTER("init_ddl_log");

  if (global_ddl_log.inited)
    goto end;

  global_ddl_log.io_size= IO_SIZE;
  global_ddl_log.name_len= FN_REFLEN;
  create_ddl_log_file_name(file_name);
  if ((global_ddl_log.file_id= mysql_file_create(key_file_global_ddl_log,
                                                 file_name, CREATE_MODE,
                                                 O_RDWR | O_TRUNC | O_BINARY,
                                                 MYF(MY_WME))) < 0)
  {
    /* Couldn't create ddl log file, this is serious error */
    sql_print_error("Failed to open ddl log file");
    DBUG_RETURN(TRUE);
  }
  global_ddl_log.inited= TRUE;
  if (write_ddl_log_header())
  {
    (void) mysql_file_close(global_ddl_log.file_id, MYF(MY_WME));
    global_ddl_log.inited= FALSE;
    DBUG_RETURN(TRUE);
  }

end:
  DBUG_RETURN(FALSE);
}


/**
  Sync ddl log file.

  @return Operation status
    @retval TRUE        Error
    @retval FALSE       Success
*/

static bool sync_ddl_log_no_lock()
{
  DBUG_ENTER("sync_ddl_log_no_lock");

  mysql_mutex_assert_owner(&LOCK_gdl);
  if ((!global_ddl_log.recovery_phase) &&
      init_ddl_log())
  {
    DBUG_RETURN(TRUE);
  }
  DBUG_RETURN(sync_ddl_log_file());
}


/**
  @brief Deactivate an individual entry.

  @details For complex rename operations we need to deactivate individual
  entries.

  During replace operations where we start with an existing table called
  t1 and a replacement table called t1#temp or something else and where
  we want to delete t1 and rename t1#temp to t1 this is not possible to
  do in a safe manner unless the ddl log is informed of the phases in
  the change.

  Delete actions are 1-phase actions that can be ignored immediately after
  being executed.
  Rename actions from x to y is also a 1-phase action since there is no
  interaction with any other handlers named x and y.
  Replace action where drop y and x -> y happens needs to be a two-phase
  action. Thus the first phase will drop y and the second phase will
  rename x -> y.

  @param entry_no     Entry position of record to change

  @return Operation status
    @retval TRUE      Error
    @retval FALSE     Success
*/

static bool deactivate_ddl_log_entry_no_lock(uint entry_no)
{
  uchar *file_entry_buf= (uchar*)global_ddl_log.file_entry_buf;
  DBUG_ENTER("deactivate_ddl_log_entry_no_lock");

  mysql_mutex_assert_owner(&LOCK_gdl);
  if (!read_ddl_log_file_entry(entry_no))
  {
    if (file_entry_buf[DDL_LOG_ENTRY_TYPE_POS] == DDL_LOG_ENTRY_CODE)
    {
      /*
        Log entry, if complete mark it done (IGNORE).
        Otherwise increase the phase by one.
      */
      if (file_entry_buf[DDL_LOG_ACTION_TYPE_POS] == DDL_LOG_DELETE_ACTION ||
          file_entry_buf[DDL_LOG_ACTION_TYPE_POS] == DDL_LOG_RENAME_ACTION ||
          (file_entry_buf[DDL_LOG_ACTION_TYPE_POS] == DDL_LOG_REPLACE_ACTION &&
           file_entry_buf[DDL_LOG_PHASE_POS] == 1) ||
          (file_entry_buf[DDL_LOG_ACTION_TYPE_POS] == DDL_LOG_EXCHANGE_ACTION &&
           file_entry_buf[DDL_LOG_PHASE_POS] >= EXCH_PHASE_TEMP_TO_FROM))
        file_entry_buf[DDL_LOG_ENTRY_TYPE_POS]= DDL_IGNORE_LOG_ENTRY_CODE;
      else if (file_entry_buf[DDL_LOG_ACTION_TYPE_POS] == DDL_LOG_REPLACE_ACTION)
      {
        DBUG_ASSERT(file_entry_buf[DDL_LOG_PHASE_POS] == 0);
        file_entry_buf[DDL_LOG_PHASE_POS]= 1;
      }
      else if (file_entry_buf[DDL_LOG_ACTION_TYPE_POS] == DDL_LOG_EXCHANGE_ACTION)
      {
        DBUG_ASSERT(file_entry_buf[DDL_LOG_PHASE_POS] <=
                                                 EXCH_PHASE_FROM_TO_NAME);
        file_entry_buf[DDL_LOG_PHASE_POS]++;
      }
      else
      {
        DBUG_ASSERT(0);
      }
      if (write_ddl_log_file_entry(entry_no))
      {
        sql_print_error("Error in deactivating log entry. Position = %u",
                        entry_no);
        DBUG_RETURN(TRUE);
      }
    }
  }
  else
  {
    sql_print_error("Failed in reading entry before deactivating it");
    DBUG_RETURN(TRUE);
  }
  DBUG_RETURN(FALSE);
}


/**
  Execute one action in a ddl log entry

  @param ddl_log_entry              Information in action entry to execute

  @return Operation status
    @retval TRUE                       Error
    @retval FALSE                      Success
*/

static bool execute_ddl_log_action(THD *thd, DDL_LOG_ENTRY *ddl_log_entry)
{
  bool frm_action= FALSE;
  LEX_STRING handler_name;
  handler *file= NULL;
  MEM_ROOT mem_root;
  int error= TRUE;
  char to_path[FN_REFLEN];
  char from_path[FN_REFLEN];
  char *par_ext= (char*)".par";
  handlerton *hton;
  DBUG_ENTER("execute_ddl_log_action");

  mysql_mutex_assert_owner(&LOCK_gdl);
  if (ddl_log_entry->entry_type == DDL_IGNORE_LOG_ENTRY_CODE)
  {
    DBUG_RETURN(FALSE);
  }
  DBUG_PRINT("ddl_log",
             ("execute type %c next %u name '%s' from_name '%s' handler '%s'"
              " tmp_name '%s'",
             ddl_log_entry->action_type,
             ddl_log_entry->next_entry,
             ddl_log_entry->name,
             ddl_log_entry->from_name,
             ddl_log_entry->handler_name,
             ddl_log_entry->tmp_name));
  handler_name.str= (char*)ddl_log_entry->handler_name;
  handler_name.length= strlen(ddl_log_entry->handler_name);
  init_sql_alloc(key_memory_gdl, &mem_root, TABLE_ALLOC_BLOCK_SIZE, 0);
  if (!strcmp(ddl_log_entry->handler_name, reg_ext))
    frm_action= TRUE;
  else
  {
    plugin_ref plugin= ha_resolve_by_name(thd, &handler_name, FALSE);
    if (!plugin)
    {
      my_error(ER_ILLEGAL_HA, MYF(0), ddl_log_entry->handler_name);
      goto error;
    }
    hton= plugin_data<handlerton*>(plugin);
    file= get_new_handler((TABLE_SHARE*)0, &mem_root, hton);
    if (!file)
    {
      mem_alloc_error(sizeof(handler));
      goto error;
    }
  }
  switch (ddl_log_entry->action_type)
  {
    case DDL_LOG_REPLACE_ACTION:
    case DDL_LOG_DELETE_ACTION:
    {
      if (ddl_log_entry->phase == 0)
      {
        if (frm_action)
        {
          strxmov(to_path, ddl_log_entry->name, reg_ext, NullS);
          if ((error= mysql_file_delete(key_file_frm, to_path, MYF(MY_WME))))
          {
            if (my_errno != ENOENT)
              break;
          }
          DBUG_ASSERT(strcmp("partition", ddl_log_entry->handler_name));
          strxmov(to_path, ddl_log_entry->name, par_ext, NullS);
          if (access(to_path, F_OK) == 0)
          {
            (void) mysql_file_delete(key_file_partition_ddl_log,
                                     to_path,
                                     MYF(MY_WME));
          }
        }
        else
        {
          if ((error= file->ha_delete_table(ddl_log_entry->name)))
          {
            if (error != ENOENT && error != HA_ERR_NO_SUCH_TABLE)
              break;
          }
        }
        if ((deactivate_ddl_log_entry_no_lock(ddl_log_entry->entry_pos)))
          break;
        (void) sync_ddl_log_no_lock();
        error= FALSE;
        if (ddl_log_entry->action_type == DDL_LOG_DELETE_ACTION)
          break;
      }
      DBUG_ASSERT(ddl_log_entry->action_type == DDL_LOG_REPLACE_ACTION);
      /*
        Fall through and perform the rename action of the replace
        action. We have already indicated the success of the delete
        action in the log entry by stepping up the phase.
      */
    }
    case DDL_LOG_RENAME_ACTION:
    {
      error= TRUE;
      if (frm_action)
      {
        strxmov(to_path, ddl_log_entry->name, reg_ext, NullS);
        strxmov(from_path, ddl_log_entry->from_name, reg_ext, NullS);
        if (mysql_file_rename(key_file_frm, from_path, to_path, MYF(MY_WME)))
          break;
        DBUG_ASSERT(strcmp("partition", ddl_log_entry->handler_name));
        strxmov(to_path, ddl_log_entry->name, par_ext, NullS);
        strxmov(from_path, ddl_log_entry->from_name, par_ext, NullS);
        if (access(from_path, F_OK) == 0)
        {
          (void) mysql_file_rename(key_file_partition_ddl_log,
                                   from_path,
                                   to_path,
                                   MYF(MY_WME));
        }
      }
      else
      {
        if (file->ha_rename_table(ddl_log_entry->from_name,
                                  ddl_log_entry->name))
          break;
      }
      if ((deactivate_ddl_log_entry_no_lock(ddl_log_entry->entry_pos)))
        break;
      (void) sync_ddl_log_no_lock();
      error= FALSE;
      break;
    }
    case DDL_LOG_EXCHANGE_ACTION:
    {
      /* We hold LOCK_gdl, so we can alter global_ddl_log.file_entry_buf */
      char *file_entry_buf= (char*)&global_ddl_log.file_entry_buf;
      /* not yet implemented for frm */
      DBUG_ASSERT(!frm_action);
      /*
        Using a case-switch here to revert all currently done phases,
        since it will fall through until the first phase is undone.
      */
      switch (ddl_log_entry->phase) {
        case EXCH_PHASE_TEMP_TO_FROM:
          /* tmp_name -> from_name possibly done */
          (void) file->ha_rename_table(ddl_log_entry->from_name,
                                       ddl_log_entry->tmp_name);
          /* decrease the phase and sync */
          file_entry_buf[DDL_LOG_PHASE_POS]--;
          if (write_ddl_log_file_entry(ddl_log_entry->entry_pos))
            break;
          if (sync_ddl_log_no_lock())
            break;
          /* fall through */
        case EXCH_PHASE_FROM_TO_NAME:
          /* from_name -> name possibly done */
          (void) file->ha_rename_table(ddl_log_entry->name,
                                       ddl_log_entry->from_name);
          /* decrease the phase and sync */
          file_entry_buf[DDL_LOG_PHASE_POS]--;
          if (write_ddl_log_file_entry(ddl_log_entry->entry_pos))
            break;
          if (sync_ddl_log_no_lock())
            break;
          /* fall through */
        case EXCH_PHASE_NAME_TO_TEMP:
          /* name -> tmp_name possibly done */
          (void) file->ha_rename_table(ddl_log_entry->tmp_name,
                                       ddl_log_entry->name);
          /* disable the entry and sync */
          file_entry_buf[DDL_LOG_ENTRY_TYPE_POS]= DDL_IGNORE_LOG_ENTRY_CODE;
          if (write_ddl_log_file_entry(ddl_log_entry->entry_pos))
            break;
          if (sync_ddl_log_no_lock())
            break;
          error= FALSE;
          break;
        default:
          DBUG_ASSERT(0);
          break;
      }

      break;
    }
    default:
      DBUG_ASSERT(0);
      break;
  }
  delete file;
error:
  free_root(&mem_root, MYF(0)); 
  DBUG_RETURN(error);
}


/**
  Get a free entry in the ddl log

  @param[out] active_entry     A ddl log memory entry returned

  @return Operation status
    @retval TRUE               Error
    @retval FALSE              Success
*/

static bool get_free_ddl_log_entry(DDL_LOG_MEMORY_ENTRY **active_entry,
                                   bool *write_header)
{
  DDL_LOG_MEMORY_ENTRY *used_entry;
  DDL_LOG_MEMORY_ENTRY *first_used= global_ddl_log.first_used;
  DBUG_ENTER("get_free_ddl_log_entry");

  if (global_ddl_log.first_free == NULL)
  {
    if (!(used_entry= (DDL_LOG_MEMORY_ENTRY*)my_malloc(key_memory_DDL_LOG_MEMORY_ENTRY,
                              sizeof(DDL_LOG_MEMORY_ENTRY), MYF(MY_WME))))
    {
      sql_print_error("Failed to allocate memory for ddl log free list");
      DBUG_RETURN(TRUE);
    }
    global_ddl_log.num_entries++;
    used_entry->entry_pos= global_ddl_log.num_entries;
    *write_header= TRUE;
  }
  else
  {
    used_entry= global_ddl_log.first_free;
    global_ddl_log.first_free= used_entry->next_log_entry;
    *write_header= FALSE;
  }
  /*
    Move from free list to used list
  */
  used_entry->next_log_entry= first_used;
  used_entry->prev_log_entry= NULL;
  used_entry->next_active_log_entry= NULL;
  global_ddl_log.first_used= used_entry;
  if (first_used)
    first_used->prev_log_entry= used_entry;

  *active_entry= used_entry;
  DBUG_RETURN(FALSE);
}


/**
  Execute one entry in the ddl log.
  
  Executing an entry means executing a linked list of actions.

  @param first_entry           Reference to first action in entry

  @return Operation status
    @retval TRUE               Error
    @retval FALSE              Success
*/

static bool execute_ddl_log_entry_no_lock(THD *thd, uint first_entry)
{
  DDL_LOG_ENTRY ddl_log_entry;
  uint read_entry= first_entry;
  bool error;
  DBUG_ENTER("execute_ddl_log_entry_no_lock");

  mysql_mutex_assert_owner(&LOCK_gdl);
  do
  {
    if (read_ddl_log_entry(read_entry, &ddl_log_entry))
    {
      /* Write to error log and continue with next log entry */
      sql_print_error("Failed to read entry = %u from ddl log",
                      read_entry);
      error= true;
      break;
    }
    DBUG_ASSERT(ddl_log_entry.entry_type == DDL_LOG_ENTRY_CODE ||
                ddl_log_entry.entry_type == DDL_IGNORE_LOG_ENTRY_CODE);

    if ((error= execute_ddl_log_action(thd, &ddl_log_entry)))
    {
      /* Write to error log and continue with next log entry */
      sql_print_error("Failed to execute action for entry = %u from ddl log",
                      read_entry);
      break;
    }
    read_entry= ddl_log_entry.next_entry;
  } while (read_entry);
  DBUG_RETURN(error);
}


/*
  External interface methods for the DDL log Module
  ---------------------------------------------------
*/

/**
  Write a ddl log entry.

  A careful write of the ddl log is performed to ensure that we can
  handle crashes occurring during CREATE and ALTER TABLE processing.

  @param ddl_log_entry         Information about log entry
  @param[out] entry_written    Entry information written into   

  @return Operation status
    @retval TRUE               Error
    @retval FALSE              Success
*/

bool write_ddl_log_entry(DDL_LOG_ENTRY *ddl_log_entry,
                         DDL_LOG_MEMORY_ENTRY **active_entry)
{
  bool error, write_header;
  DBUG_ENTER("write_ddl_log_entry");

  mysql_mutex_assert_owner(&LOCK_gdl);
  if (init_ddl_log())
  {
    DBUG_RETURN(TRUE);
  }
  set_global_from_ddl_log_entry(ddl_log_entry);
  if (get_free_ddl_log_entry(active_entry, &write_header))
  {
    DBUG_RETURN(TRUE);
  }
  error= FALSE;
  DBUG_PRINT("ddl_log",
             ("write type %c next %u name '%s' from_name '%s' handler '%s'"
              " tmp_name '%s'",
             global_ddl_log.file_entry_buf[DDL_LOG_ACTION_TYPE_POS],
             ddl_log_entry->next_entry,
             &global_ddl_log.file_entry_buf[DDL_LOG_NAME_POS],
             &global_ddl_log.file_entry_buf[DDL_LOG_NAME_POS
                                            + FN_REFLEN],
             &global_ddl_log.file_entry_buf[DDL_LOG_NAME_POS
                                            + (2*FN_REFLEN)],
             &global_ddl_log.file_entry_buf[DDL_LOG_NAME_POS
                                            + (3*FN_REFLEN)]));
  if (write_ddl_log_file_entry((*active_entry)->entry_pos))
  {
    error= TRUE;
    sql_print_error("Failed to write entry_no = %u",
                    (*active_entry)->entry_pos);
  }
  if (write_header && !error)
  {
    (void) sync_ddl_log_no_lock();
    if (write_ddl_log_header())
      error= TRUE;
  }
  if (error)
    release_ddl_log_memory_entry(*active_entry);
  DBUG_RETURN(error);
}


/**
  @brief Write final entry in the ddl log.

  @details This is the last write in the ddl log. The previous log entries
  have already been written but not yet synched to disk.
  We write a couple of log entries that describes action to perform.
  This entries are set-up in a linked list, however only when a first
  execute entry is put as the first entry these will be executed.
  This routine writes this first.

  @param first_entry               First entry in linked list of entries
                                   to execute, if 0 = NULL it means that
                                   the entry is removed and the entries
                                   are put into the free list.
  @param complete                  Flag indicating we are simply writing
                                   info about that entry has been completed
  @param[in,out] active_entry      Entry to execute, 0 = NULL if the entry
                                   is written first time and needs to be
                                   returned. In this case the entry written
                                   is returned in this parameter

  @return Operation status
    @retval TRUE                   Error
    @retval FALSE                  Success
*/ 

bool write_execute_ddl_log_entry(uint first_entry,
                                 bool complete,
                                 DDL_LOG_MEMORY_ENTRY **active_entry)
{
  bool write_header= FALSE;
  char *file_entry_buf= (char*)global_ddl_log.file_entry_buf;
  DBUG_ENTER("write_execute_ddl_log_entry");

  mysql_mutex_assert_owner(&LOCK_gdl);
  if (init_ddl_log())
  {
    DBUG_RETURN(TRUE);
  }
  if (!complete)
  {
    /*
      We haven't synched the log entries yet, we synch them now before
      writing the execute entry. If complete is true we haven't written
      any log entries before, we are only here to write the execute
      entry to indicate it is done.
    */
    (void) sync_ddl_log_no_lock();
    file_entry_buf[DDL_LOG_ENTRY_TYPE_POS]= (char)DDL_LOG_EXECUTE_CODE;
  }
  else
    file_entry_buf[DDL_LOG_ENTRY_TYPE_POS]= (char)DDL_IGNORE_LOG_ENTRY_CODE;
  file_entry_buf[DDL_LOG_ACTION_TYPE_POS]= 0; /* Ignored for execute entries */
  file_entry_buf[DDL_LOG_PHASE_POS]= 0;
  int4store(&file_entry_buf[DDL_LOG_NEXT_ENTRY_POS], first_entry);
  file_entry_buf[DDL_LOG_NAME_POS]= 0;
  file_entry_buf[DDL_LOG_NAME_POS + FN_REFLEN]= 0;
  file_entry_buf[DDL_LOG_NAME_POS + 2*FN_REFLEN]= 0;
  if (!(*active_entry))
  {
    if (get_free_ddl_log_entry(active_entry, &write_header))
    {
      DBUG_RETURN(TRUE);
    }
    write_header= TRUE;
  }
  if (write_ddl_log_file_entry((*active_entry)->entry_pos))
  {
    sql_print_error("Error writing execute entry in ddl log");
    release_ddl_log_memory_entry(*active_entry);
    DBUG_RETURN(TRUE);
  }
  (void) sync_ddl_log_no_lock();
  if (write_header)
  {
    if (write_ddl_log_header())
    {
      release_ddl_log_memory_entry(*active_entry);
      DBUG_RETURN(TRUE);
    }
  }
  DBUG_RETURN(FALSE);
}


/**
  Deactivate an individual entry.

  @details see deactivate_ddl_log_entry_no_lock.

  @param entry_no     Entry position of record to change

  @return Operation status
    @retval TRUE      Error
    @retval FALSE     Success
*/

bool deactivate_ddl_log_entry(uint entry_no)
{
  bool error;
  DBUG_ENTER("deactivate_ddl_log_entry");

  mysql_mutex_lock(&LOCK_gdl);
  error= deactivate_ddl_log_entry_no_lock(entry_no);
  mysql_mutex_unlock(&LOCK_gdl);
  DBUG_RETURN(error);
}


/**
  Sync ddl log file.

  @return Operation status
    @retval TRUE        Error
    @retval FALSE       Success
*/

bool sync_ddl_log()
{
  bool error;
  DBUG_ENTER("sync_ddl_log");

  mysql_mutex_lock(&LOCK_gdl);
  error= sync_ddl_log_no_lock();
  mysql_mutex_unlock(&LOCK_gdl);

  DBUG_RETURN(error);
}


/**
  Release a log memory entry.
  @param log_memory_entry                Log memory entry to release
*/

void release_ddl_log_memory_entry(DDL_LOG_MEMORY_ENTRY *log_entry)
{
  DDL_LOG_MEMORY_ENTRY *first_free= global_ddl_log.first_free;
  DDL_LOG_MEMORY_ENTRY *next_log_entry= log_entry->next_log_entry;
  DDL_LOG_MEMORY_ENTRY *prev_log_entry= log_entry->prev_log_entry;
  DBUG_ENTER("release_ddl_log_memory_entry");

  mysql_mutex_assert_owner(&LOCK_gdl);
  global_ddl_log.first_free= log_entry;
  log_entry->next_log_entry= first_free;

  if (prev_log_entry)
    prev_log_entry->next_log_entry= next_log_entry;
  else
    global_ddl_log.first_used= next_log_entry;
  if (next_log_entry)
    next_log_entry->prev_log_entry= prev_log_entry;
  DBUG_VOID_RETURN;
}


/**
  Execute one entry in the ddl log.
  
  Executing an entry means executing a linked list of actions.

  @param first_entry           Reference to first action in entry

  @return Operation status
    @retval TRUE               Error
    @retval FALSE              Success
*/

bool execute_ddl_log_entry(THD *thd, uint first_entry)
{
  bool error;
  DBUG_ENTER("execute_ddl_log_entry");

  mysql_mutex_lock(&LOCK_gdl);
  error= execute_ddl_log_entry_no_lock(thd, first_entry);
  mysql_mutex_unlock(&LOCK_gdl);
  DBUG_RETURN(error);
}


/**
  Close the ddl log.
*/

static void close_ddl_log()
{
  DBUG_ENTER("close_ddl_log");
  if (global_ddl_log.file_id >= 0)
  {
    (void) mysql_file_close(global_ddl_log.file_id, MYF(MY_WME));
    global_ddl_log.file_id= (File) -1;
  }
  DBUG_VOID_RETURN;
}


/**
  Execute the ddl log at recovery of MySQL Server.
*/

void execute_ddl_log_recovery()
{
  uint num_entries, i;
  THD *thd;
  DDL_LOG_ENTRY ddl_log_entry;
  char file_name[FN_REFLEN];
  static char recover_query_string[]= "INTERNAL DDL LOG RECOVER IN PROGRESS";
  DBUG_ENTER("execute_ddl_log_recovery");

  /*
    Initialise global_ddl_log struct
  */
  memset(global_ddl_log.file_entry_buf, 0, sizeof(global_ddl_log.file_entry_buf));
  global_ddl_log.inited= FALSE;
  global_ddl_log.recovery_phase= TRUE;
  global_ddl_log.io_size= IO_SIZE;
  global_ddl_log.file_id= (File) -1;

  /*
    To be able to run this from boot, we allocate a temporary THD
  */
  if (!(thd=new THD))
    DBUG_VOID_RETURN;
  thd->thread_stack= (char*) &thd;
  thd->store_globals();

  thd->set_query(recover_query_string, strlen(recover_query_string));

  /* this also initialize LOCK_gdl */
  num_entries= read_ddl_log_header();
  mysql_mutex_lock(&LOCK_gdl);
  for (i= 1; i < num_entries + 1; i++)
  {
    if (read_ddl_log_entry(i, &ddl_log_entry))
    {
      sql_print_error("Failed to read entry no = %u from ddl log", i);
      continue;
    }
    if (ddl_log_entry.entry_type == DDL_LOG_EXECUTE_CODE)
    {
      if (execute_ddl_log_entry_no_lock(thd, ddl_log_entry.next_entry))
      {
        /* Real unpleasant scenario but we continue anyways.  */
        continue;
      }
    }
  }
  close_ddl_log();
  create_ddl_log_file_name(file_name);
  (void) mysql_file_delete(key_file_global_ddl_log, file_name, MYF(0));
  global_ddl_log.recovery_phase= FALSE;
  mysql_mutex_unlock(&LOCK_gdl);
  thd->reset_query();
  delete thd;
  DBUG_VOID_RETURN;
}


/**
  Release all memory allocated to the ddl log.
*/

void release_ddl_log()
{
  DDL_LOG_MEMORY_ENTRY *free_list;
  DDL_LOG_MEMORY_ENTRY *used_list;
  DBUG_ENTER("release_ddl_log");

  if (!global_ddl_log.do_release)
    DBUG_VOID_RETURN;

  mysql_mutex_lock(&LOCK_gdl);
  free_list= global_ddl_log.first_free;
  used_list= global_ddl_log.first_used;
  while (used_list)
  {
    DDL_LOG_MEMORY_ENTRY *tmp= used_list->next_log_entry;
    my_free(used_list);
    used_list= tmp;
  }
  while (free_list)
  {
    DDL_LOG_MEMORY_ENTRY *tmp= free_list->next_log_entry;
    my_free(free_list);
    free_list= tmp;
  }
  close_ddl_log();
  global_ddl_log.inited= 0;
  mysql_mutex_unlock(&LOCK_gdl);
  mysql_mutex_destroy(&LOCK_gdl);
  global_ddl_log.do_release= false;
  DBUG_VOID_RETURN;
}


/*
---------------------------------------------------------------------------

  END MODULE DDL log
  --------------------

---------------------------------------------------------------------------
*/


/**
   @brief construct a temporary shadow file name.

   @details Make a shadow file name used by ALTER TABLE to construct the
   modified table (with keeping the original). The modified table is then
   moved back as original table. The name must start with the temp file
   prefix so it gets filtered out by table files listing routines. 
    
   @param[out] buff      buffer to receive the constructed name
   @param      bufflen   size of buff
   @param      lpt       alter table data structure

   @retval     path length
*/

size_t build_table_shadow_filename(char *buff, size_t bufflen,
                                   ALTER_PARTITION_PARAM_TYPE *lpt)
{
  char tmp_name[FN_REFLEN];
  my_snprintf (tmp_name, sizeof (tmp_name), "%s-%s", tmp_file_prefix,
               lpt->table_name);
  return build_table_filename(buff, bufflen, lpt->db, tmp_name, "", FN_IS_TMP);
}


/*
  SYNOPSIS
    mysql_write_frm()
    lpt                    Struct carrying many parameters needed for this
                           method
    flags                  Flags as defined below
      WFRM_INITIAL_WRITE        If set we need to prepare table before
                                creating the frm file
      WFRM_INSTALL_SHADOW       If set we should install the new frm
      WFRM_KEEP_SHARE           If set we know that the share is to be
                                retained and thus we should ensure share
                                object is correct, if not set we don't
                                set the new partition syntax string since
                                we know the share object is destroyed.
      WFRM_PACK_FRM             If set we should pack the frm file and delete
                                the frm file

  RETURN VALUES
    TRUE                   Error
    FALSE                  Success

  DESCRIPTION
    A support method that creates a new frm file and in this process it
    regenerates the partition data. It works fine also for non-partitioned
    tables since it only handles partitioned data if it exists.
*/

bool mysql_write_frm(ALTER_PARTITION_PARAM_TYPE *lpt, uint flags)
{
  /*
    Prepare table to prepare for writing a new frm file where the
    partitions in add/drop state have temporarily changed their state
    We set tmp_table to avoid get errors on naming of primary key index.
  */
  int error= 0;
  char path[FN_REFLEN+1];
  char shadow_path[FN_REFLEN+1];
  char shadow_frm_name[FN_REFLEN+1];
  char frm_name[FN_REFLEN+1];
  char *part_syntax_buf;
  uint syntax_len;
  partition_info *old_part_info= lpt->table->part_info;
  DBUG_ENTER("mysql_write_frm");

  /*
    Build shadow frm file name
  */
  build_table_shadow_filename(shadow_path, sizeof(shadow_path) - 1, lpt);
  strxmov(shadow_frm_name, shadow_path, reg_ext, NullS);
  if (flags & WFRM_WRITE_SHADOW)
  {
    if (mysql_prepare_create_table(lpt->thd, lpt->create_info,
                                   lpt->alter_info,
                                   /*tmp_table*/ 1,
                                   &lpt->db_options,
                                   lpt->table->file,
                                   &lpt->key_info_buffer,
                                   &lpt->key_count,
                                   /*select_field_count*/ 0))
    {
      DBUG_RETURN(TRUE);
    }
    {
      partition_info *part_info= lpt->part_info;
      if (part_info)
      {
        sql_mode_t sql_mode_backup= lpt->thd->variables.sql_mode;
        lpt->thd->variables.sql_mode&= ~(MODE_ANSI_QUOTES);
        part_syntax_buf= generate_partition_syntax(part_info,
                                                   &syntax_len,
                                                   TRUE, TRUE,
                                                   lpt->create_info,
                                                   lpt->alter_info,
                                                   NULL);
        lpt->thd->variables.sql_mode= sql_mode_backup;
        if (part_syntax_buf == NULL)
        {
          DBUG_RETURN(TRUE);
        }
        part_info->part_info_string= part_syntax_buf;
        part_info->part_info_len= syntax_len;
        Partition_handler *part_handler;
        part_handler= lpt->table->file->get_partition_handler();
        part_handler->set_part_info(part_info, false);
      }
    }
    /* Write shadow frm file */
    lpt->create_info->table_options= lpt->db_options;
    if ((mysql_create_frm(lpt->thd, shadow_frm_name, lpt->db,
                          lpt->table_name, lpt->create_info,
                          lpt->alter_info->create_list, lpt->key_count,
                          lpt->key_info_buffer, lpt->table->file)) ||
        lpt->table->file->ha_create_handler_files(shadow_path, NULL,
                                                  CHF_CREATE_FLAG,
                                                  lpt->create_info))
    {
      mysql_file_delete(key_file_frm, shadow_frm_name, MYF(0));
      error= 1;
      goto end;
    }
  }
  if (flags & WFRM_PACK_FRM)
  {
    /*
      We need to pack the frm file and after packing it we delete the
      frm file to ensure it doesn't get used. This is only used for
      handlers that have the main version of the frm file stored in the
      handler.
    */
    uchar *data;
    size_t length;
    if (readfrm(shadow_path, &data, &length) ||
        packfrm(data, length, &lpt->pack_frm_data, &lpt->pack_frm_len))
    {
      my_free(data);
      my_free(lpt->pack_frm_data);
      mem_alloc_error(length);
      error= 1;
      goto end;
    }
    error= mysql_file_delete(key_file_frm, shadow_frm_name, MYF(MY_WME));
  }
  if (flags & WFRM_INSTALL_SHADOW)
  {
    partition_info *part_info= lpt->part_info;
    Partition_handler *part_handler= lpt->table->file->get_partition_handler();
    if (part_handler && part_info)
    {
      part_handler->set_part_info(part_info, false);
    }
    /*
      Build frm file name
    */
    build_table_filename(path, sizeof(path) - 1, lpt->db,
                         lpt->table_name, "", 0);
    strxmov(frm_name, path, reg_ext, NullS);
    /*
      When we are changing to use new frm file we need to ensure that we
      don't collide with another thread in process to open the frm file.
      We start by deleting the .frm file and possible .par file. Then we
      write to the DDL log that we have completed the delete phase by
      increasing the phase of the log entry. Next step is to rename the
      new .frm file and the new .par file to the real name. After
      completing this we write a new phase to the log entry that will
      deactivate it.
    */
    if (mysql_file_delete(key_file_frm, frm_name, MYF(MY_WME)) ||
        lpt->table->file->ha_create_handler_files(path, shadow_path,
                                                  CHF_DELETE_FLAG, NULL) ||
        deactivate_ddl_log_entry(part_info->frm_log_entry->entry_pos) ||
        (sync_ddl_log(), FALSE) ||
        mysql_file_rename(key_file_frm,
                          shadow_frm_name, frm_name, MYF(MY_WME)) ||
        lpt->table->file->ha_create_handler_files(path, shadow_path,
                                                  CHF_RENAME_FLAG, NULL))
    {
      error= 1;
      goto err;
    }
    if (part_info && (flags & WFRM_KEEP_SHARE))
    {
      TABLE_SHARE *share= lpt->table->s;
      char *tmp_part_syntax_str;
      sql_mode_t sql_mode_backup= lpt->thd->variables.sql_mode;
      lpt->thd->variables.sql_mode&= ~(MODE_ANSI_QUOTES);
      part_syntax_buf= generate_partition_syntax(part_info,
                                                 &syntax_len,
                                                 TRUE, TRUE,
                                                 lpt->create_info,
                                                 lpt->alter_info,
                                                 NULL);
      lpt->thd->variables.sql_mode= sql_mode_backup;
      if (part_syntax_buf == NULL)
      {
        error= 1;
        goto err;
      }
      if (share->partition_info_buffer_size < syntax_len + 1)
      {
        share->partition_info_buffer_size= syntax_len+1;
        if (!(tmp_part_syntax_str= strmake_root(&share->mem_root,
                                                part_syntax_buf,
                                                syntax_len)))
        {
          error= 1;
          goto err;
        }
        share->partition_info_str= tmp_part_syntax_str;
      }
      else
        memcpy(share->partition_info_str, part_syntax_buf,
               syntax_len + 1);
      share->partition_info_str_len= part_info->part_info_len= syntax_len;
      part_info->part_info_string= part_syntax_buf;
    }

err:
    deactivate_ddl_log_entry(part_info->frm_log_entry->entry_pos);
    part_info->frm_log_entry= NULL;
    (void) sync_ddl_log();
    ;
  }

end:
  if (old_part_info)
  {
    Partition_handler *part_handler= lpt->table->file->get_partition_handler();
    part_handler->set_part_info(old_part_info, false);
  }
  DBUG_RETURN(error);
}


/*
  SYNOPSIS
    write_bin_log()
    thd                           Thread object
    clear_error                   is clear_error to be called
    query                         Query to log
    query_length                  Length of query
    is_trans                      if the event changes either
                                  a trans or non-trans engine.

  RETURN VALUES
    NONE

  DESCRIPTION
    Write the binlog if open, routine used in multiple places in this
    file
*/

int write_bin_log(THD *thd, bool clear_error,
                  const char *query, size_t query_length, bool is_trans)
{
  int error= 0;
  if (mysql_bin_log.is_open())
  {
    int errcode= 0;
    if (clear_error)
      thd->clear_error();
    else
      errcode= query_error_code(thd, TRUE);
    error= thd->binlog_query(THD::STMT_QUERY_TYPE,
                             query, query_length, is_trans, FALSE, FALSE,
                             errcode);
  }
  return error;
}


/*
 delete (drop) tables.

  SYNOPSIS
   mysql_rm_table()
   thd			Thread handle
   tables		List of tables to delete
   if_exists		If 1, don't give error if one table doesn't exists

  NOTES
    Will delete all tables that can be deleted and give a compact error
    messages for tables that could not be deleted.
    If a table is in use, we will wait for all users to free the table
    before dropping it

    Wait if global_read_lock (FLUSH TABLES WITH READ LOCK) is set, but
    not if under LOCK TABLES.

  RETURN
    FALSE OK.  In this case ok packet is sent to user
    TRUE  Error

*/

bool mysql_rm_table(THD *thd,TABLE_LIST *tables, my_bool if_exists,
                    my_bool drop_temporary)
{
  bool error;
  Drop_table_error_handler err_handler;
  TABLE_LIST *table;
  /*
    The following flags will be used to check if this statement will be split
  */
  uint have_non_tmp_table= 0;
  uint have_trans_tmp_table= 0;
  uint have_non_trans_tmp_table= 0;

  DBUG_ENTER("mysql_rm_table");

  /*
    bug 72475 : DROP tables need to have their logging format determined if
    in MIXED mode and dropping a TEMP table.
  */
  if (thd->decide_logging_format(tables))
  {
    DBUG_RETURN(TRUE);
  }

  /* Disable drop of enabled log tables, must be done before name locking */
  for (table= tables; table; table= table->next_local)
  {
    if (query_logger.check_if_log_table(table, true))
    {
      my_error(ER_BAD_LOG_STATEMENT, MYF(0), "DROP");
      DBUG_RETURN(true);
    }
    /*
      Here we are sure that the tmp table exists and will set the flag based on
      table transactional type.
    */
    if (is_temporary_table(table))
    {
      if (table->table->s->tmp_table == TRANSACTIONAL_TMP_TABLE)
        have_trans_tmp_table= 1;
      else if (table->table->s->tmp_table == NON_TRANSACTIONAL_TMP_TABLE)
        have_non_trans_tmp_table= 1;
    }
  }

  if (!drop_temporary)
  {
    if (!thd->locked_tables_mode)
    {
      if (lock_table_names(thd, tables, NULL,
                           thd->variables.lock_wait_timeout, 0))
        DBUG_RETURN(true);
      for (table= tables; table; table= table->next_local)
      {
        if (is_temporary_table(table))
          continue;

        tdc_remove_table(thd, TDC_RT_REMOVE_ALL, table->db, table->table_name,
                         false);
        /* Here we are sure that a non-tmp table exists */
        have_non_tmp_table= 1;
      }
    }
    else
    {
      for (table= tables; table; table= table->next_local)
        if (is_temporary_table(table))
        {
          /*
            A temporary table.

            Don't try to find a corresponding MDL lock or assign it
            to table->mdl_request.ticket. There can't be metadata
            locks for temporary tables: they are local to the session.

            Later in this function we release the MDL lock only if
            table->mdl_requeset.ticket is not NULL. Thus here we
            ensure that we won't release the metadata lock on the base
            table locked with LOCK TABLES as a side effect of temporary
            table drop.
          */
          DBUG_ASSERT(table->mdl_request.ticket == NULL);
        }
        else
        {
          /*
            Not a temporary table.

            Since 'tables' list can't contain duplicates (this is ensured
            by parser) it is safe to cache pointer to the TABLE instances
            in its elements.
          */
          table->table= find_table_for_mdl_upgrade(thd, table->db,
                                                   table->table_name, false);
          if (!table->table)
            DBUG_RETURN(true);
          table->mdl_request.ticket= table->table->mdl_ticket;
          /* Here we are sure that a non-tmp table exists */
          have_non_tmp_table= 1;
        }
    }
  }

  /*
    DROP TABLE statements mixing non-temporary and temporary tables or
    transactional and non-transactional temporary tables are unsafe to execute
    if GTID_NEXT is set to GTID_GROUP because these statements will be split to
    be sent to binlog and there is only one GTID is available to log multiple
    statements.
    See comments in the beginning of mysql_rm_table_no_locks() for more info.
  */
  if (thd->variables.gtid_next.type == GTID_GROUP &&
      (have_non_tmp_table + have_trans_tmp_table +
       have_non_trans_tmp_table > 1))
  {
    DBUG_PRINT("err",("have_non_tmp_table: %d, have_trans_tmp_table: %d, "
                      "have_non_trans_tmp_table: %d", have_non_tmp_table,
                      have_trans_tmp_table, have_non_trans_tmp_table));
    my_error(ER_GTID_UNSAFE_BINLOG_SPLITTABLE_STATEMENT_AND_GTID_GROUP, MYF(0));
    DBUG_RETURN(true);
  }

  /* mark for close and remove all cached entries */
  thd->push_internal_handler(&err_handler);
  error= mysql_rm_table_no_locks(thd, tables, if_exists, drop_temporary,
                                 false, false);
  thd->pop_internal_handler();

  if (error)
    DBUG_RETURN(TRUE);

  if (thd->lex->drop_temporary && thd->in_multi_stmt_transaction_mode())
  {
    /*
      When autocommit is disabled, dropping temporary table sets this flag
      to start transaction in any case (regardless of binlog=on/off,
      binlog format and transactional/non-transactional engine) to make
      behavior consistent.
    */
    thd->server_status|= SERVER_STATUS_IN_TRANS;
  }
  my_ok(thd);
  DBUG_RETURN(FALSE);
}


/**
  Execute the drop of a normal or temporary table.

  @param  thd             Thread handler
  @param  tables          Tables to drop
  @param  if_exists       If set, don't give an error if table doesn't exists.
                          In this case we give an warning of level 'NOTE'
  @param  drop_temporary  Only drop temporary tables
  @param  drop_view       Allow to delete VIEW .frm
  @param  dont_log_query  Don't write query to log files. This will also not
                          generate warnings if the handler files doesn't exists

  @retval  0  ok
  @retval  1  Error
  @retval -1  Thread was killed

  @note This function assumes that metadata locks have already been taken.
        It is also assumed that the tables have been removed from TDC.

  @note This function assumes that temporary tables to be dropped have
        been pre-opened using corresponding table list elements.

  @todo When logging to the binary log, we should log
        tmp_tables and transactional tables as separate statements if we
        are in a transaction;  This is needed to get these tables into the
        cached binary log that is only written on COMMIT.
        The current code only writes DROP statements that only uses temporary
        tables to the cache binary log.  This should be ok on most cases, but
        not all.
*/

int mysql_rm_table_no_locks(THD *thd, TABLE_LIST *tables, bool if_exists,
                            bool drop_temporary, bool drop_view,
                            bool dont_log_query)
{
  TABLE_LIST *table;
  char path[FN_REFLEN + 1];
  const char *alias= NULL;
  size_t path_length= 0;
  String wrong_tables;
  int error= 0;
  int non_temp_tables_count= 0;
  bool foreign_key_error=0;
  bool non_tmp_error= 0;
  bool trans_tmp_table_deleted= 0, non_trans_tmp_table_deleted= 0;
  bool non_tmp_table_deleted= 0;
  bool have_nonexistent_tmp_table= 0;
  bool is_drop_tmp_if_exists_added= 0;
  String built_query;
  String built_trans_tmp_query, built_non_trans_tmp_query;
  String nonexistent_tmp_tables;
  DBUG_ENTER("mysql_rm_table_no_locks");

  /*
    Prepares the drop statements that will be written into the binary
    log as follows:

    1 - If we are not processing a "DROP TEMPORARY" it prepares a
    "DROP".

    2 - A "DROP" may result in a "DROP TEMPORARY" but the opposite is
    not true.

    3 - If the current format is row, the IF EXISTS token needs to be
    appended because one does not know if CREATE TEMPORARY was previously
    written to the binary log.

    4 - Add the IF_EXISTS token if necessary, i.e. if_exists is TRUE.

    5 - For temporary tables, there is a need to differentiate tables
    in transactional and non-transactional storage engines. For that,
    reason, two types of drop statements are prepared.

    The need to different the type of tables when dropping a temporary
    table stems from the fact that such drop does not commit an ongoing
    transaction and changes to non-transactional tables must be written
    ahead of the transaction in some circumstances.

    6- Slave SQL thread ignores all replicate-* filter rules
    for temporary tables with 'IF EXISTS' clause. (See sql/sql_parse.cc:
    mysql_execute_command() for details). These commands will be binlogged
    as they are, even if the default database (from USE `db`) is not present
    on the Slave. This can cause point in time recovery failures later
    when user uses the slave's binlog to re-apply. Hence at the time of binary
    logging, these commands will be written with fully qualified table names
    and use `db` will be suppressed.
  */
  if (!dont_log_query)
  {
    if (!drop_temporary)
    {
      built_query.set_charset(system_charset_info);
      if (if_exists)
        built_query.append("DROP TABLE IF EXISTS ");
      else
        built_query.append("DROP TABLE ");
    }

    if (thd->is_current_stmt_binlog_format_row() || if_exists)
    {
      is_drop_tmp_if_exists_added= true;
      built_trans_tmp_query.set_charset(system_charset_info);
      built_trans_tmp_query.append("DROP TEMPORARY TABLE IF EXISTS ");
      built_non_trans_tmp_query.set_charset(system_charset_info);
      built_non_trans_tmp_query.append("DROP TEMPORARY TABLE IF EXISTS ");
    }
    else
    {
      built_trans_tmp_query.set_charset(system_charset_info);
      built_trans_tmp_query.append("DROP TEMPORARY TABLE ");
      built_non_trans_tmp_query.set_charset(system_charset_info);
      built_non_trans_tmp_query.append("DROP TEMPORARY TABLE ");
    }
    nonexistent_tmp_tables.set_charset(system_charset_info);
  }

  for (table= tables; table; table= table->next_local)
  {
    bool is_trans;
    const char *db= table->db;
    size_t db_len= table->db_length;
    handlerton *table_type;
    enum legacy_db_type frm_db_type= DB_TYPE_UNKNOWN;

    DBUG_PRINT("table", ("table_l: '%s'.'%s'  table: 0x%lx  s: 0x%lx",
                         table->db, table->table_name, (long) table->table,
                         table->table ? (long) table->table->s : (long) -1));

    /*
      If we are in locked tables mode and are dropping a temporary table,
      the ticket should be NULL to ensure that we don't release a lock
      on a base table later.
    */
    DBUG_ASSERT(!(thd->locked_tables_mode &&
                  table->open_type != OT_BASE_ONLY &&
                  find_temporary_table(thd, table) &&
                  table->mdl_request.ticket != NULL));

    thd->add_to_binlog_accessed_dbs(table->db);

    /*
      drop_temporary_table may return one of the following error codes:
      .  0 - a temporary table was successfully dropped.
      .  1 - a temporary table was not found.
      . -1 - a temporary table is used by an outer statement.
    */
    if (table->open_type == OT_BASE_ONLY)
      error= 1;
    else if ((error= drop_temporary_table(thd, table, &is_trans)) == -1)
    {
      DBUG_ASSERT(thd->in_sub_stmt);
      goto err;
    }

    if ((drop_temporary && if_exists) || !error)
    {
      /*
        This handles the case of temporary tables. We have the following cases:

          . "DROP TEMPORARY" was executed and a temporary table was affected
          (i.e. drop_temporary && !error) or the if_exists was specified (i.e.
          drop_temporary && if_exists).

          . "DROP" was executed but a temporary table was affected (.i.e
          !error).
      */
      if (!dont_log_query)
      {
        /*
          If there is an error, we don't know the type of the engine
          at this point. So, we keep it in the nonexistent_tmp_table list.
        */
        if (error == 1)
          have_nonexistent_tmp_table= true;
        else if (is_trans)
          trans_tmp_table_deleted= TRUE;
        else
          non_trans_tmp_table_deleted= TRUE;

        String *built_ptr_query=
          (error == 1 ? &nonexistent_tmp_tables :
           (is_trans ? &built_trans_tmp_query : &built_non_trans_tmp_query));
        /*
          Write the database name if it is not the current one or if
          thd->db is NULL or 'IF EXISTS' clause is present in 'DROP TEMPORARY'
          query.
        */
        if (thd->db().str == NULL || strcmp(db, thd->db().str) != 0
            || is_drop_tmp_if_exists_added )
        {
          append_identifier(thd, built_ptr_query, db, db_len,
                            system_charset_info, thd->charset());
          built_ptr_query->append(".");
        }
        append_identifier(thd, built_ptr_query, table->table_name,
                           strlen(table->table_name), system_charset_info,
                           thd->charset());
        built_ptr_query->append(",");
      }
      /*
        This means that a temporary table was droped and as such there
        is no need to proceed with the code that tries to drop a regular
        table.
      */
      if (!error) continue;
    }
    else if (!drop_temporary)
    {
      non_temp_tables_count++;

      if (thd->locked_tables_mode)
      {
        if (wait_while_table_is_used(thd, table->table, HA_EXTRA_FORCE_REOPEN))
        {
          error= -1;
          goto err;
        }
        close_all_tables_for_name(thd, table->table->s, true, NULL);
        table->table= 0;
      }

      /* Check that we have an exclusive lock on the table to be dropped. */
      DBUG_ASSERT(thd->mdl_context.owns_equal_or_stronger_lock(MDL_key::TABLE,
                                     table->db, table->table_name,
                                     MDL_EXCLUSIVE));
      if (thd->killed)
      {
        error= -1;
        goto err;
      }
      alias= (lower_case_table_names == 2) ? table->alias : table->table_name;
      /* remove .frm file and engine files */
      path_length= build_table_filename(path, sizeof(path) - 1, db, alias,
                                        reg_ext,
                                        table->internal_tmp_table ?
                                        FN_IS_TMP : 0);

      /*
        This handles the case where a "DROP" was executed and a regular
        table "may be" dropped as drop_temporary is FALSE and error is
        TRUE. If the error was FALSE a temporary table was dropped and
        regardless of the status of drop_tempoary a "DROP TEMPORARY"
        must be used.
      */
      if (!dont_log_query)
      {
        /*
          Note that unless if_exists is TRUE or a temporary table was deleted, 
          there is no means to know if the statement should be written to the
          binary log. See further information on this variable in what follows.
        */
        non_tmp_table_deleted= (if_exists ? TRUE : non_tmp_table_deleted);
        /*
          Don't write the database name if it is the current one (or if
          thd->db is NULL).
        */
        if (thd->db().str == NULL || strcmp(db, thd->db().str) != 0)
        {
          append_identifier(thd, &built_query, db, db_len,
                            system_charset_info, thd->charset());
          built_query.append(".");
        }
        append_identifier(thd, &built_query, table->table_name,
                          strlen(table->table_name), system_charset_info,
                          thd->charset());
        built_query.append(",");
      }
    }
    DEBUG_SYNC(thd, "rm_table_no_locks_before_delete_table");
    DBUG_EXECUTE_IF("sleep_before_no_locks_delete_table",
                    my_sleep(100000););
    error= 0;
    if (drop_temporary ||
        ((access(path, F_OK) &&
          ha_create_table_from_engine(thd, db, alias)) ||
         (!drop_view &&
          dd_frm_type(thd, path, &frm_db_type) != FRMTYPE_TABLE)))
    {
      /*
        One of the following cases happened:
          . "DROP TEMPORARY" but a temporary table was not found.
          . "DROP" but table was not found on disk and table can't be
            created from engine.
          . ./sql/datadict.cc +32 /Alfranio - TODO: We need to test this.
      */
      if (if_exists)
      {
        String tbl_name;
        tbl_name.append(String(db,system_charset_info));
        tbl_name.append('.');
        tbl_name.append(String(table->table_name,system_charset_info));

        push_warning_printf(thd, Sql_condition::SL_NOTE,
                            ER_BAD_TABLE_ERROR, ER(ER_BAD_TABLE_ERROR),
                            tbl_name.c_ptr());
      }
      else
      {
        non_tmp_error = (drop_temporary ? non_tmp_error : TRUE);
        error= 1;
      }
    }
    else
    {
      char *end;
      if (frm_db_type == DB_TYPE_UNKNOWN)
      {
        dd_frm_type(thd, path, &frm_db_type);
        DBUG_PRINT("info", ("frm_db_type %d from %s", frm_db_type, path));
      }
      table_type= ha_resolve_by_legacy_type(thd, frm_db_type);
      if (frm_db_type != DB_TYPE_UNKNOWN && !table_type)
      {
        my_error(ER_STORAGE_ENGINE_NOT_LOADED, MYF(0), db, table->table_name);
        wrong_tables.mem_free();
        error= 1;
        goto err;
      }
      // Remove extension for delete
      *(end= path + path_length - reg_ext_length)= '\0';
      DBUG_PRINT("info", ("deleting table of type %d",
                          (table_type ? table_type->db_type : 0)));
      error= ha_delete_table(thd, table_type, path, db, table->table_name,
                             !dont_log_query);

      /* No error if non existent table and 'IF EXIST' clause or view */
      if ((error == ENOENT || error == HA_ERR_NO_SUCH_TABLE) && 
          (if_exists || table_type == NULL))
      {
        error= 0;
        thd->clear_error();
      }
      if (error == HA_ERR_ROW_IS_REFERENCED)
      {
        /* the table is referenced by a foreign key constraint */
        foreign_key_error= 1;
      }
      if (!error || error == ENOENT || error == HA_ERR_NO_SUCH_TABLE)
      {
        int new_error;
        /* Delete the table definition file */
        my_stpcpy(end,reg_ext);
        if (!(new_error= mysql_file_delete(key_file_frm, path, MYF(MY_WME))))
        {
          non_tmp_table_deleted= TRUE;
          new_error= drop_all_triggers(thd, db, table->table_name);
        }
        error|= new_error;
        /* Invalidate even if we failed to delete the .FRM file. */
        query_cache.invalidate_single(thd, table, FALSE);
      }
       non_tmp_error= error ? TRUE : non_tmp_error;
    }
    if (error)
    {
      if (error == HA_ERR_TOO_MANY_CONCURRENT_TRXS)
      {
        my_error(HA_ERR_TOO_MANY_CONCURRENT_TRXS, MYF(0));
        wrong_tables.mem_free();
        error= 1;
        goto err;
      }

      if (wrong_tables.length())
        wrong_tables.append(',');

      wrong_tables.append(String(db,system_charset_info));
      wrong_tables.append('.');
      wrong_tables.append(String(table->table_name,system_charset_info));
    }
    DBUG_PRINT("table", ("table: 0x%lx  s: 0x%lx", (long) table->table,
                         table->table ? (long) table->table->s : (long) -1));

    DBUG_EXECUTE_IF("bug43138",
                    my_printf_error(ER_BAD_TABLE_ERROR,
                                    ER(ER_BAD_TABLE_ERROR), MYF(0),
                                    table->table_name););
#ifdef HAVE_PSI_TABLE_INTERFACE
    if (drop_temporary && likely(error == 0))
      PSI_TABLE_CALL(drop_table_share)
        (true, table->db, static_cast<int>(table->db_length),
         table->table_name, static_cast<int>(table->table_name_length));
#endif
  }
  DEBUG_SYNC(thd, "rm_table_no_locks_before_binlog");
  thd->thread_specific_used|= (trans_tmp_table_deleted ||
                               non_trans_tmp_table_deleted);
  error= 0;
err:
  if (wrong_tables.length())
  {
    if (!foreign_key_error)
      my_printf_error(ER_BAD_TABLE_ERROR, ER(ER_BAD_TABLE_ERROR), MYF(0),
                      wrong_tables.c_ptr());
    else
      my_message(ER_ROW_IS_REFERENCED, ER(ER_ROW_IS_REFERENCED), MYF(0));
    error= 1;
  }

  if (have_nonexistent_tmp_table || non_trans_tmp_table_deleted ||
      trans_tmp_table_deleted || non_tmp_table_deleted)
  {
    if (have_nonexistent_tmp_table || non_trans_tmp_table_deleted ||
        trans_tmp_table_deleted)
      thd->get_transaction()->mark_dropped_temp_table(Transaction_ctx::STMT);

    /*
      The statement may contain up to three types of temporary tables:
      transactional, non-transactional, and non-existent tables.

      The statement is logged using up to two statements:
      non-transactional and transactional tables are logged in
      different statements.

      The non-existing tables are logged together with transactional
      ones, if any transactional tables exist or if there is only
      non-existing tables; otherwise are logged together with
      non-transactional ones.

      This logic ensures that:
      - On master, transactional and non-transactional tables are
        written to different statements.
      - Therefore, slave will never see statements containing both
        transactional and non-transactional tables.
      - Since non-existing temporary tables are logged together with
        whatever type of temporary tables that exist, the slave thus
        writes any statement as just one statement. I.e., the slave
        never splits a statement into two.  This is crucial when GTIDs
        are enabled, since otherwise the statement, which already has
        a GTID, would need two different GTIDs.
    */
    if (!dont_log_query && mysql_bin_log.is_open())
    {
      if (non_trans_tmp_table_deleted)
      {
        /*
          Add the list of nonexistent tmp tables here only if there is no
          trans tmp table deleted.
        */
        if (!trans_tmp_table_deleted && have_nonexistent_tmp_table)
          built_non_trans_tmp_query.append(nonexistent_tmp_tables);
        /* Chop off the last comma */
        built_non_trans_tmp_query.chop();
        built_non_trans_tmp_query.append(" /* generated by server */");
        error |= thd->binlog_query(THD::STMT_QUERY_TYPE,
                                   built_non_trans_tmp_query.ptr(),
                                   built_non_trans_tmp_query.length(),
                                   false/*is_trans*/, false/*direct*/,
                                   is_drop_tmp_if_exists_added/*suppress_use*/,
                                   0)/*errcode*/;
      }
      if (trans_tmp_table_deleted ||
          (have_nonexistent_tmp_table && !non_trans_tmp_table_deleted))
      {
        /*
          When multiple tables are dropped, the tables are classified
          in the following categories:

          - non-temporary
          - temporary transactional
          - temporary non-transactional

          The statement is split into one statement for each of the
          categories that some table belongs to. So if tables belong
          to one category, then just one statement is written; if
          tables belong to two or three categories, then two or three
          statements are written.

          There must be one Gtid_log_event or Anonymous_log_event for
          each DDL statement.  Therefore, a commit is issued after
          each statement.  However, when GTID_MODE=OFF, it is possible
          for a DROP TEMPORARY to occur in the middle of a
          transaction.  In this case, there must *not* be a commit,
          since that would commit the transaction. DROP TEMPORARY is
          not supposed to have an implicit commit when executed in a
          transaction.

          So we use the following logic:

          - If we are not in a transaction, always generate a commit
            for a split statement.

          - If we are in a transaction, do not generate a commit for a
            split statement.

            The transaction case only happens for DROP TEMPORARY,
            since DROP without TEMPORARY has an implicit commit, i.e.,
            commits any ongoing transaction before it starts to
            execute.  So we only need to check the condition for
            ongoing transaction for this call to mysql_bin_log.commit,
            and not for the call inside the code block 'if
            (non_tmp_table_deleted)'.
        */
        if (!thd->in_active_multi_stmt_transaction() &&
            non_trans_tmp_table_deleted)
        {
          DBUG_PRINT("info", ("mysql_rm_table_no_locks commit point 1"));
          thd->is_commit_in_middle_of_statement= true;
          error |= mysql_bin_log.commit(thd, true);
          thd->is_commit_in_middle_of_statement= false;
        }
        if (have_nonexistent_tmp_table)
          built_trans_tmp_query.append(nonexistent_tmp_tables);
        /* Chop off the last comma */
        built_trans_tmp_query.chop();
        built_trans_tmp_query.append(" /* generated by server */");
        error |= thd->binlog_query(THD::STMT_QUERY_TYPE,
                                   built_trans_tmp_query.ptr(),
                                   built_trans_tmp_query.length(),
                                   true/*is_trans*/, false/*direct*/,
                                   is_drop_tmp_if_exists_added/*suppress_use*/,
                                   0/*errcode*/);
      }
      if (non_tmp_table_deleted)
      {
        /// @see comment for mysql_bin_log.commit above.
        if (non_trans_tmp_table_deleted || trans_tmp_table_deleted ||
            have_nonexistent_tmp_table)
        {
          DBUG_PRINT("info", ("mysql_rm_table_no_locks commit point 1"));
          thd->is_commit_in_middle_of_statement= true;
          error |= mysql_bin_log.commit(thd, true);
          thd->is_commit_in_middle_of_statement= false;
        }
        /* Chop off the last comma */
        built_query.chop();
        built_query.append(" /* generated by server */");
        int error_code = (non_tmp_error ?
          (foreign_key_error ? ER_ROW_IS_REFERENCED : ER_BAD_TABLE_ERROR) : 0);
        error |= thd->binlog_query(THD::STMT_QUERY_TYPE,
                                   built_query.ptr(),
                                   built_query.length(),
                                   true/*is_trans*/, false/*direct*/,
                                   false/*suppress_use*/,
                                   error_code);
      }
    }
  }

  if (!drop_temporary)
  {
    /*
      Under LOCK TABLES we should release meta-data locks on the tables
      which were dropped.

      Leave LOCK TABLES mode if we managed to drop all tables which were
      locked. Additional check for 'non_temp_tables_count' is to avoid
      leaving LOCK TABLES mode if we have dropped only temporary tables.
    */
    if (thd->locked_tables_mode)
    {
      if (thd->lock && thd->lock->table_count == 0 && non_temp_tables_count > 0)
      {
        thd->locked_tables_list.unlock_locked_tables(thd);
        goto end;
      }
      for (table= tables; table; table= table->next_local)
      {
        /* Drop locks for all successfully dropped tables. */
        if (table->table == NULL && table->mdl_request.ticket)
        {
          /*
            Under LOCK TABLES we may have several instances of table open
            and locked and therefore have to remove several metadata lock
            requests associated with them.
          */
          thd->mdl_context.release_all_locks_for_name(table->mdl_request.ticket);
        }
      }
    }
    /*
      Rely on the caller to implicitly commit the transaction
      and release metadata locks.
    */
  }

end:
  DBUG_RETURN(error);
}


/**
  Quickly remove a table.

  @param thd         Thread context.
  @param base        The handlerton handle.
  @param db          The database name.
  @param table_name  The table name.
  @param flags       Flags for build_table_filename() as well as describing
                     if handler files / .FRM should be deleted as well.

  @return False in case of success, True otherwise.
*/

bool quick_rm_table(THD *thd, handlerton *base, const char *db,
                    const char *table_name, uint flags)
{
  char path[FN_REFLEN + 1];
  bool error= 0;
  DBUG_ENTER("quick_rm_table");

  size_t path_length= build_table_filename(path, sizeof(path) - 1,
                                           db, table_name, reg_ext, flags);
  if (mysql_file_delete(key_file_frm, path, MYF(0)))
    error= 1; /* purecov: inspected */
  path[path_length - reg_ext_length]= '\0'; // Remove reg_ext
  if (flags & NO_HA_TABLE)
  {
    handler *file= get_new_handler((TABLE_SHARE*) 0, thd->mem_root, base);
    if (!file)
      DBUG_RETURN(true);
    (void) file->ha_create_handler_files(path, NULL, CHF_DELETE_FLAG, NULL);
    delete file;
  }
  if (!(flags & (FRM_ONLY|NO_HA_TABLE)))
    error|= ha_delete_table(current_thd, base, path, db, table_name, 0);
  DBUG_RETURN(error);
}

/*
   Sort keys according to the following properties, in decreasing order of
   importance:
   - PRIMARY KEY
   - UNIQUE with all columns NOT NULL
   - UNIQUE without partial segments
   - UNIQUE
   - without fulltext columns
   - without virtual generated columns

   This allows us to
   - check for duplicate key values faster (PK and UNIQUE are first)
   - prioritize PKs
   - be sure that, if there is no PK, the set of UNIQUE keys candidate for
   promotion starts at number 0, and we can choose #0 as PK (it is required
   that PK has number 0).
*/

static int sort_keys(KEY *a, KEY *b)
{
  ulong a_flags= a->flags, b_flags= b->flags;
  
  if (a_flags & HA_NOSAME)
  {
    if (!(b_flags & HA_NOSAME))
      return -1;
    if ((a_flags ^ b_flags) & HA_NULL_PART_KEY)
    {
      /* Sort NOT NULL keys before other keys */
      return (a_flags & HA_NULL_PART_KEY) ? 1 : -1;
    }
    if (a->name == primary_key_name)
      return -1;
    if (b->name == primary_key_name)
      return 1;
    /* Sort keys don't containing partial segments before others */
    if ((a_flags ^ b_flags) & HA_KEY_HAS_PART_KEY_SEG)
      return (a_flags & HA_KEY_HAS_PART_KEY_SEG) ? 1 : -1;
  }
  else if (b_flags & HA_NOSAME)
    return 1;					// Prefer b

  if ((a_flags ^ b_flags) & HA_FULLTEXT)
  {
    return (a_flags & HA_FULLTEXT) ? 1 : -1;
  }

  if ((a_flags ^ b_flags) & HA_VIRTUAL_GEN_KEY)
  {
    return (a_flags & HA_VIRTUAL_GEN_KEY) ? 1 : -1;
  }

  /*
    Prefer original key order.	usable_key_parts contains here
    the original key position.
  */
  return ((a->usable_key_parts < b->usable_key_parts) ? -1 :
	  (a->usable_key_parts > b->usable_key_parts) ? 1 :
	  0);
}

/*
  Check TYPELIB (set or enum) for duplicates

  SYNOPSIS
    check_duplicates_in_interval()
    set_or_name   "SET" or "ENUM" string for warning message
    name	  name of the checked column
    typelib	  list of values for the column
    dup_val_count  returns count of duplicate elements

  DESCRIPTION
    This function prints an warning for each value in list
    which has some duplicates on its right

  RETURN VALUES
    0             ok
    1             Error
*/

bool check_duplicates_in_interval(const char *set_or_name,
                                  const char *name, TYPELIB *typelib,
                                  const CHARSET_INFO *cs, uint *dup_val_count)
{
  TYPELIB tmp= *typelib;
  const char **cur_value= typelib->type_names;
  unsigned int *cur_length= typelib->type_lengths;
  *dup_val_count= 0;  
  
  for ( ; tmp.count > 1; cur_value++, cur_length++)
  {
    tmp.type_names++;
    tmp.type_lengths++;
    tmp.count--;
    if (find_type2(&tmp, *cur_value, *cur_length, cs))
    {
      THD *thd= current_thd;
      ErrConvString err(*cur_value, *cur_length, cs);
      if (current_thd->is_strict_mode())
      {
        my_error(ER_DUPLICATED_VALUE_IN_TYPE, MYF(0),
                 name, err.ptr(), set_or_name);
        return 1;
      }
      push_warning_printf(thd,Sql_condition::SL_NOTE,
                          ER_DUPLICATED_VALUE_IN_TYPE,
                          ER(ER_DUPLICATED_VALUE_IN_TYPE),
                          name, err.ptr(), set_or_name);
      (*dup_val_count)++;
    }
  }
  return 0;
}


/*
  Check TYPELIB (set or enum) max and total lengths

  SYNOPSIS
    calculate_interval_lengths()
    cs            charset+collation pair of the interval
    typelib       list of values for the column
    max_length    length of the longest item
    tot_length    sum of the item lengths

  DESCRIPTION
    After this function call:
    - ENUM uses max_length
    - SET uses tot_length.

  RETURN VALUES
    void
*/
static void calculate_interval_lengths(const CHARSET_INFO *cs,
                                       TYPELIB *interval,
                                       size_t *max_length,
                                       size_t *tot_length)
{
  const char **pos;
  uint *len;
  *max_length= *tot_length= 0;
  for (pos= interval->type_names, len= interval->type_lengths;
       *pos ; pos++, len++)
  {
    size_t length= cs->cset->numchars(cs, *pos, *pos + *len);
    *tot_length+= length;
    set_if_bigger(*max_length, length);
  }
}


/*
  Prepare a create_table instance for packing

  SYNOPSIS
    prepare_create_field()
    sql_field     field to prepare for packing
    blob_columns  count for BLOBs
    table_flags   table flags

  DESCRIPTION
    This function prepares a Create_field instance.
    Fields such as pack_flag are valid after this call.

  RETURN VALUES
   0	ok
   1	Error
*/

int prepare_create_field(Create_field *sql_field, 
			 uint *blob_columns, 
			 longlong table_flags)
{
  unsigned int dup_val_count;
  DBUG_ENTER("prepare_field");

  /*
    This code came from mysql_prepare_create_table.
    Indent preserved to make patching easier
  */
  DBUG_ASSERT(sql_field->charset);

  switch (sql_field->sql_type) {
  case MYSQL_TYPE_BLOB:
  case MYSQL_TYPE_MEDIUM_BLOB:
  case MYSQL_TYPE_TINY_BLOB:
  case MYSQL_TYPE_LONG_BLOB:
    sql_field->pack_flag=FIELDFLAG_BLOB |
      pack_length_to_packflag(sql_field->pack_length -
                              portable_sizeof_char_ptr);
    if (sql_field->charset->state & MY_CS_BINSORT)
      sql_field->pack_flag|=FIELDFLAG_BINARY;
    sql_field->length=8;			// Unireg field length
    sql_field->unireg_check=Field::BLOB_FIELD;
    (*blob_columns)++;
    break;
  case MYSQL_TYPE_GEOMETRY:
    if (!(table_flags & HA_CAN_GEOMETRY))
    {
      my_printf_error(ER_CHECK_NOT_IMPLEMENTED, ER(ER_CHECK_NOT_IMPLEMENTED),
                      MYF(0), "GEOMETRY");
      DBUG_RETURN(1);
    }
    sql_field->pack_flag=FIELDFLAG_GEOM |
      pack_length_to_packflag(sql_field->pack_length -
                              portable_sizeof_char_ptr);
    if (sql_field->charset->state & MY_CS_BINSORT)
      sql_field->pack_flag|=FIELDFLAG_BINARY;
    sql_field->length=8;			// Unireg field length
    sql_field->unireg_check=Field::BLOB_FIELD;
    (*blob_columns)++;
    break;
  case MYSQL_TYPE_JSON:
    // JSON fields are stored as BLOBs.
    sql_field->pack_flag=FIELDFLAG_JSON |
      pack_length_to_packflag(sql_field->pack_length -
                              portable_sizeof_char_ptr);
    if (sql_field->charset->state & MY_CS_BINSORT)
      sql_field->pack_flag|=FIELDFLAG_BINARY;
    sql_field->length=8;                        // Unireg field length
    sql_field->unireg_check=Field::BLOB_FIELD;
    (*blob_columns)++;
    break;
  case MYSQL_TYPE_VARCHAR:
    if (table_flags & HA_NO_VARCHAR)
    {
      /* convert VARCHAR to CHAR because handler is not yet up to date */
      sql_field->sql_type=    MYSQL_TYPE_VAR_STRING;
      sql_field->pack_length= calc_pack_length(sql_field->sql_type,
                                               (uint) sql_field->length);
      if ((sql_field->length / sql_field->charset->mbmaxlen) >
          MAX_FIELD_CHARLENGTH)
      {
        my_printf_error(ER_TOO_BIG_FIELDLENGTH, ER(ER_TOO_BIG_FIELDLENGTH),
                        MYF(0), sql_field->field_name,
                        static_cast<ulong>(MAX_FIELD_CHARLENGTH));
        DBUG_RETURN(1);
      }
    }
    /* fall through */
  case MYSQL_TYPE_STRING:
    sql_field->pack_flag=0;
    if (sql_field->charset->state & MY_CS_BINSORT)
      sql_field->pack_flag|=FIELDFLAG_BINARY;
    break;
  case MYSQL_TYPE_ENUM:
    sql_field->pack_flag=pack_length_to_packflag(sql_field->pack_length) |
      FIELDFLAG_INTERVAL;
    if (sql_field->charset->state & MY_CS_BINSORT)
      sql_field->pack_flag|=FIELDFLAG_BINARY;
    sql_field->unireg_check=Field::INTERVAL_FIELD;
    if (check_duplicates_in_interval("ENUM",sql_field->field_name,
                                     sql_field->interval,
                                     sql_field->charset, &dup_val_count))
      DBUG_RETURN(1);
    break;
  case MYSQL_TYPE_SET:
    sql_field->pack_flag=pack_length_to_packflag(sql_field->pack_length) |
      FIELDFLAG_BITFIELD;
    if (sql_field->charset->state & MY_CS_BINSORT)
      sql_field->pack_flag|=FIELDFLAG_BINARY;
    sql_field->unireg_check=Field::BIT_FIELD;
    if (check_duplicates_in_interval("SET",sql_field->field_name,
                                     sql_field->interval,
                                     sql_field->charset, &dup_val_count))
      DBUG_RETURN(1);
    /* Check that count of unique members is not more then 64 */
    if (sql_field->interval->count -  dup_val_count > sizeof(longlong)*8)
    {
       my_error(ER_TOO_BIG_SET, MYF(0), sql_field->field_name);
       DBUG_RETURN(1);
    }
    break;
  case MYSQL_TYPE_DATE:			// Rest of string types
  case MYSQL_TYPE_NEWDATE:
  case MYSQL_TYPE_TIME:
  case MYSQL_TYPE_DATETIME:
  case MYSQL_TYPE_TIME2:
  case MYSQL_TYPE_DATETIME2:
  case MYSQL_TYPE_NULL:
    sql_field->pack_flag=f_settype((uint) sql_field->sql_type);
    break;
  case MYSQL_TYPE_BIT:
    /* 
      We have sql_field->pack_flag already set here, see
      mysql_prepare_create_table().
    */
    break;
  case MYSQL_TYPE_NEWDECIMAL:
    sql_field->pack_flag=(FIELDFLAG_NUMBER |
                          (sql_field->flags & UNSIGNED_FLAG ? 0 :
                           FIELDFLAG_DECIMAL) |
                          (sql_field->flags & ZEROFILL_FLAG ?
                           FIELDFLAG_ZEROFILL : 0) |
                          (sql_field->decimals << FIELDFLAG_DEC_SHIFT));
    break;
  case MYSQL_TYPE_TIMESTAMP:
  case MYSQL_TYPE_TIMESTAMP2:
    /* fall-through */
  default:
    sql_field->pack_flag=(FIELDFLAG_NUMBER |
                          (sql_field->flags & UNSIGNED_FLAG ? 0 :
                           FIELDFLAG_DECIMAL) |
                          (sql_field->flags & ZEROFILL_FLAG ?
                           FIELDFLAG_ZEROFILL : 0) |
                          f_settype((uint) sql_field->sql_type) |
                          (sql_field->decimals << FIELDFLAG_DEC_SHIFT));
    break;
  }
  if (!(sql_field->flags & NOT_NULL_FLAG))
    sql_field->pack_flag|= FIELDFLAG_MAYBE_NULL;
  if (sql_field->flags & NO_DEFAULT_VALUE_FLAG)
    sql_field->pack_flag|= FIELDFLAG_NO_DEFAULT;
  DBUG_RETURN(0);
}


static TYPELIB *create_typelib(MEM_ROOT *mem_root,
                               Create_field *field_def,
                               List<String> *src)
{
  const CHARSET_INFO *cs= field_def->charset;

  if (!src->elements)
    return NULL;

  TYPELIB *result= (TYPELIB*) alloc_root(mem_root, sizeof(TYPELIB));
  result->count= src->elements;
  result->name= "";
  if (!(result->type_names=(const char **)
        alloc_root(mem_root,(sizeof(char *)+sizeof(int))*(result->count+1))))
    return NULL;
  result->type_lengths= (uint*)(result->type_names + result->count+1);
  List_iterator<String> it(*src);
  String conv;
  for (uint i=0; i < result->count; i++)
  {
    size_t dummy;
    size_t length;
    String *tmp= it++;

    if (String::needs_conversion(tmp->length(), tmp->charset(),
                                 cs, &dummy))
    {
      uint cnv_errs;
      conv.copy(tmp->ptr(), tmp->length(), tmp->charset(), cs, &cnv_errs);

      length= conv.length();
      result->type_names[i]= strmake_root(mem_root, conv.ptr(),
                                          length);
    }
    else
    {
      length= tmp->length();
      result->type_names[i]= strmake_root(mem_root, tmp->ptr(), length);
    }

    // Strip trailing spaces.
    length= cs->cset->lengthsp(cs, result->type_names[i], length);
    result->type_lengths[i]= length;
    ((uchar *)result->type_names[i])[length]= '\0';
  }
  result->type_names[result->count]= 0;
  result->type_lengths[result->count]= 0;

  return result;
}


/**
  Prepare an instance of Create_field for field creation
  (fill all necessary attributes).

  @param[in]  thd          Thread handle
  @param[in]  sp           The current SP
  @param[in]  field_type   Field type
  @param[out] field_def    An instance of create_field to be filled

  @return Error status.
*/

bool fill_field_definition(THD *thd,
                           sp_head *sp,
                           enum enum_field_types field_type,
                           Create_field *field_def)
{
  LEX *lex= thd->lex;
  LEX_STRING cmt = { 0, 0 };
  uint unused1= 0;

  if (field_def->init(thd, (char*) "", field_type, lex->length, lex->dec,
                      lex->type, (Item*) 0, (Item*) 0, &cmt, 0,
                      &lex->interval_list,
                      lex->charset ? lex->charset :
                                     thd->variables.collation_database,
                      lex->uint_geom_type, NULL))
  {
    return true;
  }

  if (field_def->interval_list.elements)
  {
    field_def->interval= create_typelib(sp->get_current_mem_root(),
                                        field_def,
                                        &field_def->interval_list);
  }

  sp_prepare_create_field(thd, field_def);

  return prepare_create_field(field_def, &unused1, HA_CAN_GEOMETRY);
}

/*
  Get character set from field object generated by parser using
  default values when not set.

  SYNOPSIS
    get_sql_field_charset()
    sql_field                 The sql_field object
    create_info               Info generated by parser

  RETURN VALUES
    cs                        Character set
*/

const CHARSET_INFO* get_sql_field_charset(Create_field *sql_field,
                                          HA_CREATE_INFO *create_info)
{
  const CHARSET_INFO *cs= sql_field->charset;

  if (!cs)
    cs= create_info->default_table_charset;
  /*
    table_charset is set only in ALTER TABLE t1 CONVERT TO CHARACTER SET csname
    if we want change character set for all varchar/char columns.
    But the table charset must not affect the BLOB fields, so don't
    allow to change my_charset_bin to somethig else.
  */
  if (create_info->table_charset && cs != &my_charset_bin)
    cs= create_info->table_charset;
  return cs;
}


/**
   Modifies the first column definition whose SQL type is TIMESTAMP
   by adding the features DEFAULT CURRENT_TIMESTAMP ON UPDATE CURRENT_TIMESTAMP.

   @param column_definitions The list of column definitions, in the physical
                             order in which they appear in the table.
 */
void promote_first_timestamp_column(List<Create_field> *column_definitions)
{
  List_iterator<Create_field> it(*column_definitions);
  Create_field *column_definition;

  while ((column_definition= it++) != NULL)
  {
    if (column_definition->sql_type == MYSQL_TYPE_TIMESTAMP ||      // TIMESTAMP
        column_definition->sql_type == MYSQL_TYPE_TIMESTAMP2 || //  ms TIMESTAMP
        column_definition->unireg_check == Field::TIMESTAMP_OLD_FIELD) // Legacy
    {
      if ((column_definition->flags & NOT_NULL_FLAG) != 0 && // NOT NULL,
          column_definition->def == NULL &&            // no constant default,
          column_definition->gcol_info == NULL &&      // not a generated column
          column_definition->unireg_check == Field::NONE) // no function default
      {
        DBUG_PRINT("info", ("First TIMESTAMP column '%s' was promoted to "
                            "DEFAULT CURRENT_TIMESTAMP ON UPDATE "
                            "CURRENT_TIMESTAMP",
                            column_definition->field_name
                            ));
        column_definition->unireg_check= Field::TIMESTAMP_DNUN_FIELD;
      }
      return;
    }
  }
}


/**
  Check if there is a duplicate key. Report a warning for every duplicate key.

  @param thd              Thread context.
  @param key              Key to be checked.
  @param key_info         Key meta-data info.
  @param alter_info       List of columns and indexes to create.

  @retval false           Ok.
  @retval true            Error.
*/
static bool check_duplicate_key(THD *thd,
                                Key *key, KEY *key_info,
                                Alter_info *alter_info)
{
  /*
    We only check for duplicate indexes if it is requested and the
    key is not auto-generated.

    Check is requested if the key was explicitly created or altered
    (Index is altered/column associated with it is dropped) by the user
    (unless it's a foreign key).
  */
  if (!key->key_create_info.check_for_duplicate_indexes || key->generated)
    return false;

  List_iterator<Key> key_list_iterator(alter_info->key_list);
  List_iterator<Key_part_spec> key_column_iterator(key->columns);
  Key *k;

  while ((k= key_list_iterator++))
  {
    // Looking for a similar key...

    if (k == key)
    {
      /*
        Since the duplicate index might exist before or after
        the modified key in the list, we continue the 
        comparison with rest of the keys in case of DROP COLUMN
        operation.
      */
      if (alter_info->flags & Alter_info::ALTER_DROP_COLUMN) 
        continue;
      else
        break;
    }

    if (k->generated ||
        (key->type != k->type) ||
        (key->key_create_info.algorithm != k->key_create_info.algorithm) ||
        (key->columns.elements != k->columns.elements))
    {
      // Keys are different.
      continue;
    }

    /*
      Keys 'key' and 'k' might be identical.
      Check that the keys have identical columns in the same order.
    */

    List_iterator<Key_part_spec> k_column_iterator(k->columns);

    bool all_columns_are_identical= true;

    key_column_iterator.rewind();

    for (uint i= 0; i < key->columns.elements; ++i)
    {
      Key_part_spec *c1= key_column_iterator++;
      Key_part_spec *c2= k_column_iterator++;
  
      DBUG_ASSERT(c1 && c2);

      if (my_strcasecmp(system_charset_info,
                        c1->field_name.str, c2->field_name.str) ||
          (c1->length != c2->length))
      {
        all_columns_are_identical= false;
        break;
      }
    }

    // Report a warning if we have two identical keys.

    if (all_columns_are_identical)
    {
      push_warning_printf(thd, Sql_condition::SL_WARNING,
                          ER_DUP_INDEX, ER(ER_DUP_INDEX),
                          key_info->name,
                          thd->lex->query_tables->db,
                          thd->lex->query_tables->table_name);
      if (thd->is_error())
      {
        // An error was reported.
        return true;
      }
      break;
    }
  }
  return false;
}


/*
  Preparation for table creation

  SYNOPSIS
    mysql_prepare_create_table()
      thd                       Thread object.
      create_info               Create information (like MAX_ROWS).
      alter_info                List of columns and indexes to create
      tmp_table                 If a temporary table is to be created.
      db_options          INOUT Table options (like HA_OPTION_PACK_RECORD).
      file                      The handler for the new table.
      key_info_buffer     OUT   An array of KEY structs for the indexes.
      key_count           OUT   The number of elements in the array.
      select_field_count        The number of fields coming from a select table.

  DESCRIPTION
    Prepares the table and key structures for table creation.

  NOTES
    sets create_info->varchar if the table has a varchar

  RETURN VALUES
    FALSE    OK
    TRUE     error
*/

static int
mysql_prepare_create_table(THD *thd, HA_CREATE_INFO *create_info,
                           Alter_info *alter_info,
                           bool tmp_table,
                           uint *db_options,
                           handler *file, KEY **key_info_buffer,
                           uint *key_count, int select_field_count)
{
  const char	*key_name;
  Create_field	*sql_field,*dup_field;
  uint		field,null_fields,blob_columns,max_key_length;
  size_t	record_offset= 0;
  KEY		*key_info;
  KEY_PART_INFO *key_part_info;
  int		field_no,dup_no;
  int		select_field_pos,auto_increment=0;
  List_iterator<Create_field> it(alter_info->create_list);
  List_iterator<Create_field> it2(alter_info->create_list);
  uint total_uneven_bit_length= 0;
  DBUG_ENTER("mysql_prepare_create_table");

  select_field_pos= alter_info->create_list.elements - select_field_count;
  null_fields=blob_columns=0;
  create_info->varchar= 0;
  max_key_length= file->max_key_length();

  for (field_no=0; (sql_field=it++) ; field_no++)
  {
    const CHARSET_INFO *save_cs;

    /*
      Initialize length from its original value (number of characters),
      which was set in the parser. This is necessary if we're
      executing a prepared statement for the second time.
    */
    sql_field->length= sql_field->char_length;
    /* Set field charset. */
    save_cs= sql_field->charset= get_sql_field_charset(sql_field,
                                                       create_info);
    if (sql_field->flags & BINCMP_FLAG)
    {
      // e.g. CREATE TABLE t1 (a CHAR(1) BINARY);
      if (!(sql_field->charset= get_charset_by_csname(sql_field->charset->csname,
                                                      MY_CS_BINSORT,MYF(0))))
      {
        char tmp[65];
        strmake(strmake(tmp, save_cs->csname, sizeof(tmp)-4),
                STRING_WITH_LEN("_bin"));
        my_error(ER_UNKNOWN_COLLATION, MYF(0), tmp);
        DBUG_RETURN(TRUE);
      }
      /*
        Now that we have sql_field->charset set properly,
        we don't need the BINCMP_FLAG any longer.
      */
      sql_field->flags&= ~BINCMP_FLAG;
    }

    /*
      Convert the default value from client character
      set into the column character set if necessary.
    */
    if (sql_field->def && 
        save_cs != sql_field->def->collation.collation &&
        (sql_field->sql_type == MYSQL_TYPE_VAR_STRING ||
         sql_field->sql_type == MYSQL_TYPE_STRING ||
         sql_field->sql_type == MYSQL_TYPE_SET ||
         sql_field->sql_type == MYSQL_TYPE_ENUM))
    {
      /*
        Starting from 5.1 we work here with a copy of Create_field
        created by the caller, not with the instance that was
        originally created during parsing. It's OK to create
        a temporary item and initialize with it a member of the
        copy -- this item will be thrown away along with the copy
        at the end of execution, and thus not introduce a dangling
        pointer in the parsed tree of a prepared statement or a
        stored procedure statement.
      */
      sql_field->def= sql_field->def->safe_charset_converter(save_cs);

      if (sql_field->def == NULL)
      {
        /* Could not convert */
        my_error(ER_INVALID_DEFAULT, MYF(0), sql_field->field_name);
        DBUG_RETURN(TRUE);
      }
    }

    if (sql_field->sql_type == MYSQL_TYPE_SET ||
        sql_field->sql_type == MYSQL_TYPE_ENUM)
    {
      size_t dummy;
      const CHARSET_INFO *cs= sql_field->charset;
      TYPELIB *interval= sql_field->interval;

      /*
        Create typelib from interval_list, and if necessary
        convert strings from client character set to the
        column character set.
      */
      if (!interval)
      {
        /*
          Create the typelib in runtime memory - we will free the
          occupied memory at the same time when we free this
          sql_field -- at the end of execution.
        */
        interval= sql_field->interval= typelib(thd->mem_root,
                                               sql_field->interval_list);
        List_iterator<String> int_it(sql_field->interval_list);
        String conv, *tmp;
        char comma_buf[4]; /* 4 bytes for utf32 */
        int comma_length= cs->cset->wc_mb(cs, ',', (uchar*) comma_buf,
                                          (uchar*) comma_buf + 
                                          sizeof(comma_buf));
        DBUG_ASSERT(comma_length > 0);
        for (uint i= 0; (tmp= int_it++); i++)
        {
          size_t lengthsp;
          size_t dummy2;
          if (String::needs_conversion(tmp->length(), tmp->charset(),
                                       cs, &dummy2))
          {
            uint cnv_errs;
            conv.copy(tmp->ptr(), tmp->length(), tmp->charset(), cs, &cnv_errs);
            interval->type_names[i]= strmake_root(thd->mem_root, conv.ptr(),
                                                  conv.length());
            interval->type_lengths[i]= conv.length();
          }

          // Strip trailing spaces.
          lengthsp= cs->cset->lengthsp(cs, interval->type_names[i],
                                       interval->type_lengths[i]);
          interval->type_lengths[i]= lengthsp;
          ((uchar *)interval->type_names[i])[lengthsp]= '\0';
          if (sql_field->sql_type == MYSQL_TYPE_SET)
          {
            if (cs->coll->instr(cs, interval->type_names[i], 
                                interval->type_lengths[i], 
                                comma_buf, comma_length, NULL, 0))
            {
              ErrConvString err(tmp->ptr(), tmp->length(), cs);
              my_error(ER_ILLEGAL_VALUE_FOR_TYPE, MYF(0), "set", err.ptr());
              DBUG_RETURN(TRUE);
            }
          }
        }
        sql_field->interval_list.empty(); // Don't need interval_list anymore
      }

      if (sql_field->sql_type == MYSQL_TYPE_SET)
      {
        size_t field_length;
        if (sql_field->def != NULL)
        {
          char *not_used;
          uint not_used2;
          bool not_found= 0;
          String str, *def= sql_field->def->val_str(&str);
          if (def == NULL) /* SQL "NULL" maps to NULL */
          {
            if ((sql_field->flags & NOT_NULL_FLAG) != 0)
            {
              my_error(ER_INVALID_DEFAULT, MYF(0), sql_field->field_name);
              DBUG_RETURN(TRUE);
            }

            /* else, NULL is an allowed value */
            (void) find_set(interval, NULL, 0,
                            cs, &not_used, &not_used2, &not_found);
          }
          else /* not NULL */
          {
            (void) find_set(interval, def->ptr(), def->length(),
                            cs, &not_used, &not_used2, &not_found);
          }

          if (not_found)
          {
            my_error(ER_INVALID_DEFAULT, MYF(0), sql_field->field_name);
            DBUG_RETURN(TRUE);
          }
        }
        calculate_interval_lengths(cs, interval, &dummy, &field_length);
        sql_field->length= field_length + (interval->count - 1);
      }
      else  /* MYSQL_TYPE_ENUM */
      {
        size_t field_length;
        DBUG_ASSERT(sql_field->sql_type == MYSQL_TYPE_ENUM);
        if (sql_field->def != NULL)
        {
          String str, *def= sql_field->def->val_str(&str);
          if (def == NULL) /* SQL "NULL" maps to NULL */
          {
            if ((sql_field->flags & NOT_NULL_FLAG) != 0)
            {
              my_error(ER_INVALID_DEFAULT, MYF(0), sql_field->field_name);
              DBUG_RETURN(TRUE);
            }

            /* else, the defaults yield the correct length for NULLs. */
          } 
          else /* not NULL */
          {
            def->length(cs->cset->lengthsp(cs, def->ptr(), def->length()));
            if (find_type2(interval, def->ptr(), def->length(), cs) == 0) /* not found */
            {
              my_error(ER_INVALID_DEFAULT, MYF(0), sql_field->field_name);
              DBUG_RETURN(TRUE);
            }
          }
        }
        calculate_interval_lengths(cs, interval, &field_length, &dummy);
        sql_field->length= field_length;
      }
      set_if_smaller(sql_field->length, MAX_FIELD_WIDTH-1);
    }

    if (sql_field->sql_type == MYSQL_TYPE_BIT)
    { 
      sql_field->pack_flag= FIELDFLAG_NUMBER;
      if (file->ha_table_flags() & HA_CAN_BIT_FIELD)
        total_uneven_bit_length+= sql_field->length & 7;
      else
        sql_field->pack_flag|= FIELDFLAG_TREAT_BIT_AS_CHAR;
    }

    sql_field->create_length_to_internal_length();
    if (prepare_blob_field(thd, sql_field))
      DBUG_RETURN(TRUE);

    if (!(sql_field->flags & NOT_NULL_FLAG))
      null_fields++;

    if (check_column_name(sql_field->field_name))
    {
      my_error(ER_WRONG_COLUMN_NAME, MYF(0), sql_field->field_name);
      DBUG_RETURN(TRUE);
    }

    /* Check if we have used the same field name before */
    for (dup_no=0; (dup_field=it2++) != sql_field; dup_no++)
    {
      if (my_strcasecmp(system_charset_info,
			sql_field->field_name,
			dup_field->field_name) == 0)
      {
	/*
	  If this was a CREATE ... SELECT statement, accept a field
	  redefinition if we are changing a field in the SELECT part
	*/
	if (field_no < select_field_pos || dup_no >= select_field_pos)
	{
	  my_error(ER_DUP_FIELDNAME, MYF(0), sql_field->field_name);
	  DBUG_RETURN(TRUE);
	}
	else
	{
	  /* Field redefined */
	  sql_field->def=		dup_field->def;
	  sql_field->sql_type=		dup_field->sql_type;
	  sql_field->charset=		(dup_field->charset ?
					 dup_field->charset :
					 create_info->default_table_charset);
	  sql_field->length=		dup_field->char_length;
          sql_field->pack_length=	dup_field->pack_length;
          sql_field->key_length=	dup_field->key_length;
	  sql_field->decimals=		dup_field->decimals;
	  sql_field->create_length_to_internal_length();
	  sql_field->unireg_check=	dup_field->unireg_check;
          /* 
            We're making one field from two, the result field will have
            dup_field->flags as flags. If we've incremented null_fields
            because of sql_field->flags, decrement it back.
          */
          if (!(sql_field->flags & NOT_NULL_FLAG))
            null_fields--;
	  sql_field->flags=		dup_field->flags;
          sql_field->interval=          dup_field->interval;
          sql_field->gcol_info=         dup_field->gcol_info;
          sql_field->stored_in_db=      dup_field->stored_in_db;
	  it2.remove();			// Remove first (create) definition
	  select_field_pos--;
	  break;
	}
      }
    }
    /* Don't pack rows in old tables if the user has requested this */
    if ((sql_field->flags & BLOB_FLAG) ||
	(sql_field->sql_type == MYSQL_TYPE_VARCHAR &&
	create_info->row_type != ROW_TYPE_FIXED))
      (*db_options)|= HA_OPTION_PACK_RECORD;
    it2.rewind();
  }

  /* record_offset will be increased with 'length-of-null-bits' later */
  record_offset= 0;
  null_fields+= total_uneven_bit_length;

  bool has_vgc= false;
  it.rewind();
  while ((sql_field=it++))
  {
    DBUG_ASSERT(sql_field->charset != 0);

    if (prepare_create_field(sql_field, &blob_columns, 
			     file->ha_table_flags()))
      DBUG_RETURN(TRUE);
    if (sql_field->sql_type == MYSQL_TYPE_VARCHAR)
      create_info->varchar= TRUE;
    sql_field->offset= record_offset;
    if (MTYP_TYPENR(sql_field->unireg_check) == Field::NEXT_NUMBER)
      auto_increment++;
    /*
      For now skip fields that are not physically stored in the database
      (generated fields) and update their offset later 
      (see the next loop).
    */
    if (sql_field->stored_in_db)
      record_offset+= sql_field->pack_length;
    else
      has_vgc= true;
  }
  /* Update generated fields' offset*/
  if (has_vgc)
  {
    it.rewind();
    while ((sql_field=it++))
    {
      if (!sql_field->stored_in_db)
      {
        sql_field->offset= record_offset;
        record_offset+= sql_field->pack_length;
      }
    }
  }
  if (auto_increment > 1)
  {
    my_message(ER_WRONG_AUTO_KEY, ER(ER_WRONG_AUTO_KEY), MYF(0));
    DBUG_RETURN(TRUE);
  }
  if (auto_increment &&
      (file->ha_table_flags() & HA_NO_AUTO_INCREMENT))
  {
    my_message(ER_TABLE_CANT_HANDLE_AUTO_INCREMENT,
               ER(ER_TABLE_CANT_HANDLE_AUTO_INCREMENT), MYF(0));
    DBUG_RETURN(TRUE);
  }

  if (blob_columns && (file->ha_table_flags() & HA_NO_BLOBS))
  {
    my_message(ER_TABLE_CANT_HANDLE_BLOB, ER(ER_TABLE_CANT_HANDLE_BLOB),
               MYF(0));
    DBUG_RETURN(TRUE);
  }

  /*
   CREATE TABLE[with auto_increment column] SELECT is unsafe as the rows
   inserted in the created table depends on the order of the rows fetched
   from the select tables. This order may differ on master and slave. We
   therefore mark it as unsafe.
  */
  if (select_field_count > 0 && auto_increment)
  thd->lex->set_stmt_unsafe(LEX::BINLOG_STMT_UNSAFE_CREATE_SELECT_AUTOINC);

  /* Create keys */

  List_iterator<Key> key_iterator(alter_info->key_list);
  List_iterator<Key> key_iterator2(alter_info->key_list);
  uint key_parts=0, fk_key_count=0;
  bool primary_key=0,unique_key=0;
  Key *key, *key2;
  uint tmp, key_number;
  /* special marker for keys to be ignored */
  static char ignore_key[1];

  /* Calculate number of key segements */
  *key_count= 0;

  while ((key=key_iterator++))
  {
    DBUG_PRINT("info", ("key name: '%s'  type: %d", key->name.str ? key->name.str :
                        "(none)" , key->type));
    if (key->type == KEYTYPE_FOREIGN)
    {
      fk_key_count++;
      if (((Foreign_key *)key)->validate(alter_info->create_list))
        DBUG_RETURN(TRUE);
      Foreign_key *fk_key= (Foreign_key*) key;
      if (fk_key->ref_columns.elements &&
	  fk_key->ref_columns.elements != fk_key->columns.elements)
      {
        my_error(ER_WRONG_FK_DEF, MYF(0),
                 (fk_key->name.str ? fk_key->name.str :
                                     "foreign key without name"),
                 ER(ER_KEY_REF_DO_NOT_MATCH_TABLE_REF));
	DBUG_RETURN(TRUE);
      }
      continue;
    }
    (*key_count)++;
    tmp=file->max_key_parts();
    if (key->columns.elements > tmp && key->type != KEYTYPE_SPATIAL)
    {
      my_error(ER_TOO_MANY_KEY_PARTS,MYF(0),tmp);
      DBUG_RETURN(TRUE);
    }

    LEX_CSTRING key_name_cstr= {key->name.str, key->name.length};
    if (check_string_char_length(key_name_cstr, "", NAME_CHAR_LEN,
                                 system_charset_info, 1))
    {
      my_error(ER_TOO_LONG_IDENT, MYF(0), key->name.str);
      DBUG_RETURN(TRUE);
    }
    key_iterator2.rewind ();
    if (key->type != KEYTYPE_FOREIGN)
    {
      while ((key2 = key_iterator2++) != key)
      {
	/*
          foreign_key_prefix(key, key2) returns 0 if key or key2, or both, is
          'generated', and a generated key is a prefix of the other key.
          Then we do not need the generated shorter key.

          KEYTYPE_SPATIAL and KEYTYPE_FULLTEXT cannot be used as
          supporting keys for foreign key constraints even if the
          generated key is prefix of such a key.
        */
        if ((key2->type != KEYTYPE_FOREIGN &&
             key2->type != KEYTYPE_SPATIAL &&
             key2->type != KEYTYPE_FULLTEXT &&
             key2->name.str != ignore_key &&
             !foreign_key_prefix(key, key2)))
        {
          /* TODO: issue warning message */
          /* mark that the generated key should be ignored */
          if (!key2->generated ||
              (key->generated && key->columns.elements <
               key2->columns.elements))
            key->name.str= ignore_key;
          else
          {
            key2->name.str= ignore_key;
            key_parts-= key2->columns.elements;
            (*key_count)--;
          }
          break;
        }
      }
    }
    if (key->name.str != ignore_key)
      key_parts+=key->columns.elements;
    else
      (*key_count)--;
    if (key->name.str && !tmp_table && (key->type != KEYTYPE_PRIMARY) &&
	!my_strcasecmp(system_charset_info, key->name.str, primary_key_name))
    {
      my_error(ER_WRONG_NAME_FOR_INDEX, MYF(0), key->name.str);
      DBUG_RETURN(TRUE);
    }
  }
  tmp=file->max_keys();
  if (*key_count > tmp)
  {
    my_error(ER_TOO_MANY_KEYS,MYF(0),tmp);
    DBUG_RETURN(TRUE);
  }

  (*key_info_buffer)= key_info= (KEY*) sql_calloc(sizeof(KEY) * (*key_count));
  key_part_info=(KEY_PART_INFO*) sql_calloc(sizeof(KEY_PART_INFO)*key_parts);
  if (!*key_info_buffer || ! key_part_info)
    DBUG_RETURN(TRUE);				// Out of memory

  List_iterator<Key> delayed_key_iterator(alter_info->delayed_key_list);
  alter_info->delayed_key_count= 0;
  if (alter_info->delayed_key_list.elements > 0)
  {
    alter_info->delayed_key_info= (KEY *) sql_calloc(sizeof(KEY) *
                                                     (*key_count));
  }

  key_iterator.rewind();
  key_number=0;
  for (; (key=key_iterator++) ; key_number++)
  {
    size_t key_length=0;
    Key_part_spec *column;

    if (key->name.str == ignore_key)
    {
      /* ignore redundant keys */
      do
	key=key_iterator++;
      while (key && key->name.str == ignore_key);
      if (!key)
	break;
    }

<<<<<<< HEAD
    switch ((unsigned)key->type) {
    case Key::MULTIPLE:
=======
    switch (key->type) {
    case KEYTYPE_MULTIPLE:
>>>>>>> a2757a60
	key_info->flags= 0;
	break;
    case KEYTYPE_FULLTEXT:
	key_info->flags= HA_FULLTEXT;
	if ((key_info->parser_name= &key->key_create_info.parser_name)->str)
          key_info->flags|= HA_USES_PARSER;
        else
          key_info->parser_name= 0;
	break;
    case KEYTYPE_SPATIAL:
	key_info->flags= HA_SPATIAL;
	break;
    case KEYTYPE_FOREIGN:
      key_number--;				// Skip this key
      continue;
    case Key::CLUSTERING | Key::UNIQUE:
    case Key::CLUSTERING | Key::MULTIPLE:
      if (unlikely(!ha_check_storage_engine_flag(
                     file->ht, HTON_SUPPORTS_CLUSTERED_KEYS)))
      {
        my_error(ER_ILLEGAL_HA_CREATE_OPTION, MYF(0),
                 ha_resolve_storage_engine_name(file->ht), "CLUSTERING");
        DBUG_RETURN(TRUE);
      }
      if (key->type & Key::UNIQUE)
        key_info->flags= HA_NOSAME;
      else
        key_info->flags= 0;
      key_info->flags|= HA_CLUSTERING;
      break;
    case Key::CLUSTERING:
      DBUG_ASSERT(0);
    default:
      key_info->flags = HA_NOSAME;
      break;
    }
    if (key->generated)
      key_info->flags|= HA_GENERATED_KEY;

    key_info->user_defined_key_parts=(uint8) key->columns.elements;
    key_info->actual_key_parts= key_info->user_defined_key_parts;
    key_info->key_part=key_part_info;
    key_info->usable_key_parts= key_number;
    key_info->algorithm= key->key_create_info.algorithm;

    if (key->type == KEYTYPE_FULLTEXT)
    {
      if (!(file->ha_table_flags() & HA_CAN_FULLTEXT))
      {
        if (is_ha_partition_handlerton(file->ht))
        {
          my_message(ER_FULLTEXT_NOT_SUPPORTED_WITH_PARTITIONING,
                     ER(ER_FULLTEXT_NOT_SUPPORTED_WITH_PARTITIONING),
                     MYF(0));
          DBUG_RETURN(TRUE);
        }
	my_message(ER_TABLE_CANT_HANDLE_FT, ER(ER_TABLE_CANT_HANDLE_FT),
                   MYF(0));
	DBUG_RETURN(TRUE);
      }
    }
    /*
       Make SPATIAL to be RTREE by default
       SPATIAL only on BLOB or at least BINARY, this
       actually should be replaced by special GEOM type
       in near future when new frm file is ready
       checking for proper key parts number:
    */

    /* TODO: Add proper checks if handler supports key_type and algorithm */
    if (key_info->flags & HA_SPATIAL)
    {
      if (!(file->ha_table_flags() & HA_CAN_RTREEKEYS))
      {
        my_message(ER_TABLE_CANT_HANDLE_SPKEYS, ER(ER_TABLE_CANT_HANDLE_SPKEYS),
                   MYF(0));
        DBUG_RETURN(TRUE);
      }
      if (key_info->user_defined_key_parts != 1)
      {
        my_error(ER_TOO_MANY_KEY_PARTS, MYF(0), 1);
        DBUG_RETURN(TRUE);
      }
    }
    else if (key_info->algorithm == HA_KEY_ALG_RTREE)
    {
      if ((key_info->user_defined_key_parts & 1) == 1)
      {
        my_error(ER_TOO_MANY_KEY_PARTS, MYF(0), 1);
        DBUG_RETURN(TRUE);
      }
      /* TODO: To be deleted */
      my_error(ER_NOT_SUPPORTED_YET, MYF(0), "RTREE INDEX");
      DBUG_RETURN(TRUE);
    }

    /* Take block size from key part or table part */
    /*
      TODO: Add warning if block size changes. We can't do it here, as
      this may depend on the size of the key
    */
    key_info->block_size= (key->key_create_info.block_size ?
                           key->key_create_info.block_size :
                           create_info->key_block_size);

    if (key_info->block_size)
      key_info->flags|= HA_USES_BLOCK_SIZE;

    List_iterator<Key_part_spec> cols(key->columns), cols2(key->columns);
    const CHARSET_INFO *ft_key_charset=0;  // for FULLTEXT
    for (uint column_nr=0 ; (column=cols++) ; column_nr++)
    {
      Key_part_spec *dup_column;

      it.rewind();
      field=0;
      while ((sql_field=it++) &&
	     my_strcasecmp(system_charset_info,
			   column->field_name.str,
			   sql_field->field_name))
	field++;
      if (!sql_field)
      {
	my_error(ER_KEY_COLUMN_DOES_NOT_EXITS, MYF(0), column->field_name.str);
	DBUG_RETURN(TRUE);
      }
      if (sql_field->gcol_info &&
          !sql_field->gcol_info->get_field_stored())
      {
        const char *errmsg= NULL;
        if (key->type == KEYTYPE_FULLTEXT)
          errmsg= "Fulltext index on virtual generated column";
        else if (key->type == KEYTYPE_SPATIAL)
          errmsg= "Spatial index on virtual generated column";
        if (errmsg)
        {
          my_error(ER_UNSUPPORTED_ACTION_ON_GENERATED_COLUMN, MYF(0), errmsg);
          DBUG_RETURN(TRUE);
        }
        key_info->flags|= HA_VIRTUAL_GEN_KEY;
        /* Check if the storage engine supports indexes on virtual columns. */
        if (!(file->ha_table_flags() & HA_CAN_INDEX_VIRTUAL_GENERATED_COLUMN))
        {
          my_error(ER_ILLEGAL_HA_CREATE_OPTION, MYF(0),
                   ha_resolve_storage_engine_name(file->ht),
                   "Index on virtual generated column");
          DBUG_RETURN(TRUE);
        }
      }
      while ((dup_column= cols2++) != column)
      {
        if (!my_strcasecmp(system_charset_info,
	     	           column->field_name.str, dup_column->field_name.str))
	{
	  my_printf_error(ER_DUP_FIELDNAME,
			  ER(ER_DUP_FIELDNAME),MYF(0),
			  column->field_name.str);
	  DBUG_RETURN(TRUE);
	}
      }
      cols2.rewind();
      if (key->type == KEYTYPE_FULLTEXT)
      {
	if ((sql_field->sql_type != MYSQL_TYPE_STRING &&
	     sql_field->sql_type != MYSQL_TYPE_VARCHAR &&
	     !f_is_blob(sql_field->pack_flag)) ||
	    sql_field->charset == &my_charset_bin ||
	    sql_field->charset->mbminlen > 1 || // ucs2 doesn't work yet
	    (ft_key_charset && sql_field->charset != ft_key_charset))
	{
	    my_error(ER_BAD_FT_COLUMN, MYF(0), column->field_name.str);
	    DBUG_RETURN(-1);
	}
	ft_key_charset=sql_field->charset;
	/*
	  for fulltext keys keyseg length is 1 for blobs (it's ignored in ft
	  code anyway, and 0 (set to column width later) for char's. it has
	  to be correct col width for char's, as char data are not prefixed
	  with length (unlike blobs, where ft code takes data length from a
	  data prefix, ignoring column->length).
	*/
	column->length= MY_TEST(f_is_blob(sql_field->pack_flag));
      }
      else
      {
	column->length*= sql_field->charset->mbmaxlen;

        if (key->type == KEYTYPE_SPATIAL)
        {
          if (column->length)
          {
            my_error(ER_WRONG_SUB_KEY, MYF(0));
            DBUG_RETURN(TRUE);
          }
          if (!f_is_geom(sql_field->pack_flag))
          {
            my_error(ER_SPATIAL_MUST_HAVE_GEOM_COL, MYF(0));
            DBUG_RETURN(TRUE);
          }
        }

        // JSON columns cannot be used as keys.
        if (f_is_json(sql_field->pack_flag))
        {
          my_error(ER_JSON_USED_AS_KEY, MYF(0), column->field_name.str);
          DBUG_RETURN(TRUE);
        }

	if (f_is_blob(sql_field->pack_flag) ||
            (f_is_geom(sql_field->pack_flag) && key->type != KEYTYPE_SPATIAL))
	{
	  if (!(file->ha_table_flags() & HA_CAN_INDEX_BLOBS))
	  {
	    my_error(ER_BLOB_USED_AS_KEY, MYF(0), column->field_name.str);
	    DBUG_RETURN(TRUE);
	  }
          if (f_is_geom(sql_field->pack_flag) && sql_field->geom_type ==
              Field::GEOM_POINT)
            column->length= MAX_LEN_GEOM_POINT_FIELD;
	  if (!column->length)
	  {
	    my_error(ER_BLOB_KEY_WITHOUT_LENGTH, MYF(0), column->field_name.str);
	    DBUG_RETURN(TRUE);
	  }
	}
	if (key->type == KEYTYPE_SPATIAL)
	{
	  if (!column->length)
	  {
	    /*
              4 is: (Xmin,Xmax,Ymin,Ymax), this is for 2D case
              Lately we'll extend this code to support more dimensions
	    */
	    column->length= 4*sizeof(double);
	  }
	}
        /*
          Set NO_DEFAULT_VALUE_FLAG for the PRIMARY KEY column if default
          values is not explicitly provided for the column in CREATE TABLE
          statement and it is not an AUTO_INCREMENT field.

          Default values for TIMESTAMP/DATETIME needs special handling as:

         a) If default is explicitly specified (lets say this as case 1) :
              DEFAULT CURRENT_TIMESTAMP
              DEFAULT CURRENT_TIMESTAMP ON UPDATE CURRENT_TIMESTAMP
            MySQL does not set sql_field->def flag , but sets
            Field::TIMESTAMP_DN_FIELD/TIMESTAMP_DNUN_FIELD to the unireg_check.
            These flags are also set during timestamp column promotion (case2)

            When explicit_defaults_for_timestamp is not set, the behavior
            expected in both case1 and case2 is to retain the defaults even
            when the column participates in PRIMARY KEY. When
            explicit_defaults_for_timestamp is set, the promotion logic
            is disabled and the above mentioned flags are not used implicitly.

         b) If explicit_defaults_for_timestamp variable is not set:
             Default value assigned due to first timestamp column promotion is
             retained.
             Default constant value assigned due to implicit promotion of second
             timestamp column is removed.
        */
        if (key->type == KEYTYPE_PRIMARY && !sql_field->def &&
            !(sql_field->flags & AUTO_INCREMENT_FLAG) &&
            !(real_type_with_now_as_default(sql_field->sql_type) &&
              (sql_field->unireg_check == Field::TIMESTAMP_DN_FIELD ||
               sql_field->unireg_check == Field::TIMESTAMP_DNUN_FIELD)))
        {
          sql_field->flags|= NO_DEFAULT_VALUE_FLAG;
          sql_field->pack_flag|= FIELDFLAG_NO_DEFAULT;
        }
        /*
          Emitting error when field is a part of primary key and is
          explicitly requested to be NULL by the user.
        */
        if ((sql_field->flags & EXPLICIT_NULL_FLAG) &&
            (key->type == KEYTYPE_PRIMARY))
        {
          my_error(ER_PRIMARY_CANT_HAVE_NULL, MYF(0));
          DBUG_RETURN(true);
        }
        // Primary key on virtual generated column is not supported.
        if (key->type == KEYTYPE_PRIMARY &&
            !sql_field->stored_in_db)
        {
          /* Primary key fields must always be physically stored. */
          my_error(ER_UNSUPPORTED_ACTION_ON_GENERATED_COLUMN, MYF(0),
                   "Defining a virtual generated column as primary key");
          DBUG_RETURN(TRUE);
        }

	if (!(sql_field->flags & NOT_NULL_FLAG))
	{
	  if (key->type == KEYTYPE_PRIMARY)
	  {
	    /* Implicitly set primary key fields to NOT NULL for ISO conf. */
	    sql_field->flags|= NOT_NULL_FLAG;
	    sql_field->pack_flag&= ~FIELDFLAG_MAYBE_NULL;
            null_fields--;
	  }
	  else
          {
            key_info->flags|= HA_NULL_PART_KEY;
            if (!(file->ha_table_flags() & HA_NULL_IN_KEY))
            {
              my_error(ER_NULL_COLUMN_IN_INDEX, MYF(0), column->field_name.str);
              DBUG_RETURN(TRUE);
            }
            if (key->type == KEYTYPE_SPATIAL)
            {
              my_message(ER_SPATIAL_CANT_HAVE_NULL,
                         ER(ER_SPATIAL_CANT_HAVE_NULL), MYF(0));
              DBUG_RETURN(TRUE);
            }
          }
	}
	if (MTYP_TYPENR(sql_field->unireg_check) == Field::NEXT_NUMBER)
	{
	  if (column_nr == 0 || (file->ha_table_flags() & HA_AUTO_PART_KEY))
	    auto_increment--;			// Field is used
	}
      }

      key_part_info->fieldnr= field;
      key_part_info->offset=  (uint16) sql_field->offset;
      key_part_info->key_type=sql_field->pack_flag;
      size_t key_part_length= sql_field->key_length;

      if (column->length)
      {
	if (f_is_blob(sql_field->pack_flag))
	{
          key_part_length= column->length;
          /*
            There is a possibility that the given prefix length is less
            than the engine max key part length, but still greater
            than the BLOB field max size. We handle this case
            using the max_field_size variable below.
          */
          size_t max_field_size= sql_field->key_length * sql_field->charset->mbmaxlen;
	  if ((max_field_size && key_part_length > max_field_size) ||
              key_part_length > max_key_length ||
	      key_part_length > file->max_key_part_length())
	  {
            // Given prefix length is too large, adjust it.
	    key_part_length= min(max_key_length, file->max_key_part_length());
	    if (max_field_size)
              key_part_length= min(key_part_length, max_field_size);
<<<<<<< HEAD
	    if (key->type & Key::MULTIPLE)
=======
	    if (key->type == KEYTYPE_MULTIPLE)
>>>>>>> a2757a60
	    {
	      /* not a critical problem */
	      push_warning_printf(thd, Sql_condition::SL_WARNING,
		                  ER_TOO_LONG_KEY, ER(ER_TOO_LONG_KEY),
                                  key_part_length);
              /* Align key length to multibyte char boundary */
              key_part_length-= key_part_length % sql_field->charset->mbmaxlen;
              /*
               If SQL_MODE is STRICT, then report error, else report warning
               and continue execution.
              */
              if (thd->is_error())
                DBUG_RETURN(true);
	    }
	    else
	    {
	      my_error(ER_TOO_LONG_KEY, MYF(0), key_part_length);
	      DBUG_RETURN(TRUE);
	    }
	  }
	}
        // Catch invalid use of partial keys 
	else if (!f_is_geom(sql_field->pack_flag) &&
                 // is the key partial? 
                 column->length != key_part_length &&
                 // is prefix length bigger than field length? 
                 (column->length > key_part_length ||
                  // can the field have a partial key? 
                  !Field::type_can_have_key_part (sql_field->sql_type) ||
                  // a packed field can't be used in a partial key
                  f_is_packed(sql_field->pack_flag) ||
                  // does the storage engine allow prefixed search?
                  ((file->ha_table_flags() & HA_NO_PREFIX_CHAR_KEYS) &&
                   // and is this a 'unique' key?
                   (key_info->flags & HA_NOSAME))))
        {         
	  my_message(ER_WRONG_SUB_KEY, ER(ER_WRONG_SUB_KEY), MYF(0));
	  DBUG_RETURN(TRUE);
	}
	else if (!(file->ha_table_flags() & HA_NO_PREFIX_CHAR_KEYS))
	  key_part_length= column->length;
      }
      else if (key_part_length == 0)
      {
	my_error(ER_WRONG_KEY_COLUMN, MYF(0), column->field_name.str);
	  DBUG_RETURN(TRUE);
      }
      if (key_part_length > file->max_key_part_length() &&
          key->type != KEYTYPE_FULLTEXT)
      {
        key_part_length= file->max_key_part_length();
<<<<<<< HEAD
	if (key->type & Key::MULTIPLE)
=======
	if (key->type == KEYTYPE_MULTIPLE)
>>>>>>> a2757a60
	{
	  /* not a critical problem */
	  push_warning_printf(thd, Sql_condition::SL_WARNING,
                              ER_TOO_LONG_KEY, ER(ER_TOO_LONG_KEY),
                              key_part_length);
          /* Align key length to multibyte char boundary */
          key_part_length-= key_part_length % sql_field->charset->mbmaxlen;
          /*
            If SQL_MODE is STRICT, then report error, else report warning
            and continue execution.
          */
          if (thd->is_error())
            DBUG_RETURN(true);
	}
	else
	{
	  my_error(ER_TOO_LONG_KEY, MYF(0), key_part_length);
	  DBUG_RETURN(TRUE);
	}
      }
      key_part_info->length= (uint16) key_part_length;
      /* Use packed keys for long strings on the first column */
      if (!((*db_options) & HA_OPTION_NO_PACK_KEYS) &&
          !((create_info->table_options & HA_OPTION_NO_PACK_KEYS)) &&
	  (key_part_length >= KEY_DEFAULT_PACK_LENGTH &&
	   (sql_field->sql_type == MYSQL_TYPE_STRING ||
	    sql_field->sql_type == MYSQL_TYPE_VARCHAR ||
	    sql_field->pack_flag & FIELDFLAG_BLOB)))
      {
	if ((column_nr == 0 && (sql_field->pack_flag & FIELDFLAG_BLOB)) ||
            sql_field->sql_type == MYSQL_TYPE_VARCHAR)
	  key_info->flags|= HA_BINARY_PACK_KEY | HA_VAR_LENGTH_KEY;
	else
	  key_info->flags|= HA_PACK_KEY;
      }

      /*
         Check if the key segment is partial, set the key flag
         accordingly. The key segment for a POINT column is NOT considered
         partial if key_length==MAX_LEN_GEOM_POINT_FIELD.
         Note that fulltext indexes ignores prefixes.
      */
      if (key->type != KEYTYPE_FULLTEXT &&
          key_part_length != sql_field->key_length &&
          !(sql_field->sql_type == MYSQL_TYPE_GEOMETRY &&
            sql_field->geom_type == Field::GEOM_POINT &&
            key_part_length == MAX_LEN_GEOM_POINT_FIELD))
        {
          key_info->flags|= HA_KEY_HAS_PART_KEY_SEG;
        }

      key_length+= key_part_length;
      key_part_info++;

      /* Create the key name based on the first column (if not given) */
      if (column_nr == 0)
      {
	if (key->type == KEYTYPE_PRIMARY)
	{
	  if (primary_key)
	  {
	    my_message(ER_MULTIPLE_PRI_KEY, ER(ER_MULTIPLE_PRI_KEY),
                       MYF(0));
	    DBUG_RETURN(TRUE);
	  }
	  key_name=primary_key_name;
	  primary_key=1;
	}
	else if (!(key_name= key->name.str))
	  key_name=make_unique_key_name(sql_field->field_name,
					*key_info_buffer, key_info);
	if (check_if_keyname_exists(key_name, *key_info_buffer, key_info))
	{
	  my_error(ER_DUP_KEYNAME, MYF(0), key_name);
	  DBUG_RETURN(TRUE);
	}
	key_info->name=(char*) key_name;
      }
    }
    key_info->actual_flags= key_info->flags;
    if (!key_info->name || check_column_name(key_info->name))
    {
      my_error(ER_WRONG_NAME_FOR_INDEX, MYF(0), key_info->name);
      DBUG_RETURN(TRUE);
    }
    if (!(key_info->flags & HA_NULL_PART_KEY))
      unique_key=1;
    key_info->key_length=(uint16) key_length;
    if (key_length > max_key_length && key->type != KEYTYPE_FULLTEXT)
    {
      my_error(ER_TOO_LONG_KEY,MYF(0),max_key_length);
      DBUG_RETURN(TRUE);
    }
    if (validate_comment_length(thd, key->key_create_info.comment.str,
                                &key->key_create_info.comment.length,
                                INDEX_COMMENT_MAXLEN,
                                ER_TOO_LONG_INDEX_COMMENT,
                                key_info->name))
       DBUG_RETURN(true);
    key_info->comment.length= key->key_create_info.comment.length;
    if (key_info->comment.length > 0)
    {
      key_info->flags|= HA_USES_COMMENT;
      key_info->comment.str= key->key_create_info.comment.str;
    }

    // Check if a duplicate index is defined.
  if (check_duplicate_key(thd, key, key_info, alter_info))
      DBUG_RETURN(true);

    if (alter_info->delayed_key_list.elements > 0)
    {
     Key *delayed_key;

     delayed_key_iterator.rewind();
     while ((delayed_key= delayed_key_iterator++))
     {
       if (delayed_key == key)
       {
        alter_info->delayed_key_info[alter_info->delayed_key_count++]=
          *key_info;
        break;
       }
     }
    }

    key_info++;
  }

  if (!unique_key && !primary_key &&
      (file->ha_table_flags() & HA_REQUIRE_PRIMARY_KEY))
  {
    my_message(ER_REQUIRES_PRIMARY_KEY, ER(ER_REQUIRES_PRIMARY_KEY), MYF(0));
    DBUG_RETURN(TRUE);
  }
  if (auto_increment > 0)
  {
    my_message(ER_WRONG_AUTO_KEY, ER(ER_WRONG_AUTO_KEY), MYF(0));
    DBUG_RETURN(TRUE);
  }
  /* Sort keys in optimized order */
  my_qsort((uchar*) *key_info_buffer, *key_count, sizeof(KEY),
	   (qsort_cmp) sort_keys);
  create_info->null_bits= null_fields;

  /* Check fields. */
  it.rewind();

  /*
    Check if  STRICT SQL mode is active and server is not started with
    --explicit-defaults-for-timestamp. Below check was added to prevent implicit
    default 0 value of timestamp. When explicit-defaults-for-timestamp server
    option is removed, whole set of check can be removed.
  */
  if (thd->variables.sql_mode & MODE_NO_ZERO_DATE &&
      !thd->variables.explicit_defaults_for_timestamp)
  {
    while ((sql_field=it++))
    {
      Field::utype type= (Field::utype) MTYP_TYPENR(sql_field->unireg_check);

      if (!sql_field->def &&
          !sql_field->gcol_info &&
          is_timestamp_type(sql_field->sql_type) &&
          (sql_field->flags & NOT_NULL_FLAG) &&
          (type == Field::NONE || type == Field::TIMESTAMP_UN_FIELD))
      {
        /*
          An error should be reported if:
            - there is no explicit DEFAULT clause (default column value);
            - this is a TIMESTAMP column;
            - the column is not NULL;
            - this is not the DEFAULT CURRENT_TIMESTAMP column.
          And from checks before while loop,
            - STRICT SQL mode is active;
            - server is not started with --explicit-defaults-for-timestamp

          In other words, an error should be reported if
            - STRICT SQL mode is active;
            - the column definition is equivalent to
              'column_name TIMESTAMP DEFAULT 0'.
        */

        my_error(ER_INVALID_DEFAULT, MYF(0), sql_field->field_name);
        DBUG_RETURN(TRUE);
      }
    }
  }

  {
    LEX_STRING*	compress = &create_info->compress;

    if (compress->length != 0 &&
	compress->length > TABLE_COMMENT_MAXLEN &&
	system_charset_info->cset->charpos(system_charset_info,
					   compress->str,
					   compress->str + compress->length,
					   TABLE_COMMENT_MAXLEN)
	< compress->length)
    {
      my_error(ER_WRONG_STRING_LENGTH, MYF(0),
	       compress->str, "COMPRESS", TABLE_COMMENT_MAXLEN);
      DBUG_RETURN(TRUE);
    }
  }

  DBUG_RETURN(FALSE);
}

/**
  @brief check comment length of table, column, index and partition

  @details If comment length is more than the standard length
    truncate it and store the comment length upto the standard
    comment length size

  @param          thd             Thread handle
  @param          comment_str     Comment string
  @param[in,out]  comment_len     Comment length
  @param          max_len         Maximum allowed comment length
  @param          err_code        Error message
  @param          comment_name    Type of comment

  @return Operation status
    @retval       true            Error found
    @retval       false           On success
*/

bool validate_comment_length(THD *thd, const char *comment_str,
                             size_t *comment_len, uint max_len,
                             uint err_code, const char *comment_name)
{
  size_t length= 0;
  DBUG_ENTER("validate_comment_length");
  size_t tmp_len= system_charset_info->cset->charpos(system_charset_info,
                                                     comment_str,
                                                     comment_str +
                                                     *comment_len,
                                                     max_len);
  if (tmp_len < *comment_len)
  {
    if (thd->is_strict_mode())
    {
      my_error(err_code, MYF(0),
               comment_name, static_cast<ulong>(max_len));
      DBUG_RETURN(true);
    }
    char warn_buff[MYSQL_ERRMSG_SIZE];
    length= my_snprintf(warn_buff, sizeof(warn_buff), ER(err_code),
                        comment_name, static_cast<ulong>(max_len));
    /* do not push duplicate warnings */
    if (!thd->get_stmt_da()->has_sql_condition(warn_buff, length)) 
      push_warning(thd, Sql_condition::SL_WARNING,
                   err_code, warn_buff);
    *comment_len= tmp_len;
  }
  DBUG_RETURN(false);
}


/*
  Set table default charset, if not set

  SYNOPSIS
    set_table_default_charset()
    create_info        Table create information

  DESCRIPTION
    If the table character set was not given explicitely,
    let's fetch the database default character set and
    apply it to the table.
*/

static void set_table_default_charset(THD *thd,
				      HA_CREATE_INFO *create_info, char *db)
{
  /*
    If the table character set was not given explicitly,
    let's fetch the database default character set and
    apply it to the table.
  */
  if (!create_info->default_table_charset)
  {
    HA_CREATE_INFO db_info;

    load_db_opt_by_name(thd, db, &db_info);

    create_info->default_table_charset= db_info.default_table_charset;
  }
}


/*
  Extend long VARCHAR fields to blob & prepare field if it's a blob

  SYNOPSIS
    prepare_blob_field()
    sql_field		Field to check

  RETURN
    0	ok
    1	Error (sql_field can't be converted to blob)
        In this case the error is given
*/

static bool prepare_blob_field(THD *thd, Create_field *sql_field)
{
  DBUG_ENTER("prepare_blob_field");

  if (sql_field->length > MAX_FIELD_VARCHARLENGTH &&
      !(sql_field->flags & BLOB_FLAG))
  {
    /* Convert long VARCHAR columns to TEXT or BLOB */
    char warn_buff[MYSQL_ERRMSG_SIZE];

    if (sql_field->def || thd->is_strict_mode())
    {
      my_error(ER_TOO_BIG_FIELDLENGTH, MYF(0), sql_field->field_name,
               static_cast<ulong>(MAX_FIELD_VARCHARLENGTH /
                                  sql_field->charset->mbmaxlen));
      DBUG_RETURN(1);
    }
    sql_field->sql_type= MYSQL_TYPE_BLOB;
    sql_field->flags|= BLOB_FLAG;
    my_snprintf(warn_buff, sizeof(warn_buff), ER(ER_AUTO_CONVERT), sql_field->field_name,
            (sql_field->charset == &my_charset_bin) ? "VARBINARY" : "VARCHAR",
            (sql_field->charset == &my_charset_bin) ? "BLOB" : "TEXT");
    push_warning(thd, Sql_condition::SL_NOTE, ER_AUTO_CONVERT,
                 warn_buff);
  }

  if ((sql_field->flags & BLOB_FLAG) && sql_field->length)
  {
    if (sql_field->sql_type == FIELD_TYPE_BLOB ||
        sql_field->sql_type == FIELD_TYPE_TINY_BLOB ||
        sql_field->sql_type == FIELD_TYPE_MEDIUM_BLOB)
    {
      /* The user has given a length to the blob column */
      sql_field->sql_type= get_blob_type_from_length(sql_field->length);
      sql_field->pack_length= calc_pack_length(sql_field->sql_type, 0);
    }
    sql_field->length= 0;
  }
  DBUG_RETURN(0);
}


/*
  Preparation of Create_field for SP function return values.
  Based on code used in the inner loop of mysql_prepare_create_table()
  above.

  SYNOPSIS
    sp_prepare_create_field()
    thd			Thread object
    sql_field		Field to prepare

  DESCRIPTION
    Prepares the field structures for field creation.

*/

static void sp_prepare_create_field(THD *thd, Create_field *sql_field)
{
  if (sql_field->sql_type == MYSQL_TYPE_SET ||
      sql_field->sql_type == MYSQL_TYPE_ENUM)
  {
    size_t field_length, dummy;
    if (sql_field->sql_type == MYSQL_TYPE_SET)
    {
      calculate_interval_lengths(sql_field->charset,
                                 sql_field->interval, &dummy, 
                                 &field_length);
      sql_field->length= field_length + 
                         (sql_field->interval->count - 1);
    }
    else /* MYSQL_TYPE_ENUM */
    {
      calculate_interval_lengths(sql_field->charset,
                                 sql_field->interval,
                                 &field_length, &dummy);
      sql_field->length= field_length;
    }
    set_if_smaller(sql_field->length, MAX_FIELD_WIDTH-1);
  }

  if (sql_field->sql_type == MYSQL_TYPE_BIT)
  {
    sql_field->pack_flag= FIELDFLAG_NUMBER |
                          FIELDFLAG_TREAT_BIT_AS_CHAR;
  }
  sql_field->create_length_to_internal_length();
  DBUG_ASSERT(sql_field->def == 0);
  /* Can't go wrong as sql_field->def is not defined */
  (void) prepare_blob_field(thd, sql_field);
}


/**
  Create a table

  @param thd                 Thread object
  @param db                  Database
  @param table_name          Table name
  @param path                Path to table (i.e. to its .FRM file without
                             the extension).
  @param create_info         Create information (like MAX_ROWS)
  @param alter_info          Description of fields and keys for new table
  @param internal_tmp_table  Set to true if this is an internal temporary table
                             (From ALTER TABLE)
  @param select_field_count  Number of fields coming from SELECT part of
                             CREATE TABLE ... SELECT statement. Must be zero
                             for standard create of table.
  @param no_ha_table         Indicates that only .FRM file (and PAR file if table
                             is partitioned) needs to be created and not a table
                             in the storage engine.
  @param[out] is_trans       Identifies the type of engine where the table
                             was created: either trans or non-trans.
  @param[out] key_info       Array of KEY objects describing keys in table
                             which was created.
  @param[out] key_count      Number of keys in table which was created.

  If one creates a temporary table, this is automatically opened

  Note that this function assumes that caller already have taken
  exclusive metadata lock on table being created or used some other
  way to ensure that concurrent operations won't intervene.
  mysql_create_table() is a wrapper that can be used for this.

  @retval false OK
  @retval true  error
*/

static
bool create_table_impl(THD *thd,
                       const char *db, const char *table_name,
                       const char *path,
                       HA_CREATE_INFO *create_info,
                       Alter_info *alter_info,
                       bool internal_tmp_table,
                       uint select_field_count,
                       bool no_ha_table,
                       bool *is_trans,
                       KEY **key_info,
                       uint *key_count)
{
  const char	*alias;
  uint		db_options;
  handler	*file;
  bool		error= TRUE;
  DBUG_ENTER("create_table_impl");
  DBUG_PRINT("enter", ("db: '%s'  table: '%s'  tmp: %d",
                       db, table_name, internal_tmp_table));


  /* Check for duplicate fields and check type of table to create */
  if (!alter_info->create_list.elements)
  {
    my_message(ER_TABLE_MUST_HAVE_COLUMNS, ER(ER_TABLE_MUST_HAVE_COLUMNS),
               MYF(0));
    DBUG_RETURN(TRUE);
  }

  // Check if new table creation is disallowed by the storage engine.
  if (!internal_tmp_table &&
      ha_is_storage_engine_disabled(create_info->db_type))
    DBUG_RETURN(true);

  if (check_engine(thd, db, table_name, create_info))
    DBUG_RETURN(TRUE);

  set_table_default_charset(thd, create_info, (char*) db);

  db_options= create_info->table_options;
  if (create_info->row_type == ROW_TYPE_DYNAMIC)
    db_options|=HA_OPTION_PACK_RECORD;
  alias= table_case_name(create_info, table_name);
  if (!(file= get_new_handler((TABLE_SHARE*) 0, thd->mem_root,
                              create_info->db_type)))
  {
    mem_alloc_error(sizeof(handler));
    DBUG_RETURN(TRUE);
  }
  partition_info *part_info= thd->work_part_info;

  if (!part_info && create_info->db_type->partition_flags &&
      (create_info->db_type->partition_flags() & HA_USE_AUTO_PARTITION))
  {
    Partition_handler *part_handler= file->get_partition_handler();
    DBUG_ASSERT(part_handler != NULL);

    /*
      Table is not defined as a partitioned table but the engine handles
      all tables as partitioned. The handler will set up the partition info
      object with the default settings.
    */
    thd->work_part_info= part_info= new partition_info();
    if (!part_info)
    {
      mem_alloc_error(sizeof(partition_info));
      DBUG_RETURN(TRUE);
    }
    part_handler->set_auto_partitions(part_info);
    part_info->default_engine_type= create_info->db_type;
    part_info->is_auto_partitioned= TRUE;
  }
  if (part_info)
  {
    /*
      The table has been specified as a partitioned table.
      If this is part of an ALTER TABLE the handler will be the partition
      handler but we need to specify the default handler to use for
      partitions also in the call to check_partition_info. We transport
      this information in the default_db_type variable, it is either
      DB_TYPE_DEFAULT or the engine set in the ALTER TABLE command.
    */
    Key *key;
    handlerton *part_engine_type= create_info->db_type;
    char *part_syntax_buf;
    uint syntax_len;
    handlerton *engine_type;
    List_iterator<partition_element> part_it(part_info->partitions);
    partition_element *part_elem;

    while ((part_elem= part_it++))
    {
      if (part_elem->part_comment)
      {
        size_t comment_len= strlen(part_elem->part_comment);
        if (validate_comment_length(thd, part_elem->part_comment,
                                     &comment_len,
                                     TABLE_PARTITION_COMMENT_MAXLEN,
                                     ER_TOO_LONG_TABLE_PARTITION_COMMENT,
                                     part_elem->partition_name))
          DBUG_RETURN(true);
        part_elem->part_comment[comment_len]= '\0';
      }
      if (part_elem->subpartitions.elements)
      {
        List_iterator<partition_element> sub_it(part_elem->subpartitions);
        partition_element *subpart_elem;
        while ((subpart_elem= sub_it++))
        {
          if (subpart_elem->part_comment)
          {
            size_t comment_len= strlen(subpart_elem->part_comment);
            if (validate_comment_length(thd, subpart_elem->part_comment,
                                         &comment_len,
                                         TABLE_PARTITION_COMMENT_MAXLEN,
                                         ER_TOO_LONG_TABLE_PARTITION_COMMENT,
                                         subpart_elem->partition_name))
              DBUG_RETURN(true);
            subpart_elem->part_comment[comment_len]= '\0';
          }
        }
      }
    } 
    if (create_info->options & HA_LEX_CREATE_TMP_TABLE)
    {
      my_error(ER_PARTITION_NO_TEMPORARY, MYF(0));
      goto err;
    }
    if (is_ha_partition_handlerton(part_engine_type) &&
        part_info->default_engine_type)
    {
      /*
        This only happens at ALTER TABLE.
        default_engine_type was assigned from the engine set in the ALTER
        TABLE command.
      */
      ;
    }
    else
    {
      if (create_info->used_fields & HA_CREATE_USED_ENGINE)
      {
        part_info->default_engine_type= create_info->db_type;
      }
      else
      {
        if (part_info->default_engine_type == NULL)
        {
          part_info->default_engine_type= ha_checktype(thd,
                                          DB_TYPE_DEFAULT, 0, 0);
        }
      }
    }
    DBUG_PRINT("info", ("db_type = %s create_info->db_type = %s",
             ha_resolve_storage_engine_name(part_info->default_engine_type),
             ha_resolve_storage_engine_name(create_info->db_type)));
    if (part_info->check_partition_info(thd, &engine_type, file,
                                        create_info, FALSE))
      goto err;
    part_info->default_engine_type= engine_type;

    {
      /*
        We reverse the partitioning parser and generate a standard format
        for syntax stored in frm file.
      */
      sql_mode_t sql_mode_backup= thd->variables.sql_mode;
      thd->variables.sql_mode&= ~(MODE_ANSI_QUOTES);
      part_syntax_buf= generate_partition_syntax(part_info,
                                                 &syntax_len,
                                                 TRUE, TRUE,
                                                 create_info,
                                                 alter_info,
                                                 NULL);
      thd->variables.sql_mode= sql_mode_backup;
      if (part_syntax_buf == NULL)
      {
        goto err;
      }
    }
    part_info->part_info_string= part_syntax_buf;
    part_info->part_info_len= syntax_len;
    if (!engine_type->partition_flags ||
        is_ha_partition_handlerton(create_info->db_type))
    {
      /*
        The handler assigned to the table cannot handle partitioning.
        Assign the partition handler as the handler of the table.
      */
      DBUG_PRINT("info", ("db_type: %s",
                        ha_resolve_storage_engine_name(create_info->db_type)));
      LEX_CSTRING engine_name= {C_STRING_WITH_LEN("partition")};
      plugin_ref plugin= ha_resolve_by_name_raw(thd, engine_name);
      if (!plugin)
      {
        goto no_partitioning;
      }
      create_info->db_type= plugin_data<handlerton*>(plugin);
      DBUG_ASSERT(create_info->db_type->flags & HTON_NOT_USER_SELECTABLE);
      delete file;
      if (!(file= get_new_handler(NULL, thd->mem_root, create_info->db_type)))
      {
        mem_alloc_error(sizeof(handler));
        DBUG_RETURN(true);
      }
      if (file->ht != create_info->db_type)
      {
	DBUG_ASSERT(0);
        goto no_partitioning;
      }
      Partition_handler *part_handler= file->get_partition_handler();
      if (!part_handler)
      {
        DBUG_ASSERT(0);
        goto no_partitioning;
      }
      part_handler->set_part_info(part_info, false);

      /*
        Re-run the initialize_partition after setting the part_info,
        to create the partition's handlers.
      */
      if (part_handler->initialize_partition(thd->mem_root))
        goto no_partitioning;
      /* Re-read the table flags */
      file->init();

      /*
        If we have default number of partitions or subpartitions we
        might require to set-up the part_info object such that it
        creates a proper .par file. The current part_info object is
        only used to create the frm-file and .par-file.
      */
      if (part_info->use_default_num_partitions &&
          part_info->num_parts &&
          (int)part_info->num_parts !=
          part_handler->get_default_num_partitions(create_info))
      {
        uint i;
        List_iterator<partition_element> part_it(part_info->partitions);
        part_it++;
        DBUG_ASSERT(thd->lex->sql_command != SQLCOM_CREATE_TABLE);
        for (i= 1; i < part_info->partitions.elements; i++)
          (part_it++)->part_state= PART_TO_BE_DROPPED;
      }
      else if (part_info->is_sub_partitioned() &&
               part_info->use_default_num_subpartitions &&
               part_info->num_subparts &&
               (int)part_info->num_subparts !=
                 part_handler->get_default_num_partitions(create_info))
      {
        DBUG_ASSERT(thd->lex->sql_command != SQLCOM_CREATE_TABLE);
        part_info->num_subparts=
          part_handler->get_default_num_partitions(create_info);
      }
    }
    else if (create_info->db_type != engine_type)
    {
      /*
        We come here when we don't use a partitioned handler.
        Since we use a partitioned table it must be "native partitioned".
        We have switched engine from defaults, most likely only specified
        engines in partition clauses.
      */
      delete file;
      if (!(file= get_new_handler((TABLE_SHARE*) 0, thd->mem_root,
                                  engine_type)))
      {
        mem_alloc_error(sizeof(handler));
        DBUG_RETURN(TRUE);
      }
      create_info->db_type= engine_type;
    }
    /*
      Unless table's storage engine supports partitioning natively
      don't allow foreign keys on partitioned tables (they won't
      work work even with InnoDB beneath of partitioning engine).
      If storage engine handles partitioning natively (like NDB)
      foreign keys support is possible, so we let the engine decide.
    */
    if (is_ha_partition_handlerton(create_info->db_type))
    {
      List_iterator_fast<Key> key_iterator(alter_info->key_list);
      while ((key= key_iterator++))
      {
        if (key->type == KEYTYPE_FOREIGN)
        {
          my_error(ER_FOREIGN_KEY_ON_PARTITIONED, MYF(0));
          goto err;
        }
      }
    }
  }

  if (mysql_prepare_create_table(thd, create_info, alter_info,
                                 internal_tmp_table,
                                 &db_options, file,
                                 key_info, key_count,
                                 select_field_count))
    goto err;

  if (create_info->options & HA_LEX_CREATE_TMP_TABLE)
    create_info->table_options|=HA_CREATE_DELAY_KEY_WRITE;

  /* Check if table already exists */
  if ((create_info->options & HA_LEX_CREATE_TMP_TABLE) &&
      find_temporary_table(thd, db, table_name))
  {
    if (create_info->options & HA_LEX_CREATE_IF_NOT_EXISTS)
    {
      push_warning_printf(thd, Sql_condition::SL_NOTE,
                          ER_TABLE_EXISTS_ERROR, ER(ER_TABLE_EXISTS_ERROR),
                          alias);
      error= 0;
      goto err;
    }
    my_error(ER_TABLE_EXISTS_ERROR, MYF(0), alias);
    goto err;
  }

  if (!internal_tmp_table && !(create_info->options & HA_LEX_CREATE_TMP_TABLE))
  {
    char frm_name[FN_REFLEN+1];
    strxnmov(frm_name, sizeof(frm_name) - 1, path, reg_ext, NullS);

    if (!access(frm_name, F_OK))
    {
      if (create_info->options & HA_LEX_CREATE_IF_NOT_EXISTS)
        goto warn;
      my_error(ER_TABLE_EXISTS_ERROR,MYF(0),table_name);
      goto err;
    }
    /*
      We don't assert here, but check the result, because the table could be
      in the table definition cache and in the same time the .frm could be
      missing from the disk, in case of manual intervention which deletes
      the .frm file. The user has to use FLUSH TABLES; to clear the cache.
      Then she could create the table. This case is pretty obscure and
      therefore we don't introduce a new error message only for it.
    */
    mysql_mutex_lock(&LOCK_open);
    if (get_cached_table_share(thd, db, table_name))
    {
      mysql_mutex_unlock(&LOCK_open);
      my_error(ER_TABLE_EXISTS_ERROR, MYF(0), table_name);
      goto err;
    }
    mysql_mutex_unlock(&LOCK_open);
  }

  /*
    Check that table with given name does not already
    exist in any storage engine. In such a case it should
    be discovered and the error ER_TABLE_EXISTS_ERROR be returned
    unless user specified CREATE TABLE IF EXISTS
    An exclusive metadata lock ensures that no
    one else is attempting to discover the table. Since
    it's not on disk as a frm file, no one could be using it!
  */
  if (!(create_info->options & HA_LEX_CREATE_TMP_TABLE))
  {
    bool create_if_not_exists =
      create_info->options & HA_LEX_CREATE_IF_NOT_EXISTS;
    int retcode = ha_table_exists_in_engine(thd, db, table_name);
    DBUG_PRINT("info", ("exists_in_engine: %u",retcode));
    switch (retcode)
    {
      case HA_ERR_NO_SUCH_TABLE:
        /* Normal case, no table exists. we can go and create it */
        break;
      case HA_ERR_TABLE_EXIST:
        DBUG_PRINT("info", ("Table existed in handler"));

        if (create_if_not_exists)
          goto warn;
        my_error(ER_TABLE_EXISTS_ERROR,MYF(0),table_name);
        goto err;
        break;
      default:
        DBUG_PRINT("info", ("error: %u from storage engine", retcode));
        my_error(retcode, MYF(0),table_name);
        goto err;
    }
  }

  THD_STAGE_INFO(thd, stage_creating_table);

  {
    size_t dirlen;
    char   dirpath[FN_REFLEN];

    /*
      data_file_name and index_file_name include the table name without
      extension. Mostly this does not refer to an existing file. When
      comparing data_file_name or index_file_name against the data
      directory, we try to resolve all symbolic links. On some systems,
      we use realpath(3) for the resolution. This returns ENOENT if the
      resolved path does not refer to an existing file. my_realpath()
      does then copy the requested path verbatim, without symlink
      resolution. Thereafter the comparison can fail even if the
      requested path is within the data directory. E.g. if symlinks to
      another file system are used. To make realpath(3) return the
      resolved path, we strip the table name and compare the directory
      path only. If the directory doesn't exist either, table creation
      will fail anyway.
    */
    if (create_info->data_file_name)
    {
      dirname_part(dirpath, create_info->data_file_name, &dirlen);
      if (test_if_data_home_dir(dirpath))
      {
        my_error(ER_WRONG_ARGUMENTS, MYF(0), "DATA DIRECTORY");
        goto err;
      }
    }
    if (create_info->index_file_name)
    {
      dirname_part(dirpath, create_info->index_file_name, &dirlen);
      if (test_if_data_home_dir(dirpath))
      {
        my_error(ER_WRONG_ARGUMENTS, MYF(0), "INDEX DIRECTORY");
        goto err;
      }
    }
  }

  if (check_partition_dirs(thd->lex->part_info))
  {
    goto err;
  }

  if (thd->variables.sql_mode & MODE_NO_DIR_IN_CREATE)
  {
    if (create_info->data_file_name)
      push_warning_printf(thd, Sql_condition::SL_WARNING,
                          WARN_OPTION_IGNORED, ER(WARN_OPTION_IGNORED),
                          "DATA DIRECTORY");
    if (create_info->index_file_name)
      push_warning_printf(thd, Sql_condition::SL_WARNING,
                          WARN_OPTION_IGNORED, ER(WARN_OPTION_IGNORED),
                          "INDEX DIRECTORY");
    create_info->data_file_name= create_info->index_file_name= 0;
  }
  create_info->table_options=db_options;

  /*
    Create .FRM (and .PAR file for partitioned table).
    If "no_ha_table" is false also create table in storage engine.
  */
  if (rea_create_table(thd, path, db, table_name,
                       create_info, alter_info->create_list,
                       *key_count, *key_info, file, no_ha_table))
    goto err;

  if (!no_ha_table && create_info->options & HA_LEX_CREATE_TMP_TABLE)
  {
    /*
      Open a table (skipping table cache) and add it into
      THD::temporary_tables list.
    */

    TABLE *table= open_table_uncached(thd, path, db, table_name, true, true);

    if (!table)
    {
      (void) rm_temporary_table(create_info->db_type, path);
      goto err;
    }

    if (is_trans != NULL)
      *is_trans= table->file->has_transactions();

    thd->thread_specific_used= TRUE;
  }
  else if (part_info && no_ha_table)
  {
    /*
      For partitioned tables we can't find some problems with table
      until table is opened. Therefore in order to disallow creation
      of corrupted tables we have to try to open table as the part
      of its creation process.
      In cases when both .FRM and SE part of table are created table
      is implicitly open in ha_create_table() call.
      In cases when we create .FRM without SE part we have to open
      table explicitly.
    */
    TABLE table;
    TABLE_SHARE share;

    init_tmp_table_share(thd, &share, db, 0, table_name, path);

    bool result= (open_table_def(thd, &share, 0) ||
                  open_table_from_share(thd, &share, "", 0, (uint) READ_ALL,
                                        0, &table, true));
    /*
      Assert that the change list is empty as no partition function currently
      needs to modify item tree. May need call THD::rollback_item_tree_changes
      later before calling closefrm if the change list is not empty.
    */
    DBUG_ASSERT(thd->change_list.is_empty());
    if (!result)
      (void) closefrm(&table, 0);

    free_table_share(&share);

    if (result)
    {
      char frm_name[FN_REFLEN + 1];
      strxnmov(frm_name, sizeof(frm_name) - 1, path, reg_ext, NullS);
      (void) mysql_file_delete(key_file_frm, frm_name, MYF(0));
      (void) file->ha_create_handler_files(path, NULL, CHF_DELETE_FLAG,
                                           create_info);
      goto err;
    }
  }

  error= FALSE;
err:
  THD_STAGE_INFO(thd, stage_after_create);
  delete file;
  if ((create_info->options & HA_LEX_CREATE_TMP_TABLE) &&
      thd->in_multi_stmt_transaction_mode() && !error)
  {
    /*
      When autocommit is disabled, creating temporary table sets this
      flag to start transaction in any case (regardless of binlog=on/off,
      binlog format and transactional/non-transactional engine) to make
      behavior consistent.
    */
    thd->server_status|= SERVER_STATUS_IN_TRANS;
  }
  DBUG_RETURN(error);

warn:
  error= FALSE;
  push_warning_printf(thd, Sql_condition::SL_NOTE,
                      ER_TABLE_EXISTS_ERROR, ER(ER_TABLE_EXISTS_ERROR),
                      alias);
  goto err;
no_partitioning:
  my_error(ER_FEATURE_NOT_AVAILABLE, MYF(0), "partitioning",
           "--skip-partition", "-DWITH_PARTITION_STORAGE_ENGINE=1");
  goto err;
}


/**
  Simple wrapper around create_table_impl() to be used
  in various version of CREATE TABLE statement.
*/
bool mysql_create_table_no_lock(THD *thd,
                                const char *db, const char *table_name,
                                HA_CREATE_INFO *create_info,
                                Alter_info *alter_info,
                                uint select_field_count,
                                bool *is_trans)
{
  KEY *not_used_1;
  uint not_used_2;
  char path[FN_REFLEN + 1];

  if (create_info->options & HA_LEX_CREATE_TMP_TABLE)
    build_tmptable_filename(thd, path, sizeof(path));
  else
  {
    bool was_truncated;
    const char *alias= table_case_name(create_info, table_name);
    build_table_filename(path, sizeof(path) - 1 - reg_ext_length, 
                         db, alias, "", 0, &was_truncated);
    // Check truncation, will lead to overflow when adding extension
    if (was_truncated)
    {
      my_error(ER_IDENT_CAUSES_TOO_LONG_PATH, MYF(0), sizeof(path) - 1, path);
      return true;
    }
  }

  return create_table_impl(thd, db, table_name, path, create_info, alter_info,
                           false, select_field_count, false, is_trans,
                           &not_used_1, &not_used_2);
}


/**
  Implementation of SQLCOM_CREATE_TABLE.

  Take the metadata locks (including a shared lock on the affected
  schema) and create the table. Is written to be called from
  mysql_execute_command(), to which it delegates the common parts
  with other commands (i.e. implicit commit before and after,
  close of thread tables.
*/

bool mysql_create_table(THD *thd, TABLE_LIST *create_table,
                        HA_CREATE_INFO *create_info,
                        Alter_info *alter_info)
{
  bool result;
  bool is_trans= FALSE;
  uint not_used;
  DBUG_ENTER("mysql_create_table");

  /*
    Open or obtain "X" MDL lock on the table being created.
    To check the existence of table, lock of type "S" is obtained on the table
    and then it is upgraded to "X" if table does not exists.
  */

  if (open_tables(thd, &thd->lex->query_tables, &not_used, 0) ||
      thd->decide_logging_format(thd->lex->query_tables))
  {
    result= TRUE;
    goto end;
  }

  /* Got lock. */
  DEBUG_SYNC(thd, "locked_table_name");

  /*
    Promote first timestamp column, when explicit_defaults_for_timestamp
    is not set
  */
  if (!thd->variables.explicit_defaults_for_timestamp)
    promote_first_timestamp_column(&alter_info->create_list);

  result= mysql_create_table_no_lock(thd, create_table->db,
                                     create_table->table_name, create_info,
                                     alter_info, 0, &is_trans);
  /*
    Don't write statement if:
    - Table creation has failed
    - Row-based logging is used and we are creating a temporary table
    Otherwise, the statement shall be binlogged.
  */
  if (!result)
  {
    /*
      CREATE TEMPORARY TABLE doesn't terminate a transaction. Calling
      stmt.mark_created_temp_table() guarantees the transaction can be binlogged
      correctly.
    */
    if (create_info->options & HA_LEX_CREATE_TMP_TABLE)
      thd->get_transaction()->mark_created_temp_table(Transaction_ctx::STMT);

    if (!thd->is_current_stmt_binlog_format_row() ||
        (thd->is_current_stmt_binlog_format_row() &&
         !(create_info->options & HA_LEX_CREATE_TMP_TABLE)))
    {
      thd->add_to_binlog_accessed_dbs(create_table->db);
      result= write_bin_log(thd, true,
                            thd->query().str, thd->query().length, is_trans);
    }
  }

end:
  DBUG_RETURN(result);
}


/*
** Give the key name after the first field with an optional '_#' after
**/

static bool
check_if_keyname_exists(const char *name, KEY *start, KEY *end)
{
  for (KEY *key=start ; key != end ; key++)
    if (!my_strcasecmp(system_charset_info,name,key->name))
      return 1;
  return 0;
}


static char *
make_unique_key_name(const char *field_name,KEY *start,KEY *end)
{
  char buff[MAX_FIELD_NAME],*buff_end;

  if (!check_if_keyname_exists(field_name,start,end) &&
      my_strcasecmp(system_charset_info,field_name,primary_key_name))
    return (char*) field_name;			// Use fieldname
  buff_end=strmake(buff,field_name, sizeof(buff)-4);

  /*
    Only 3 chars + '\0' left, so need to limit to 2 digit
    This is ok as we can't have more than 100 keys anyway
  */
  for (uint i=2 ; i< 100; i++)
  {
    *buff_end= '_';
    int10_to_str(i, buff_end+1, 10);
    if (!check_if_keyname_exists(buff,start,end))
      return sql_strdup(buff);
  }
  return (char*) "not_specified";		// Should never happen
}


/****************************************************************************
** Alter a table definition
****************************************************************************/


/**
  Rename a table.

  @param base      The handlerton handle.
  @param old_db    The old database name.
  @param old_name  The old table name.
  @param new_db    The new database name.
  @param new_name  The new table name.
  @param flags     flags
                   FN_FROM_IS_TMP old_name is temporary.
                   FN_TO_IS_TMP   new_name is temporary.
                   NO_FRM_RENAME  Don't rename the FRM file
                                  but only the table in the storage engine.
                   NO_HA_TABLE    Don't rename table in engine.
                   NO_FK_CHECKS   Don't check FK constraints during rename.

  @return false    OK
  @return true     Error
*/

bool
mysql_rename_table(handlerton *base, const char *old_db,
                   const char *old_name, const char *new_db,
                   const char *new_name, uint flags)
{
  THD *thd= current_thd;
  char from[FN_REFLEN + 1], to[FN_REFLEN + 1],
    lc_from[FN_REFLEN + 1], lc_to[FN_REFLEN + 1];
  char *from_base= from, *to_base= to;
  char tmp_name[NAME_LEN+1];
  handler *file;
  int error=0;
  ulonglong save_bits= thd->variables.option_bits;
  size_t length;
  bool was_truncated;
  DBUG_ENTER("mysql_rename_table");
  DBUG_PRINT("enter", ("old: '%s'.'%s'  new: '%s'.'%s'",
                       old_db, old_name, new_db, new_name));

  // Temporarily disable foreign key checks
  if (flags & NO_FK_CHECKS) 
    thd->variables.option_bits|= OPTION_NO_FOREIGN_KEY_CHECKS;

  file= (base == NULL ? 0 :
         get_new_handler((TABLE_SHARE*) 0, thd->mem_root, base));

  build_table_filename(from, sizeof(from) - 1, old_db, old_name, "",
                       flags & FN_FROM_IS_TMP);
  length= build_table_filename(to, sizeof(to) - 1, new_db, new_name, "",
                               flags & FN_TO_IS_TMP, &was_truncated);
  // Check if we hit FN_REFLEN bytes along with file extension.
  if (was_truncated || length+reg_ext_length > FN_REFLEN)
  {
    my_error(ER_IDENT_CAUSES_TOO_LONG_PATH, MYF(0), sizeof(to)-1, to);
    DBUG_RETURN(TRUE);
  }

  /*
    If lower_case_table_names == 2 (case-preserving but case-insensitive
    file system) and the storage is not HA_FILE_BASED, we need to provide
    a lowercase file name, but we leave the .frm in mixed case.
   */
  if (lower_case_table_names == 2 && file &&
      !(file->ha_table_flags() & HA_FILE_BASED))
  {
    my_stpcpy(tmp_name, old_name);
    my_casedn_str(files_charset_info, tmp_name);
    build_table_filename(lc_from, sizeof(lc_from) - 1, old_db, tmp_name, "",
                         flags & FN_FROM_IS_TMP);
    from_base= lc_from;

    my_stpcpy(tmp_name, new_name);
    my_casedn_str(files_charset_info, tmp_name);
    build_table_filename(lc_to, sizeof(lc_to) - 1, new_db, tmp_name, "",
                         flags & FN_TO_IS_TMP);
    to_base= lc_to;
  }

  if (flags & NO_HA_TABLE)
  {
    if (rename_file_ext(from,to,reg_ext))
      error= my_errno;
    (void) file->ha_create_handler_files(to, from, CHF_RENAME_FLAG, NULL);
  }
  else if (!file || !(error=file->ha_rename_table(from_base, to_base)))
  {
    if (!(flags & NO_FRM_RENAME) && rename_file_ext(from,to,reg_ext))
    {
      error=my_errno;
      /* Restore old file name */
      if (file)
        file->ha_rename_table(to_base, from_base);
    }
  }
  delete file;
  if (error == HA_ERR_WRONG_COMMAND)
    my_error(ER_NOT_SUPPORTED_YET, MYF(0), "ALTER TABLE");
  else if (error)
  {
    char errbuf[MYSYS_STRERROR_SIZE];
    my_error(ER_ERROR_ON_RENAME, MYF(0), from, to,
             error, my_strerror(errbuf, sizeof(errbuf), error));
  }

#ifdef HAVE_PSI_TABLE_INTERFACE
  /*
    Remove the old table share from the pfs table share array. The new table
    share will be created when the renamed table is first accessed.
   */
  if (likely(error == 0))
  {
    my_bool temp_table= (my_bool)is_prefix(old_name, tmp_file_prefix);
    PSI_TABLE_CALL(drop_table_share)
      (temp_table, old_db, static_cast<int>(strlen(old_db)),
       old_name, static_cast<int>(strlen(old_name)));
  }
#endif

  // Restore options bits to the original value
  thd->variables.option_bits= save_bits;

  DBUG_RETURN(error != 0);
}


/*
  Create a table identical to the specified table

  SYNOPSIS
    mysql_create_like_table()
    thd		Thread object
    table       Table list element for target table
    src_table   Table list element for source table
    create_info Create info

  RETURN VALUES
    FALSE OK
    TRUE  error
*/

bool mysql_create_like_table(THD* thd, TABLE_LIST* table, TABLE_LIST* src_table,
                             HA_CREATE_INFO *create_info)
{
  HA_CREATE_INFO local_create_info;
  Alter_info local_alter_info;
  Alter_table_ctx local_alter_ctx; // Not used
  bool res= TRUE;
  bool is_trans= FALSE;
  uint not_used;
  DBUG_ENTER("mysql_create_like_table");

  /*
    We the open source table to get its description in HA_CREATE_INFO
    and Alter_info objects. This also acquires a shared metadata lock
    on this table which ensures that no concurrent DDL operation will
    mess with it.
    Also in case when we create non-temporary table open_tables()
    call obtains an exclusive metadata lock on target table ensuring
    that we can safely perform table creation.
    Thus by holding both these locks we ensure that our statement is
    properly isolated from all concurrent operations which matter.

    bug 72475 : CREATE LIKE needs to have the logging format determined if in
    MIXED mode and creating LIKE a TEMP table.
  */
  if (open_tables(thd, &thd->lex->query_tables, &not_used, 0) ||
      thd->decide_logging_format(thd->lex->query_tables))
    goto err;

  src_table->table->use_all_columns();

  DEBUG_SYNC(thd, "create_table_like_after_open");

  /*
    During open_tables(), the target tablespace name(s) for a table being
    created or altered should be locked. However, for 'CREATE TABLE ... LIKE',
    the source table is not being created, yet its tablespace name should be
    locked since it is used as the target tablespace name for the table being
    created. The  target tablespace name cannot be set before open_tables()
    (which is how we handle this for e.g. CREATE TABLE ... TABLESPACE ...'),
    since before open_tables(), the source table itself is not locked, which
    means that a DDL operation may sneak in and change the tablespace of the
    source table *after* we retrieved it from the .FRM file of the source
    table, and *before* the source table itself is locked. Thus, we lock the
    target tablespace here in a separate mdl lock acquisition phase after
    open_tables(). Since the table is already opened (and locked), we retrieve
    the tablespace name from the table share instead of reading it from the
    .FRM file.
  */
  if (src_table->table->s->tablespace &&
      strlen(src_table->table->s->tablespace) > 0)
  {
    DBUG_ASSERT(thd->mdl_context.owns_equal_or_stronger_lock(MDL_key::TABLE,
                  src_table->db, src_table->table_name, MDL_SHARED));
    MDL_request tablespace_request;
    MDL_REQUEST_INIT(&tablespace_request, MDL_key::TABLESPACE, "",
                     src_table->table->s->tablespace, MDL_INTENTION_EXCLUSIVE,
                     MDL_TRANSACTION);
    if (thd->mdl_context.acquire_lock(&tablespace_request,
                                      thd->variables.lock_wait_timeout))
      DBUG_RETURN(true);
  }

  /* Fill HA_CREATE_INFO and Alter_info with description of source table. */
  memset(&local_create_info, 0, sizeof(local_create_info));
  local_create_info.db_type= src_table->table->s->db_type();
  local_create_info.row_type= src_table->table->s->row_type;
  if (mysql_prepare_alter_table(thd, src_table->table, &local_create_info,
                                &local_alter_info, &local_alter_ctx))
    goto err;
  /* Partition info is not handled by mysql_prepare_alter_table() call. */
  if (src_table->table->part_info)
    thd->work_part_info= src_table->table->part_info->get_clone();

  /*
    Adjust description of source table before using it for creation of
    target table.

    Similarly to SHOW CREATE TABLE we ignore MAX_ROWS attribute of
    temporary table which represents I_S table.
  */
  if (src_table->schema_table)
    local_create_info.max_rows= 0;
  /* Set IF NOT EXISTS option as in the CREATE TABLE LIKE statement. */
  local_create_info.options|= create_info->options&HA_LEX_CREATE_IF_NOT_EXISTS;
  /* Replace type of source table with one specified in the statement. */
  local_create_info.options&= ~HA_LEX_CREATE_TMP_TABLE;
  local_create_info.options|= create_info->options & HA_LEX_CREATE_TMP_TABLE;
  /* Reset auto-increment counter for the new table. */
  local_create_info.auto_increment_value= 0;
  /*
    Do not inherit values of DATA and INDEX DIRECTORY options from
    the original table. This is documented behavior.
  */
  local_create_info.data_file_name= local_create_info.index_file_name= NULL;
  local_create_info.alias= create_info->alias;

  if ((res= mysql_create_table_no_lock(thd, table->db, table->table_name,
                                       &local_create_info, &local_alter_info,
                                       0, &is_trans)))
    goto err;

  /*
    Ensure that table or view does not exist and we have an exclusive lock on
    target table if we are creating non-temporary table. In LOCK TABLES mode
    the only way the table is locked, is if it already exists (since you cannot
    LOCK TABLE a non-existing table). And the only way we then can end up here
    is if IF EXISTS was used.
  */
  DBUG_ASSERT(table->table || table->is_view() ||
              (create_info->options & HA_LEX_CREATE_TMP_TABLE) ||
              (thd->locked_tables_mode != LTM_LOCK_TABLES &&
               thd->mdl_context.owns_equal_or_stronger_lock(MDL_key::TABLE,
                                  table->db, table->table_name,
                                  MDL_EXCLUSIVE)) ||
              (thd->locked_tables_mode == LTM_LOCK_TABLES &&
               (create_info->options & HA_LEX_CREATE_IF_NOT_EXISTS) &&
               thd->mdl_context.owns_equal_or_stronger_lock(MDL_key::TABLE,
                                  table->db, table->table_name,
                                  MDL_SHARED_NO_WRITE)));

  DEBUG_SYNC(thd, "create_table_like_before_binlog");

  /*
    CREATE TEMPORARY TABLE doesn't terminate a transaction. Calling
    stmt.mark_created_temp_table() guarantees the transaction can be binlogged
    correctly.
  */
  if (create_info->options & HA_LEX_CREATE_TMP_TABLE)
    thd->get_transaction()->mark_created_temp_table(Transaction_ctx::STMT);

  /*
    We have to write the query before we unlock the tables.
  */
  if (thd->is_current_stmt_binlog_format_row())
  {
    /*
       Since temporary tables are not replicated under row-based
       replication, CREATE TABLE ... LIKE ... needs special
       treatement.  We have four cases to consider, according to the
       following decision table:

           ==== ========= ========= ==============================
           Case    Target    Source Write to binary log
           ==== ========= ========= ==============================
           1       normal    normal Original statement
           2       normal temporary Generated statement
           3    temporary    normal Nothing
           4    temporary temporary Nothing
           ==== ========= ========= ==============================
    */
    if (!(create_info->options & HA_LEX_CREATE_TMP_TABLE))
    {
      if (src_table->table->s->tmp_table)               // Case 2
      {
        char buf[2048];
        String query(buf, sizeof(buf), system_charset_info);
        query.length(0);  // Have to zero it since constructor doesn't
        Open_table_context ot_ctx(thd, MYSQL_OPEN_REOPEN);
        bool new_table= FALSE; // Whether newly created table is open.

        /*
          The condition avoids a crash as described in BUG#48506. Other
          binlogging problems related to CREATE TABLE IF NOT EXISTS LIKE
          when the existing object is a view will be solved by BUG 47442.
        */
        if (!table->is_view())
        {
          if (!table->table)
          {
            /*
              In order for store_create_info() to work we need to open
              destination table if it is not already open (i.e. if it
              has not existed before). We don't need acquire metadata
              lock in order to do this as we already hold exclusive
              lock on this table. The table will be closed by
              close_thread_table() at the end of this branch.
            */
            if (open_table(thd, table, &ot_ctx))
              goto err;
            new_table= TRUE;
          }

          int result __attribute__((unused))=
            store_create_info(thd, table, &query,
                              create_info, TRUE /* show_database */);

          DBUG_ASSERT(result == 0); // store_create_info() always return 0
          if (write_bin_log(thd, TRUE, query.ptr(), query.length()))
            goto err;

          if (new_table)
          {
            DBUG_ASSERT(thd->open_tables == table->table);
            /*
              When opening the table, we ignored the locked tables
              (MYSQL_OPEN_GET_NEW_TABLE). Now we can close the table
              without risking to close some locked table.
            */
            close_thread_table(thd, &thd->open_tables);
          }
        }
      }
      else                                      // Case 1
        if (write_bin_log(thd, true, thd->query().str, thd->query().length))
          goto err;
    }
    /*
      Case 3 and 4 does nothing under RBR
    */
  }
  else if (write_bin_log(thd, true,
                         thd->query().str, thd->query().length, is_trans))
    goto err;

err:
  DBUG_RETURN(res);
}


/**
  Class utilizing RAII for correct set/reset of the
  THD::tablespace_op flag. The destructor will reset
  the flag when a stack allocated instance goes out
  of scope.
 */

class Tablespace_op_flag_handler
{
private:
  THD *m_thd;
public:
  Tablespace_op_flag_handler(THD *thd): m_thd(thd)
  {
    m_thd->tablespace_op= true;
  }
  ~Tablespace_op_flag_handler()
  {
    m_thd->tablespace_op= false;
  }
};

/* table_list should contain just one table */
int mysql_discard_or_import_tablespace(THD *thd,
                                       TABLE_LIST *table_list,
                                       bool discard)
{
  Alter_table_prelocking_strategy alter_prelocking_strategy;
  int error;
  DBUG_ENTER("mysql_discard_or_import_tablespace");

  /*
    Note that DISCARD/IMPORT TABLESPACE always is the only operation in an
    ALTER TABLE
  */

  THD_STAGE_INFO(thd, stage_discard_or_import_tablespace);

  /*
    Set thd->tablespace_op, and reset it when the variable leaves scope.
    We set this flag so that ha_innobase::open and ::external_lock() do
    not complain when we lock the table
  */
  Tablespace_op_flag_handler set_tablespace_op(thd);

  /*
    Adjust values of table-level and metadata which was set in parser
    for the case general ALTER TABLE.
  */
  table_list->mdl_request.set_type(MDL_EXCLUSIVE);
  table_list->lock_type= TL_WRITE;
  /* Do not open views. */
  table_list->required_type= FRMTYPE_TABLE;

  if (open_and_lock_tables(thd, table_list, 0, &alter_prelocking_strategy))
  {
    /* purecov: begin inspected */
    DBUG_RETURN(-1);
    /* purecov: end */
  }

  if (table_list->table->part_info)
  {
    /*
      If not ALL is mentioned and there is at least one specified
      [sub]partition name, use the specified [sub]partitions only.
    */
    if (thd->lex->alter_info.partition_names.elements > 0 &&
        !(thd->lex->alter_info.flags & Alter_info::ALTER_ALL_PARTITION))
    {
      table_list->partition_names= &thd->lex->alter_info.partition_names;
      /* Set all [named] partitions as used. */
      if (table_list->table->part_info->set_partition_bitmaps(table_list))
        DBUG_RETURN(-1);
    }
  }
  else
  {
    if (thd->lex->alter_info.partition_names.elements > 0 ||
        thd->lex->alter_info.flags & Alter_info::ALTER_ALL_PARTITION)
    {
      /* Don't allow DISCARD/IMPORT PARTITION on a nonpartitioned table */
      my_error(ER_PARTITION_MGMT_ON_NONPARTITIONED, MYF(0));
      DBUG_RETURN(true);
    }
  }

  /*
    Under LOCK TABLES we need to upgrade SNRW metadata lock to X lock
    before doing discard or import of tablespace.

    Skip this step for temporary tables as metadata locks are not
    applicable for them.
  */
  if (table_list->table->s->tmp_table == NO_TMP_TABLE &&
      (thd->locked_tables_mode == LTM_LOCK_TABLES ||
       thd->locked_tables_mode == LTM_PRELOCKED_UNDER_LOCK_TABLES) &&
      thd->mdl_context.upgrade_shared_lock(table_list->table->mdl_ticket,
                                           MDL_EXCLUSIVE,
                                           thd->variables.lock_wait_timeout))
  {
    DBUG_RETURN(-1);
  }

  error= table_list->table->file->ha_discard_or_import_tablespace(discard);

  THD_STAGE_INFO(thd, stage_end);

  if (error)
    goto err;

  /*
    The 0 in the call below means 'not in a transaction', which means
    immediate invalidation; that is probably what we wish here
  */
  query_cache.invalidate(thd, table_list, FALSE);

  /* The ALTER TABLE is always in its own transaction */
  error= trans_commit_stmt(thd);
  if (trans_commit_implicit(thd))
    error=1;
  if (error)
    goto err;
  error= write_bin_log(thd, false, thd->query().str, thd->query().length);

err:
  if (table_list->table->s->tmp_table == NO_TMP_TABLE &&
      (thd->locked_tables_mode == LTM_LOCK_TABLES ||
       thd->locked_tables_mode == LTM_PRELOCKED_UNDER_LOCK_TABLES))
  {
    table_list->table->mdl_ticket->downgrade_lock(MDL_SHARED_NO_READ_WRITE);
  }

  if (error == 0)
  {
    my_ok(thd);
    DBUG_RETURN(0);
  }

  table_list->table->file->print_error(error, MYF(0));

  DBUG_RETURN(-1);
}


/**
  Check if key is a candidate key, i.e. a unique index with no index
  fields partial, nullable or virtual generated.
*/

static bool is_candidate_key(KEY *key)
{
  KEY_PART_INFO *key_part;
  KEY_PART_INFO *key_part_end= key->key_part + key->user_defined_key_parts;

  if (!(key->flags & HA_NOSAME) || (key->flags & HA_NULL_PART_KEY))
    return false;

  if (key->flags & HA_VIRTUAL_GEN_KEY)
    return false;

  for (key_part= key->key_part; key_part < key_part_end; key_part++)
  {
    if (key_part->key_part_flag & HA_PART_KEY_SEG)
      return false;
  }

  return true;
}


/**
  Get Create_field object for newly created table by field index.

  @param alter_info  Alter_info describing newly created table.
  @param idx         Field index.
*/

static Create_field *get_field_by_index(Alter_info *alter_info, uint idx)
{
  List_iterator_fast<Create_field> field_it(alter_info->create_list);
  uint field_idx= 0;
  Create_field *field;

  while ((field= field_it++) && field_idx < idx)
  { field_idx++; }

  return field;
}


/**
  Look-up KEY object by index name using case-insensitive comparison.

  @param key_name   Index name.
  @param key_start  Start of array of KEYs for table.
  @param key_end    End of array of KEYs for table.

  @note Skips indexes which are marked as renamed.
  @note Case-insensitive comparison is necessary to correctly
        handle renaming of keys.

  @retval non-NULL - pointer to KEY object for index found.
  @retval NULL     - no index with such name found (or it is marked
                     as renamed).
*/

static KEY* find_key_ci(const char *key_name, KEY *key_start, KEY *key_end)
{
  for (KEY *key= key_start; key < key_end; key++)
  {
    /* Skip already renamed keys. */
    if (! (key->flags & HA_KEY_RENAMED) &&
        ! my_strcasecmp(system_charset_info, key_name, key->name))
      return key;
  }
  return NULL;
}


/**
  Look-up KEY object by index name using case-sensitive comparison.

  @param key_name   Index name.
  @param key_start  Start of array of KEYs for table.
  @param key_end    End of array of KEYs for table.

  @note Skips indexes which are marked as renamed.
  @note Case-sensitive comparison is necessary to correctly
        handle: ALTER TABLE t1 DROP KEY x, ADD KEY X(c).
        where new and old index are identical except case
        of their names (in this case index still needs
        to be re-created to keep case of the name in .FRM
        and storage-engine in sync).

  @retval non-NULL - pointer to KEY object for index found.
  @retval NULL     - no index with such name found (or it is marked
                     as renamed).
*/

static KEY* find_key_cs(const char *key_name, KEY *key_start, KEY *key_end)
{
  for (KEY *key= key_start; key < key_end; key++)
  {
    /* Skip renamed keys. */
    if (! (key->flags & HA_KEY_RENAMED) && ! strcmp(key_name, key->name))
      return key;
  }
  return NULL;
}


/**
  Check if index has changed in a new version of table (ignore
  possible rename of index). Also changes to the comment field
  of the key is marked with a flag in the ha_alter_info.

  @param[in/out]  ha_alter_info  Structure describing changes to be done
                                 by ALTER TABLE and holding data used
                                 during in-place alter.
  @param          table_key      Description of key in old version of table.
  @param          new_key        Description of key in new version of table.

  @returns True - if index has changed, false -otherwise.
*/

static bool has_index_def_changed(Alter_inplace_info *ha_alter_info,
                                  const KEY *table_key,
                                  const KEY *new_key)
{
  const KEY_PART_INFO *key_part, *new_part, *end;
  const Create_field *new_field;
  Alter_info *alter_info= ha_alter_info->alter_info;

  /* Check that the key types are compatible between old and new tables. */
  if ((table_key->algorithm != new_key->algorithm) ||
      ((table_key->flags & HA_KEYFLAG_MASK) !=
       (new_key->flags & HA_KEYFLAG_MASK)) ||
      (table_key->user_defined_key_parts != new_key->user_defined_key_parts))
    return true;

  /*
    If an index comment is added/dropped/changed, then mark it for a
    fast/INPLACE alteration.
  */
  if ((table_key->comment.length != new_key->comment.length) ||
      (table_key->comment.length && strcmp(table_key->comment.str,
                                           new_key->comment.str)))
    ha_alter_info->handler_flags|= Alter_inplace_info::ALTER_INDEX_COMMENT;

  /*
    Check that the key parts remain compatible between the old and
    new tables.
  */
  end= table_key->key_part + table_key->user_defined_key_parts;
  for (key_part= table_key->key_part, new_part= new_key->key_part;
       key_part < end;
       key_part++, new_part++)
  {
    /*
      Key definition has changed if we are using a different field or
      if the used key part length is different. It makes sense to
      check lengths first as in case when fields differ it is likely
      that lengths differ too and checking fields is more expensive
      in general case.
    */
    if (key_part->length != new_part->length)
      return true;

    /*
      Key definition has changed, if the key is converted from a
      non-prefixed key to a prefixed key.
      Ex: When the column length is increased but the key part
      length remains the same.
    */
    if (!(key_part->key_part_flag & HA_PART_KEY_SEG) &&
         (new_key->flags & HA_KEY_HAS_PART_KEY_SEG))
      return true;

    new_field= get_field_by_index(alter_info, new_part->fieldnr);

    /*
      For prefix keys KEY_PART_INFO::field points to cloned Field
      object with adjusted length. So below we have to check field
      indexes instead of simply comparing pointers to Field objects.
    */
    if (! new_field->field ||
        new_field->field->field_index != key_part->fieldnr - 1)
      return true;
  }

  return false;
}


static int compare_uint(const uint *s, const uint *t)
{
  return (*s < *t) ? -1 : ((*s > *t) ? 1 : 0);
}


/**
   Compare original and new versions of a table and fill Alter_inplace_info
   describing differences between those versions.

   @param          thd                Thread
   @param          table              The original table.
   @param          varchar            Indicates that new definition has new
                                      VARCHAR column.
   @param[in/out]  ha_alter_info      Data structure which already contains
                                      basic information about create options,
                                      field and keys for the new version of
                                      table and which should be completed with
                                      more detailed information needed for
                                      in-place ALTER.

   First argument 'table' contains information of the original
   table, which includes all corresponding parts that the new
   table has in arguments create_list, key_list and create_info.

   Compare the changes between the original and new table definitions.
   The result of this comparison is then passed to SE which determines
   whether it can carry out these changes in-place.

   Mark any changes detected in the ha_alter_flags.
   We generally try to specify handler flags only if there are real
   changes. But in cases when it is cumbersome to determine if some
   attribute has really changed we might choose to set flag
   pessimistically, for example, relying on parser output only.

   If there are no data changes, but index changes, 'index_drop_buffer'
   and/or 'index_add_buffer' are populated with offsets into
   table->key_info or key_info_buffer respectively for the indexes
   that need to be dropped and/or (re-)created.

   Note that this function assumes that it is OK to change Alter_info
   and HA_CREATE_INFO which it gets. It is caller who is responsible
   for creating copies for this structures if he needs them unchanged.

   @retval true  error
   @retval false success
*/

static bool fill_alter_inplace_info(THD *thd,
                                    TABLE *table,
                                    bool varchar,
                                    Alter_inplace_info *ha_alter_info)
{
  Field **f_ptr, *field;
  List_iterator_fast<Create_field> new_field_it;
  Create_field *new_field;
  uint candidate_key_count= 0;
  Alter_info *alter_info= ha_alter_info->alter_info;
  DBUG_ENTER("fill_alter_inplace_info");

  /* Allocate result buffers. */
  if (! (ha_alter_info->index_drop_buffer=
          (KEY**) thd->alloc(sizeof(KEY*) * table->s->keys)) ||
      ! (ha_alter_info->index_add_buffer=
          (uint*) thd->alloc(sizeof(uint) *
                            alter_info->key_list.elements)) ||
      ! (ha_alter_info->index_rename_buffer=
          (KEY_PAIR*) thd->alloc(sizeof(KEY_PAIR) *
                                 alter_info->alter_rename_key_list.elements)))
    DBUG_RETURN(true);

  /* First we setup ha_alter_flags based on what was detected by parser. */
  if (alter_info->flags & Alter_info::ALTER_ADD_COLUMN)
    ha_alter_info->handler_flags|= Alter_inplace_info::ADD_COLUMN;
  if (alter_info->flags & Alter_info::ALTER_DROP_COLUMN)
    ha_alter_info->handler_flags|= Alter_inplace_info::DROP_COLUMN;
  /*
    Comparing new and old default values of column is cumbersome.
    So instead of using such a comparison for detecting if default
    has really changed we rely on flags set by parser to get an
    approximate value for storage engine flag.
  */
  if (alter_info->flags & (Alter_info::ALTER_CHANGE_COLUMN |
                           Alter_info::ALTER_CHANGE_COLUMN_DEFAULT))
    ha_alter_info->handler_flags|= Alter_inplace_info::ALTER_COLUMN_DEFAULT;
  if (alter_info->flags & Alter_info::ADD_FOREIGN_KEY)
    ha_alter_info->handler_flags|= Alter_inplace_info::ADD_FOREIGN_KEY;
  if (alter_info->flags & Alter_info::DROP_FOREIGN_KEY)
    ha_alter_info->handler_flags|= Alter_inplace_info::DROP_FOREIGN_KEY;
  if (alter_info->flags & Alter_info::ALTER_OPTIONS)
    ha_alter_info->handler_flags|= Alter_inplace_info::CHANGE_CREATE_OPTION;
  if (alter_info->flags & Alter_info::ALTER_RENAME)
    ha_alter_info->handler_flags|= Alter_inplace_info::ALTER_RENAME;
  /* Check partition changes */
  if (alter_info->flags & Alter_info::ALTER_ADD_PARTITION)
    ha_alter_info->handler_flags|= Alter_inplace_info::ADD_PARTITION;
  if (alter_info->flags & Alter_info::ALTER_DROP_PARTITION)
    ha_alter_info->handler_flags|= Alter_inplace_info::DROP_PARTITION;
  if (alter_info->flags & Alter_info::ALTER_PARTITION)
    ha_alter_info->handler_flags|= Alter_inplace_info::ALTER_PARTITION;
  if (alter_info->flags & Alter_info::ALTER_COALESCE_PARTITION)
    ha_alter_info->handler_flags|= Alter_inplace_info::COALESCE_PARTITION;
  if (alter_info->flags & Alter_info::ALTER_REORGANIZE_PARTITION)
    ha_alter_info->handler_flags|= Alter_inplace_info::REORGANIZE_PARTITION;
  if (alter_info->flags & Alter_info::ALTER_TABLE_REORG)
    ha_alter_info->handler_flags|= Alter_inplace_info::ALTER_TABLE_REORG;
  if (alter_info->flags & Alter_info::ALTER_REMOVE_PARTITIONING)
    ha_alter_info->handler_flags|= Alter_inplace_info::ALTER_REMOVE_PARTITIONING;
  if (alter_info->flags & Alter_info::ALTER_ALL_PARTITION)
    ha_alter_info->handler_flags|= Alter_inplace_info::ALTER_ALL_PARTITION;
  /* Check for: ALTER TABLE FORCE, ALTER TABLE ENGINE and OPTIMIZE TABLE. */
  if (alter_info->flags & Alter_info::ALTER_RECREATE)
    ha_alter_info->handler_flags|= Alter_inplace_info::RECREATE_TABLE;

  /*
    If we altering table with old VARCHAR fields we will be automatically
    upgrading VARCHAR column types.
  */
  if (table->s->frm_version < FRM_VER_TRUE_VARCHAR && varchar)
    ha_alter_info->handler_flags|=  Alter_inplace_info::ALTER_COLUMN_TYPE;

  /*
    Go through fields in old version of table and detect changes to them.
    We don't want to rely solely on Alter_info flags for this since:
    a) new definition of column can be fully identical to the old one
       despite the fact that this column is mentioned in MODIFY clause.
    b) even if new column type differs from its old column from metadata
       point of view, it might be identical from storage engine point
       of view (e.g. when ENUM('a','b') is changed to ENUM('a','b',c')).
    c) flags passed to storage engine contain more detailed information
       about nature of changes than those provided from parser.
  */
  for (f_ptr= table->field; (field= *f_ptr); f_ptr++)
  {
    /* Clear marker for renamed or dropped field
    which we are going to set later. */
    field->flags&= ~(FIELD_IS_RENAMED | FIELD_IS_DROPPED);

    /* Use transformed info to evaluate flags for storage engine. */
    uint new_field_index= 0;
    new_field_it.init(alter_info->create_list);
    while ((new_field= new_field_it++))
    {
      if (new_field->field == field)
        break;
      new_field_index++;
    }

    if (new_field)
    {
      /* Field is not dropped. Evaluate changes bitmap for it. */

      /*
        Check if type of column has changed to some incompatible type.
      */
      switch (field->is_equal(new_field))
      {
      case IS_EQUAL_NO:
        /* New column type is incompatible with old one. */
        ha_alter_info->handler_flags|= Alter_inplace_info::ALTER_COLUMN_TYPE;
        break;
      case IS_EQUAL_YES:
        /*
          New column is the same as the old one or the fully compatible with
          it (for example, ENUM('a','b') was changed to ENUM('a','b','c')).
          Such a change if any can ALWAYS be carried out by simply updating
          data-dictionary without even informing storage engine.
          No flag is set in this case.
        */
        break;
      case IS_EQUAL_PACK_LENGTH:
        /*
          New column type differs from the old one, but has compatible packed
          data representation. Depending on storage engine, such a change can
          be carried out by simply updating data dictionary without changing
          actual data (for example, VARCHAR(300) is changed to VARCHAR(400)).
        */
        ha_alter_info->handler_flags|= Alter_inplace_info::
                                         ALTER_COLUMN_EQUAL_PACK_LENGTH;
        break;
      default:
        DBUG_ASSERT(0);
        /* Safety. */
        ha_alter_info->handler_flags|= Alter_inplace_info::ALTER_COLUMN_TYPE;
      }

      bool field_renamed;
      /*
        InnoDB data dictionary is case sensitive so we should use
        string case sensitive comparison between fields.
        Note: strcmp branch is to be removed in future when we fix it
        in InnoDB.
      */
      if (ha_alter_info->create_info->db_type->db_type == DB_TYPE_INNODB)
        field_renamed= strcmp(field->field_name, new_field->field_name);
      else
	field_renamed= my_strcasecmp(system_charset_info, field->field_name,
                                     new_field->field_name);

      /* Check if field was renamed */
      if (field_renamed)
      {
        field->flags|= FIELD_IS_RENAMED;
        ha_alter_info->handler_flags|= Alter_inplace_info::ALTER_COLUMN_NAME;
      }

      /* Check that NULL behavior is same for old and new fields */
      if ((new_field->flags & NOT_NULL_FLAG) !=
          (uint) (field->flags & NOT_NULL_FLAG))
      {
        if (new_field->flags & NOT_NULL_FLAG)
          ha_alter_info->handler_flags|=
            Alter_inplace_info::ALTER_COLUMN_NOT_NULLABLE;
        else
          ha_alter_info->handler_flags|=
            Alter_inplace_info::ALTER_COLUMN_NULLABLE;
      }

      /*
        We do not detect changes to default values in this loop.
        See comment above for more details.
      */

      /*
        Detect changes in column order.
      */
      if (field->field_index != new_field_index)
        ha_alter_info->handler_flags|= Alter_inplace_info::ALTER_COLUMN_ORDER;

      /* Detect changes in storage type of column */
      if (new_field->field_storage_type() != field->field_storage_type())
        ha_alter_info->handler_flags|=
          Alter_inplace_info::ALTER_COLUMN_STORAGE_TYPE;

      /* Detect changes in column format of column */
      if (new_field->column_format() != field->column_format())
        ha_alter_info->handler_flags|=
          Alter_inplace_info::ALTER_COLUMN_COLUMN_FORMAT;
    }
    else
    {
      /*
        Field is not present in new version of table and therefore was dropped.
        Corresponding storage engine flag should be already set.
      */
      DBUG_ASSERT(ha_alter_info->handler_flags & Alter_inplace_info::DROP_COLUMN);
      field->flags|= FIELD_IS_DROPPED;
    }
  }

#ifndef DBUG_OFF
  new_field_it.init(alter_info->create_list);
  while ((new_field= new_field_it++))
  {
    if (! new_field->field)
    {
      /*
        Field is not present in old version of table and therefore was added.
        Again corresponding storage engine flag should be already set.
      */
      DBUG_ASSERT(ha_alter_info->handler_flags & Alter_inplace_info::ADD_COLUMN);
      break;
    }
  }
#endif /* DBUG_OFF */

  if (ha_alter_info->handler_flags & Alter_inplace_info::ADD_COLUMN)
  {
    new_field_it.init(alter_info->create_list);
    while ((new_field= new_field_it++))
    {
      if (!new_field->field)
      {
        DBUG_ASSERT(!new_field->field);
        break;
      }
    }

    /*
      Check if the altered column is a stored generated field.
      TODO: Mark such a column with an alter flag only if
      the expression functions are not equal.
    */
    if (new_field->stored_in_db && new_field->gcol_info)
      ha_alter_info->handler_flags|= Alter_inplace_info::HA_ALTER_STORED_GCOL;
  }

  /*
    Go through keys and check if the original ones are compatible
    with new table.
  */
  KEY *table_key;
  KEY *table_key_end= table->key_info + table->s->keys;
  KEY *new_key;
  KEY *new_key_end=
    ha_alter_info->key_info_buffer + ha_alter_info->key_count;

  DBUG_PRINT("info", ("index count old: %d  new: %d",
                      table->s->keys, ha_alter_info->key_count));

  /*
    First, we need to handle keys being renamed, otherwise code handling
    dropping/addition of keys might be confused in some situations.
  */
  for (table_key= table->key_info; table_key < table_key_end; table_key++)
    table_key->flags&= ~HA_KEY_RENAMED;
  for (new_key= ha_alter_info->key_info_buffer;
       new_key < new_key_end; new_key++)
    new_key->flags&= ~HA_KEY_RENAMED;

  List_iterator_fast<Alter_rename_key> rename_key_it(alter_info->
                                                     alter_rename_key_list);
  Alter_rename_key *rename_key;

  while ((rename_key= rename_key_it++))
  {
    table_key= find_key_ci(rename_key->old_name, table->key_info, table_key_end);
    new_key= find_key_ci(rename_key->new_name, ha_alter_info->key_info_buffer,
                         new_key_end);

    table_key->flags|= HA_KEY_RENAMED;
    new_key->flags|= HA_KEY_RENAMED;

    if (! has_index_def_changed(ha_alter_info, table_key, new_key))
    {
      /* Key was not modified but still was renamed. */
      ha_alter_info->handler_flags|= Alter_inplace_info::RENAME_INDEX;
      ha_alter_info->add_renamed_key(table_key, new_key);
    }
    else
    {
      /* Key was modified. */
      ha_alter_info->add_modified_key(table_key, new_key);
    }
  }

  /*
    Step through all keys of the old table and search matching new keys.
  */
  for (table_key= table->key_info; table_key < table_key_end; table_key++)
  {
    /* Skip renamed keys. */
    if (table_key->flags & HA_KEY_RENAMED)
      continue;

    new_key= find_key_cs(table_key->name, ha_alter_info->key_info_buffer,
                         new_key_end);

    if (new_key == NULL)
    {
      /* Matching new key not found. This means the key should be dropped. */
      ha_alter_info->add_dropped_key(table_key);
    }
    else if (has_index_def_changed(ha_alter_info, table_key, new_key))
    {
      /* Key was modified. */
      ha_alter_info->add_modified_key(table_key, new_key);
    }
  }

  /*
    Step through all keys of the new table and find matching old keys.
  */
  for (new_key= ha_alter_info->key_info_buffer;
       new_key < new_key_end;
       new_key++)
  {
    /* Skip renamed keys. */
    if (new_key->flags & HA_KEY_RENAMED)
      continue;

    if (! find_key_cs(new_key->name, table->key_info, table_key_end))
    {
      /* Matching old key not found. This means the key should be added. */
      ha_alter_info->add_added_key(new_key);
    }
  }

  /*
    Sort index_add_buffer according to how key_info_buffer is sorted.
    I.e. with primary keys first - see sort_keys().
  */
  my_qsort(ha_alter_info->index_add_buffer,
           ha_alter_info->index_add_count,
           sizeof(uint), (qsort_cmp) compare_uint);

  /* Now let us calculate flags for storage engine API. */

  /* Count all existing candidate keys. */
  for (table_key= table->key_info; table_key < table_key_end; table_key++)
  {
    /*
      Check if key is a candidate key, This key is either already primary key
      or could be promoted to primary key if the original primary key is
      dropped.
      In MySQL one is allowed to create primary key with partial fields (i.e.
      primary key which is not considered candidate). For simplicity we count
      such key as a candidate key here.
    */
    if (((uint) (table_key - table->key_info) == table->s->primary_key) ||
        is_candidate_key(table_key))
      candidate_key_count++;
  }

  /* Figure out what kind of indexes we are dropping. */
  KEY **dropped_key;
  KEY **dropped_key_end= ha_alter_info->index_drop_buffer +
                         ha_alter_info->index_drop_count;

  for (dropped_key= ha_alter_info->index_drop_buffer;
       dropped_key < dropped_key_end; dropped_key++)
  {
    table_key= *dropped_key;

    if (table_key->flags & HA_NOSAME)
    {
      /*
        Unique key. Check for PRIMARY KEY. Also see comment about primary
        and candidate keys above.
      */
      if ((uint) (table_key - table->key_info) == table->s->primary_key)
      {
        ha_alter_info->handler_flags|= Alter_inplace_info::DROP_PK_INDEX;
        candidate_key_count--;
      }
      else
      {
        ha_alter_info->handler_flags|= Alter_inplace_info::DROP_UNIQUE_INDEX;
        if (is_candidate_key(table_key))
          candidate_key_count--;
      }
    }
    else
      ha_alter_info->handler_flags|= Alter_inplace_info::DROP_INDEX;
  }

  /* Now figure out what kind of indexes we are adding. */
  for (uint add_key_idx= 0; add_key_idx < ha_alter_info->index_add_count; add_key_idx++)
  {
    new_key= ha_alter_info->key_info_buffer + ha_alter_info->index_add_buffer[add_key_idx];

    if (new_key->flags & HA_NOSAME)
    {
      bool is_pk= !my_strcasecmp(system_charset_info, new_key->name, primary_key_name);

      if ((!(new_key->flags & HA_KEY_HAS_PART_KEY_SEG) &&
           !(new_key->flags & HA_NULL_PART_KEY)) ||
          is_pk)
      {
        /* Candidate key or primary key! */
        if (candidate_key_count == 0 || is_pk)
          ha_alter_info->handler_flags|= Alter_inplace_info::ADD_PK_INDEX;
        else
          ha_alter_info->handler_flags|= Alter_inplace_info::ADD_UNIQUE_INDEX;
        candidate_key_count++;
      }
      else
      {
        ha_alter_info->handler_flags|= Alter_inplace_info::ADD_UNIQUE_INDEX;
      }
    }
    else
    {
      if (new_key->flags & HA_SPATIAL)
      {
        ha_alter_info->handler_flags|= Alter_inplace_info::ADD_SPATIAL_INDEX;
      }
      else
      {
        ha_alter_info->handler_flags|= Alter_inplace_info::ADD_INDEX;
      }
    }
  }

  DBUG_RETURN(false);
}


/**
  Mark fields participating in newly added indexes in TABLE object which
  corresponds to new version of altered table.

  @param ha_alter_info  Alter_inplace_info describing in-place ALTER.
  @param altered_table  TABLE object for new version of TABLE in which
                        fields should be marked.
*/

static void update_altered_table(const Alter_inplace_info &ha_alter_info,
                                 TABLE *altered_table)
{
  uint field_idx, add_key_idx;
  KEY *key;
  KEY_PART_INFO *end, *key_part;

  /*
    Clear marker for all fields, as we are going to set it only
    for fields which participate in new indexes.
  */
  for (field_idx= 0; field_idx < altered_table->s->fields; ++field_idx)
    altered_table->field[field_idx]->flags&= ~FIELD_IN_ADD_INDEX;

  /*
    Go through array of newly added indexes and mark fields
    participating in them.
  */
  for (add_key_idx= 0; add_key_idx < ha_alter_info.index_add_count;
       add_key_idx++)
  {
    key= ha_alter_info.key_info_buffer +
         ha_alter_info.index_add_buffer[add_key_idx];

    end= key->key_part + key->user_defined_key_parts;
    for (key_part= key->key_part; key_part < end; key_part++)
      altered_table->field[key_part->fieldnr]->flags|= FIELD_IN_ADD_INDEX;
  }
}


/**
  Initialize TABLE::field for the new table with appropriate
  column defaults. Can be default values from TABLE_SHARE or
  function defaults from Create_field.

  @param altered_table  TABLE object for the new version of the table.
  @param create         Create_field containing function defaults.
*/

static void set_column_defaults(TABLE *altered_table,
                                List<Create_field> &create)
{
  // Initialize TABLE::field default values
  restore_record(altered_table, s->default_values);

  List_iterator<Create_field> iter(create);
  for (uint i= 0; i < altered_table->s->fields; ++i)
  {
    const Create_field *definition= iter++;
    if (definition->field == NULL) // this column didn't exist in old table.
      altered_table->field[i]->evaluate_insert_default_function();
  }
}


/**
  Compare two tables to see if their metadata are compatible.
  One table specified by a TABLE instance, the other using Alter_info
  and HA_CREATE_INFO.

  @param[in]  table          The first table.
  @param[in]  alter_info     Alter options, fields and keys for the
                             second table.
  @param[in]  create_info    Create options for the second table.
  @param[out] metadata_equal Result of comparison.

  @retval true   error
  @retval false  success
*/

bool mysql_compare_tables(TABLE *table,
                          Alter_info *alter_info,
                          HA_CREATE_INFO *create_info,
                          bool *metadata_equal)
{
  DBUG_ENTER("mysql_compare_tables");

  uint changes= IS_EQUAL_NO;
  uint key_count;
  List_iterator_fast<Create_field> tmp_new_field_it;
  THD *thd= table->in_use;
  *metadata_equal= false;

  /*
    Create a copy of alter_info.
    To compare definitions, we need to "prepare" the definition - transform it
    from parser output to a format that describes the table layout (all column
    defaults are initialized, duplicate columns are removed). This is done by
    mysql_prepare_create_table.  Unfortunately, mysql_prepare_create_table
    performs its transformations "in-place", that is, modifies the argument.
    Since we would like to keep mysql_compare_tables() idempotent (not altering
    any of the arguments) we create a copy of alter_info here and pass it to
    mysql_prepare_create_table, then use the result to compare the tables, and
    then destroy the copy.
  */
  Alter_info tmp_alter_info(*alter_info, thd->mem_root);
  uint db_options= 0; /* not used */
  KEY *key_info_buffer= NULL;

  /* Create the prepared information. */
  if (mysql_prepare_create_table(thd, create_info,
                                 &tmp_alter_info,
                                 (table->s->tmp_table != NO_TMP_TABLE),
                                 &db_options,
                                 table->file, &key_info_buffer,
                                 &key_count, 0))
    DBUG_RETURN(true);

  /* Some very basic checks. */
  if (table->s->fields != alter_info->create_list.elements ||
      table->s->db_type() != create_info->db_type ||
      table->s->tmp_table ||
      (table->s->row_type != create_info->row_type))
    DBUG_RETURN(false);

  /* Go through fields and check if they are compatible. */
  tmp_new_field_it.init(tmp_alter_info.create_list);
  for (Field **f_ptr= table->field; *f_ptr; f_ptr++)
  {
    Field *field= *f_ptr;
    Create_field *tmp_new_field= tmp_new_field_it++;

    /* Check that NULL behavior is the same. */
    if ((tmp_new_field->flags & NOT_NULL_FLAG) !=
	(uint) (field->flags & NOT_NULL_FLAG))
      DBUG_RETURN(false);

    /*
      mysql_prepare_alter_table() clears HA_OPTION_PACK_RECORD bit when
      preparing description of existing table. In ALTER TABLE it is later
      updated to correct value by create_table_impl() call.
      So to get correct value of this bit in this function we have to
      mimic behavior of create_table_impl().
    */
    if (create_info->row_type == ROW_TYPE_DYNAMIC ||
	(tmp_new_field->flags & BLOB_FLAG) ||
	(tmp_new_field->sql_type == MYSQL_TYPE_VARCHAR &&
	create_info->row_type != ROW_TYPE_FIXED))
      create_info->table_options|= HA_OPTION_PACK_RECORD;

    /* Check if field was renamed */
    if (my_strcasecmp(system_charset_info,
		      field->field_name,
		      tmp_new_field->field_name))
      DBUG_RETURN(false);

    /* Evaluate changes bitmap and send to check_if_incompatible_data() */
    uint field_changes= field->is_equal(tmp_new_field);
    if (field_changes != IS_EQUAL_YES)
      DBUG_RETURN(false);

    changes|= field_changes;
  }

  /* Check if changes are compatible with current handler. */
  if (table->file->check_if_incompatible_data(create_info, changes))
    DBUG_RETURN(false);

  /* Go through keys and check if they are compatible. */
  KEY *table_key;
  KEY *table_key_end= table->key_info + table->s->keys;
  KEY *new_key;
  KEY *new_key_end= key_info_buffer + key_count;

  /* Step through all keys of the first table and search matching keys. */
  for (table_key= table->key_info; table_key < table_key_end; table_key++)
  {
    /* Search a key with the same name. */
    for (new_key= key_info_buffer; new_key < new_key_end; new_key++)
    {
      if (! strcmp(table_key->name, new_key->name))
        break;
    }
    if (new_key >= new_key_end)
      DBUG_RETURN(false);

    /* Check that the key types are compatible. */
    if ((table_key->algorithm != new_key->algorithm) ||
	((table_key->flags & HA_KEYFLAG_MASK) !=
         (new_key->flags & HA_KEYFLAG_MASK)) ||
        (table_key->user_defined_key_parts != new_key->user_defined_key_parts))
      DBUG_RETURN(false);

    /* Check that the key parts remain compatible. */
    KEY_PART_INFO *table_part;
    KEY_PART_INFO *table_part_end= table_key->key_part +
      table_key->user_defined_key_parts;
    KEY_PART_INFO *new_part;
    for (table_part= table_key->key_part, new_part= new_key->key_part;
         table_part < table_part_end;
         table_part++, new_part++)
    {
      /*
	Key definition is different if we are using a different field or
	if the used key part length is different. We know that the fields
        are equal. Comparing field numbers is sufficient.
      */
      if ((table_part->length != new_part->length) ||
          (table_part->fieldnr - 1 != new_part->fieldnr))
        DBUG_RETURN(false);
    }
  }

  /* Step through all keys of the second table and find matching keys. */
  for (new_key= key_info_buffer; new_key < new_key_end; new_key++)
  {
    /* Search a key with the same name. */
    for (table_key= table->key_info; table_key < table_key_end; table_key++)
    {
      if (! strcmp(table_key->name, new_key->name))
        break;
    }
    if (table_key >= table_key_end)
      DBUG_RETURN(false);
  }

  *metadata_equal= true; // Tables are compatible
  DBUG_RETURN(false);
}


/*
  Manages enabling/disabling of indexes for ALTER TABLE

  SYNOPSIS
    alter_table_manage_keys()
      table                  Target table
      indexes_were_disabled  Whether the indexes of the from table
                             were disabled
      keys_onoff             ENABLE | DISABLE | LEAVE_AS_IS

  RETURN VALUES
    FALSE  OK
    TRUE   Error
*/

static
bool alter_table_manage_keys(TABLE *table, int indexes_were_disabled,
                             Alter_info::enum_enable_or_disable keys_onoff)
{
  int error= 0;
  DBUG_ENTER("alter_table_manage_keys");
  DBUG_PRINT("enter", ("table=%p were_disabled=%d on_off=%d",
             table, indexes_were_disabled, keys_onoff));

  switch (keys_onoff) {
  case Alter_info::ENABLE:
    error= table->file->ha_enable_indexes(HA_KEY_SWITCH_NONUNIQ_SAVE);
    break;
  case Alter_info::LEAVE_AS_IS:
    if (!indexes_were_disabled)
      break;
    /* fall-through: disabled indexes */
  case Alter_info::DISABLE:
    error= table->file->ha_disable_indexes(HA_KEY_SWITCH_NONUNIQ_SAVE);
  }

  if (error == HA_ERR_WRONG_COMMAND)
  {
    push_warning_printf(current_thd, Sql_condition::SL_NOTE,
                        ER_ILLEGAL_HA, ER(ER_ILLEGAL_HA),
                        table->s->table_name.str);
    error= 0;
  } else if (error)
    table->file->print_error(error, MYF(0));

  DBUG_RETURN(error);
}


/**
  Check if the pending ALTER TABLE operations support the in-place
  algorithm based on restrictions in the SQL layer or given the
  nature of the operations themselves. If in-place isn't supported,
  it won't be necessary to check with the storage engine.

  @param table        The original TABLE.
  @param create_info  Information from the parsing phase about new
                      table properties.
  @param alter_info   Data related to detected changes.

  @return false       In-place is possible, check with storage engine.
  @return true        Incompatible operations, must use table copy.
*/

static bool is_inplace_alter_impossible(TABLE *table,
                                        HA_CREATE_INFO *create_info,
                                        const Alter_info *alter_info)
{
  DBUG_ENTER("is_inplace_alter_impossible");

  /* At the moment we can't handle altering temporary tables without a copy. */
  if (table->s->tmp_table)
    DBUG_RETURN(true);

  /*
    For the ALTER TABLE tbl_name ORDER BY ... we always use copy
    algorithm. In theory, this operation can be done in-place by some
    engine, but since a) no current engine does this and b) our current
    API lacks infrastructure for passing information about table ordering
    to storage engine we simply always do copy now.

    ENABLE/DISABLE KEYS is a MyISAM/Heap specific operation that is
    not supported for in-place in combination with other operations.
    Alone, it will be done by simple_rename_or_index_change().

    Stored generated columns are evaluated in server, thus can't be added/changed
    inplace.
  */
  if (alter_info->flags & (Alter_info::ALTER_ORDER |
                           Alter_info::ALTER_KEYS_ONOFF |
                           Alter_info::ALTER_STORED_GCOLUMN))
    DBUG_RETURN(true);

  /*
    If the table engine is changed explicitly (using ENGINE clause)
    or implicitly (e.g. when non-partitioned table becomes
    partitioned) a regular alter table (copy) needs to be
    performed.
  */
  if (create_info->db_type != table->s->db_type())
    DBUG_RETURN(true);

  /*
    There was a bug prior to mysql-4.0.25. Number of null fields was
    calculated incorrectly. As a result frm and data files gets out of
    sync after fast alter table. There is no way to determine by which
    mysql version (in 4.0 and 4.1 branches) table was created, thus we
    disable fast alter table for all tables created by mysql versions
    prior to 5.0 branch.
    See BUG#6236.
  */
  if (!table->s->mysql_version)
    DBUG_RETURN(true);

  DBUG_RETURN(false);
}


/**
  Perform in-place alter table.

  @param thd                Thread handle.
  @param table_list         TABLE_LIST for the table to change.
  @param table              The original TABLE.
  @param altered_table      TABLE object for new version of the table.
  @param ha_alter_info      Structure describing ALTER TABLE to be carried
                            out and serving as a storage place for data
                            used during different phases.
  @param inplace_supported  Enum describing the locking requirements.
  @param target_mdl_request Metadata request/lock on the target table name.
  @param alter_ctx          ALTER TABLE runtime context.

  @retval   true              Error
  @retval   false             Success

  @note
    If mysql_alter_table does not need to copy the table, it is
    either an alter table where the storage engine does not
    need to know about the change, only the frm will change,
    or the storage engine supports performing the alter table
    operation directly, in-place without mysql having to copy
    the table.

  @note This function frees the TABLE object associated with the new version of
        the table and removes the .FRM file for it in case of both success and
        failure.
*/

static bool mysql_inplace_alter_table(THD *thd,
                                      TABLE_LIST *table_list,
                                      TABLE *table,
                                      TABLE *altered_table,
                                      Alter_inplace_info *ha_alter_info,
                                      enum_alter_inplace_result inplace_supported,
                                      MDL_request *target_mdl_request,
                                      Alter_table_ctx *alter_ctx)
{
  Open_table_context ot_ctx(thd, MYSQL_OPEN_REOPEN);
  handlerton *db_type= table->s->db_type();
  MDL_ticket *mdl_ticket= table->mdl_ticket;
  HA_CREATE_INFO *create_info= ha_alter_info->create_info;
  Alter_info *alter_info= ha_alter_info->alter_info;
  bool reopen_tables= false;

  DBUG_ENTER("mysql_inplace_alter_table");

  /*
    Upgrade to EXCLUSIVE lock if:
    - This is requested by the storage engine
    - Or the storage engine needs exclusive lock for just the prepare
      phase
    - Or requested by the user

    Note that we handle situation when storage engine needs exclusive
    lock for prepare phase under LOCK TABLES in the same way as when
    exclusive lock is required for duration of the whole statement.
  */
  if (inplace_supported == HA_ALTER_INPLACE_EXCLUSIVE_LOCK ||
      ((inplace_supported == HA_ALTER_INPLACE_SHARED_LOCK_AFTER_PREPARE ||
        inplace_supported == HA_ALTER_INPLACE_NO_LOCK_AFTER_PREPARE) &&
       (thd->locked_tables_mode == LTM_LOCK_TABLES ||
        thd->locked_tables_mode == LTM_PRELOCKED_UNDER_LOCK_TABLES)) ||
       alter_info->requested_lock == Alter_info::ALTER_TABLE_LOCK_EXCLUSIVE)
  {
    if (wait_while_table_is_used(thd, table, HA_EXTRA_FORCE_REOPEN))
      goto cleanup;
    /*
      Get rid of all TABLE instances belonging to this thread
      except one to be used for in-place ALTER TABLE.

      This is mostly needed to satisfy InnoDB assumptions/asserts.
    */
    close_all_tables_for_name(thd, table->s, alter_ctx->is_table_renamed(),
                              table);
    /*
      If we are under LOCK TABLES we will need to reopen tables which we
      just have closed in case of error.
    */
    reopen_tables= true;
  }
  else if (inplace_supported == HA_ALTER_INPLACE_SHARED_LOCK_AFTER_PREPARE ||
           inplace_supported == HA_ALTER_INPLACE_NO_LOCK_AFTER_PREPARE)
  {
    /*
      Storage engine has requested exclusive lock only for prepare phase
      and we are not under LOCK TABLES.
      Don't mark TABLE_SHARE as old in this case, as this won't allow opening
      of table by other threads during main phase of in-place ALTER TABLE.
    */
    if (thd->mdl_context.upgrade_shared_lock(table->mdl_ticket, MDL_EXCLUSIVE,
                                             thd->variables.lock_wait_timeout))
      goto cleanup;

    tdc_remove_table(thd, TDC_RT_REMOVE_NOT_OWN_KEEP_SHARE,
                     table->s->db.str, table->s->table_name.str,
                     false);
  }

  /*
    Upgrade to SHARED_NO_WRITE lock if:
    - The storage engine needs writes blocked for the whole duration
    - Or this is requested by the user
    Note that under LOCK TABLES, we will already have SHARED_NO_READ_WRITE.
  */
  if ((inplace_supported == HA_ALTER_INPLACE_SHARED_LOCK ||
       alter_info->requested_lock == Alter_info::ALTER_TABLE_LOCK_SHARED) &&
      thd->mdl_context.upgrade_shared_lock(table->mdl_ticket,
                                           MDL_SHARED_NO_WRITE,
                                           thd->variables.lock_wait_timeout))
  {
    goto cleanup;
  }

  // It's now safe to take the table level lock.
  if (lock_tables(thd, table_list, alter_ctx->tables_opened, 0))
    goto cleanup;

  DEBUG_SYNC(thd, "alter_table_inplace_after_lock_upgrade");
  THD_STAGE_INFO(thd, stage_alter_inplace_prepare);

  switch (inplace_supported) {
  case HA_ALTER_ERROR:
  case HA_ALTER_INPLACE_NOT_SUPPORTED:
    DBUG_ASSERT(0);
    // fall through
  case HA_ALTER_INPLACE_NO_LOCK:
  case HA_ALTER_INPLACE_NO_LOCK_AFTER_PREPARE:
    switch (alter_info->requested_lock) {
    case Alter_info::ALTER_TABLE_LOCK_DEFAULT:
    case Alter_info::ALTER_TABLE_LOCK_NONE:
      ha_alter_info->online= true;
      break;
    case Alter_info::ALTER_TABLE_LOCK_SHARED:
    case Alter_info::ALTER_TABLE_LOCK_EXCLUSIVE:
      break;
    }
    break;
  case HA_ALTER_INPLACE_EXCLUSIVE_LOCK:
  case HA_ALTER_INPLACE_SHARED_LOCK_AFTER_PREPARE:
  case HA_ALTER_INPLACE_SHARED_LOCK:
    break;
  }

  if (table->file->ha_prepare_inplace_alter_table(altered_table,
                                                  ha_alter_info))
  {
    goto rollback;
  }

  /*
    Downgrade the lock if storage engine has told us that exclusive lock was
    necessary only for prepare phase (unless we are not under LOCK TABLES) and
    user has not explicitly requested exclusive lock.
  */
  if ((inplace_supported == HA_ALTER_INPLACE_SHARED_LOCK_AFTER_PREPARE ||
       inplace_supported == HA_ALTER_INPLACE_NO_LOCK_AFTER_PREPARE) &&
      !(thd->locked_tables_mode == LTM_LOCK_TABLES ||
        thd->locked_tables_mode == LTM_PRELOCKED_UNDER_LOCK_TABLES) &&
      (alter_info->requested_lock != Alter_info::ALTER_TABLE_LOCK_EXCLUSIVE))
  {
    /* If storage engine or user requested shared lock downgrade to SNW. */
    if (inplace_supported == HA_ALTER_INPLACE_SHARED_LOCK_AFTER_PREPARE ||
        alter_info->requested_lock == Alter_info::ALTER_TABLE_LOCK_SHARED)
      table->mdl_ticket->downgrade_lock(MDL_SHARED_NO_WRITE);
    else
    {
      DBUG_ASSERT(inplace_supported == HA_ALTER_INPLACE_NO_LOCK_AFTER_PREPARE);
      table->mdl_ticket->downgrade_lock(MDL_SHARED_UPGRADABLE);
    }
  }

  DEBUG_SYNC(thd, "alter_table_inplace_after_lock_downgrade");
  THD_STAGE_INFO(thd, stage_alter_inplace);

  if (table->file->ha_inplace_alter_table(altered_table,
                                          ha_alter_info))
  {
    goto rollback;
  }

  // Upgrade to EXCLUSIVE before commit.
  if (wait_while_table_is_used(thd, table, HA_EXTRA_PREPARE_FOR_RENAME))
    goto rollback;

  /*
    If we are killed after this point, we should ignore and continue.
    We have mostly completed the operation at this point, there should
    be no long waits left.
  */

  DBUG_EXECUTE_IF("alter_table_rollback_new_index", {
      table->file->ha_commit_inplace_alter_table(altered_table,
                                                 ha_alter_info,
                                                 false);
      my_error(ER_UNKNOWN_ERROR, MYF(0));
      goto cleanup;
    });

  DEBUG_SYNC(thd, "alter_table_inplace_before_commit");
  THD_STAGE_INFO(thd, stage_alter_inplace_commit);

  if (table->file->ha_commit_inplace_alter_table(altered_table,
                                                 ha_alter_info,
                                                 true))
  {
    goto rollback;
  }

  close_all_tables_for_name(thd, table->s, alter_ctx->is_table_renamed(), NULL);
  table_list->table= table= NULL;
  close_temporary_table(thd, altered_table, true, false);

  /*
    Replace the old .FRM with the new .FRM, but keep the old name for now.
    Rename to the new name (if needed) will be handled separately below.
  */
  if (mysql_rename_table(db_type, alter_ctx->new_db, alter_ctx->tmp_name,
                         alter_ctx->db, alter_ctx->alias,
                         FN_FROM_IS_TMP | NO_HA_TABLE))
  {
    // Since changes were done in-place, we can't revert them.
    (void) quick_rm_table(thd, db_type,
                          alter_ctx->new_db, alter_ctx->tmp_name,
                          FN_IS_TMP | NO_HA_TABLE);
    DBUG_RETURN(true);
  }

  table_list->mdl_request.ticket= mdl_ticket;
  if (open_table(thd, table_list, &ot_ctx))
    DBUG_RETURN(true);

  /*
    Tell the handler that the changed frm is on disk and table
    has been re-opened
  */
  table_list->table->file->ha_notify_table_changed();

  /*
    We might be going to reopen table down on the road, so we have to
    restore state of the TABLE object which we used for obtaining of
    handler object to make it usable for later reopening.
  */
  close_thread_table(thd, &thd->open_tables);
  table_list->table= NULL;

  // Rename altered table if requested.
  if (alter_ctx->is_table_renamed())
  {
    // Remove TABLE and TABLE_SHARE for old name from TDC.
    tdc_remove_table(thd, TDC_RT_REMOVE_ALL,
                     alter_ctx->db, alter_ctx->table_name, false);

    if (mysql_rename_table(db_type, alter_ctx->db, alter_ctx->table_name,
                           alter_ctx->new_db, alter_ctx->new_alias, 0))
    {
      /*
        If the rename fails we will still have a working table
        with the old name, but with other changes applied.
      */
      DBUG_RETURN(true);
    }
    if (change_trigger_table_name(thd,
                                  alter_ctx->db,
                                  alter_ctx->alias,
                                  alter_ctx->table_name,
                                  alter_ctx->new_db,
                                  alter_ctx->new_alias))
    {
      /*
        If the rename of trigger files fails, try to rename the table
        back so we at least have matching table and trigger files.
      */
      (void) mysql_rename_table(db_type,
                                alter_ctx->new_db, alter_ctx->new_alias,
                                alter_ctx->db, alter_ctx->alias, NO_FK_CHECKS);
      DBUG_RETURN(true);
    }
  }

  DBUG_RETURN(false);

 rollback:
  table->file->ha_commit_inplace_alter_table(altered_table,
                                             ha_alter_info,
                                             false);
 cleanup:
  if (reopen_tables)
  {
    /* Close the only table instance which is still around. */
    close_all_tables_for_name(thd, table->s, alter_ctx->is_table_renamed(), NULL);
    if (thd->locked_tables_list.reopen_tables(thd))
      thd->locked_tables_list.unlink_all_closed_tables(thd, NULL, 0);
    /* QQ; do something about metadata locks ? */
  }
  close_temporary_table(thd, altered_table, true, false);
  // Delete temporary .frm/.par
  (void) quick_rm_table(thd, create_info->db_type, alter_ctx->new_db,
                        alter_ctx->tmp_name, FN_IS_TMP | NO_HA_TABLE);
  DBUG_RETURN(true);
}

/**
  maximum possible length for certain blob types.

  @param[in]      type        Blob type (e.g. MYSQL_TYPE_TINY_BLOB)

  @return
    length
*/

static uint
blob_length_by_type(enum_field_types type)
{
  switch (type)
  {
  case MYSQL_TYPE_TINY_BLOB:
    return 255;
  case MYSQL_TYPE_BLOB:
    return 65535;
  case MYSQL_TYPE_MEDIUM_BLOB:
    return 16777215;
  case MYSQL_TYPE_LONG_BLOB:
    return 4294967295U;
  default:
    DBUG_ASSERT(0); // we should never go here
    return 0;
  }
}


/**
  Convert the old temporal data types to the new temporal
  type format for ADD/CHANGE COLUMN, ADD INDEXES and ALTER
  FORCE ALTER operation.

  @param thd                Thread context.
  @param alter_info         Alter info parameters.

  @retval true              Error.
  @retval false             Either the old temporal data types
                            are not present or they are present
                            and have been successfully upgraded.
*/

static bool
upgrade_old_temporal_types(THD *thd, Alter_info *alter_info)
{
  bool old_temporal_type_present= false;

  DBUG_ENTER("upgrade_old_temporal_types");

  if (!((alter_info->flags & Alter_info::ALTER_ADD_COLUMN) ||
      (alter_info->flags & Alter_info::ALTER_ADD_INDEX) ||
      (alter_info->flags & Alter_info::ALTER_CHANGE_COLUMN) ||
      (alter_info->flags & Alter_info::ALTER_RECREATE)))
    DBUG_RETURN(false);

  /*
    Upgrade the old temporal types if any, for ADD/CHANGE COLUMN/
    ADD INDEXES and FORCE ALTER operation.
  */
  Create_field *def;
  List_iterator<Create_field> create_it(alter_info->create_list);

  while ((def= create_it++))
  {
    // Check if any old temporal type is present.
    if ((def->sql_type == MYSQL_TYPE_TIME) ||
        (def->sql_type == MYSQL_TYPE_DATETIME) ||
        (def->sql_type == MYSQL_TYPE_TIMESTAMP))
    {
       old_temporal_type_present= true;
       break;
    }
  }

  // Upgrade is not required since there are no old temporal types.
  if (!old_temporal_type_present)
    DBUG_RETURN(false);

  // Upgrade old temporal types to the new temporal types.
  create_it.rewind();
  while ((def= create_it++))
  {
    enum  enum_field_types sql_type;
    Item *default_value= def->def, *update_value= NULL;

    /*
       Set CURRENT_TIMESTAMP as default/update value based on
       the unireg_check value.
    */

    if ((def->sql_type == MYSQL_TYPE_DATETIME ||
         def->sql_type == MYSQL_TYPE_TIMESTAMP)
        && (def->unireg_check != Field::NONE))
    {
      Item_func_now_local *now = new (thd->mem_root) Item_func_now_local(0);
      if (!now)
        DBUG_RETURN(true);

      if (def->unireg_check == Field::TIMESTAMP_DN_FIELD)
        default_value= now;
      else if (def->unireg_check == Field::TIMESTAMP_UN_FIELD)
        update_value= now;
      else if (def->unireg_check == Field::TIMESTAMP_DNUN_FIELD)
      {
        update_value= now;
        default_value= now;
      }
    }

    switch (def->sql_type)
    {
    case MYSQL_TYPE_TIME:
        sql_type= MYSQL_TYPE_TIME2;
        break;
    case MYSQL_TYPE_DATETIME:
        sql_type= MYSQL_TYPE_DATETIME2;
        break;
    case MYSQL_TYPE_TIMESTAMP:
        sql_type= MYSQL_TYPE_TIMESTAMP2;
        break;
    default:
      continue;
    }

    DBUG_ASSERT(!def->gcol_info ||
                (def->gcol_info  &&
                 (def->sql_type != MYSQL_TYPE_DATETIME
                 || def->sql_type != MYSQL_TYPE_TIMESTAMP)));
    // Replace the old temporal field with the new temporal field.
    Create_field *temporal_field= NULL;
    if (!(temporal_field= new (thd->mem_root) Create_field()) ||
        temporal_field->init(thd, def->field_name, sql_type, NULL, NULL,
                             (def->flags & NOT_NULL_FLAG), default_value,
                             update_value, &def->comment, def->change, NULL,
                             NULL, 0, NULL))
      DBUG_RETURN(true);

    temporal_field->field= def->field;
    create_it.replace(temporal_field);
  }

  // Report a NOTE informing about the upgrade.
  push_warning(thd, Sql_condition::SL_NOTE,
               ER_OLD_TEMPORALS_UPGRADED, ER(ER_OLD_TEMPORALS_UPGRADED));
  DBUG_RETURN(false);
}


/**
  Prepare column and key definitions for CREATE TABLE in ALTER TABLE.

  This function transforms parse output of ALTER TABLE - lists of
  columns and keys to add, drop or modify into, essentially,
  CREATE TABLE definition - a list of columns and keys of the new
  table. While doing so, it also performs some (bug not all)
  semantic checks.

  This function is invoked when we know that we're going to
  perform ALTER TABLE via a temporary table -- i.e. in-place ALTER TABLE
  is not possible, perhaps because the ALTER statement contains
  instructions that require change in table data, not only in
  table definition or indexes.

  @param[in,out]  thd         thread handle. Used as a memory pool
                              and source of environment information.
  @param[in]      table       the source table, open and locked
                              Used as an interface to the storage engine
                              to acquire additional information about
                              the original table.
  @param[in,out]  create_info A blob with CREATE/ALTER TABLE
                              parameters
  @param[in,out]  alter_info  Another blob with ALTER/CREATE parameters.
                              Originally create_info was used only in
                              CREATE TABLE and alter_info only in ALTER TABLE.
                              But since ALTER might end-up doing CREATE,
                              this distinction is gone and we just carry
                              around two structures.
  @param[in,out]  alter_ctx   Runtime context for ALTER TABLE.

  @return
    Fills various create_info members based on information retrieved
    from the storage engine.
    Sets create_info->varchar if the table has a VARCHAR column.
    Prepares alter_info->create_list and alter_info->key_list with
    columns and keys of the new table.
  @retval TRUE   error, out of memory or a semantical error in ALTER
                 TABLE instructions
  @retval FALSE  success
*/

bool
mysql_prepare_alter_table(THD *thd, TABLE *table,
                          HA_CREATE_INFO *create_info,
                          Alter_info *alter_info,
                          Alter_table_ctx *alter_ctx)
{
  /* New column definitions are added here */
  List<Create_field> new_create_list;
  /* New key definitions are added here */
  List<Key> new_key_list;
  // DROP instructions for foreign keys and virtual generated columns
  List<Alter_drop> new_drop_list;
  /*
    Alter_info::alter_rename_key_list is also used by fill_alter_inplace_info()
    call. So this function should not modify original list but rather work with
    its copy.
  */
  List<Alter_rename_key> rename_key_list(alter_info->alter_rename_key_list,
                                         thd->mem_root);

  /* List with secondary keys which should be created after copying the data */
  List<Key> delayed_key_list;
  /* Foreign key list returned by handler::get_foreign_key_list() */
  List<FOREIGN_KEY_INFO> f_key_list;

  List_iterator<Alter_drop> drop_it(alter_info->drop_list);
  List_iterator<Create_field> def_it(alter_info->create_list);
  List_iterator<Alter_column> alter_it(alter_info->alter_list);
  List_iterator<Key> key_it(alter_info->key_list);
  List_iterator<Create_field> find_it(new_create_list);
  List_iterator<Create_field> field_it(new_create_list);
  List<Key_part_spec> key_parts;
  uint db_create_options= (table->s->db_create_options
                           & ~(HA_OPTION_PACK_RECORD));
  uint used_fields= create_info->used_fields, new_vgcol= 0;
  KEY *key_info=table->key_info;
<<<<<<< HEAD
  bool rc= TRUE;
  bool skip_secondary;
=======
  bool rc= true;
>>>>>>> a2757a60

  DBUG_ENTER("mysql_prepare_alter_table");

  create_info->varchar= FALSE;
  /* Let new create options override the old ones */
  if (!(used_fields & HA_CREATE_USED_MIN_ROWS))
    create_info->min_rows= table->s->min_rows;
  if (!(used_fields & HA_CREATE_USED_MAX_ROWS))
    create_info->max_rows= table->s->max_rows;
  if (!(used_fields & HA_CREATE_USED_AVG_ROW_LENGTH))
    create_info->avg_row_length= table->s->avg_row_length;
  if (!(used_fields & HA_CREATE_USED_DEFAULT_CHARSET))
    create_info->default_table_charset= table->s->table_charset;
  if (!(used_fields & HA_CREATE_USED_AUTO) && table->found_next_number_field)
  {
    /* Table has an autoincrement, copy value to new table */
    table->file->info(HA_STATUS_AUTO);
    create_info->auto_increment_value= table->file->stats.auto_increment_value;
  }
  if (!(used_fields & HA_CREATE_USED_KEY_BLOCK_SIZE))
    create_info->key_block_size= table->s->key_block_size;

  if (!(used_fields & HA_CREATE_USED_STATS_SAMPLE_PAGES))
    create_info->stats_sample_pages= table->s->stats_sample_pages;

  if (!(used_fields & HA_CREATE_USED_STATS_AUTO_RECALC))
    create_info->stats_auto_recalc= table->s->stats_auto_recalc;

  if (!(used_fields & HA_CREATE_USED_TABLESPACE))
    create_info->tablespace= table->s->tablespace;

  if (create_info->storage_media == HA_SM_DEFAULT)
    create_info->storage_media= table->s->default_storage_media;

  /* Creation of federated table with LIKE clause needs connection string */
  if (!(used_fields & HA_CREATE_USED_CONNECTION))
    create_info->connect_string= table->s->connect_string;

  restore_record(table, s->default_values);     // Empty record for DEFAULT
  Create_field *def;

  /*
    First collect all fields from table which isn't in drop_list
  */
  Field **f_ptr,*field;
  for (f_ptr=table->field ; (field= *f_ptr) ; f_ptr++)
  {
    if (field->type() == MYSQL_TYPE_STRING)
      create_info->varchar= TRUE;
    /* Check if field should be dropped */
    Alter_drop *drop;
    drop_it.rewind();
    while ((drop=drop_it++))
    {
      if (drop->type == Alter_drop::COLUMN &&
	  !my_strcasecmp(system_charset_info,field->field_name, drop->name))
      {
	/* Reset auto_increment value if it was dropped */
	if (MTYP_TYPENR(field->unireg_check) == Field::NEXT_NUMBER &&
	    !(used_fields & HA_CREATE_USED_AUTO))
	{
	  create_info->auto_increment_value=0;
	  create_info->used_fields|=HA_CREATE_USED_AUTO;
	}
        /*
          If a generated column is dependent on this column, this column
          cannot be dropped.
        */
        if (table->vfield &&
            table->is_field_used_by_generated_columns(field->field_index))
        {
          my_error(ER_DEPENDENT_BY_GENERATED_COLUMN, MYF(0), field->field_name);
          goto err;
        }

        /*
          Mark the drop_column operation is on virtual GC so that a non-rebuild
          on table can be done.
        */
        if (field->is_virtual_gcol())
        {
          alter_info->flags|= Alter_info::ALTER_VIRTUAL_GCOLUMN;
          new_drop_list.push_back(drop);
        }
	break; // Column was found.
      }
    }
    if (drop)
    {
      drop_it.remove();
      continue;
    }
    /* Check if field is changed */
    def_it.rewind();
    while ((def=def_it++))
    {
      if (def->change &&
	  !my_strcasecmp(system_charset_info,field->field_name, def->change))
	break;
    }
    if (def)
    {						// Field is changed
      def->field=field;
      if (field->stored_in_db != def->stored_in_db)
      {
        my_error(ER_UNSUPPORTED_ACTION_ON_GENERATED_COLUMN,
                 MYF(0),
                 "Changing the STORED status");
        goto err;
      }
      /*
        Add column being updated to the list of new columns.
        Note that columns with AFTER clauses are added to the end
        of the list for now. Their positions will be corrected later.
      */
      new_create_list.push_back(def);
      if (!def->after)
      {
        /*
          If this ALTER TABLE doesn't have an AFTER clause for the modified
          column then remove this column from the list of columns to be
          processed. So later we can iterate over the columns remaining
          in this list and process modified columns with AFTER clause or
          add new columns.
        */
        def_it.remove();
      }
      if (field->is_virtual_gcol())
        alter_info->flags|= Alter_info::ALTER_VIRTUAL_GCOLUMN;
    }
    else
    {
      /*
        This field was not dropped and not changed, add it to the list
        for the new table.
      */
      def= new Create_field(field, field);
      new_create_list.push_back(def);
      alter_it.rewind();			// Change default if ALTER
      Alter_column *alter;
      while ((alter=alter_it++))
      {
	if (!my_strcasecmp(system_charset_info,field->field_name, alter->name))
	  break;
      }
      if (alter)
      {
	if (def->flags & BLOB_FLAG)
	{
	  my_error(ER_BLOB_CANT_HAVE_DEFAULT, MYF(0), def->change);
          goto err;
	}

	if ((def->def=alter->def))              // Use new default
        {
          def->flags&= ~NO_DEFAULT_VALUE_FLAG;
          /*
            The defaults are explicitly altered for the TIMESTAMP/DATETIME
            field, through SET DEFAULT. Hence, set the unireg check
            appropriately.
          */
          if (real_type_with_now_as_default(def->sql_type))
          {
            if (def->unireg_check == Field::TIMESTAMP_DNUN_FIELD)
              def->unireg_check= Field::TIMESTAMP_UN_FIELD;
            else if (def->unireg_check == Field::TIMESTAMP_DN_FIELD)
              def->unireg_check= Field::NONE;
          }
        }
        else
          def->flags|= NO_DEFAULT_VALUE_FLAG;

	alter_it.remove();
      }
    }
  }
  def_it.rewind();
  while ((def=def_it++))			// Add new columns
  {
    if (def->change && ! def->field)
    {
      my_error(ER_BAD_FIELD_ERROR, MYF(0), def->change, table->s->table_name.str);
      goto err;
    }

    if (def->gcol_info && !def->gcol_info->get_field_stored())
    {
      ++new_vgcol;
      alter_info->flags|= Alter_info::ALTER_VIRTUAL_GCOLUMN;
    }
    /*
      Check that the DATE/DATETIME not null field we are going to add is
      either has a default value or the '0000-00-00' is allowed by the
      set sql mode.
      If the '0000-00-00' value isn't allowed then raise the error_if_not_empty
      flag to allow ALTER TABLE only if the table to be altered is empty.
    */
    if ((def->sql_type == MYSQL_TYPE_DATE ||
         def->sql_type == MYSQL_TYPE_NEWDATE ||
         def->sql_type == MYSQL_TYPE_DATETIME ||
         def->sql_type == MYSQL_TYPE_DATETIME2) &&
         !alter_ctx->datetime_field &&
         !(~def->flags & (NO_DEFAULT_VALUE_FLAG | NOT_NULL_FLAG)) &&
         thd->is_strict_mode())
    {
        alter_ctx->datetime_field= def;
        alter_ctx->error_if_not_empty= true;
    }
    if (!def->after)
      new_create_list.push_back(def);
    else
    {
      Create_field *find;
      if (def->change)
      {
        find_it.rewind();
        /*
          For columns being modified with AFTER clause we should first remove
          these columns from the list and then add them back at their correct
          positions.
        */
        while ((find=find_it++))
        {
          /*
            Create_fields representing changed columns are added directly
            from Alter_info::create_list to new_create_list. We can therefore
            safely use pointer equality rather than name matching here.
            This prevents removing the wrong column in case of column rename.
          */
          if (find == def)
          {
            find_it.remove();
            break;
          }
        }
      }
      if (def->after == first_keyword)
        new_create_list.push_front(def);
      else
      {
        find_it.rewind();
        while ((find=find_it++))
        {
          if (!my_strcasecmp(system_charset_info, def->after, find->field_name))
            break;
        }
        if (!find)
        {
          my_error(ER_BAD_FIELD_ERROR, MYF(0), def->after, table->s->table_name.str);
          goto err;
        }
        find_it.after(def);			// Put column after this
      }
    }
  }
  if (alter_info->alter_list.elements)
  {
    my_error(ER_BAD_FIELD_ERROR, MYF(0),
             alter_info->alter_list.head()->name, table->s->table_name.str);
    goto err;
  }
  if (!new_create_list.elements)
  {
    my_message(ER_CANT_REMOVE_ALL_FIELDS, ER(ER_CANT_REMOVE_ALL_FIELDS),
               MYF(0));
    goto err;
  }
  if (new_vgcol != 0 && new_vgcol != alter_info->create_list.elements)
  {
    // Can't add virtual GCs and other columns at the same time
    my_error(ER_UNSUPPORTED_ACTION_ON_GENERATED_COLUMN, MYF(0),
             "Adding virtual generated columns and other columns "
             "in one single ALTER statement");
    goto err;
  }

  /*
    Collect all keys which isn't in drop list. Add only those
    for which some fields exists.

    We also store secondary keys in delayed_key_list to make use of
    the InnoDB fast index creation. The following conditions must be
    met:

    - fast_index_creation is enabled for the current session
    - expand_fast_index_creation is enabled for the current session;
    - we are going to create an InnoDB table (this is checked later when the
      target engine is known);
    - the key most be a non-UNIQUE one;
    - there are no foreign keys. This can be optimized later to exclude only
      those keys which are a part of foreign key constraints. Currently we
      simply disable this optimization for all keys if there are any foreign
      key constraints in the table.
  */

  skip_secondary= thd->variables.expand_fast_index_creation &&
    !table->file->get_foreign_key_list(thd, &f_key_list) &&
    f_key_list.elements == 0;

  for (uint i=0 ; i < table->s->keys ; i++,key_info++)
  {
    const char *key_name= key_info->name;
    bool index_column_dropped= false;
    Alter_drop *drop;
    drop_it.rewind();
    while ((drop=drop_it++))
    {
      if (drop->type == Alter_drop::KEY &&
	  !my_strcasecmp(system_charset_info,key_name, drop->name))
	break;
    }
    if (drop)
    {
      drop_it.remove();
      continue;
    }

    KEY_PART_INFO *key_part= key_info->key_part;
    key_parts.empty();
    for (uint j=0 ; j < key_info->user_defined_key_parts ; j++,key_part++)
    {
      if (!key_part->field)
	continue;				// Wrong field (from UNIREG)
      const char *key_part_name=key_part->field->field_name;
      Create_field *cfield;
      field_it.rewind();
      while ((cfield=field_it++))
      {
	if (cfield->change)
	{
	  if (!my_strcasecmp(system_charset_info, key_part_name,
			     cfield->change))
	    break;
	}
	else if (!my_strcasecmp(system_charset_info,
				key_part_name, cfield->field_name))
	  break;
      }
      if (!cfield)
      {
        /*
           We are dropping a column associated with an index.
        */
        index_column_dropped= true;
	continue;				// Field is removed
      }
      uint key_part_length=key_part->length;
      if (cfield->field)			// Not new field
      {
        /*
          If the field can't have only a part used in a key according to its
          new type, or should not be used partially according to its
          previous type, or the field length is less than the key part
          length, unset the key part length.

          We also unset the key part length if it is the same as the
          old field's length, so the whole new field will be used.

          BLOBs may have cfield->length == 0, which is why we test it before
          checking whether cfield->length < key_part_length (in chars).
          
          In case of TEXTs we check the data type maximum length *in bytes*
          to key part length measured *in characters* (i.e. key_part_length
          devided to mbmaxlen). This is because it's OK to have:
          CREATE TABLE t1 (a tinytext, key(a(254)) character set utf8);
          In case of this example:
          - data type maximum length is 255.
          - key_part_length is 1016 (=254*4, where 4 is mbmaxlen)
         */
        if (!Field::type_can_have_key_part(cfield->field->type()) ||
            !Field::type_can_have_key_part(cfield->sql_type) ||
            /* spatial keys can't have sub-key length */
            (key_info->flags & HA_SPATIAL) ||
            (cfield->field->field_length == key_part_length &&
             !f_is_blob(key_part->key_type)) ||
            (cfield->length && (((cfield->sql_type >= MYSQL_TYPE_TINY_BLOB &&
                                  cfield->sql_type <= MYSQL_TYPE_BLOB) ? 
                                blob_length_by_type(cfield->sql_type) :
                                cfield->length) <
	     key_part_length / key_part->field->charset()->mbmaxlen)))
	  key_part_length= 0;			// Use whole field
      }
      key_part_length /= key_part->field->charset()->mbmaxlen;
      key_parts.push_back(new Key_part_spec(cfield->field_name,
                                            strlen(cfield->field_name),
					    key_part_length));
    }
    if (key_parts.elements)
    {
      KEY_CREATE_INFO key_create_info;
      Key *key;
      keytype key_type;
      memset(&key_create_info, 0, sizeof(key_create_info));

      /* If this index is to stay in the table check if it has to be renamed. */
      List_iterator<Alter_rename_key> rename_key_it(rename_key_list);
      Alter_rename_key *rename_key;

      while ((rename_key= rename_key_it++))
      {
        if (! my_strcasecmp(system_charset_info, key_name,
                            rename_key->old_name))
        {
          if (! my_strcasecmp(system_charset_info, key_name,
                              primary_key_name))
          {
            my_error(ER_WRONG_NAME_FOR_INDEX, MYF(0), rename_key->old_name);
            goto err;
          }
          else if (! my_strcasecmp(system_charset_info, rename_key->new_name,
                                   primary_key_name))
          {
            my_error(ER_WRONG_NAME_FOR_INDEX, MYF(0), rename_key->new_name);
            goto err;
          }

          key_name= rename_key->new_name;
          rename_key_it.remove();
          break;
        }
      }

      key_create_info.algorithm= key_info->algorithm;
      if (key_info->flags & HA_USES_BLOCK_SIZE)
        key_create_info.block_size= key_info->block_size;
      if (key_info->flags & HA_USES_PARSER)
        key_create_info.parser_name= *plugin_name(key_info->parser);
      if (key_info->flags & HA_USES_COMMENT)
        key_create_info.comment= key_info->comment;

      if (key_info->flags & HA_SPATIAL)
        key_type= KEYTYPE_SPATIAL;
      else if (key_info->flags & HA_NOSAME)
      {
        if (! my_strcasecmp(system_charset_info, key_name, primary_key_name))
          key_type= KEYTYPE_PRIMARY;
        else
          key_type= KEYTYPE_UNIQUE;
      }
      else if (key_info->flags & HA_FULLTEXT)
        key_type= KEYTYPE_FULLTEXT;
      else
<<<<<<< HEAD
        key_type= Key::MULTIPLE;
      if (key_info->flags & HA_CLUSTERING)
	key_type= (enum Key::Keytype)(key_type | Key::CLUSTERING);

=======
        key_type= KEYTYPE_MULTIPLE;
      
>>>>>>> a2757a60
      if (index_column_dropped)
      {
        /*
           We have dropped a column associated with an index,
           this warrants a check for duplicate indexes
        */
        key_create_info.check_for_duplicate_indexes= true;
      }

      key= new Key(key_type, key_name, strlen(key_name),
                   &key_create_info,
                   MY_TEST(key_info->flags & HA_GENERATED_KEY),
                   key_parts);
      new_key_list.push_back(key);

      if (skip_secondary && key_type & Key::MULTIPLE) {
        delayed_key_list.push_back(key);
      }
    }
  }
  {
    Key *key;
    while ((key=key_it++))			// Add new keys
    {
      if (key->type == KEYTYPE_FOREIGN &&
          ((Foreign_key *)key)->validate(new_create_list))
        goto err;
      new_key_list.push_back(key);

      if (key->type != Key::FOREIGN_KEY)
      {
        if (skip_secondary && key->type & Key::MULTIPLE) {
          delayed_key_list.push_back(key);
        }
      }
      else if (skip_secondary)
      {
        /*
          We are adding a foreign key so disable the secondary keys
          optimization.
        */
        skip_secondary= FALSE;
        delayed_key_list.empty();
      }

      if (key->name.str &&
	  !my_strcasecmp(system_charset_info, key->name.str, primary_key_name))
      {
	my_error(ER_WRONG_NAME_FOR_INDEX, MYF(0), key->name.str);
        goto err;
      }
    }
  }

  if (alter_info->drop_list.elements)
  {
    // Now this contains only DROP for foreign keys and not-found objects
    Alter_drop *drop;
    drop_it.rewind();
    while ((drop=drop_it++)) {
      switch (drop->type) {
      case Alter_drop::KEY:
      case Alter_drop::COLUMN:
        my_error(ER_CANT_DROP_FIELD_OR_KEY, MYF(0),
                 alter_info->drop_list.head()->name);
        goto err;
      case Alter_drop::FOREIGN_KEY:
        break;
      default:
        DBUG_ASSERT(false);
        break;
      }
    }
    // new_drop_list has DROP for virtual generated columns; add foreign keys:
    new_drop_list.concat(&alter_info->drop_list);
  }
  if (rename_key_list.elements)
  {
    my_error(ER_KEY_DOES_NOT_EXITS, MYF(0), rename_key_list.head()->old_name,
             table->s->table_name.str);
    goto err;
  }

  if (!create_info->comment.str)
  {
    create_info->comment.str= table->s->comment.str;
    create_info->comment.length= table->s->comment.length;
  }

  if (!create_info->compress.str)
  {
    create_info->compress.str= table->s->compress.str;
    create_info->compress.length= table->s->compress.length;
  }

  /* Do not pass the update_create_info through to each partition. */
  if (table->file->ht->db_type == DB_TYPE_PARTITION_DB)
	  create_info->data_file_name = (char*) -1;

  table->file->update_create_info(create_info);
  if ((create_info->table_options &
       (HA_OPTION_PACK_KEYS | HA_OPTION_NO_PACK_KEYS)) ||
      (used_fields & HA_CREATE_USED_PACK_KEYS))
    db_create_options&= ~(HA_OPTION_PACK_KEYS | HA_OPTION_NO_PACK_KEYS);
  if ((create_info->table_options &
       (HA_OPTION_STATS_PERSISTENT | HA_OPTION_NO_STATS_PERSISTENT)) ||
      (used_fields & HA_CREATE_USED_STATS_PERSISTENT))
    db_create_options&= ~(HA_OPTION_STATS_PERSISTENT | HA_OPTION_NO_STATS_PERSISTENT);
  if (create_info->table_options &
      (HA_OPTION_CHECKSUM | HA_OPTION_NO_CHECKSUM))
    db_create_options&= ~(HA_OPTION_CHECKSUM | HA_OPTION_NO_CHECKSUM);
  if (create_info->table_options &
      (HA_OPTION_DELAY_KEY_WRITE | HA_OPTION_NO_DELAY_KEY_WRITE))
    db_create_options&= ~(HA_OPTION_DELAY_KEY_WRITE |
			  HA_OPTION_NO_DELAY_KEY_WRITE);
  create_info->table_options|= db_create_options;

  if (table->s->tmp_table)
    create_info->options|=HA_LEX_CREATE_TMP_TABLE;

  rc= false;
  alter_info->create_list.swap(new_create_list);
  alter_info->key_list.swap(new_key_list);
<<<<<<< HEAD
  alter_info->delayed_key_list.swap(delayed_key_list);
=======
  alter_info->drop_list.swap(new_drop_list);
>>>>>>> a2757a60
err:
  DBUG_RETURN(rc);
}


/**
  Get Create_field object for newly created table by its name
  in the old version of table.

  @param alter_info  Alter_info describing newly created table.
  @param old_name    Name of field in old table.

  @returns Pointer to Create_field object, NULL - if field is
           not present in new version of table.
*/

static Create_field *get_field_by_old_name(Alter_info *alter_info,
                                           const char *old_name)
{
  List_iterator_fast<Create_field> new_field_it(alter_info->create_list);
  Create_field *new_field;

  while ((new_field= new_field_it++))
  {
    if (new_field->field &&
        (my_strcasecmp(system_charset_info,
                       new_field->field->field_name,
                       old_name) == 0))
      break;
  }
  return new_field;
}


/** Type of change to foreign key column, */

enum fk_column_change_type
{
  FK_COLUMN_NO_CHANGE, FK_COLUMN_DATA_CHANGE,
  FK_COLUMN_RENAMED, FK_COLUMN_DROPPED
};


/**
  Check that ALTER TABLE's changes on columns of a foreign key are allowed.

  @param[in]   thd              Thread context.
  @param[in]   alter_info       Alter_info describing changes to be done
                                by ALTER TABLE.
  @param[in]   fk_columns       List of columns of the foreign key to check.
  @param[out]  bad_column_name  Name of field on which ALTER TABLE tries to
                                do prohibited operation.

  @note This function takes into account value of @@foreign_key_checks
        setting.

  @retval FK_COLUMN_NO_CHANGE    No significant changes are to be done on
                                 foreign key columns.
  @retval FK_COLUMN_DATA_CHANGE  ALTER TABLE might result in value
                                 change in foreign key column (and
                                 foreign_key_checks is on).
  @retval FK_COLUMN_RENAMED      Foreign key column is renamed.
  @retval FK_COLUMN_DROPPED      Foreign key column is dropped.
*/

static enum fk_column_change_type
fk_check_column_changes(THD *thd, Alter_info *alter_info,
                        List<LEX_STRING> &fk_columns,
                        const char **bad_column_name)
{
  List_iterator_fast<LEX_STRING> column_it(fk_columns);
  LEX_STRING *column;

  *bad_column_name= NULL;

  while ((column= column_it++))
  {
    Create_field *new_field= get_field_by_old_name(alter_info, column->str);

    if (new_field)
    {
      Field *old_field= new_field->field;

      if (my_strcasecmp(system_charset_info, old_field->field_name,
                        new_field->field_name))
      {
        /*
          Copy algorithm doesn't support proper renaming of columns in
          the foreign key yet. At the moment we lack API which will tell
          SE that foreign keys should be updated to use new name of column
          like it happens in case of in-place algorithm.
        */
        *bad_column_name= column->str;
        return FK_COLUMN_RENAMED;
      }

      if ((old_field->is_equal(new_field) == IS_EQUAL_NO) ||
          ((new_field->flags & NOT_NULL_FLAG) &&
           !(old_field->flags & NOT_NULL_FLAG)))
      {
        if (!(thd->variables.option_bits & OPTION_NO_FOREIGN_KEY_CHECKS))
        {
          /*
            Column in a FK has changed significantly. Unless
            foreign_key_checks are off we prohibit this since this
            means values in this column might be changed by ALTER
            and thus referential integrity might be broken,
          */
          *bad_column_name= column->str;
          return FK_COLUMN_DATA_CHANGE;
        }
      }
    }
    else
    {
      /*
        Column in FK was dropped. Most likely this will break
        integrity constraints of InnoDB data-dictionary (and thus
        InnoDB will emit an error), so we prohibit this right away
        even if foreign_key_checks are off.
        This also includes a rare case when another field replaces
        field being dropped since it is easy to break referential
        integrity in this case.
      */
      *bad_column_name= column->str;
      return FK_COLUMN_DROPPED;
    }
  }

  return FK_COLUMN_NO_CHANGE;
}


/**
  Check if ALTER TABLE we are about to execute using COPY algorithm
  is not supported as it might break referential integrity.

  @note If foreign_key_checks is disabled (=0), we allow to break
        referential integrity. But we still disallow some operations
        like dropping or renaming columns in foreign key since they
        are likely to break consistency of InnoDB data-dictionary
        and thus will end-up in error anyway.

  @param[in]  thd          Thread context.
  @param[in]  table        Table to be altered.
  @param[in]  alter_info   Lists of fields, keys to be changed, added
                           or dropped.

  @retval false  Success.
  @retval true   Error, ALTER - tries to do change which is not compatible
                 with foreign key definitions on the table.
*/

static bool fk_check_copy_alter_table(THD *thd, TABLE *table,
                                      Alter_info *alter_info)
{
  List <FOREIGN_KEY_INFO> fk_parent_key_list;
  List <FOREIGN_KEY_INFO> fk_child_key_list;
  FOREIGN_KEY_INFO *f_key;

  DBUG_ENTER("fk_check_copy_alter_table");

  table->file->get_parent_foreign_key_list(thd, &fk_parent_key_list);

  /* OOM when building list. */
  if (thd->is_error())
    DBUG_RETURN(true);

  /*
    Remove from the list all foreign keys in which table participates as
    parent which are to be dropped by this ALTER TABLE. This is possible
    when a foreign key has the same table as child and parent.
  */
  List_iterator<FOREIGN_KEY_INFO> fk_parent_key_it(fk_parent_key_list);

  while ((f_key= fk_parent_key_it++))
  {
    Alter_drop *drop;
    List_iterator_fast<Alter_drop> drop_it(alter_info->drop_list);

    while ((drop= drop_it++))
    {
      /*
        InnoDB treats foreign key names in case-insensitive fashion.
        So we do it here too. For database and table name type of
        comparison used depends on lower-case-table-names setting.
        For l_c_t_n = 0 we use case-sensitive comparison, for
        l_c_t_n > 0 modes case-insensitive comparison is used.
      */
      if ((drop->type == Alter_drop::FOREIGN_KEY) &&
          (my_strcasecmp(system_charset_info, f_key->foreign_id->str,
                         drop->name) == 0) &&
          (my_strcasecmp(table_alias_charset, f_key->foreign_db->str,
                         table->s->db.str) == 0) &&
          (my_strcasecmp(table_alias_charset, f_key->foreign_table->str,
                         table->s->table_name.str) == 0))
        fk_parent_key_it.remove();
    }
  }

  fk_parent_key_it.rewind();
  while ((f_key= fk_parent_key_it++))
  {
    enum fk_column_change_type changes;
    const char *bad_column_name;

    changes= fk_check_column_changes(thd, alter_info,
                                     f_key->referenced_fields,
                                     &bad_column_name);

    switch(changes)
    {
    case FK_COLUMN_NO_CHANGE:
      /* No significant changes. We can proceed with ALTER! */
      break;
    case FK_COLUMN_DATA_CHANGE:
    {
      char buff[NAME_LEN*2+2];
      strxnmov(buff, sizeof(buff)-1, f_key->foreign_db->str, ".",
               f_key->foreign_table->str, NullS);
      my_error(ER_FK_COLUMN_CANNOT_CHANGE_CHILD, MYF(0), bad_column_name,
               f_key->foreign_id->str, buff);
      DBUG_RETURN(true);
    }
    case FK_COLUMN_RENAMED:
      my_error(ER_ALTER_OPERATION_NOT_SUPPORTED_REASON, MYF(0),
               "ALGORITHM=COPY",
               ER(ER_ALTER_OPERATION_NOT_SUPPORTED_REASON_FK_RENAME),
               "ALGORITHM=INPLACE");
      DBUG_RETURN(true);
    case FK_COLUMN_DROPPED:
    {
      char buff[NAME_LEN*2+2];
      strxnmov(buff, sizeof(buff)-1, f_key->foreign_db->str, ".",
               f_key->foreign_table->str, NullS);
      my_error(ER_FK_COLUMN_CANNOT_DROP_CHILD, MYF(0), bad_column_name,
               f_key->foreign_id->str, buff);
      DBUG_RETURN(true);
    }
    default:
      DBUG_ASSERT(0);
    }
  }

  table->file->get_foreign_key_list(thd, &fk_child_key_list);

  /* OOM when building list. */
  if (thd->is_error())
    DBUG_RETURN(true);

  /*
    Remove from the list all foreign keys which are to be dropped
    by this ALTER TABLE.
  */
  List_iterator<FOREIGN_KEY_INFO> fk_key_it(fk_child_key_list);

  while ((f_key= fk_key_it++))
  {
    Alter_drop *drop;
    List_iterator_fast<Alter_drop> drop_it(alter_info->drop_list);

    while ((drop= drop_it++))
    {
      /* Names of foreign keys in InnoDB are case-insensitive. */
      if ((drop->type == Alter_drop::FOREIGN_KEY) &&
          (my_strcasecmp(system_charset_info, f_key->foreign_id->str,
                         drop->name) == 0))
        fk_key_it.remove();
    }
  }

  fk_key_it.rewind();
  while ((f_key= fk_key_it++))
  {
    enum fk_column_change_type changes;
    const char *bad_column_name;

    changes= fk_check_column_changes(thd, alter_info,
                                     f_key->foreign_fields,
                                     &bad_column_name);

    switch(changes)
    {
    case FK_COLUMN_NO_CHANGE:
      /* No significant changes. We can proceed with ALTER! */
      break;
    case FK_COLUMN_DATA_CHANGE:
      my_error(ER_FK_COLUMN_CANNOT_CHANGE, MYF(0), bad_column_name,
               f_key->foreign_id->str);
      DBUG_RETURN(true);
    case FK_COLUMN_RENAMED:
      my_error(ER_ALTER_OPERATION_NOT_SUPPORTED_REASON, MYF(0),
               "ALGORITHM=COPY",
               ER(ER_ALTER_OPERATION_NOT_SUPPORTED_REASON_FK_RENAME),
               "ALGORITHM=INPLACE");
      DBUG_RETURN(true);
    case FK_COLUMN_DROPPED:
      my_error(ER_FK_COLUMN_CANNOT_DROP, MYF(0), bad_column_name,
               f_key->foreign_id->str);
      DBUG_RETURN(true);
    default:
      DBUG_ASSERT(0);
    }
  }

  DBUG_RETURN(false);
}


/**
  Rename table and/or turn indexes on/off without touching .FRM

  @param thd            Thread handler
  @param table_list     TABLE_LIST for the table to change
  @param keys_onoff     ENABLE or DISABLE KEYS?
  @param alter_ctx      ALTER TABLE runtime context.

  @return Operation status
    @retval false           Success
    @retval true            Failure
*/

static bool
simple_rename_or_index_change(THD *thd, TABLE_LIST *table_list,
                              Alter_info::enum_enable_or_disable keys_onoff,
                              Alter_table_ctx *alter_ctx)
{
  TABLE *table= table_list->table;
  MDL_ticket *mdl_ticket= table->mdl_ticket;
  int error= 0;
  DBUG_ENTER("simple_rename_or_index_change");

  if (keys_onoff != Alter_info::LEAVE_AS_IS)
  {
    if (wait_while_table_is_used(thd, table, HA_EXTRA_FORCE_REOPEN))
      DBUG_RETURN(true);

    // It's now safe to take the table level lock.
    if (lock_tables(thd, table_list, alter_ctx->tables_opened, 0))
      DBUG_RETURN(true);

    if (keys_onoff == Alter_info::ENABLE)
    {
      DEBUG_SYNC(thd,"alter_table_enable_indexes");
      DBUG_EXECUTE_IF("sleep_alter_enable_indexes", my_sleep(6000000););
      error= table->file->ha_enable_indexes(HA_KEY_SWITCH_NONUNIQ_SAVE);
    }
    else if (keys_onoff == Alter_info::DISABLE)
      error=table->file->ha_disable_indexes(HA_KEY_SWITCH_NONUNIQ_SAVE);

    if (error == HA_ERR_WRONG_COMMAND)
    {
      push_warning_printf(thd, Sql_condition::SL_NOTE,
                          ER_ILLEGAL_HA, ER(ER_ILLEGAL_HA),
                          table->alias);
      error= 0;
    }
    else if (error > 0)
    {
      table->file->print_error(error, MYF(0));
      error= -1;
    }
  }

  if (!error && alter_ctx->is_table_renamed())
  {
    THD_STAGE_INFO(thd, stage_rename);
    handlerton *old_db_type= table->s->db_type();
    /*
      Then do a 'simple' rename of the table. First we need to close all
      instances of 'source' table.
      Note that if wait_while_table_is_used() returns error here (i.e. if
      this thread was killed) then it must be that previous step of
      simple rename did nothing and therefore we can safely return
      without additional clean-up.
    */
    if (wait_while_table_is_used(thd, table, HA_EXTRA_FORCE_REOPEN))
      DBUG_RETURN(true);
    close_all_tables_for_name(thd, table->s, true, NULL);

    if (mysql_rename_table(old_db_type, alter_ctx->db, alter_ctx->table_name,
                           alter_ctx->new_db, alter_ctx->new_alias, 0))
      error= -1;
    else if (change_trigger_table_name(thd,
                                       alter_ctx->db,
                                       alter_ctx->alias,
                                       alter_ctx->table_name,
                                       alter_ctx->new_db,
                                       alter_ctx->new_alias))
    {
      (void) mysql_rename_table(old_db_type,
                                alter_ctx->new_db, alter_ctx->new_alias,
                                alter_ctx->db, alter_ctx->table_name, 
                                NO_FK_CHECKS);
      error= -1;
    }
  }

  if (!error)
  {
    error= write_bin_log(thd, true, thd->query().str, thd->query().length);
    if (!error)
      my_ok(thd);
  }
  table_list->table= NULL;                    // For query cache
  query_cache.invalidate(thd, table_list, FALSE);

  if ((thd->locked_tables_mode == LTM_LOCK_TABLES ||
       thd->locked_tables_mode == LTM_PRELOCKED_UNDER_LOCK_TABLES))
  {
    /*
      Under LOCK TABLES we should adjust meta-data locks before finishing
      statement. Otherwise we can rely on them being released
      along with the implicit commit.
    */
    if (alter_ctx->is_table_renamed())
      thd->mdl_context.release_all_locks_for_name(mdl_ticket);
    else
      mdl_ticket->downgrade_lock(MDL_SHARED_NO_READ_WRITE);
  }
  DBUG_RETURN(error != 0);
}

/*
  Temporarily remove secondary keys previously stored in
  alter_info->delayed_key_info.
*/
static int
remove_secondary_keys(THD *thd, HA_CREATE_INFO* create_info, TABLE *table,
                      Alter_info *alter_info)
{
  uint i;
  DBUG_ENTER("remove_secondary_keys");
  DBUG_ASSERT(alter_info->delayed_key_count > 0);

  /*
    We need to mark all fields for read and write as being done in
    mysql_alter_table.
  */
  table->use_all_columns();

  /*
    Create Alter_info for the table and fill create_list with fields
    definitions. Note that fields not changed, so we set field==ogrig_field.
  */
  Alter_info alter_info_new;
  Field **f_ptr, *field;

  for (f_ptr= table->field; (field= *f_ptr); f_ptr++)
  {
    Create_field* new_field= new Create_field(field, field);
    alter_info_new.create_list.push_back(new_field);
  }

  /* table->key_info cannot be passed to ha_alter_info constructor,
     because it has 1-based fieldnr in key_parts while ha_alter_info
     expect them to be 0-based */
  KEY* key_buf= (KEY*) thd->alloc(sizeof(KEY) * table->s->keys);
  for (uint key_idx= 0; key_idx < table->s->keys; key_idx++) {
    KEY* key = table->key_info + key_idx;
    KEY_PART_INFO* key_parts_buf=
      (KEY_PART_INFO*) thd->alloc(sizeof(KEY_PART_INFO) *
                                  key->user_defined_key_parts);
    for (uint key_part_idx= 0;
         key_part_idx < key->user_defined_key_parts;
         key_part_idx++) {
      key_parts_buf[key_part_idx]= key->key_part[key_part_idx];
      key_parts_buf[key_part_idx].fieldnr--;
    }
    key_buf[key_idx]= *key;
    key_buf[key_idx].key_part= key_parts_buf;
  }

  Alter_inplace_info ha_alter_info(create_info, &alter_info_new,
                                   key_buf, table->s->keys,
#ifdef WITH_PARTITION_STORAGE_ENGINE
                                   thd->work_part_info);
#else
                                   NULL);
#endif

  ha_alter_info.handler_flags= Alter_inplace_info::DROP_INDEX;
  ha_alter_info.index_drop_count= alter_info->delayed_key_count;

  /* Fill index_drop_buffer with keys to drop */
  ha_alter_info.index_drop_buffer= (KEY**) thd->alloc(sizeof(KEY*) *
                                   alter_info->delayed_key_count);
  for (i= 0; i < alter_info->delayed_key_count; i++)
    ha_alter_info.index_drop_buffer[i] = &(alter_info->delayed_key_info[i]);

  if (table->file->check_if_supported_inplace_alter(table, &ha_alter_info) ==
      HA_ALTER_INPLACE_NOT_SUPPORTED)
    DBUG_RETURN(-1);

  if (table->file->ha_prepare_inplace_alter_table(table, &ha_alter_info) ||
      table->file->ha_inplace_alter_table(table, &ha_alter_info) ||
      table->file->ha_commit_inplace_alter_table(table, &ha_alter_info, true))
  {
    table->file->ha_commit_inplace_alter_table(table, &ha_alter_info, false);
    DBUG_RETURN(-1);
  }

  DBUG_RETURN(0);
}

/*
  Restore secondary keys previously removed in remove_secondary_keys.
*/

static int
restore_secondary_keys(THD *thd, HA_CREATE_INFO* create_info, TABLE *table,
                       Alter_info *alter_info)
{
  uint i;
  DBUG_ENTER("restore_secondary_keys");
  DBUG_ASSERT(alter_info->delayed_key_count > 0);

  THD_STAGE_INFO(thd, stage_restoring_secondary_keys);

  /*
    Create Alter_info for the table and fill create_list with fields
    definitions. Not that fields not changed, so we set field==ogrig_field.
  */
  Alter_info alter_info_new;
  Field **f_ptr, *field;

  for (f_ptr= table->field; (field= *f_ptr); f_ptr++)
  {
    Create_field* new_field= new Create_field(field, field);
    alter_info_new.create_list.push_back(new_field);
  }

  Alter_inplace_info ha_alter_info(create_info, &alter_info_new,
                                   alter_info->delayed_key_info,
                                   table->s->keys,
#ifdef WITH_PARTITION_STORAGE_ENGINE
                                   thd->work_part_info);
#else
                                   NULL);
#endif

  ha_alter_info.handler_flags= Alter_inplace_info::ADD_INDEX;
  ha_alter_info.index_add_count= alter_info->delayed_key_count;

  ha_alter_info.index_add_buffer= (uint*) thd->alloc(sizeof(uint) *
                                   alter_info->delayed_key_count);

  /* Fill index_add_buffer with key indexes from key_info_buffer */
  for (i= 0; i < alter_info->delayed_key_count; i++)
    ha_alter_info.index_add_buffer[i] = i;

  if (table->file->check_if_supported_inplace_alter(table, &ha_alter_info) ==
      HA_ALTER_INPLACE_NOT_SUPPORTED)
    DBUG_RETURN(-1);

  if (table->file->ha_prepare_inplace_alter_table(table, &ha_alter_info) ||
      table->file->ha_inplace_alter_table(table, &ha_alter_info) ||
      table->file->ha_commit_inplace_alter_table(table, &ha_alter_info, true))
  {
    table->file->ha_commit_inplace_alter_table(table, &ha_alter_info, false);
    DBUG_RETURN(-1);
  }

  DBUG_RETURN(0);
}

/**
  Alter table

  @param thd              Thread handle
  @param new_db           If there is a RENAME clause
  @param new_name         If there is a RENAME clause
  @param create_info      Information from the parsing phase about new
                          table properties.
  @param table_list       The table to change.
  @param alter_info       Lists of fields, keys to be changed, added
                          or dropped.

  @retval   true          Error
  @retval   false         Success

  This is a veery long function and is everything but the kitchen sink :)
  It is used to alter a table and not only by ALTER TABLE but also
  CREATE|DROP INDEX are mapped on this function.

  When the ALTER TABLE statement just does a RENAME or ENABLE|DISABLE KEYS,
  or both, then this function short cuts its operation by renaming
  the table and/or enabling/disabling the keys. In this case, the FRM is
  not changed, directly by mysql_alter_table. However, if there is a
  RENAME + change of a field, or an index, the short cut is not used.
  See how `create_list` is used to generate the new FRM regarding the
  structure of the fields. The same is done for the indices of the table.

  Altering a table can be done in two ways. The table can be modified
  directly using an in-place algorithm, or the changes can be done using
  an intermediate temporary table (copy). In-place is the preferred
  algorithm as it avoids copying table data. The storage engine
  selects which algorithm to use in check_if_supported_inplace_alter()
  based on information about the table changes from fill_alter_inplace_info().
*/

bool mysql_alter_table(THD *thd, const char *new_db, const char *new_name,
                       HA_CREATE_INFO *create_info,
                       TABLE_LIST *table_list,
                       Alter_info *alter_info)
{
  DBUG_ENTER("mysql_alter_table");

  /*
    Check if we attempt to alter mysql.slow_log or
    mysql.general_log table and return an error if
    it is the case.
    TODO: this design is obsolete and will be removed.
  */
  enum_log_table_type table_kind=
    query_logger.check_if_log_table(table_list, false);

  if (table_kind != QUERY_LOG_NONE)
  {
    /* Disable alter of enabled query log tables */
    if (query_logger.is_log_table_enabled(table_kind))
    {
      my_error(ER_BAD_LOG_STATEMENT, MYF(0), "ALTER");
      DBUG_RETURN(true);
    }

    /* Disable alter of log tables to unsupported engine */
    if ((create_info->used_fields & HA_CREATE_USED_ENGINE) &&
        (!create_info->db_type || /* unknown engine */
         !(create_info->db_type->flags & HTON_SUPPORT_LOG_TABLES)))
    {
      my_error(ER_UNSUPORTED_LOG_ENGINE, MYF(0));
      DBUG_RETURN(true);
    }

    if (alter_info->flags & Alter_info::ALTER_PARTITION)
    {
      my_error(ER_WRONG_USAGE, MYF(0), "PARTITION", "log table");
      DBUG_RETURN(true);
    }
  }

  THD_STAGE_INFO(thd, stage_init);

  /*
    Assign target tablespace name to enable locking in lock_table_names().
    Reject invalid names.
  */
  if (create_info->tablespace)
  {
    if (check_tablespace_name(create_info->tablespace) != IDENT_NAME_OK)
      DBUG_RETURN(true);

    if (!thd->make_lex_string(&table_list->target_tablespace_name,
                              create_info->tablespace,
                              strlen(create_info->tablespace), false))
    {
      my_error(ER_OUT_OF_RESOURCES, MYF(ME_FATALERROR));
      DBUG_RETURN(true);
    }
  }

  /*
    Code below can handle only base tables so ensure that we won't open a view.
    Note that RENAME TABLE the only ALTER clause which is supported for views
    has been already processed.
  */
  table_list->required_type= FRMTYPE_TABLE;

  Alter_table_prelocking_strategy alter_prelocking_strategy;

  DEBUG_SYNC(thd, "alter_table_before_open_tables");
  uint tables_opened;
  bool error= open_tables(thd, &table_list, &tables_opened, 0,
                          &alter_prelocking_strategy);

  DEBUG_SYNC(thd, "alter_opened_table");

  if (error)
    DBUG_RETURN(true);

  // Check if ALTER TABLE ... ENGINE is disallowed by the storage engine.
  if (table_list->table->s->db_type() != create_info->db_type &&
      (alter_info->flags & Alter_info::ALTER_OPTIONS) &&
      (create_info->used_fields & HA_CREATE_USED_ENGINE) &&
       ha_is_storage_engine_disabled(create_info->db_type))
    DBUG_RETURN(true);

  TABLE *table= table_list->table;
  table->use_all_columns();
  MDL_ticket *mdl_ticket= table->mdl_ticket;

  /*
    Prohibit changing of the UNION list of a non-temporary MERGE table
    under LOCK tables. It would be quite difficult to reuse a shrinked
    set of tables from the old table or to open a new TABLE object for
    an extended list and verify that they belong to locked tables.
  */
  if ((thd->locked_tables_mode == LTM_LOCK_TABLES ||
       thd->locked_tables_mode == LTM_PRELOCKED_UNDER_LOCK_TABLES) &&
      (create_info->used_fields & HA_CREATE_USED_UNION) &&
      (table->s->tmp_table == NO_TMP_TABLE))
  {
    my_error(ER_LOCK_OR_ACTIVE_TRANSACTION, MYF(0));
    DBUG_RETURN(true);
  }

  Alter_table_ctx alter_ctx(thd, table_list, tables_opened, new_db, new_name);

  /*
    Add old and new (if any) databases to the list of accessed databases
    for this statement. Needed for MTS.
  */
  thd->add_to_binlog_accessed_dbs(alter_ctx.db);
  if (alter_ctx.is_database_changed())
    thd->add_to_binlog_accessed_dbs(alter_ctx.new_db);

  MDL_request target_mdl_request;

  /* Check that we are not trying to rename to an existing table */
  if (alter_ctx.is_table_renamed())
  {
    if (table->s->tmp_table != NO_TMP_TABLE)
    {
      if (find_temporary_table(thd, alter_ctx.new_db, alter_ctx.new_name))
      {
        my_error(ER_TABLE_EXISTS_ERROR, MYF(0), alter_ctx.new_alias);
        DBUG_RETURN(true);
      }
    }
    else
    {
      MDL_request_list mdl_requests;
      MDL_request target_db_mdl_request;

      MDL_REQUEST_INIT(&target_mdl_request,
                       MDL_key::TABLE,
                       alter_ctx.new_db, alter_ctx.new_name,
                       MDL_EXCLUSIVE, MDL_TRANSACTION);
      mdl_requests.push_front(&target_mdl_request);

      /*
        If we are moving the table to a different database, we also
        need IX lock on the database name so that the target database
        is protected by MDL while the table is moved.
      */
      if (alter_ctx.is_database_changed())
      {
        MDL_REQUEST_INIT(&target_db_mdl_request,
                         MDL_key::SCHEMA, alter_ctx.new_db, "",
                         MDL_INTENTION_EXCLUSIVE,
                         MDL_TRANSACTION);
        mdl_requests.push_front(&target_db_mdl_request);
      }

      /*
        Global intention exclusive lock must have been already acquired when
        table to be altered was open, so there is no need to do it here.
      */
      DBUG_ASSERT(thd->mdl_context.owns_equal_or_stronger_lock(MDL_key::GLOBAL,
                                     "", "", MDL_INTENTION_EXCLUSIVE));

      if (thd->mdl_context.acquire_locks(&mdl_requests,
                                         thd->variables.lock_wait_timeout))
        DBUG_RETURN(true);

      DEBUG_SYNC(thd, "locked_table_name");
      /*
        Table maybe does not exist, but we got an exclusive lock
        on the name, now we can safely try to find out for sure.
      */
      if (!access(alter_ctx.get_new_filename(), F_OK))
      {
        /* Table will be closed in do_command() */
        my_error(ER_TABLE_EXISTS_ERROR, MYF(0), alter_ctx.new_alias);
        DBUG_RETURN(true);
      }
    }
  }

  if (!create_info->db_type)
  {
    if (table->part_info &&
        create_info->used_fields & HA_CREATE_USED_ENGINE)
    {
      /*
        This case happens when the user specified
        ENGINE = x where x is a non-existing storage engine
        We set create_info->db_type to default_engine_type
        to ensure we don't change underlying engine type
        due to a erroneously given engine name.
      */
      create_info->db_type= table->part_info->default_engine_type;
    }
    else
      create_info->db_type= table->s->db_type();
  }

  if (check_engine(thd, alter_ctx.new_db, alter_ctx.new_name, create_info))
    DBUG_RETURN(true);

  if (create_info->db_type != table->s->db_type() &&
      !table->file->can_switch_engines())
  {
    my_error(ER_ROW_IS_REFERENCED, MYF(0));
    DBUG_RETURN(true);
  }

  /*
   If foreign key is added then check permission to access parent table.

   In function "check_fk_parent_table_access", create_info->db_type is used
   to identify whether engine supports FK constraint or not. Since
   create_info->db_type is set here, check to parent table access is delayed
   till this point for the alter operation.
  */
  if ((alter_info->flags & Alter_info::ADD_FOREIGN_KEY) &&
      check_fk_parent_table_access(thd, create_info, alter_info))
    DBUG_RETURN(true);

  /*
   If this is an ALTER TABLE and no explicit row type specified reuse
   the table's row type.
   Note : this is the same as if the row type was specified explicitly.
  */
  if (create_info->row_type == ROW_TYPE_NOT_USED)
  {
    /* ALTER TABLE without explicit row type */
    create_info->row_type= table->s->row_type;
  }
  else
  {
    /* ALTER TABLE with specific row type */
    create_info->used_fields |= HA_CREATE_USED_ROW_FORMAT;
  }

  DBUG_PRINT("info", ("old type: %s  new type: %s",
             ha_resolve_storage_engine_name(table->s->db_type()),
             ha_resolve_storage_engine_name(create_info->db_type)));
  if (ha_check_storage_engine_flag(table->s->db_type(), HTON_ALTER_NOT_SUPPORTED) ||
      ha_check_storage_engine_flag(create_info->db_type, HTON_ALTER_NOT_SUPPORTED))
  {
    DBUG_PRINT("info", ("doesn't support alter"));
    my_error(ER_ILLEGAL_HA, MYF(0), table_list->table_name);
    DBUG_RETURN(true);
  }

  THD_STAGE_INFO(thd, stage_setup);
  if (!(alter_info->flags & ~(Alter_info::ALTER_RENAME |
                              Alter_info::ALTER_KEYS_ONOFF)) &&
      alter_info->requested_algorithm !=
      Alter_info::ALTER_TABLE_ALGORITHM_COPY &&
      !table->s->tmp_table) // no need to touch frm
  {
    // This requires X-lock, no other lock levels supported.
    if (alter_info->requested_lock != Alter_info::ALTER_TABLE_LOCK_DEFAULT &&
        alter_info->requested_lock != Alter_info::ALTER_TABLE_LOCK_EXCLUSIVE)
    {
      my_error(ER_ALTER_OPERATION_NOT_SUPPORTED, MYF(0),
               "LOCK=NONE/SHARED", "LOCK=EXCLUSIVE");
      DBUG_RETURN(true);
    }
    DBUG_RETURN(simple_rename_or_index_change(thd, table_list,
                                              alter_info->keys_onoff,
                                              &alter_ctx));
  }

  /* We have to do full alter table. */

  bool partition_changed= false;
  partition_info *new_part_info= NULL;
  {
    if (prep_alter_part_table(thd, table, alter_info, create_info,
                              &alter_ctx, &partition_changed,
                              &new_part_info))
    {
      DBUG_RETURN(true);
    }
    if (partition_changed &&
        (!table->file->ht->partition_flags ||
         (table->file->ht->partition_flags() & HA_CANNOT_PARTITION_FK)) &&
        !table->file->can_switch_engines())
    {
      /*
        Partitioning was changed (added/changed/removed) and the current
        handler does not support partitioning and FK relationship exists
        for the table.

        Since the current handler does not support native partitioning, it will
        be altered to use ha_partition which does not support foreign keys.
      */
      my_error(ER_FOREIGN_KEY_ON_PARTITIONED, MYF(0));
      DBUG_RETURN(true);
    }
  }

  if (mysql_prepare_alter_table(thd, table, create_info, alter_info,
                                &alter_ctx))
  {
    DBUG_RETURN(true);
  }

  set_table_default_charset(thd, create_info, const_cast<char*>(alter_ctx.db));

  if (new_part_info)
  {
    /*
      ALGORITHM and LOCK clauses are generally not allowed by the
      parser for operations related to partitioning.
      The exceptions are ALTER_PARTITION and ALTER_REMOVE_PARTITIONING.
      For consistency, we report ER_ALTER_OPERATION_NOT_SUPPORTED here.
    */
    if (alter_info->requested_lock !=
        Alter_info::ALTER_TABLE_LOCK_DEFAULT)
    {
      my_error(ER_ALTER_OPERATION_NOT_SUPPORTED_REASON, MYF(0),
               "LOCK=NONE/SHARED/EXCLUSIVE",
               ER(ER_ALTER_OPERATION_NOT_SUPPORTED_REASON_PARTITION),
               "LOCK=DEFAULT");
      DBUG_RETURN(true);
    }
    else if (alter_info->requested_algorithm !=
             Alter_info::ALTER_TABLE_ALGORITHM_DEFAULT)
    {
      my_error(ER_ALTER_OPERATION_NOT_SUPPORTED_REASON, MYF(0),
               "ALGORITHM=COPY/INPLACE",
               ER(ER_ALTER_OPERATION_NOT_SUPPORTED_REASON_PARTITION),
               "ALGORITHM=DEFAULT");
      DBUG_RETURN(true);
    }

    /*
      Upgrade from MDL_SHARED_UPGRADABLE to MDL_SHARED_NO_WRITE.
      Afterwards it's safe to take the table level lock.
    */
    if (thd->mdl_context.upgrade_shared_lock(mdl_ticket, MDL_SHARED_NO_WRITE,
                                             thd->variables.lock_wait_timeout)
        || lock_tables(thd, table_list, alter_ctx.tables_opened, 0))
    {
      DBUG_RETURN(true);
    }

    char* table_name= const_cast<char*>(alter_ctx.table_name);
    // In-place execution of ALTER TABLE for partitioning.
    DBUG_RETURN(fast_alter_partition_table(thd, table, alter_info,
                                           create_info, table_list,
                                           const_cast<char*>(alter_ctx.db),
                                           table_name,
                                           new_part_info));
  }

  /*
    Use copy algorithm if:
    - old_alter_table system variable is set without in-place requested using
      the ALGORITHM clause.
    - Or if in-place is impossible for given operation.
    - Changes to partitioning which were not handled by fast_alter_part_table()
      needs to be handled using table copying algorithm unless the engine
      supports auto-partitioning as such engines can do some changes
      using in-place API.
  */
  if ((thd->variables.old_alter_table &&
       alter_info->requested_algorithm !=
       Alter_info::ALTER_TABLE_ALGORITHM_INPLACE)
      || is_inplace_alter_impossible(table, create_info, alter_info)
      || (partition_changed &&
          !(table->s->db_type()->partition_flags() & HA_USE_AUTO_PARTITION))
     )
  {
    if (alter_info->requested_algorithm ==
        Alter_info::ALTER_TABLE_ALGORITHM_INPLACE)
    {
      my_error(ER_ALTER_OPERATION_NOT_SUPPORTED, MYF(0),
               "ALGORITHM=INPLACE", "ALGORITHM=COPY");
      DBUG_RETURN(true);
    }
    alter_info->requested_algorithm= Alter_info::ALTER_TABLE_ALGORITHM_COPY;
  }

  /*
    If 'avoid_temporal_upgrade' mode is not enabled, then the
    pre MySQL 5.6.4 old temporal types if present is upgraded to the
    current format.
  */

  mysql_mutex_lock(&LOCK_global_system_variables);
  bool check_temporal_upgrade= !avoid_temporal_upgrade;
  mysql_mutex_unlock(&LOCK_global_system_variables);

  if (check_temporal_upgrade)
  {
    if (upgrade_old_temporal_types(thd, alter_info))
      DBUG_RETURN(true);
  }

  /*
    ALTER TABLE ... ENGINE to the same engine is a common way to
    request table rebuild. Set ALTER_RECREATE flag to force table
    rebuild.
  */
  if (create_info->db_type == table->s->db_type() &&
      create_info->used_fields & HA_CREATE_USED_ENGINE)
    alter_info->flags|= Alter_info::ALTER_RECREATE;

  /*
    If the old table had partitions and we are doing ALTER TABLE ...
    engine= <new_engine>, the new table must preserve the original
    partitioning. This means that the new engine is still the
    partitioning engine, not the engine specified in the parser.
    This is discovered in prep_alter_part_table, which in such case
    updates create_info->db_type.
    It's therefore important that the assignment below is done
    after prep_alter_part_table.
  */
  handlerton *new_db_type= create_info->db_type;
  handlerton *old_db_type= table->s->db_type();
  TABLE *new_table= NULL;
  ha_rows copied=0,deleted=0;

  /*
    Handling of symlinked tables:
    If no rename:
      Create new data file and index file on the same disk as the
      old data and index files.
      Copy data.
      Rename new data file over old data file and new index file over
      old index file.
      Symlinks are not changed.

   If rename:
      Create new data file and index file on the same disk as the
      old data and index files.  Create also symlinks to point at
      the new tables.
      Copy data.
      At end, rename intermediate tables, and symlinks to intermediate
      table, to final table name.
      Remove old table and old symlinks

    If rename is made to another database:
      Create new tables in new database.
      Copy data.
      Remove old table and symlinks.
  */
  char index_file[FN_REFLEN], data_file[FN_REFLEN];

  if (!alter_ctx.is_database_changed())
  {
    if (create_info->index_file_name)
    {
      /* Fix index_file_name to have 'tmp_name' as basename */
      my_stpcpy(index_file, alter_ctx.tmp_name);
      create_info->index_file_name=fn_same(index_file,
                                           create_info->index_file_name,
                                           1);
    }
    if (create_info->data_file_name)
    {
      /* Fix data_file_name to have 'tmp_name' as basename */
      my_stpcpy(data_file, alter_ctx.tmp_name);
      create_info->data_file_name=fn_same(data_file,
                                          create_info->data_file_name,
                                          1);
    }
  }
  else
  {
    /* Ignore symlink if db is changed. */
    create_info->data_file_name=create_info->index_file_name=0;
  }

  DEBUG_SYNC(thd, "alter_table_before_create_table_no_lock");
  DBUG_EXECUTE_IF("sleep_before_create_table_no_lock",
                  my_sleep(100000););
  /*
    Promote first timestamp column, when explicit_defaults_for_timestamp
    is not set
  */
  if (!thd->variables.explicit_defaults_for_timestamp)
    promote_first_timestamp_column(&alter_info->create_list);

  /*
    Create .FRM for new version of table with a temporary name.
    We don't log the statement, it will be logged later.

    Keep information about keys in newly created table as it
    will be used later to construct Alter_inplace_info object
    and by fill_alter_inplace_info() call.
  */
  KEY *key_info;
  uint key_count;
  /*
    Remember if the new definition has new VARCHAR column;
    create_info->varchar will be reset in create_table_impl()/
    mysql_prepare_create_table().
  */
  bool varchar= create_info->varchar;

  tmp_disable_binlog(thd);
  error= create_table_impl(thd, alter_ctx.new_db, alter_ctx.tmp_name,
                           alter_ctx.get_tmp_path(),
                           create_info, alter_info,
                           true, 0, true, NULL,
                           &key_info, &key_count);
  reenable_binlog(thd);

  if (error)
    DBUG_RETURN(true);

  /* Remember that we have not created table in storage engine yet. */
  bool no_ha_table= true;

  if (alter_info->requested_algorithm != Alter_info::ALTER_TABLE_ALGORITHM_COPY)
  {
    Alter_inplace_info ha_alter_info(create_info, alter_info,
                                     key_info, key_count,
                                     thd->work_part_info
                                     );
    TABLE *altered_table= NULL;
    bool use_inplace= true;

    /* Fill the Alter_inplace_info structure. */
    if (fill_alter_inplace_info(thd, table, varchar, &ha_alter_info))
      goto err_new_table_cleanup;

    // We assume that the table is non-temporary.
    DBUG_ASSERT(!table->s->tmp_table);

    if (!(altered_table= open_table_uncached(thd, alter_ctx.get_tmp_path(),
                                             alter_ctx.new_db,
                                             alter_ctx.tmp_name,
                                             true, false)))
      goto err_new_table_cleanup;

    DEBUG_SYNC(thd, "after_open_altered_table");

    /* Set markers for fields in TABLE object for altered table. */
    update_altered_table(ha_alter_info, altered_table);

    /*
      Mark all columns in 'altered_table' as used to allow usage
      of its record[0] buffer and Field objects during in-place
      ALTER TABLE.
    */
    altered_table->column_bitmaps_set_no_signal(&altered_table->s->all_set,
                                                &altered_table->s->all_set);

    set_column_defaults(altered_table, alter_info->create_list);

    if (ha_alter_info.handler_flags == 0)
    {
      /*
        No-op ALTER, no need to call handler API functions.

        If this code path is entered for an ALTER statement that
        should not be a real no-op, new handler flags should be added
        and fill_alter_inplace_info() adjusted.

        Note that we can end up here if an ALTER statement has clauses
        that cancel each other out (e.g. ADD/DROP identically index).

        Also note that we ignore the LOCK clause here.
      */
      close_temporary_table(thd, altered_table, true, false);
      goto end_inplace;
    }

    // Ask storage engine whether to use copy or in-place
    enum_alter_inplace_result inplace_supported=
      table->file->check_if_supported_inplace_alter(altered_table,
                                                    &ha_alter_info);

    switch (inplace_supported) {
    case HA_ALTER_INPLACE_EXCLUSIVE_LOCK:
      // If SHARED lock and no particular algorithm was requested, use COPY.
      if (alter_info->requested_lock ==
          Alter_info::ALTER_TABLE_LOCK_SHARED &&
          alter_info->requested_algorithm ==
          Alter_info::ALTER_TABLE_ALGORITHM_DEFAULT)
      {
        use_inplace= false;
      }
      // Otherwise, if weaker lock was requested, report errror.
      else if (alter_info->requested_lock ==
               Alter_info::ALTER_TABLE_LOCK_NONE ||
               alter_info->requested_lock ==
               Alter_info::ALTER_TABLE_LOCK_SHARED)
      {
        ha_alter_info.report_unsupported_error("LOCK=NONE/SHARED",
                                               "LOCK=EXCLUSIVE");
        close_temporary_table(thd, altered_table, true, false);
        goto err_new_table_cleanup;
      }
      break;
    case HA_ALTER_INPLACE_SHARED_LOCK_AFTER_PREPARE:
    case HA_ALTER_INPLACE_SHARED_LOCK:
      // If weaker lock was requested, report errror.
      if (alter_info->requested_lock ==
          Alter_info::ALTER_TABLE_LOCK_NONE)
      {
        ha_alter_info.report_unsupported_error("LOCK=NONE", "LOCK=SHARED");
        close_temporary_table(thd, altered_table, true, false);
        goto err_new_table_cleanup;
      }
      break;
    case HA_ALTER_INPLACE_NO_LOCK_AFTER_PREPARE:
    case HA_ALTER_INPLACE_NO_LOCK:
      break;
    case HA_ALTER_INPLACE_NOT_SUPPORTED:
      // If INPLACE was requested, report error.
      if (alter_info->requested_algorithm ==
          Alter_info::ALTER_TABLE_ALGORITHM_INPLACE)
      {
        ha_alter_info.report_unsupported_error("ALGORITHM=INPLACE",
                                               "ALGORITHM=COPY");
        close_temporary_table(thd, altered_table, true, false);
        goto err_new_table_cleanup;
      }
      // COPY with LOCK=NONE is not supported, no point in trying.
      if (alter_info->requested_lock ==
          Alter_info::ALTER_TABLE_LOCK_NONE)
      {
        ha_alter_info.report_unsupported_error("LOCK=NONE", "LOCK=SHARED");
        close_temporary_table(thd, altered_table, true, false);
        goto err_new_table_cleanup;
      }
      // Otherwise use COPY
      use_inplace= false;
      break;
    case HA_ALTER_ERROR:
    default:
      close_temporary_table(thd, altered_table, true, false);
      goto err_new_table_cleanup;
    }

    if (use_inplace)
    {
      if (mysql_inplace_alter_table(thd, table_list, table,
                                    altered_table,
                                    &ha_alter_info,
                                    inplace_supported, &target_mdl_request,
                                    &alter_ctx))
      {
        DBUG_RETURN(true);
      }

      goto end_inplace;
    }
    else
    {
      close_temporary_table(thd, altered_table, true, false);
    }
  }

  /* ALTER TABLE using copy algorithm. */

  /* Check if ALTER TABLE is compatible with foreign key definitions. */
  if (fk_check_copy_alter_table(thd, table, alter_info))
    goto err_new_table_cleanup;

  if (!table->s->tmp_table)
  {
    // COPY algorithm doesn't work with concurrent writes.
    if (alter_info->requested_lock == Alter_info::ALTER_TABLE_LOCK_NONE)
    {
      my_error(ER_ALTER_OPERATION_NOT_SUPPORTED_REASON, MYF(0),
               "LOCK=NONE",
               ER(ER_ALTER_OPERATION_NOT_SUPPORTED_REASON_COPY),
               "LOCK=SHARED");
      goto err_new_table_cleanup;
    }

    // If EXCLUSIVE lock is requested, upgrade already.
    if (alter_info->requested_lock == Alter_info::ALTER_TABLE_LOCK_EXCLUSIVE &&
        wait_while_table_is_used(thd, table, HA_EXTRA_FORCE_REOPEN))
      goto err_new_table_cleanup;

    /*
      Otherwise upgrade to SHARED_NO_WRITE.
      Note that under LOCK TABLES, we will already have SHARED_NO_READ_WRITE.
    */
    if (alter_info->requested_lock != Alter_info::ALTER_TABLE_LOCK_EXCLUSIVE &&
        thd->mdl_context.upgrade_shared_lock(mdl_ticket, MDL_SHARED_NO_WRITE,
                                             thd->variables.lock_wait_timeout))
      goto err_new_table_cleanup;

    DEBUG_SYNC(thd, "alter_table_copy_after_lock_upgrade");
  }

  // It's now safe to take the table level lock.
  if (lock_tables(thd, table_list, alter_ctx.tables_opened, 0))
    goto err_new_table_cleanup;

  {
    if (ha_create_table(thd, alter_ctx.get_tmp_path(),
                        alter_ctx.new_db, alter_ctx.tmp_name,
                        create_info, false))
      goto err_new_table_cleanup;

    /* Mark that we have created table in storage engine. */
    no_ha_table= false;

    if (create_info->options & HA_LEX_CREATE_TMP_TABLE)
    {
      if (!open_table_uncached(thd, alter_ctx.get_tmp_path(),
                               alter_ctx.new_db, alter_ctx.tmp_name,
                               true, true))
        goto err_new_table_cleanup;
      /* in case of alter temp table send the tracker in OK packet */
      if (thd->session_tracker.get_tracker(SESSION_STATE_CHANGE_TRACKER)->is_enabled())
        thd->session_tracker.get_tracker(SESSION_STATE_CHANGE_TRACKER)->mark_as_changed(thd, NULL);
    }
  }


  /* Open the table since we need to copy the data. */
  if (table->s->tmp_table != NO_TMP_TABLE)
  {
    TABLE_LIST tbl;
    tbl.init_one_table(alter_ctx.new_db, strlen(alter_ctx.new_db),
                       alter_ctx.tmp_name, strlen(alter_ctx.tmp_name),
                       alter_ctx.tmp_name, TL_READ_NO_INSERT);
    /* Table is in thd->temporary_tables */
    (void) open_temporary_table(thd, &tbl);
    new_table= tbl.table;
  }
  else
  {
    /* table is a normal table: Create temporary table in same directory */
    /* Open our intermediate table. */
    new_table= open_table_uncached(thd, alter_ctx.get_tmp_path(),
                                   alter_ctx.new_db, alter_ctx.tmp_name,
                                   true, true);
  }
  if (!new_table)
    goto err_new_table_cleanup;
  /*
    Note: In case of MERGE table, we do not attach children. We do not
    copy data for MERGE tables. Only the children have data.
  */

  /* Copy the data if necessary. */
  thd->count_cuted_fields= CHECK_FIELD_WARN;	// calc cuted fields
  thd->cuted_fields=0L;

  /*
    We do not copy data for MERGE tables. Only the children have data.
    MERGE tables have HA_NO_COPY_ON_ALTER set.
  */
  if (!(new_table->file->ha_table_flags() & HA_NO_COPY_ON_ALTER))
  {
    /*
      Check if we can temporarily remove secondary indexes from the table
      before copying the data and recreate them later to utilize InnoDB fast
      index creation.
      TODO: is there a better way to check for InnoDB?
    */
    bool optimize_keys= (alter_info->delayed_key_count > 0) &&
      !my_strcasecmp(system_charset_info,
                     new_table->file->table_type(), "InnoDB");
    new_table->next_number_field=new_table->found_next_number_field;
    THD_STAGE_INFO(thd, stage_copy_to_tmp_table);
    DBUG_EXECUTE_IF("abort_copy_table", {
        my_error(ER_LOCK_WAIT_TIMEOUT, MYF(0));
        goto err_new_table_cleanup;
      });

    if (optimize_keys)
    {
      /* ignore the error */
      remove_secondary_keys(thd, create_info, new_table, alter_info);
    }

    if (copy_data_between_tables(thd->m_stage_progress_psi,
                                 table, new_table,
                                 alter_info->create_list,
                                 &copied, &deleted,
                                 alter_info->keys_onoff,
                                 &alter_ctx))
      goto err_new_table_cleanup;

    if (optimize_keys)
      if (restore_secondary_keys(thd, create_info, new_table, alter_info))
        goto err_new_table_cleanup;
  }
  else
  {
    /* Should be MERGE only */
    DBUG_ASSERT(new_table->file->ht->db_type == DB_TYPE_MRG_MYISAM);
    if (!table->s->tmp_table &&
        wait_while_table_is_used(thd, table, HA_EXTRA_FORCE_REOPEN))
      goto err_new_table_cleanup;
    THD_STAGE_INFO(thd, stage_manage_keys);
    DEBUG_SYNC(thd, "alter_table_manage_keys");
    alter_table_manage_keys(table, table->file->indexes_are_disabled(),
                            alter_info->keys_onoff);
    if (trans_commit_stmt(thd) || trans_commit_implicit(thd))
      goto err_new_table_cleanup;
  }
  thd->count_cuted_fields= CHECK_FIELD_IGNORE;

  if (table->s->tmp_table != NO_TMP_TABLE)
  {
    /* Close lock if this is a transactional table */
    if (thd->lock)
    {
      if (thd->locked_tables_mode != LTM_LOCK_TABLES &&
          thd->locked_tables_mode != LTM_PRELOCKED_UNDER_LOCK_TABLES)
      {
        mysql_unlock_tables(thd, thd->lock);
        thd->lock= NULL;
      }
      else
      {
        /*
          If LOCK TABLES list is not empty and contains this table,
          unlock the table and remove the table from this list.
        */
        mysql_lock_remove(thd, thd->lock, table);
      }
    }
    /* Remove link to old table and rename the new one */
    close_temporary_table(thd, table, true, true);
    /* Should pass the 'new_name' as we store table name in the cache */
    if (rename_temporary_table(thd, new_table,
                               alter_ctx.new_db, alter_ctx.new_name))
      goto err_new_table_cleanup;
    /* We don't replicate alter table statement on temporary tables */
    if (!thd->is_current_stmt_binlog_format_row() &&
        write_bin_log(thd, true, thd->query().str, thd->query().length))
      DBUG_RETURN(true);
    goto end_temporary;
  }

  /*
    Close the intermediate table that will be the new table, but do
    not delete it! Even altough MERGE tables do not have their children
    attached here it is safe to call close_temporary_table().
  */
  close_temporary_table(thd, new_table, true, false);
  new_table= NULL;

  DEBUG_SYNC(thd, "alter_table_before_rename_result_table");

  /*
    Data is copied. Now we:
    1) Wait until all other threads will stop using old version of table
       by upgrading shared metadata lock to exclusive one.
    2) Close instances of table open by this thread and replace them
       with placeholders to simplify reopen process.
    3) Rename the old table to a temp name, rename the new one to the
       old name.
    4) If we are under LOCK TABLES and don't do ALTER TABLE ... RENAME
       we reopen new version of table.
    5) Write statement to the binary log.
    6) If we are under LOCK TABLES and do ALTER TABLE ... RENAME we
       remove placeholders and release metadata locks.
    7) If we are not not under LOCK TABLES we rely on the caller
      (mysql_execute_command()) to release metadata locks.
  */

  THD_STAGE_INFO(thd, stage_rename_result_table);

  if (wait_while_table_is_used(thd, table, HA_EXTRA_PREPARE_FOR_RENAME))
    goto err_new_table_cleanup;

  close_all_tables_for_name(thd, table->s, alter_ctx.is_table_renamed(), NULL);
  table_list->table= table= NULL;                  /* Safety */

  /*
    Rename the old table to temporary name to have a backup in case
    anything goes wrong while renaming the new table.
  */
  char backup_name[32];
  DBUG_ASSERT(sizeof(my_thread_id) == 4);
  my_snprintf(backup_name, sizeof(backup_name), "%s2-%lx-%lx", tmp_file_prefix,
              current_pid, thd->thread_id());
  if (lower_case_table_names)
    my_casedn_str(files_charset_info, backup_name);
  if (mysql_rename_table(old_db_type, alter_ctx.db, alter_ctx.table_name,
                         alter_ctx.db, backup_name, FN_TO_IS_TMP))
  {
    // Rename to temporary name failed, delete the new table, abort ALTER.
    (void) quick_rm_table(thd, new_db_type, alter_ctx.new_db,
                          alter_ctx.tmp_name, FN_IS_TMP);
    goto err_with_mdl;
  }

  // Rename the new table to the correct name.
  if (mysql_rename_table(new_db_type, alter_ctx.new_db, alter_ctx.tmp_name,
                         alter_ctx.new_db, alter_ctx.new_alias,
                         FN_FROM_IS_TMP))
  {
    // Rename failed, delete the temporary table.
    (void) quick_rm_table(thd, new_db_type, alter_ctx.new_db,
                          alter_ctx.tmp_name, FN_IS_TMP);
    
    // Restore the backup of the original table to the old name.
    (void) mysql_rename_table(old_db_type, alter_ctx.db, backup_name,
                              alter_ctx.db, alter_ctx.alias, 
                              FN_FROM_IS_TMP | NO_FK_CHECKS);
    
    goto err_with_mdl;
  }

  // Check if we renamed the table and if so update trigger files.
  if (alter_ctx.is_table_renamed() &&
      change_trigger_table_name(thd,
                                alter_ctx.db,
                                alter_ctx.alias,
                                alter_ctx.table_name,
                                alter_ctx.new_db,
                                alter_ctx.new_alias))
  {
    // Rename succeeded, delete the new table.
    (void) quick_rm_table(thd, new_db_type,
                          alter_ctx.new_db, alter_ctx.new_alias, 0);
    // Restore the backup of the original table to the old name.
    (void) mysql_rename_table(old_db_type, alter_ctx.db, backup_name,
                              alter_ctx.db, alter_ctx.alias, 
                              FN_FROM_IS_TMP | NO_FK_CHECKS);
    goto err_with_mdl;
  }

  // ALTER TABLE succeeded, delete the backup of the old table.
  if (quick_rm_table(thd, old_db_type, alter_ctx.db, backup_name, FN_IS_TMP))
  {
    /*
      The fact that deletion of the backup failed is not critical
      error, but still worth reporting as it might indicate serious
      problem with server.
    */
    goto err_with_mdl;
  }

end_inplace:

  if (thd->locked_tables_list.reopen_tables(thd))
    goto err_with_mdl;

  THD_STAGE_INFO(thd, stage_end);

  DBUG_EXECUTE_IF("sleep_alter_before_main_binlog", my_sleep(6000000););
  DEBUG_SYNC(thd, "alter_table_before_main_binlog");

  ha_binlog_log_query(thd, create_info->db_type, LOGCOM_ALTER_TABLE,
                      thd->query().str, thd->query().length,
                      alter_ctx.db, alter_ctx.table_name);

  DBUG_ASSERT(!(mysql_bin_log.is_open() &&
                thd->is_current_stmt_binlog_format_row() &&
                (create_info->options & HA_LEX_CREATE_TMP_TABLE)));
  if (write_bin_log(thd, true, thd->query().str, thd->query().length))
    DBUG_RETURN(true);

  if (ha_check_storage_engine_flag(old_db_type, HTON_FLUSH_AFTER_RENAME))
  {
    /*
      For the alter table to be properly flushed to the logs, we
      have to open the new table.  If not, we get a problem on server
      shutdown. But we do not need to attach MERGE children.
    */
    TABLE *t_table;
    t_table= open_table_uncached(thd, alter_ctx.get_new_path(),
                                 alter_ctx.new_db, alter_ctx.new_name,
                                 false, true);
    if (t_table)
      intern_close_table(t_table);
    else
      sql_print_warning("Could not open table %s.%s after rename\n",
                        alter_ctx.new_db, alter_ctx.table_name);
    ha_flush_logs(old_db_type);
  }
  table_list->table= NULL;			// For query cache
  query_cache.invalidate(thd, table_list, FALSE);

  if (thd->locked_tables_mode == LTM_LOCK_TABLES ||
      thd->locked_tables_mode == LTM_PRELOCKED_UNDER_LOCK_TABLES)
  {
    if (alter_ctx.is_table_renamed())
      thd->mdl_context.release_all_locks_for_name(mdl_ticket);
    else
      mdl_ticket->downgrade_lock(MDL_SHARED_NO_READ_WRITE);
  }

end_temporary:
  my_snprintf(alter_ctx.tmp_name, sizeof(alter_ctx.tmp_name),
              ER(ER_INSERT_INFO),
	      (long) (copied + deleted), (long) deleted,
	      (long) thd->get_stmt_da()->current_statement_cond_count());
  my_ok(thd, copied + deleted, 0L, alter_ctx.tmp_name);
  DBUG_RETURN(false);

err_new_table_cleanup:
  if (new_table)
  {
    /* close_temporary_table() frees the new_table pointer. */
    close_temporary_table(thd, new_table, true, true);
  }
  else
    (void) quick_rm_table(thd, new_db_type,
                          alter_ctx.new_db, alter_ctx.tmp_name,
                          (FN_IS_TMP | (no_ha_table ? NO_HA_TABLE : 0)));

  /*
    No default value was provided for a DATE/DATETIME field, the
    current sql_mode doesn't allow the '0000-00-00' value and
    the table to be altered isn't empty.
    Report error here.
  */
  if (alter_ctx.error_if_not_empty &&
      thd->get_stmt_da()->current_row_for_condition())
  {
    uint f_length;
    enum enum_mysql_timestamp_type t_type= MYSQL_TIMESTAMP_DATE;
    switch (alter_ctx.datetime_field->sql_type)
    {
      case MYSQL_TYPE_DATE:
      case MYSQL_TYPE_NEWDATE:
        f_length= MAX_DATE_WIDTH; // "0000-00-00";
        t_type= MYSQL_TIMESTAMP_DATE;
        break;
      case MYSQL_TYPE_DATETIME:
      case MYSQL_TYPE_DATETIME2:
        f_length= MAX_DATETIME_WIDTH; // "0000-00-00 00:00:00";
        t_type= MYSQL_TIMESTAMP_DATETIME;
        break;
      default:
        /* Shouldn't get here. */
        f_length= 0;
        DBUG_ASSERT(0);
    }
    make_truncated_value_warning(thd, Sql_condition::SL_WARNING,
                                 ErrConvString(my_zero_datetime6, f_length),
                                 t_type,
                                 alter_ctx.datetime_field->field_name);
  }

  DBUG_RETURN(true);

err_with_mdl:
  /*
    An error happened while we were holding exclusive name metadata lock
    on table being altered. To be safe under LOCK TABLES we should
    remove all references to the altered table from the list of locked
    tables and release the exclusive metadata lock.
  */
  thd->locked_tables_list.unlink_all_closed_tables(thd, NULL, 0);
  thd->mdl_context.release_all_locks_for_name(mdl_ticket);
  DBUG_RETURN(true);
}
/* mysql_alter_table */



/**
  Prepare the transaction for the alter table's copy phase.
*/

bool mysql_trans_prepare_alter_copy_data(THD *thd)
{
  DBUG_ENTER("mysql_prepare_alter_copy_data");
  /*
    Turn off recovery logging since rollback of an alter table is to
    delete the new table so there is no need to log the changes to it.
    
    This needs to be done before external_lock.
  */
  if (ha_enable_transaction(thd, FALSE))
    DBUG_RETURN(TRUE);
  DBUG_RETURN(FALSE);
}


/**
  Commit the copy phase of the alter table.
*/

bool mysql_trans_commit_alter_copy_data(THD *thd)
{
  bool error= FALSE;
  DBUG_ENTER("mysql_commit_alter_copy_data");

  if (ha_enable_transaction(thd, TRUE))
    DBUG_RETURN(TRUE);
  
  /*
    Ensure that the new table is saved properly to disk before installing
    the new .frm.
    And that InnoDB's internal latches are released, to avoid deadlock
    when waiting on other instances of the table before rename (Bug#54747).
  */
  if (trans_commit_stmt(thd))
    error= TRUE;
  if (trans_commit_implicit(thd))
    error= TRUE;

  DBUG_RETURN(error);
}


static int
copy_data_between_tables(PSI_stage_progress *psi,
                         TABLE *from,TABLE *to,
			 List<Create_field> &create,
			 ha_rows *copied,
			 ha_rows *deleted,
                         Alter_info::enum_enable_or_disable keys_onoff,
                         Alter_table_ctx *alter_ctx)
{
  int error;
  Copy_field *copy,*copy_end;
  ulong found_count,delete_count;
  THD *thd= current_thd;
  READ_RECORD info;
  TABLE_LIST   tables;
  List<Item>   fields;
  List<Item>   all_fields;
  ha_rows examined_rows, found_rows, returned_rows;
  bool auto_increment_field_copied= 0;
  sql_mode_t save_sql_mode;
  QEP_TAB_standalone qep_tab_st;
  QEP_TAB &qep_tab= qep_tab_st.as_QEP_TAB();
  DBUG_ENTER("copy_data_between_tables");

  if (mysql_trans_prepare_alter_copy_data(thd))
    DBUG_RETURN(-1);
  
  if (!(copy= new Copy_field[to->s->fields]))
    DBUG_RETURN(-1);				/* purecov: inspected */

  if (to->file->ha_external_lock(thd, F_WRLCK))
    DBUG_RETURN(-1);

  /* We need external lock before we can disable/enable keys */
  alter_table_manage_keys(to, from->file->indexes_are_disabled(), keys_onoff);

  from->file->info(HA_STATUS_VARIABLE);
  to->file->ha_start_bulk_insert(from->file->stats.records);

  mysql_stage_set_work_estimated(psi, from->file->stats.records);

  save_sql_mode= thd->variables.sql_mode;

  List_iterator<Create_field> it(create);
  Create_field *def;
  copy_end=copy;
  for (Field **ptr=to->field ; *ptr ; ptr++)
  {
    def=it++;
    if (def->field)
    {
      if (*ptr == to->next_number_field)
      {
        auto_increment_field_copied= TRUE;
        /*
          If we are going to copy contents of one auto_increment column to
          another auto_increment column it is sensible to preserve zeroes.
          This condition also covers case when we are don't actually alter
          auto_increment column.
        */
        if (def->field == from->found_next_number_field)
          thd->variables.sql_mode|= MODE_NO_AUTO_VALUE_ON_ZERO;
      }
      (copy_end++)->set(*ptr,def->field,0);
    }

  }

  found_count=delete_count=0;

  SELECT_LEX *const select_lex= thd->lex->select_lex;
  ORDER *const order= select_lex->order_list.first;

  if (order)
  {
    if (to->s->primary_key != MAX_KEY && to->file->primary_key_is_clustered())
    {
      char warn_buff[MYSQL_ERRMSG_SIZE];
      my_snprintf(warn_buff, sizeof(warn_buff), 
                  "ORDER BY ignored as there is a user-defined clustered index"
                  " in the table '%-.192s'", from->s->table_name.str);
      push_warning(thd, Sql_condition::SL_WARNING, ER_UNKNOWN_ERROR,
                   warn_buff);
    }
    else
    {
      from->sort.io_cache=(IO_CACHE*) my_malloc(key_memory_TABLE_sort_io_cache,
                                                sizeof(IO_CACHE),
                                                MYF(MY_FAE | MY_ZEROFILL));
      memset(&tables, 0, sizeof(tables));
      tables.table= from;
      tables.alias= tables.table_name= from->s->table_name.str;
      tables.db= from->s->db.str;
      error= 1;

      Column_privilege_tracker column_privilege(thd, SELECT_ACL);

      if (select_lex->setup_ref_array(thd))
        goto err;            /* purecov: inspected */
      if (setup_order(thd, select_lex->ref_pointer_array,
                      &tables, fields, all_fields, order))
        goto err;
      qep_tab.set_table(from);
      Filesort fsort(&qep_tab, order, HA_POS_ERROR);
      if (filesort(thd, &fsort, true,
                   &examined_rows, &found_rows, &returned_rows))
        goto err;

      from->sort.found_records= returned_rows;
    }
  };

  /* Tell handler that we have values for all columns in the to table */
  to->use_all_columns();
  if (init_read_record(&info, thd, from, NULL, 1, 1, FALSE))
  {
    error= 1;
    goto err;
  }
  thd->get_stmt_da()->reset_current_row_for_condition();

  set_column_defaults(to, create);

  while (!(error=info.read_record(&info)))
  {
    if (thd->killed)
    {
      thd->send_kill_message();
      error= 1;
      break;
    }
    /* Return error if source table isn't empty. */
    if (alter_ctx->error_if_not_empty)
    {
      error= 1;
      break;
    }
    if (to->next_number_field)
    {
      if (auto_increment_field_copied)
        to->auto_increment_field_not_null= TRUE;
      else
        to->next_number_field->reset();
    }
    
    for (Copy_field *copy_ptr=copy ; copy_ptr != copy_end ; copy_ptr++)
    {
      copy_ptr->invoke_do_copy(copy_ptr);
    }
    if ((to->vfield && update_generated_write_fields(to)) ||
      thd->is_error())
    {
      error= 1;
      break;
    }

    error=to->file->ha_write_row(to->record[0]);
    to->auto_increment_field_not_null= FALSE;
    if (error)
    {
      if (!to->file->is_ignorable_error(error))
      {
        /* Not a duplicate key error. */
	to->file->print_error(error, MYF(0));
	break;
      }
      else
      {
        /* Report duplicate key error. */
        uint key_nr= to->file->get_dup_key(error);
        if ((int) key_nr >= 0)
        {
          const char *err_msg= ER(ER_DUP_ENTRY_WITH_KEY_NAME);
          if (key_nr == 0 &&
              (to->key_info[0].key_part[0].field->flags &
               AUTO_INCREMENT_FLAG))
            err_msg= ER(ER_DUP_ENTRY_AUTOINCREMENT_CASE);
          print_keydup_error(to, key_nr == MAX_KEY ? NULL :
                             &to->key_info[key_nr],
                             err_msg, MYF(0));
        }
        else
          to->file->print_error(error, MYF(0));
        break;
      }
    }
    else
    {
      DEBUG_SYNC(thd, "copy_data_between_tables_before");
      found_count++;
      mysql_stage_set_work_completed(psi, found_count);
    }
    thd->get_stmt_da()->inc_current_row_for_condition();
  }
  end_read_record(&info);
  free_io_cache(from);
  delete [] copy;				// This is never 0

  DEBUG_SYNC(thd, "after_copy_data_between_tables");

  if (to->file->ha_end_bulk_insert() && error <= 0)
  {
    to->file->print_error(my_errno,MYF(0));
    error= 1;
  }

  if (mysql_trans_commit_alter_copy_data(thd))
    error= 1;

 err:
  thd->variables.sql_mode= save_sql_mode;
  free_io_cache(from);
  *copied= found_count;
  *deleted=delete_count;
  to->file->ha_release_auto_increment();
  if (to->file->ha_external_lock(thd,F_UNLCK))
    error=1;
  if (error < 0 && to->file->extra(HA_EXTRA_PREPARE_FOR_RENAME))
    error= 1;
  DBUG_RETURN(error > 0 ? -1 : 0);
}


/*
  Recreates tables by calling mysql_alter_table().

  SYNOPSIS
    mysql_recreate_table()
    thd			Thread handler
    tables		Tables to recreate
    table_copy          Recreate the table by using
                        ALTER TABLE COPY algorithm

 RETURN
    Like mysql_alter_table().
*/
bool mysql_recreate_table(THD *thd, TABLE_LIST *table_list, bool table_copy)
{
  HA_CREATE_INFO create_info;
  Alter_info alter_info;

  DBUG_ENTER("mysql_recreate_table");
  DBUG_ASSERT(!table_list->next_global);
  /* Set lock type which is appropriate for ALTER TABLE. */
  table_list->lock_type= TL_READ_NO_INSERT;
  /* Same applies to MDL request. */
  table_list->mdl_request.set_type(MDL_SHARED_NO_WRITE);

  memset(&create_info, 0, sizeof(create_info));
  create_info.row_type=ROW_TYPE_NOT_USED;
  create_info.default_table_charset=default_charset_info;
  /* Force alter table to recreate table */
  alter_info.flags= (Alter_info::ALTER_CHANGE_COLUMN |
                     Alter_info::ALTER_RECREATE);

  if (table_copy)
    alter_info.requested_algorithm= Alter_info::ALTER_TABLE_ALGORITHM_COPY;

  const bool ret= mysql_alter_table(thd, NullS, NullS, &create_info,
                                    table_list, &alter_info);
  DBUG_RETURN(ret);
}


bool mysql_checksum_table(THD *thd, TABLE_LIST *tables,
                          HA_CHECK_OPT *check_opt)
{
  TABLE_LIST *table;
  List<Item> field_list;
  Item *item;
  Protocol *protocol= thd->get_protocol();
  DBUG_ENTER("mysql_checksum_table");

  /*
    CHECKSUM TABLE returns results and rollbacks statement transaction,
    so it should not be used in stored function or trigger.
  */
  DBUG_ASSERT(! thd->in_sub_stmt);

  field_list.push_back(item = new Item_empty_string("Table", NAME_LEN*2));
  item->maybe_null= 1;
  field_list.push_back(item= new Item_int(NAME_STRING("Checksum"),
                                          (longlong) 1,
                                          MY_INT64_NUM_DECIMAL_DIGITS));
  item->maybe_null= 1;
  if (thd->send_result_metadata(&field_list,
                                Protocol::SEND_NUM_ROWS | Protocol::SEND_EOF))
    DBUG_RETURN(TRUE);

  /*
    Close all temporary tables which were pre-open to simplify
    privilege checking. Clear all references to closed tables.
  */
  close_thread_tables(thd);
  for (table= tables; table; table= table->next_local)
    table->table= NULL;

  /* Open one table after the other to keep lock time as short as possible. */
  for (table= tables; table; table= table->next_local)
  {
    char table_name[NAME_LEN*2+2];
    TABLE *t;
    TABLE_LIST *save_next_global;

    strxmov(table_name, table->db ,".", table->table_name, NullS);

    /* Remember old 'next' pointer and break the list.  */
    save_next_global= table->next_global;
    table->next_global= NULL;
    table->lock_type= TL_READ;
    /* Allow to open real tables only. */
    table->required_type= FRMTYPE_TABLE;

    if (open_temporary_tables(thd, table) ||
        open_and_lock_tables(thd, table, 0))
    {
      t= NULL;
    }
    else
      t= table->table;

    table->next_global= save_next_global;

    protocol->start_row();
    protocol->store(table_name, system_charset_info);

    if (!t)
    {
      /* Table didn't exist */
      protocol->store_null();
    }
    else
    {
      if (t->file->ha_table_flags() & HA_HAS_CHECKSUM &&
	  !(check_opt->flags & T_EXTEND))
	protocol->store((ulonglong)t->file->checksum());
      else if (!(t->file->ha_table_flags() & HA_HAS_CHECKSUM) &&
	       (check_opt->flags & T_QUICK))
	protocol->store_null();
      else
      {
	/* calculating table's checksum */
	ha_checksum crc= 0;
        uchar null_mask=256 -  (1 << t->s->last_null_bit_pos);

        t->use_all_columns();

	if (t->file->ha_rnd_init(1))
	  protocol->store_null();
	else
	{
	  for (;;)
	  {
            if (thd->killed)
            {
              /* 
                 we've been killed; let handler clean up, and remove the 
                 partial current row from the recordset (embedded lib) 
              */
              t->file->ha_rnd_end();
              protocol->abort_row();
              goto err;
            }
	    ha_checksum row_crc= 0;
            int error= t->file->ha_rnd_next(t->record[0]);
            if (unlikely(error))
            {
              if (error == HA_ERR_RECORD_DELETED)
                continue;
              break;
            }
	    if (t->s->null_bytes)
            {
              /* fix undefined null bits */
              t->record[0][t->s->null_bytes-1] |= null_mask;
              if (!(t->s->db_create_options & HA_OPTION_PACK_RECORD))
                t->record[0][0] |= 1;

	      row_crc= checksum_crc32(row_crc, t->record[0], t->s->null_bytes);
            }

	    for (uint i= 0; i < t->s->fields; i++ )
	    {
	      Field *f= t->field[i];

             /*
               BLOB and VARCHAR have pointers in their field, we must convert
               to string; GEOMETRY is implemented on top of BLOB.
               BIT may store its data among NULL bits, convert as well.
             */
              switch (f->type()) {
                case MYSQL_TYPE_BLOB:
                case MYSQL_TYPE_VARCHAR:
                case MYSQL_TYPE_GEOMETRY:
                case MYSQL_TYPE_BIT:
                {
                  String tmp;
                  f->val_str(&tmp);
                  row_crc= checksum_crc32(row_crc, (uchar*) tmp.ptr(),
                           tmp.length());
                  break;
                }
                default:
                  row_crc= checksum_crc32(row_crc, f->ptr, f->pack_length());
                  break;
	      }
	    }

	    crc+= row_crc;
	  }
	  protocol->store((ulonglong)crc);
          t->file->ha_rnd_end();
	}
      }
      trans_rollback_stmt(thd);
      close_thread_tables(thd);
    }

    if (thd->transaction_rollback_request)
    {
      /*
        If transaction rollback was requested we honor it. To do this we
        abort statement and return error as not only CHECKSUM TABLE is
        rolled back but the whole transaction in which it was used.
      */
      protocol->abort_row();
      goto err;
    }

    /* Hide errors from client. Return NULL for problematic tables instead. */
    thd->clear_error();

    if (protocol->end_row())
      goto err;
  }

  my_eof(thd);
  DBUG_RETURN(FALSE);

err:
  DBUG_RETURN(TRUE);
}

/**
  @brief Check if the table can be created in the specified storage engine.

  Checks if the storage engine is enabled and supports the given table
  type (e.g. normal, temporary, system). May do engine substitution
  if the requested engine is disabled.

  @param thd          Thread descriptor.
  @param db_name      Database name.
  @param table_name   Name of table to be created.
  @param create_info  Create info from parser, including engine.

  @retval true  Engine not available/supported, error has been reported.
  @retval false Engine available/supported.
*/
static bool check_engine(THD *thd, const char *db_name,
                         const char *table_name, HA_CREATE_INFO *create_info)
{
  DBUG_ENTER("check_engine");
  handlerton **new_engine= &create_info->db_type;
  handlerton *req_engine= *new_engine;
  handlerton *enf_engine= NULL;

  bool no_substitution=
        MY_TEST(thd->variables.sql_mode & MODE_NO_ENGINE_SUBSTITUTION);

  if (!opt_bootstrap && !opt_noacl)
    enf_engine= ha_enforce_handlerton(thd);

  if (!(*new_engine= ha_checktype(thd, ha_legacy_type(req_engine),
                                  no_substitution, 1)))
    DBUG_RETURN(true);

  if (enf_engine)
  {
    if (enf_engine != *new_engine && no_substitution)
    {
      const char *engine_name= ha_resolve_storage_engine_name(req_engine);
      my_error(ER_UNKNOWN_STORAGE_ENGINE, MYF(0), engine_name, engine_name);
      DBUG_RETURN(TRUE);
    }
    *new_engine= enf_engine;
  }

  if (req_engine && req_engine != *new_engine)
  {
    push_warning_printf(thd, Sql_condition::SL_NOTE,
                       ER_WARN_USING_OTHER_HANDLER,
                       ER(ER_WARN_USING_OTHER_HANDLER),
                       ha_resolve_storage_engine_name(*new_engine),
                       table_name);
  }
  if (create_info->options & HA_LEX_CREATE_TMP_TABLE &&
      ha_check_storage_engine_flag(*new_engine, HTON_TEMPORARY_NOT_SUPPORTED))
  {
    if (create_info->used_fields & HA_CREATE_USED_ENGINE)
    {
      my_error(ER_ILLEGAL_HA_CREATE_OPTION, MYF(0),
               ha_resolve_storage_engine_name(*new_engine), "TEMPORARY");
      *new_engine= 0;
      DBUG_RETURN(true);
    }
    *new_engine= myisam_hton;
  }

  /*
    Check, if the given table name is system table, and if the storage engine 
    does supports it.
  */
  if ((create_info->used_fields & HA_CREATE_USED_ENGINE) &&
      !ha_check_if_supported_system_table(*new_engine, db_name, table_name))
  {
    my_error(ER_UNSUPPORTED_ENGINE, MYF(0),
             ha_resolve_storage_engine_name(*new_engine), db_name, table_name);
    *new_engine= NULL;
    DBUG_RETURN(true);
  }

  DBUG_RETURN(false);
}<|MERGE_RESOLUTION|>--- conflicted
+++ resolved
@@ -56,9 +56,7 @@
 #include "table_cache.h"
 #include "sql_trigger.h"               // change_trigger_table_name
 #include <mysql/psi/mysql_table.h>
-<<<<<<< HEAD
 #include "mysql.h"			// in_bootstrap & opt_noacl
-=======
 #include "partitioning/partition_handler.h" // Partition_handler
 #include "log.h"
 #include "binlog.h"
@@ -67,7 +65,6 @@
 
 #include "pfs_file_provider.h"
 #include "mysql/psi/mysql_file.h"
->>>>>>> a2757a60
 
 #include <algorithm>
 using std::max;
@@ -3964,13 +3961,8 @@
 	break;
     }
 
-<<<<<<< HEAD
-    switch ((unsigned)key->type) {
-    case Key::MULTIPLE:
-=======
-    switch (key->type) {
+    switch ((int)key->type) {
     case KEYTYPE_MULTIPLE:
->>>>>>> a2757a60
 	key_info->flags= 0;
 	break;
     case KEYTYPE_FULLTEXT:
@@ -3986,8 +3978,8 @@
     case KEYTYPE_FOREIGN:
       key_number--;				// Skip this key
       continue;
-    case Key::CLUSTERING | Key::UNIQUE:
-    case Key::CLUSTERING | Key::MULTIPLE:
+    case KEYTYPE_CLUSTERING | KEYTYPE_UNIQUE:
+    case KEYTYPE_CLUSTERING | KEYTYPE_MULTIPLE:
       if (unlikely(!ha_check_storage_engine_flag(
                      file->ht, HTON_SUPPORTS_CLUSTERED_KEYS)))
       {
@@ -3995,13 +3987,13 @@
                  ha_resolve_storage_engine_name(file->ht), "CLUSTERING");
         DBUG_RETURN(TRUE);
       }
-      if (key->type & Key::UNIQUE)
+      if (key->type & KEYTYPE_UNIQUE)
         key_info->flags= HA_NOSAME;
       else
         key_info->flags= 0;
       key_info->flags|= HA_CLUSTERING;
       break;
-    case Key::CLUSTERING:
+    case KEYTYPE_CLUSTERING:
       DBUG_ASSERT(0);
     default:
       key_info->flags = HA_NOSAME;
@@ -4319,11 +4311,7 @@
 	    key_part_length= min(max_key_length, file->max_key_part_length());
 	    if (max_field_size)
               key_part_length= min(key_part_length, max_field_size);
-<<<<<<< HEAD
-	    if (key->type & Key::MULTIPLE)
-=======
-	    if (key->type == KEYTYPE_MULTIPLE)
->>>>>>> a2757a60
+	    if (key->type & KEYTYPE_MULTIPLE)
 	    {
 	      /* not a critical problem */
 	      push_warning_printf(thd, Sql_condition::SL_WARNING,
@@ -4375,11 +4363,7 @@
           key->type != KEYTYPE_FULLTEXT)
       {
         key_part_length= file->max_key_part_length();
-<<<<<<< HEAD
-	if (key->type & Key::MULTIPLE)
-=======
-	if (key->type == KEYTYPE_MULTIPLE)
->>>>>>> a2757a60
+	if (key->type & KEYTYPE_MULTIPLE)
 	{
 	  /* not a critical problem */
 	  push_warning_printf(thd, Sql_condition::SL_WARNING,
@@ -7569,12 +7553,8 @@
                            & ~(HA_OPTION_PACK_RECORD));
   uint used_fields= create_info->used_fields, new_vgcol= 0;
   KEY *key_info=table->key_info;
-<<<<<<< HEAD
-  bool rc= TRUE;
+  bool rc= true;
   bool skip_secondary;
-=======
-  bool rc= true;
->>>>>>> a2757a60
 
   DBUG_ENTER("mysql_prepare_alter_table");
 
@@ -8017,15 +7997,10 @@
       else if (key_info->flags & HA_FULLTEXT)
         key_type= KEYTYPE_FULLTEXT;
       else
-<<<<<<< HEAD
-        key_type= Key::MULTIPLE;
+        key_type= KEYTYPE_MULTIPLE;
       if (key_info->flags & HA_CLUSTERING)
-	key_type= (enum Key::Keytype)(key_type | Key::CLUSTERING);
-
-=======
-        key_type= KEYTYPE_MULTIPLE;
-      
->>>>>>> a2757a60
+        key_type= (enum keytype)(key_type | KEYTYPE_CLUSTERING);
+
       if (index_column_dropped)
       {
         /*
@@ -8041,7 +8016,7 @@
                    key_parts);
       new_key_list.push_back(key);
 
-      if (skip_secondary && key_type & Key::MULTIPLE) {
+      if (skip_secondary && key_type & KEYTYPE_MULTIPLE) {
         delayed_key_list.push_back(key);
       }
     }
@@ -8055,9 +8030,9 @@
         goto err;
       new_key_list.push_back(key);
 
-      if (key->type != Key::FOREIGN_KEY)
-      {
-        if (skip_secondary && key->type & Key::MULTIPLE) {
+      if (key->type != KEYTYPE_FOREIGN)
+      {
+        if (skip_secondary && key->type & KEYTYPE_MULTIPLE) {
           delayed_key_list.push_back(key);
         }
       }
@@ -8149,11 +8124,8 @@
   rc= false;
   alter_info->create_list.swap(new_create_list);
   alter_info->key_list.swap(new_key_list);
-<<<<<<< HEAD
   alter_info->delayed_key_list.swap(delayed_key_list);
-=======
   alter_info->drop_list.swap(new_drop_list);
->>>>>>> a2757a60
 err:
   DBUG_RETURN(rc);
 }
