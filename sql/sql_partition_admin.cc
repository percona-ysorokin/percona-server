/* Copyright (c) 2010 Oracle and/or its affiliates. All rights reserved.

   This program is free software; you can redistribute it and/or modify
   it under the terms of the GNU General Public License as published by
   the Free Software Foundation; version 2 of the License.

   This program is distributed in the hope that it will be useful,
   but WITHOUT ANY WARRANTY; without even the implied warranty of
   MERCHANTABILITY or FITNESS FOR A PARTICULAR PURPOSE.  See the
   GNU General Public License for more details.

   You should have received a copy of the GNU General Public License
   along with this program; if not, write to the Free Software
   Foundation, Inc., 51 Franklin St, Fifth Floor, Boston, MA 02110-1301  USA */

#include "sql_parse.h"                      // check_access,
                                            // check_merge_table_access
                                            // check_one_table_access
#include "sql_table.h"                      // mysql_alter_table, etc.
#include "sql_cmd.h"                        // Sql_cmd
#include "sql_alter.h"                      // Sql_cmd_alter_table
#include "sql_partition.h"                  // struct partition_info, etc.
<<<<<<< HEAD
#include "sql_handler.h"                    // mysql_ha_rm_tables
=======
>>>>>>> 3b251cfb
#include "sql_base.h"                       // open_and_lock_tables, etc
#include "debug_sync.h"                     // DEBUG_SYNC
#include "sql_truncate.h"                   // mysql_truncate_table,
                                            // Sql_cmd_truncate_table
#include "sql_admin.h"                      // Sql_cmd_Analyze/Check/.._table
#include "sql_partition_admin.h"            // Alter_table_*_partition
#ifdef WITH_PARTITION_STORAGE_ENGINE
#include "ha_partition.h"                   // ha_partition
#endif
#include "sql_base.h"                       // open_and_lock_tables

#ifndef WITH_PARTITION_STORAGE_ENGINE

bool Sql_cmd_partition_unsupported::execute(THD *)
{
  DBUG_ENTER("Sql_cmd_partition_unsupported::execute");
  /* error, partitioning support not compiled in... */
  my_error(ER_FEATURE_DISABLED, MYF(0), "partitioning",
           "--with-plugin-partition");
  DBUG_RETURN(TRUE);
}

#else

bool Sql_cmd_alter_table_exchange_partition::execute(THD *thd)
{
  /* Moved from mysql_execute_command */
  LEX *lex= thd->lex;
  /* first SELECT_LEX (have special meaning for many of non-SELECTcommands) */
  SELECT_LEX *select_lex= &lex->select_lex;
  /* first table of first SELECT_LEX */
  TABLE_LIST *first_table= (TABLE_LIST*) select_lex->table_list.first;
  /*
    Code in mysql_alter_table() may modify its HA_CREATE_INFO argument,
    so we have to use a copy of this structure to make execution
    prepared statement- safe. A shallow copy is enough as no memory
    referenced from this structure will be modified.
    @todo move these into constructor...
  */
  HA_CREATE_INFO create_info(lex->create_info);
  Alter_info alter_info(lex->alter_info, thd->mem_root);
  ulong priv_needed= ALTER_ACL | DROP_ACL | INSERT_ACL | CREATE_ACL;

  DBUG_ENTER("Sql_cmd_alter_table_exchange_partition::execute");

  if (thd->is_fatal_error) /* out of memory creating a copy of alter_info */
    DBUG_RETURN(TRUE);

  /* Must be set in the parser */
  DBUG_ASSERT(select_lex->db);
  /* also check the table to be exchanged with the partition */
  DBUG_ASSERT(alter_info.flags & ALTER_EXCHANGE_PARTITION);

  if (check_access(thd, priv_needed, first_table->db,
                   &first_table->grant.privilege,
                   &first_table->grant.m_internal,
                   0, 0) ||
      check_access(thd, priv_needed, first_table->next_local->db,
                   &first_table->next_local->grant.privilege,
                   &first_table->next_local->grant.m_internal,
                   0, 0))
    DBUG_RETURN(TRUE);

  if (check_grant(thd, priv_needed, first_table, FALSE, UINT_MAX, FALSE))
    DBUG_RETURN(TRUE);

  /* Not allowed with EXCHANGE PARTITION */
  DBUG_ASSERT(!create_info.data_file_name && !create_info.index_file_name);

  thd->enable_slow_log= opt_log_slow_admin_statements;
  DBUG_RETURN(exchange_partition(thd, first_table, &alter_info));
}


/**
  @brief Checks that the tables will be able to be used for EXCHANGE PARTITION.
  @param table      Non partitioned table.
  @param part_table Partitioned table.

  @retval FALSE if OK, otherwise error is reported and TRUE is returned.
*/
static bool check_exchange_partition(TABLE *table, TABLE *part_table)
{
  DBUG_ENTER("check_exchange_partition");

  /* Both tables must exist */
  if (!part_table || !table)
  {
    my_error(ER_CHECK_NO_SUCH_TABLE, MYF(0));
    DBUG_RETURN(TRUE);
  }

  /* The first table must be partitioned, and the second must not */
  if (!part_table->part_info)
  {
    my_error(ER_PARTITION_MGMT_ON_NONPARTITIONED, MYF(0));
    DBUG_RETURN(TRUE);
  }
  if (table->part_info)
  {
    my_error(ER_PARTITION_EXCHANGE_PART_TABLE, MYF(0),
             table->s->table_name.str);
    DBUG_RETURN(TRUE);
  }

  if (part_table->file->ht != partition_hton)
  {
    /*
      Only allowed on partitioned tables throught the generic ha_partition
      handler, i.e not yet for native partitioning (NDB).
    */
    my_error(ER_PARTITION_MGMT_ON_NONPARTITIONED, MYF(0));
    DBUG_RETURN(TRUE);
  }

  if (table->file->ht != part_table->part_info->default_engine_type)
  {
    my_error(ER_MIX_HANDLER_ERROR, MYF(0));
    DBUG_RETURN(TRUE);
  }

  /* Verify that table is not tmp table, partitioned tables cannot be tmp. */
  if (table->s->tmp_table != NO_TMP_TABLE)
  {
    my_error(ER_PARTITION_EXCHANGE_TEMP_TABLE, MYF(0),
             table->s->table_name.str);
    DBUG_RETURN(TRUE);
  }

  /* The table cannot have foreign keys constraints or be referenced */
  if(!table->file->can_switch_engines())
  {
    my_error(ER_PARTITION_EXCHANGE_FOREIGN_KEY, MYF(0),
             table->s->table_name.str);
    DBUG_RETURN(TRUE);
  }
  DBUG_RETURN(FALSE);
}


/**
  @brief Compare table structure/options between a non partitioned table
  and a specific partition of a partitioned table.

  @param thd        Thread object.
  @param table      Non partitioned table.
  @param part_table Partitioned table.
  @param part_elem  Partition element to use for partition specific compare.
*/
static bool compare_table_with_partition(THD *thd, TABLE *table,
                                         TABLE *part_table,
                                         partition_element *part_elem)
{
  HA_CREATE_INFO table_create_info, part_create_info;
  Alter_info part_alter_info;
  Alter_table_change_level alter_change_level;
  /* Unused */
  KEY *key_info_buffer;
  uint *index_drop_buffer, index_drop_count;
  uint *index_add_buffer, index_add_count;
  uint candidate_key_count= 0;
  DBUG_ENTER("compare_table_with_partition");

  alter_change_level= ALTER_TABLE_METADATA_ONLY;
<<<<<<< HEAD
  bzero(&part_create_info, sizeof(HA_CREATE_INFO));
  bzero(&table_create_info, sizeof(HA_CREATE_INFO));
=======
  memset(&part_create_info, 0, sizeof(HA_CREATE_INFO));
  memset(&table_create_info, 0, sizeof(HA_CREATE_INFO));
>>>>>>> 3b251cfb

  update_create_info_from_table(&table_create_info, table);
  /* get the current auto_increment value */
  table->file->update_create_info(&table_create_info);
  /* mark all columns used, since they are used when preparing the new table */
  part_table->use_all_columns();
  table->use_all_columns();
  if (mysql_prepare_alter_table(thd, part_table, &part_create_info,
                                &part_alter_info))
  {
    my_error(ER_TABLES_DIFFERENT_METADATA, MYF(0));
    DBUG_RETURN(TRUE);
  }
  /* db_type is not set in prepare_alter_table */
  part_create_info.db_type= part_table->part_info->default_engine_type;
  /*
    Since we exchange the partition with the table, allow exchanging
    auto_increment value as well.
  */
  part_create_info.auto_increment_value=
                                table_create_info.auto_increment_value;

  /*
    NOTE: ha_blackhole does not support check_if_compatible_data,
    so this always fail for blackhole tables.
    ha_myisam compares pointers to verify that DATA/INDEX DIRECTORY is
    the same, so any table using data/index_file_name will fail.
  */
  if (mysql_compare_tables(table, &part_alter_info, &part_create_info,
                           0, &alter_change_level, &key_info_buffer,
                           &index_drop_buffer, &index_drop_count,
                           &index_add_buffer, &index_add_count,
                           &candidate_key_count, TRUE))
  {
    my_error(ER_TABLES_DIFFERENT_METADATA, MYF(0));
    DBUG_RETURN(TRUE);
  }

  DEBUG_SYNC(thd, "swap_partition_after_compare_tables");
  if (alter_change_level != ALTER_TABLE_METADATA_ONLY)
  {
    my_error(ER_TABLES_DIFFERENT_METADATA, MYF(0));
    DBUG_RETURN(TRUE);
  }

  if (table_create_info.avg_row_length != part_create_info.avg_row_length)
  {
    my_error(ER_PARTITION_EXCHANGE_DIFFERENT_OPTION, MYF(0),
             "AVG_ROW_LENGTH");
    DBUG_RETURN(TRUE);
  }

  if (table_create_info.table_options != part_create_info.table_options)
  {
    my_error(ER_PARTITION_EXCHANGE_DIFFERENT_OPTION, MYF(0),
             "TABLE OPTION");
    DBUG_RETURN(TRUE);
  }

  if (table->s->table_charset != part_table->s->table_charset)
  {
    my_error(ER_PARTITION_EXCHANGE_DIFFERENT_OPTION, MYF(0),
             "CHARACTER SET");
    DBUG_RETURN(TRUE);
  }

  /*
    NOTE: We do not support update of frm-file, i.e. change
    max/min_rows, data/index_file_name etc.
    The workaround is to use REORGANIZE PARTITION to rewrite
    the frm file and then use EXCHANGE PARTITION when they are the same.
  */
  if (compare_partition_options(&table_create_info, part_elem))
    DBUG_RETURN(TRUE);

  DBUG_RETURN(FALSE);
}


/**
  @brief Exchange partition/table with ddl log.

  @details How to handle a crash in the middle of the rename (break on error):
  1) register in ddl_log that we are going to exchange swap_table with part.
  2) do the first rename (swap_table -> tmp-name) and sync the ddl_log.
  3) do the second rename (part -> swap_table) and sync the ddl_log.
  4) do the last rename (tmp-name -> part).
  5) mark the entry done.

  Recover by:
    5) is done, All completed. Nothing to recover.
    4) is done see 3). (No mark or sync in the ddl_log...)
    3) is done -> try rename part -> tmp-name (ignore failure) goto 2).
    2) is done -> try rename swap_table -> part (ignore failure) goto 1).
    1) is done -> try rename tmp-name -> swap_table (ignore failure).
    before 1) Nothing to recover...

  @param thd        Thread handle
  @param name       name of table/partition 1 (to be exchanged with 2)
  @param from_name  name of table/partition 2 (to be exchanged with 1)
  @param tmp_name   temporary name to use while exchaning
  @param ht         handlerton of the table/partitions

  @return Operation status
    @retval TRUE    Error
    @retval FALSE   Success

  @note ha_heap always succeeds in rename (since it is created upon usage).
  This is OK when to recover from a crash since all heap are empty and the
  recover is done early in the startup of the server (right before
  read_init_file which can populate the tables).

  And if no crash we can trust the syncs in the ddl_log.

  What about if the rename is put into a background thread? That will cause
  corruption and is avoided by the exlusive metadata lock.
*/
static bool exchange_name_with_ddl_log(THD *thd,
                                       const char *name,
                                       const char *from_name,
                                       const char *tmp_name,
                                       handlerton *ht)
{
  DDL_LOG_ENTRY exchange_entry;
  DDL_LOG_MEMORY_ENTRY *log_entry= NULL;
  DDL_LOG_MEMORY_ENTRY *exec_log_entry= NULL;
  bool error= TRUE;
  bool error_set= FALSE;
  handler *file= NULL;
  DBUG_ENTER("exchange_name_with_ddl_log");

  if (!(file= get_new_handler(NULL, thd->mem_root, ht)))
  {
    mem_alloc_error(sizeof(handler));
    DBUG_RETURN(TRUE);
  }

  /* prepare the action entry */
  exchange_entry.entry_type=   DDL_LOG_ENTRY_CODE;
  exchange_entry.action_type=  DDL_LOG_EXCHANGE_ACTION;
  exchange_entry.next_entry=   0;
  exchange_entry.name=         name;
  exchange_entry.from_name=    from_name;
  exchange_entry.tmp_name=     tmp_name;
  exchange_entry.handler_name= ha_resolve_storage_engine_name(ht);
  exchange_entry.phase=        EXCH_PHASE_NAME_TO_TEMP;

  mysql_mutex_lock(&LOCK_gdl);
  /*
    write to the ddl log what to do by:
    1) write the action entry (i.e. which names to be exchanged)
    2) write the execution entry with a link to the action entry
  */
  DBUG_EXECUTE_IF("exchange_partition_fail_1", goto err_no_action_written;);
  DBUG_EXECUTE_IF("exchange_partition_abort_1", abort(););
  if (write_ddl_log_entry(&exchange_entry, &log_entry))
    goto err_no_action_written;

  DBUG_EXECUTE_IF("exchange_partition_fail_2", goto err_no_execute_written;);
  DBUG_EXECUTE_IF("exchange_partition_abort_2", abort(););
  if (write_execute_ddl_log_entry(log_entry->entry_pos, FALSE, &exec_log_entry))
    goto err_no_execute_written;
  /* ddl_log is written and synced */

  mysql_mutex_unlock(&LOCK_gdl);
  /*
    Execute the name exchange.
    Do one rename, increase the phase, update the action entry and sync.
    In case of errors in the ddl_log we must fail and let the ddl_log try
    to revert the changes, since otherwise it could revert the command after
    we sent OK to the client.
  */
  /* call rename table from table to tmp-name */
  DBUG_EXECUTE_IF("exchange_partition_fail_3",
                  my_error(ER_ERROR_ON_RENAME, MYF(0),
<<<<<<< HEAD
                           name, tmp_name);
=======
                           name, tmp_name, 0);
>>>>>>> 3b251cfb
                  error_set= TRUE;
                  goto err_rename;);
  DBUG_EXECUTE_IF("exchange_partition_abort_3", abort(););
  if (file->ha_rename_table(name, tmp_name))
  {
    my_error(ER_ERROR_ON_RENAME, MYF(0),
<<<<<<< HEAD
             name, tmp_name);
=======
             name, tmp_name, my_errno);
>>>>>>> 3b251cfb
    error_set= TRUE;
    goto err_rename;
  }
  DBUG_EXECUTE_IF("exchange_partition_fail_4", goto err_rename;);
  DBUG_EXECUTE_IF("exchange_partition_abort_4", abort(););
  if (deactivate_ddl_log_entry(log_entry->entry_pos))
    goto err_rename;

  /* call rename table from partition to table */
  DBUG_EXECUTE_IF("exchange_partition_fail_5",
                  my_error(ER_ERROR_ON_RENAME, MYF(0),
<<<<<<< HEAD
                           from_name, name);
=======
                           from_name, name, 0);
>>>>>>> 3b251cfb
                  error_set= TRUE;
                  goto err_rename;);
  DBUG_EXECUTE_IF("exchange_partition_abort_5", abort(););
  if (file->ha_rename_table(from_name, name))
  {
    my_error(ER_ERROR_ON_RENAME, MYF(0),
<<<<<<< HEAD
             from_name, name);
=======
             from_name, name, my_errno);
>>>>>>> 3b251cfb
    error_set= TRUE;
    goto err_rename;
  }
  DBUG_EXECUTE_IF("exchange_partition_fail_6", goto err_rename;);
  DBUG_EXECUTE_IF("exchange_partition_abort_6", abort(););
  if (deactivate_ddl_log_entry(log_entry->entry_pos))
    goto err_rename;

  /* call rename table from tmp-nam to partition */
  DBUG_EXECUTE_IF("exchange_partition_fail_7",
                  my_error(ER_ERROR_ON_RENAME, MYF(0),
<<<<<<< HEAD
                           tmp_name, from_name);
=======
                           tmp_name, from_name, 0);
>>>>>>> 3b251cfb
                  error_set= TRUE;
                  goto err_rename;);
  DBUG_EXECUTE_IF("exchange_partition_abort_7", abort(););
  if (file->ha_rename_table(tmp_name, from_name))
  {
    my_error(ER_ERROR_ON_RENAME, MYF(0),
<<<<<<< HEAD
             tmp_name, from_name);
=======
             tmp_name, from_name, my_errno);
>>>>>>> 3b251cfb
    error_set= TRUE;
    goto err_rename;
  }
  DBUG_EXECUTE_IF("exchange_partition_fail_8", goto err_rename;);
  DBUG_EXECUTE_IF("exchange_partition_abort_8", abort(););
  if (deactivate_ddl_log_entry(log_entry->entry_pos))
    goto err_rename;

  /* The exchange is complete and ddl_log is deactivated */
  DBUG_EXECUTE_IF("exchange_partition_fail_9", goto err_rename;);
  DBUG_EXECUTE_IF("exchange_partition_abort_9", abort(););
  /* all OK */
  error= FALSE;
  delete file;
  DBUG_RETURN(error);
err_rename:
  /*
    Nothing to do if any of these commands fails :( the commands itselfs
    will log to the error log about the failures...
  */
  /* execute the ddl log entry to revert the renames */
  (void) execute_ddl_log_entry(current_thd, log_entry->entry_pos);
  mysql_mutex_lock(&LOCK_gdl);
  /* mark the execute log entry done */
  (void) write_execute_ddl_log_entry(0, TRUE, &exec_log_entry);
  /* release the execute log entry */
  (void) release_ddl_log_memory_entry(exec_log_entry);
err_no_execute_written:
  /* release the action log entry */
  (void) release_ddl_log_memory_entry(log_entry);
err_no_action_written:
  mysql_mutex_unlock(&LOCK_gdl);
  delete file;
  if (!error_set)
    my_error(ER_DDL_LOG_ERROR, MYF(0));
  DBUG_RETURN(error);
}


/**
  @brief Swap places between a partition and a table.

  @details Verify that the tables are compatible (same engine, definition etc),
  verify that all rows in the table will fit in the partition,
  if all OK, rename table to tmp name, rename partition to table
  and finally rename tmp name to partition.

  1) Take upgradable mdl, open tables and then lock them (inited in parse)
  2) Verify that metadata matches
  3) verify data
  4) Upgrade to exclusive mdl for both tables
  5) Rename table <-> partition
  6) Rely on close_thread_tables to release mdl and table locks

  @param thd            Thread handle
  @param table_list     Table where the partition exists as first table,
                        Table to swap with the partition as second table
  @param alter_info     Contains partition name to swap

  @note This is a DDL operation so triggers will not be used.
*/
bool Sql_cmd_alter_table_exchange_partition::
  exchange_partition(THD *thd, TABLE_LIST *table_list, Alter_info *alter_info)
{
  TABLE *part_table, *swap_table;
  TABLE_LIST *swap_table_list;
  handlerton *table_hton;
  partition_element *part_elem;
  char *partition_name;
  char temp_name[FN_REFLEN+1];
  char part_file_name[FN_REFLEN+1];
  char swap_file_name[FN_REFLEN+1];
  char temp_file_name[FN_REFLEN+1];
  uint swap_part_id;
  uint part_file_name_len;
  Alter_table_prelocking_strategy alter_prelocking_strategy(alter_info);
  MDL_ticket *swap_table_mdl_ticket= NULL;
  MDL_ticket *part_table_mdl_ticket= NULL;
  bool error= TRUE;
  DBUG_ENTER("mysql_exchange_partition");
  DBUG_ASSERT(alter_info->flags & ALTER_EXCHANGE_PARTITION);

  partition_name= alter_info->partition_names.head();

<<<<<<< HEAD
  /* Clear open tables from the threads table handler cache */
  mysql_ha_rm_tables(thd, table_list);

=======
>>>>>>> 3b251cfb
  /* Don't allow to exchange with log table */
  swap_table_list= table_list->next_local;
  if (check_if_log_table(swap_table_list->db_length, swap_table_list->db,
                         swap_table_list->table_name_length,
                         swap_table_list->table_name, 0))
  {
    my_error(ER_WRONG_USAGE, MYF(0), "PARTITION", "log table");
    DBUG_RETURN(TRUE);
  }

  /*
    Currently no MDL lock that allows both read and write and is upgradeable
    to exclusive, so leave the lock type to TL_WRITE_ALLOW_READ also on the
    partitioned table.

    TODO: add MDL lock that allows both read and write and is upgradable to
    exclusive lock. This would allow to continue using the partitioned table
    also with update/insert/delete while the verification of the swap table
    is running.
  */

  /*
    NOTE: It is not possible to exchange a crashed partition/table since
    we need some info from the engine, which we can only access after open,
    to be able to verify the structure/metadata.
  */
  if (open_and_lock_tables(thd, table_list, FALSE, 0,
                           &alter_prelocking_strategy))
    DBUG_RETURN(TRUE);

  part_table= table_list->table;
  swap_table= swap_table_list->table;
<<<<<<< HEAD
  table_hton= swap_table->file->ht;
=======
>>>>>>> 3b251cfb

  if (check_exchange_partition(swap_table, part_table))
    DBUG_RETURN(TRUE);

<<<<<<< HEAD
  thd_proc_info(thd, "verifying table");
=======
  table_hton= swap_table->file->ht;

  THD_STAGE_INFO(thd, stage_verifying_table);
>>>>>>> 3b251cfb

  /* Will append the partition name later in part_info->get_part_elem() */
  part_file_name_len= build_table_filename(part_file_name,
                                           sizeof(part_file_name),
                                           table_list->db,
                                           table_list->table_name,
                                           "", 0);
  build_table_filename(swap_file_name,
                       sizeof(swap_file_name),
                       swap_table_list->db,
                       swap_table_list->table_name,
                       "", 0);
  /* create a unique temp name #sqlx-nnnn_nnnn, x for eXchange */
  my_snprintf(temp_name, sizeof(temp_name), "%sx-%lx_%lx",
              tmp_file_prefix, current_pid, thd->thread_id);
  if (lower_case_table_names)
    my_casedn_str(files_charset_info, temp_name);
  build_table_filename(temp_file_name, sizeof(temp_file_name),
                       table_list->next_local->db,
                       temp_name, "", FN_IS_TMP);

  if (!(part_elem= part_table->part_info->get_part_elem(partition_name,
                                                        part_file_name +
                                                          part_file_name_len,
                                                        &swap_part_id)))
  {
    my_error(ER_UNKNOWN_PARTITION, MYF(0), partition_name,
             part_table->alias);
    DBUG_RETURN(TRUE);
  }

  if (swap_part_id == NOT_A_PARTITION_ID)
  {
    DBUG_ASSERT(part_table->part_info->is_sub_partitioned());
    my_error(ER_PARTITION_INSTEAD_OF_SUBPARTITION, MYF(0));
    DBUG_RETURN(TRUE);
  }

  if (compare_table_with_partition(thd, swap_table, part_table, part_elem))
    DBUG_RETURN(TRUE);

  /* Table and partition has same structure/options, OK to exchange */

  thd_proc_info(thd, "verifying data with partition");

  if (verify_data_with_partition(swap_table, part_table, swap_part_id))
    DBUG_RETURN(TRUE);

  /*
    Get exclusive mdl lock on both tables, alway the non partitioned table
    first. Remember the tickets for downgrading locks later.
  */
  swap_table_mdl_ticket= swap_table->mdl_ticket;
  part_table_mdl_ticket= part_table->mdl_ticket;

  /*
    No need to set used_partitions to only propagate
    HA_EXTRA_PREPARE_FOR_RENAME to one part since no built in engine uses
    that flag. And the action would probably be to force close all other
    instances which is what we are doing any way.
  */
  if (wait_while_table_is_used(thd, swap_table, HA_EXTRA_PREPARE_FOR_RENAME) ||
      wait_while_table_is_used(thd, part_table, HA_EXTRA_PREPARE_FOR_RENAME))
    goto err;

  DEBUG_SYNC(thd, "swap_partition_after_wait");

  close_all_tables_for_name(thd, swap_table->s, FALSE);
  close_all_tables_for_name(thd, part_table->s, FALSE);

  DEBUG_SYNC(thd, "swap_partition_before_rename");

  if (exchange_name_with_ddl_log(thd, swap_file_name, part_file_name,
                                 temp_file_name, table_hton))
    goto err;

  /*
    Reopen tables under LOCK TABLES. Ignore the return value for now. It's
    better to keep master/slave in consistent state. Alternative would be to
    try to revert the exchange operation and issue error.
  */
  (void) thd->locked_tables_list.reopen_tables(thd);

  if ((error= write_bin_log(thd, TRUE, thd->query(), thd->query_length())))
  {
    /*
      The error is reported in write_bin_log().
      We try to revert to make it easier to keep the master/slave in sync.
    */
    (void) exchange_name_with_ddl_log(thd, part_file_name, swap_file_name,
                                      temp_file_name, table_hton);
  }

err:
  if (thd->locked_tables_mode)
  {
    if (swap_table_mdl_ticket)
      swap_table_mdl_ticket->downgrade_exclusive_lock(MDL_SHARED_NO_READ_WRITE);
    if (part_table_mdl_ticket)
      part_table_mdl_ticket->downgrade_exclusive_lock(MDL_SHARED_NO_READ_WRITE);
  }

  if (!error)
    my_ok(thd);

  // For query cache
  table_list->table= NULL;
  table_list->next_local->table= NULL;
  query_cache_invalidate3(thd, table_list, FALSE);

  DBUG_RETURN(error);
}


bool Sql_cmd_alter_table_analyze_partition::execute(THD *thd)
{
  bool res;
  DBUG_ENTER("Sql_cmd_alter_table_analyze_partition::execute");

  /*
    Flag that it is an ALTER command which administrates partitions, used
    by ha_partition
  */
  thd->lex->alter_info.flags|= ALTER_ADMIN_PARTITION;

  res= Sql_cmd_analyze_table::execute(thd);
    
  DBUG_RETURN(res);
}


bool Sql_cmd_alter_table_check_partition::execute(THD *thd)
{
  bool res;
  DBUG_ENTER("Sql_cmd_alter_table_check_partition::execute");

  /*
    Flag that it is an ALTER command which administrates partitions, used
    by ha_partition
  */
  thd->lex->alter_info.flags|= ALTER_ADMIN_PARTITION;

  res= Sql_cmd_check_table::execute(thd);

  DBUG_RETURN(res);
}


bool Sql_cmd_alter_table_optimize_partition::execute(THD *thd)
{
  bool res;
  DBUG_ENTER("Alter_table_optimize_partition_statement::execute");

  /*
    Flag that it is an ALTER command which administrates partitions, used
    by ha_partition
  */
  thd->lex->alter_info.flags|= ALTER_ADMIN_PARTITION;

  res= Sql_cmd_optimize_table::execute(thd);

  DBUG_RETURN(res);
}


bool Sql_cmd_alter_table_repair_partition::execute(THD *thd)
{
  bool res;
  DBUG_ENTER("Sql_cmd_alter_table_repair_partition::execute");

  /*
    Flag that it is an ALTER command which administrates partitions, used
    by ha_partition
  */
  thd->lex->alter_info.flags|= ALTER_ADMIN_PARTITION;

  res= Sql_cmd_repair_table::execute(thd);

  DBUG_RETURN(res);
}


bool Sql_cmd_alter_table_truncate_partition::execute(THD *thd)
{
  int error;
  ha_partition *partition;
  ulong timeout= thd->variables.lock_wait_timeout;
  TABLE_LIST *first_table= thd->lex->select_lex.table_list.first;
  bool binlog_stmt;
  DBUG_ENTER("Sql_cmd_alter_table_truncate_partition::execute");

  /*
    Flag that it is an ALTER command which administrates partitions, used
    by ha_partition.
  */
  thd->lex->alter_info.flags|= ALTER_ADMIN_PARTITION |
                               ALTER_TRUNCATE_PARTITION;

  /* Fix the lock types (not the same as ordinary ALTER TABLE). */
  first_table->lock_type= TL_WRITE;
  first_table->mdl_request.set_type(MDL_EXCLUSIVE);

  /*
    Check table permissions and open it with a exclusive lock.
    Ensure it is a partitioned table and finally, upcast the
    handler and invoke the partition truncate method. Lastly,
    write the statement to the binary log if necessary.
  */

  if (check_one_table_access(thd, DROP_ACL, first_table))
    DBUG_RETURN(TRUE);

  if (open_and_lock_tables(thd, first_table, FALSE, 0))
    DBUG_RETURN(TRUE);

  /*
    TODO: Add support for TRUNCATE PARTITION for NDB and other
          engines supporting native partitioning.
  */
  if (first_table->table->s->db_type() != partition_hton)
  {
    my_error(ER_PARTITION_MGMT_ON_NONPARTITIONED, MYF(0));
    DBUG_RETURN(TRUE);
  }

  /*
    Under locked table modes this might still not be an exclusive
    lock. Hence, upgrade the lock since the handler truncate method
    mandates an exclusive metadata lock.
  */
  MDL_ticket *ticket= first_table->table->mdl_ticket;
  if (thd->mdl_context.upgrade_shared_lock_to_exclusive(ticket, timeout))
    DBUG_RETURN(TRUE);

  tdc_remove_table(thd, TDC_RT_REMOVE_NOT_OWN, first_table->db,
                   first_table->table_name, FALSE);

  partition= (ha_partition *) first_table->table->file;

  /* Invoke the handler method responsible for truncating the partition. */
  if ((error= partition->truncate_partition(&thd->lex->alter_info,
                                            &binlog_stmt)))
    first_table->table->file->print_error(error, MYF(0));

  /*
    All effects of a truncate operation are committed even if the
    operation fails. Thus, the query must be written to the binary
    log. The exception is a unimplemented truncate method or failure
    before any call to handler::truncate() is done.
    Also, it is logged in statement format, regardless of the binlog format.
  */
  if (error != HA_ERR_WRONG_COMMAND && binlog_stmt)
    error|= write_bin_log(thd, !error, thd->query(), thd->query_length());

  /*
    A locked table ticket was upgraded to a exclusive lock. After the
    the query has been written to the binary log, downgrade the lock
    to a shared one.
  */
  if (thd->locked_tables_mode)
    ticket->downgrade_exclusive_lock(MDL_SHARED_NO_READ_WRITE);

  if (! error)
    my_ok(thd);

  DBUG_RETURN(error);
}

#endif /* WITH_PARTITION_STORAGE_ENGINE */<|MERGE_RESOLUTION|>--- conflicted
+++ resolved
@@ -20,10 +20,6 @@
 #include "sql_cmd.h"                        // Sql_cmd
 #include "sql_alter.h"                      // Sql_cmd_alter_table
 #include "sql_partition.h"                  // struct partition_info, etc.
-<<<<<<< HEAD
-#include "sql_handler.h"                    // mysql_ha_rm_tables
-=======
->>>>>>> 3b251cfb
 #include "sql_base.h"                       // open_and_lock_tables, etc
 #include "debug_sync.h"                     // DEBUG_SYNC
 #include "sql_truncate.h"                   // mysql_truncate_table,
@@ -188,13 +184,8 @@
   DBUG_ENTER("compare_table_with_partition");
 
   alter_change_level= ALTER_TABLE_METADATA_ONLY;
-<<<<<<< HEAD
-  bzero(&part_create_info, sizeof(HA_CREATE_INFO));
-  bzero(&table_create_info, sizeof(HA_CREATE_INFO));
-=======
   memset(&part_create_info, 0, sizeof(HA_CREATE_INFO));
   memset(&table_create_info, 0, sizeof(HA_CREATE_INFO));
->>>>>>> 3b251cfb
 
   update_create_info_from_table(&table_create_info, table);
   /* get the current auto_increment value */
@@ -370,22 +361,14 @@
   /* call rename table from table to tmp-name */
   DBUG_EXECUTE_IF("exchange_partition_fail_3",
                   my_error(ER_ERROR_ON_RENAME, MYF(0),
-<<<<<<< HEAD
-                           name, tmp_name);
-=======
                            name, tmp_name, 0);
->>>>>>> 3b251cfb
                   error_set= TRUE;
                   goto err_rename;);
   DBUG_EXECUTE_IF("exchange_partition_abort_3", abort(););
   if (file->ha_rename_table(name, tmp_name))
   {
     my_error(ER_ERROR_ON_RENAME, MYF(0),
-<<<<<<< HEAD
-             name, tmp_name);
-=======
              name, tmp_name, my_errno);
->>>>>>> 3b251cfb
     error_set= TRUE;
     goto err_rename;
   }
@@ -397,22 +380,14 @@
   /* call rename table from partition to table */
   DBUG_EXECUTE_IF("exchange_partition_fail_5",
                   my_error(ER_ERROR_ON_RENAME, MYF(0),
-<<<<<<< HEAD
-                           from_name, name);
-=======
                            from_name, name, 0);
->>>>>>> 3b251cfb
                   error_set= TRUE;
                   goto err_rename;);
   DBUG_EXECUTE_IF("exchange_partition_abort_5", abort(););
   if (file->ha_rename_table(from_name, name))
   {
     my_error(ER_ERROR_ON_RENAME, MYF(0),
-<<<<<<< HEAD
-             from_name, name);
-=======
              from_name, name, my_errno);
->>>>>>> 3b251cfb
     error_set= TRUE;
     goto err_rename;
   }
@@ -424,22 +399,14 @@
   /* call rename table from tmp-nam to partition */
   DBUG_EXECUTE_IF("exchange_partition_fail_7",
                   my_error(ER_ERROR_ON_RENAME, MYF(0),
-<<<<<<< HEAD
-                           tmp_name, from_name);
-=======
                            tmp_name, from_name, 0);
->>>>>>> 3b251cfb
                   error_set= TRUE;
                   goto err_rename;);
   DBUG_EXECUTE_IF("exchange_partition_abort_7", abort(););
   if (file->ha_rename_table(tmp_name, from_name))
   {
     my_error(ER_ERROR_ON_RENAME, MYF(0),
-<<<<<<< HEAD
-             tmp_name, from_name);
-=======
              tmp_name, from_name, my_errno);
->>>>>>> 3b251cfb
     error_set= TRUE;
     goto err_rename;
   }
@@ -524,12 +491,6 @@
 
   partition_name= alter_info->partition_names.head();
 
-<<<<<<< HEAD
-  /* Clear open tables from the threads table handler cache */
-  mysql_ha_rm_tables(thd, table_list);
-
-=======
->>>>>>> 3b251cfb
   /* Don't allow to exchange with log table */
   swap_table_list= table_list->next_local;
   if (check_if_log_table(swap_table_list->db_length, swap_table_list->db,
@@ -562,21 +523,13 @@
 
   part_table= table_list->table;
   swap_table= swap_table_list->table;
-<<<<<<< HEAD
+
+  if (check_exchange_partition(swap_table, part_table))
+    DBUG_RETURN(TRUE);
+
   table_hton= swap_table->file->ht;
-=======
->>>>>>> 3b251cfb
-
-  if (check_exchange_partition(swap_table, part_table))
-    DBUG_RETURN(TRUE);
-
-<<<<<<< HEAD
-  thd_proc_info(thd, "verifying table");
-=======
-  table_hton= swap_table->file->ht;
 
   THD_STAGE_INFO(thd, stage_verifying_table);
->>>>>>> 3b251cfb
 
   /* Will append the partition name later in part_info->get_part_elem() */
   part_file_name_len= build_table_filename(part_file_name,
