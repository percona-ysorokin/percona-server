/* Copyright (c) 2010, 2018, Oracle and/or its affiliates. All rights reserved.

   This program is free software; you can redistribute it and/or modify
   it under the terms of the GNU General Public License, version 2.0,
   as published by the Free Software Foundation.

   This program is also distributed with certain software (including
   but not limited to OpenSSL) that is licensed under separate terms,
   as designated in a particular file or component or in included license
   documentation.  The authors of MySQL hereby grant you an additional
   permission to link the program and your derivative works with the
   separately licensed software that they have included with MySQL.

   This program is distributed in the hope that it will be useful,
   but WITHOUT ANY WARRANTY; without even the implied warranty of
   MERCHANTABILITY or FITNESS FOR A PARTICULAR PURPOSE.  See the
   GNU General Public License, version 2.0, for more details.

   You should have received a copy of the GNU General Public License
   along with this program; if not, write to the Free Software
   Foundation, Inc., 51 Franklin St, Fifth Floor, Boston, MA 02110-1301  USA */

#include "sql/sql_partition_admin.h"

#include <limits.h>
#include <stdio.h>
#include <string.h>
#include <sys/types.h>
#include <memory>

#include "lex_string.h"
#include "m_ctype.h"
#include "my_base.h"
#include "my_dbug.h"
#include "my_inttypes.h"
#include "my_io.h"
#include "my_sys.h"
#include "my_thread_local.h"
#include "mysql/plugin.h"
#include "mysql/psi/mysql_mutex.h"
#include "mysqld_error.h"
#include "sql/auth/auth_acls.h"
#include "sql/auth/auth_common.h"            // check_access
#include "sql/dd/cache/dictionary_client.h"  // dd::cache::Dictionary_client
#include "sql/debug_sync.h"                  // DEBUG_SYNC
#include "sql/handler.h"
#include "sql/log.h"
#include "sql/mdl.h"
#include "sql/mysqld.h"          // opt_log_slow_admin_statements
#include "sql/partition_info.h"  // class partition_info etc.
#include "sql/partitioning/partition_handler.h"  // Partition_handler
#include "sql/sql_base.h"                        // open_and_lock_tables, etc
#include "sql/sql_class.h"                       // THD
#include "sql/sql_lex.h"
#include "sql/sql_list.h"
#include "sql/sql_partition.h"
#include "sql/sql_table.h"  // mysql_alter_table, etc.
#include "sql/system_variables.h"
#include "sql/table.h"
#include "sql/transaction.h"  // trans_commit_stmt
#include "sql_string.h"
#include "thr_lock.h"

class partition_element;

namespace dd {
class Table;
}  // namespace dd

bool Sql_cmd_alter_table_exchange_partition::execute(THD *thd) {
  /* Moved from mysql_execute_command */
  LEX *lex = thd->lex;
  /* first SELECT_LEX (have special meaning for many of non-SELECTcommands) */
  SELECT_LEX *select_lex = lex->select_lex;
  /* first table of first SELECT_LEX */
  TABLE_LIST *first_table = select_lex->table_list.first;
  /*
    Code in mysql_alter_table() may modify its HA_CREATE_INFO argument,
    so we have to use a copy of this structure to make execution
    prepared statement- safe. A shallow copy is enough as no memory
    referenced from this structure will be modified.
    @todo move these into constructor...
  */
  HA_CREATE_INFO create_info(*lex->create_info);
  Alter_info alter_info(*m_alter_info, thd->mem_root);
  ulong priv_needed = ALTER_ACL | DROP_ACL | INSERT_ACL | CREATE_ACL;

  DBUG_ENTER("Sql_cmd_alter_table_exchange_partition::execute");

  if (thd->is_fatal_error) /* out of memory creating a copy of alter_info */
    DBUG_RETURN(true);

  /* also check the table to be exchanged with the partition */
  DBUG_ASSERT(alter_info.flags & Alter_info::ALTER_EXCHANGE_PARTITION);

  if (check_access(thd, priv_needed, first_table->db,
                   &first_table->grant.privilege,
                   &first_table->grant.m_internal, 0, 0) ||
      check_access(thd, priv_needed, first_table->next_local->db,
                   &first_table->next_local->grant.privilege,
                   &first_table->next_local->grant.m_internal, 0, 0))
    DBUG_RETURN(true);

  if (check_grant(thd, priv_needed, first_table, false, UINT_MAX, false))
    DBUG_RETURN(true);

  /* Not allowed with EXCHANGE PARTITION */
  DBUG_ASSERT(!create_info.data_file_name && !create_info.index_file_name);

<<<<<<< HEAD
  thd->enable_slow_log = opt_log_slow_admin_statements;
=======
  thd->set_slow_log_for_admin_command();
>>>>>>> 333b4508
  DBUG_RETURN(exchange_partition(thd, first_table, &alter_info));
}

/**
  @brief Checks that the tables will be able to be used for EXCHANGE PARTITION.
  @param table      Non partitioned table.
  @param part_table Partitioned table.

  @retval false if OK, otherwise error is reported and true is returned.
*/
static bool check_exchange_partition(TABLE *table, TABLE *part_table) {
  DBUG_ENTER("check_exchange_partition");

  /* Both tables must exist */
  if (!part_table || !table) {
    my_error(ER_CHECK_NO_SUCH_TABLE, MYF(0));
    DBUG_RETURN(true);
  }

  /* The first table must be partitioned, and the second must not */
  if (!part_table->part_info) {
    my_error(ER_PARTITION_MGMT_ON_NONPARTITIONED, MYF(0));
    DBUG_RETURN(true);
  }
  if (table->part_info) {
    my_error(ER_PARTITION_EXCHANGE_PART_TABLE, MYF(0),
             table->s->table_name.str);
    DBUG_RETURN(true);
  }

  if (!part_table->file->ht->partition_flags ||
      !(part_table->file->ht->partition_flags() & HA_CAN_EXCHANGE_PARTITION)) {
    my_error(ER_PARTITION_MGMT_ON_NONPARTITIONED, MYF(0));
    DBUG_RETURN(true);
  }

  if (table->file->ht != part_table->part_info->default_engine_type) {
    my_error(ER_MIX_HANDLER_ERROR, MYF(0));
    DBUG_RETURN(true);
  }

  /* Verify that table is not tmp table, partitioned tables cannot be tmp. */
  if (table->s->tmp_table != NO_TMP_TABLE) {
    my_error(ER_PARTITION_EXCHANGE_TEMP_TABLE, MYF(0),
             table->s->table_name.str);
    DBUG_RETURN(true);
  }

  /* The table cannot have foreign keys constraints or be referenced */
  if (!table->file->can_switch_engines()) {
    my_error(ER_PARTITION_EXCHANGE_FOREIGN_KEY, MYF(0),
             table->s->table_name.str);
    DBUG_RETURN(true);
  }
  DBUG_RETURN(false);
}

/**
  @brief Compare table structure/options between a non partitioned table
  and a specific partition of a partitioned table.

  @param thd        Thread object.
  @param table      Non partitioned table.
  @param part_table Partitioned table.
  @param part_elem  Partition element to use for partition specific compare.
*/
static bool compare_table_with_partition(THD *thd, TABLE *table,
                                         TABLE *part_table,
                                         partition_element *part_elem) {
  HA_CREATE_INFO table_create_info, part_create_info;
  Alter_info part_alter_info(thd->mem_root);
  Alter_table_ctx part_alter_ctx;  // Not used
  DBUG_ENTER("compare_table_with_partition");

<<<<<<< HEAD
  dd::cache::Dictionary_client::Auto_releaser releaser(thd->dd_client());
  const dd::Table *part_table_def = nullptr;
  if (!part_table->s->tmp_table) {
    if (thd->dd_client()->acquire(part_table->s->db.str,
                                  part_table->s->table_name.str,
                                  &part_table_def)) {
      DBUG_RETURN(true);
    }
    // Should not happen, we know the table exists and can be opened.
    DBUG_ASSERT(part_table_def != nullptr);
  }

  bool metadata_equal = false;
=======
  bool metadata_equal= false;
  memset(static_cast<void*>(&part_create_info), 0, sizeof(HA_CREATE_INFO));
  memset(static_cast<void*>(&table_create_info), 0, sizeof(HA_CREATE_INFO));
>>>>>>> 333b4508

  update_create_info_from_table(&table_create_info, table);
  /* get the current auto_increment value */
  table->file->update_create_info(&table_create_info);
  /* mark all columns used, since they are used when preparing the new table */
  part_table->use_all_columns();
  table->use_all_columns();

  /* db_type is not set in prepare_alter_table */
  part_create_info.db_type = part_table->part_info->default_engine_type;

  if (mysql_prepare_alter_table(thd, part_table_def, part_table,
                                &part_create_info, &part_alter_info,
                                &part_alter_ctx)) {
    my_error(ER_TABLES_DIFFERENT_METADATA, MYF(0));
    DBUG_RETURN(true);
  }

  /*
    Since we exchange the partition with the table, allow exchanging
    auto_increment value as well.
  */
  part_create_info.auto_increment_value =
      table_create_info.auto_increment_value;

  /* Check compatible row_types and set create_info accordingly. */
  if (part_table->s->real_row_type != table->s->real_row_type) {
    my_error(ER_PARTITION_EXCHANGE_DIFFERENT_OPTION, MYF(0), "ROW_FORMAT");
    DBUG_RETURN(true);
  }
  part_create_info.row_type = table->s->row_type;

  /*
    NOTE: ha_blackhole does not support check_if_compatible_data,
    so this always fail for blackhole tables.
    ha_myisam compares pointers to verify that DATA/INDEX DIRECTORY is
    the same, so any table using data/index_file_name will fail.
  */
  if (mysql_compare_tables(table, &part_alter_info, &part_create_info,
                           &metadata_equal)) {
    my_error(ER_TABLES_DIFFERENT_METADATA, MYF(0));
    DBUG_RETURN(true);
  }

  DEBUG_SYNC(thd, "swap_partition_after_compare_tables");
  if (!metadata_equal) {
    my_error(ER_TABLES_DIFFERENT_METADATA, MYF(0));
    DBUG_RETURN(true);
  }
  DBUG_ASSERT(table->s->db_create_options == part_table->s->db_create_options);
  DBUG_ASSERT(table->s->db_options_in_use == part_table->s->db_options_in_use);

  if (table_create_info.avg_row_length != part_create_info.avg_row_length) {
    my_error(ER_PARTITION_EXCHANGE_DIFFERENT_OPTION, MYF(0), "AVG_ROW_LENGTH");
    DBUG_RETURN(true);
  }

  if (table_create_info.table_options != part_create_info.table_options) {
    my_error(ER_PARTITION_EXCHANGE_DIFFERENT_OPTION, MYF(0), "TABLE OPTION");
    DBUG_RETURN(true);
  }

  if (table->s->table_charset != part_table->s->table_charset) {
    my_error(ER_PARTITION_EXCHANGE_DIFFERENT_OPTION, MYF(0), "CHARACTER SET");
    DBUG_RETURN(true);
  }

  /*
    NOTE: We do not support update of frm-file, i.e. change
    max/min_rows, data/index_file_name etc.
    The workaround is to use REORGANIZE PARTITION to rewrite
    the frm file and then use EXCHANGE PARTITION when they are the same.
  */
  if (compare_partition_options(&table_create_info, part_elem))
    DBUG_RETURN(true);

  DBUG_RETURN(false);
}

/**
  @brief Swap places between a partition and a table.

  @details Verify that the tables are compatible (same engine, definition etc),
  verify that all rows in the table will fit in the partition,
  if all OK, rename table to tmp name, rename partition to table
  and finally rename tmp name to partition.

  1) Take upgradable mdl, open tables and then lock them (inited in parse)
  2) Verify that metadata matches
  3) verify data
  4) Upgrade to exclusive mdl for both tables
  5) Rename table <-> partition
  6) Rely on close_thread_tables to release mdl and table locks

  @param thd            Thread handle
  @param table_list     Table where the partition exists as first table,
                        Table to swap with the partition as second table
  @param alter_info     Contains partition name to swap

  @note This is a DDL operation so triggers will not be used.
*/
bool Sql_cmd_alter_table_exchange_partition::exchange_partition(
    THD *thd, TABLE_LIST *table_list, Alter_info *alter_info) {
  TABLE *part_table, *swap_table;
  TABLE_LIST *swap_table_list;
  partition_element *part_elem;
  String *partition_name;
  char temp_name[FN_REFLEN + 1];
  char part_file_name[FN_REFLEN + 1];
  char swap_file_name[FN_REFLEN + 1];
  char temp_file_name[FN_REFLEN + 1];
  uint swap_part_id;
  size_t part_file_name_len;
  Alter_table_prelocking_strategy alter_prelocking_strategy;
  uint table_counter;
  DBUG_ENTER("mysql_exchange_partition");
  DBUG_ASSERT(alter_info->flags & Alter_info::ALTER_EXCHANGE_PARTITION);

  /* Don't allow to exchange with log table */
  swap_table_list = table_list->next_local;
  if (query_logger.check_if_log_table(swap_table_list, false)) {
    my_error(ER_WRONG_USAGE, MYF(0), "PARTITION", "log table");
    DBUG_RETURN(true);
  }

  /*
    Currently no MDL lock that allows both read and write and is upgradeable
    to exclusive, so leave the lock type to TL_WRITE_ALLOW_READ also on the
    partitioned table.

    TODO: add MDL lock that allows both read and write and is upgradable to
    exclusive lock. This would allow to continue using the partitioned table
    also with update/insert/delete while the verification of the swap table
    is running.
  */

  /*
    NOTE: It is not possible to exchange a crashed partition/table since
    we need some info from the engine, which we can only access after open,
    to be able to verify the structure/metadata.
  */
  table_list->mdl_request.set_type(MDL_SHARED_NO_WRITE);
  if (open_tables(thd, &table_list, &table_counter, 0,
                  &alter_prelocking_strategy))
    DBUG_RETURN(true);

  part_table = table_list->table;
  swap_table = swap_table_list->table;

  if (check_exchange_partition(swap_table, part_table)) DBUG_RETURN(true);

  /* set lock pruning on first table */
  partition_name = alter_info->partition_names.head();
  if (table_list->table->part_info->set_named_partition_bitmap(
          partition_name->c_ptr(), partition_name->length()))
    DBUG_RETURN(true);

  if (lock_tables(thd, table_list, table_counter, 0)) DBUG_RETURN(true);

  THD_STAGE_INFO(thd, stage_verifying_table);

  /* Will append the partition name later in part_info->get_part_elem() */
  part_file_name_len =
      build_table_filename(part_file_name, sizeof(part_file_name),
                           table_list->db, table_list->table_name, "", 0);
  build_table_filename(swap_file_name, sizeof(swap_file_name),
                       swap_table_list->db, swap_table_list->table_name, "", 0);
  /* create a unique temp name #sqlx-nnnn_nnnn, x for eXchange */
  snprintf(temp_name, sizeof(temp_name), "%sx-%lx_%x", tmp_file_prefix,
           current_pid, thd->thread_id());
  if (lower_case_table_names) my_casedn_str(files_charset_info, temp_name);
  build_table_filename(temp_file_name, sizeof(temp_file_name),
                       table_list->next_local->db, temp_name, "", FN_IS_TMP);

  if (!(part_elem = part_table->part_info->get_part_elem(
            partition_name->c_ptr(), part_file_name + part_file_name_len,
            &swap_part_id))) {
    my_error(ER_UNKNOWN_PARTITION, MYF(0), partition_name->c_ptr(),
             part_table->alias);
    DBUG_RETURN(true);
  }

  if (swap_part_id == NOT_A_PARTITION_ID) {
    DBUG_ASSERT(part_table->part_info->is_sub_partitioned());
    my_error(ER_PARTITION_INSTEAD_OF_SUBPARTITION, MYF(0));
    DBUG_RETURN(true);
  }

  if (compare_table_with_partition(thd, swap_table, part_table, part_elem))
    DBUG_RETURN(true);

  /* Table and partition has same structure/options */

  if (alter_info->with_validation != Alter_info::ALTER_WITHOUT_VALIDATION) {
    thd_proc_info(thd, "verifying data with partition");

    if (verify_data_with_partition(swap_table, part_table, swap_part_id)) {
      DBUG_RETURN(true);
    }
  }

  /* OK to exchange */

  /*
    Get exclusive mdl lock on both tables, alway the non partitioned table
    first. Remember the tickets for downgrading locks later.
  */
  auto downgrade_mdl_lambda = [thd](MDL_ticket *ticket) {
    if (thd->locked_tables_mode)
      ticket->downgrade_lock(MDL_SHARED_NO_READ_WRITE);
  };
  std::unique_ptr<MDL_ticket, decltype(downgrade_mdl_lambda)>
      swap_tab_downgrade_mdl_guard(swap_table->mdl_ticket,
                                   downgrade_mdl_lambda);
  std::unique_ptr<MDL_ticket, decltype(downgrade_mdl_lambda)>
      part_tab_downgrade_mdl_guard(part_table->mdl_ticket,
                                   downgrade_mdl_lambda);

  /*
    No need to set used_partitions to only propagate
    HA_EXTRA_PREPARE_FOR_RENAME to one part since no built in engine uses
    that flag. And the action would probably be to force close all other
    instances which is what we are doing any way.
  */
  if (wait_while_table_is_used(thd, swap_table, HA_EXTRA_PREPARE_FOR_RENAME) ||
      wait_while_table_is_used(thd, part_table, HA_EXTRA_PREPARE_FOR_RENAME))
    DBUG_RETURN(true);

  DEBUG_SYNC(thd, "swap_partition_after_wait");

  Partition_handler *part_handler;

  if (!(part_handler = part_table->file->get_partition_handler())) {
    my_error(ER_PARTITION_MGMT_ON_NONPARTITIONED, MYF(0));
    DBUG_RETURN(true);
  }

  dd::cache::Dictionary_client::Auto_releaser releaser(thd->dd_client());
  dd::Table *part_table_def = nullptr;
  dd::Table *swap_table_def = nullptr;

  if (thd->dd_client()->acquire_for_modification<dd::Table>(
          table_list->db, table_list->table_name, &part_table_def) ||
      thd->dd_client()->acquire_for_modification<dd::Table>(
          swap_table_list->db, swap_table_list->table_name, &swap_table_def))
    DBUG_RETURN(true);

  /* Tables were successfully opened above. */
  DBUG_ASSERT(part_table_def != nullptr && swap_table_def != nullptr);

  DEBUG_SYNC(thd, "swap_partition_before_exchange");

  int ha_error = part_handler->exchange_partition(
      part_file_name, swap_file_name, swap_part_id, part_table_def,
      swap_table_def);

  if (ha_error) {
    handlerton *hton = part_table->file->ht;
    part_table->file->print_error(ha_error, MYF(0));
    // Close TABLE instances which marked as old earlier.
    close_all_tables_for_name(thd, swap_table->s, false, NULL);
    close_all_tables_for_name(thd, part_table->s, false, NULL);
    /*
      Rollback all possible changes to data-dictionary and SE which
      Partition_handler::exchange_partitions() might have done before
      reporting an error.
      Do this before we downgrade metadata locks.
    */
    (void)trans_rollback_stmt(thd);
    /*
      Full rollback in case we have THD::transaction_rollback_request
      and to synchronize DD state in cache and on disk (as statement
      rollback doesn't clear DD cache of modified uncommitted objects).
    */
    (void)trans_rollback(thd);
    if ((hton->flags & HTON_SUPPORTS_ATOMIC_DDL) && hton->post_ddl)
      hton->post_ddl(thd);
    (void)thd->locked_tables_list.reopen_tables(thd);
    DBUG_RETURN(true);
  } else {
    if (part_table->file->ht->flags & HTON_SUPPORTS_ATOMIC_DDL) {
      handlerton *hton = part_table->file->ht;

      // Close TABLE instances which marked as old earlier.
      close_all_tables_for_name(thd, swap_table->s, false, NULL);
      close_all_tables_for_name(thd, part_table->s, false, NULL);

      /*
        Ensure that we call post-DDL hook and re-open tables even
        in case of error.
      */
      auto rollback_post_ddl_reopen_lambda = [hton](THD *thd) {
        /*
          Rollback all possible changes to data-dictionary and SE which
          Partition_handler::exchange_partitions() might have done before
          reporting an error. Do this before we downgrade metadata locks.
        */
        (void)trans_rollback_stmt(thd);
        /*
          Full rollback in case we have THD::transaction_rollback_request
          and to synchronize DD state in cache and on disk (as statement
          rollback doesn't clear DD cache of modified uncommitted objects).
        */
        (void)trans_rollback(thd);
        /*
          Call SE post DDL hook. This handles both rollback and commit cases.
        */
        if (hton->post_ddl) hton->post_ddl(thd);
        (void)thd->locked_tables_list.reopen_tables(thd);
      };

      std::unique_ptr<THD, decltype(rollback_post_ddl_reopen_lambda)>
          rollback_post_ddl_reopen_guard(thd, rollback_post_ddl_reopen_lambda);

      if (thd->dd_client()->update(part_table_def) ||
          thd->dd_client()->update(swap_table_def) ||
          write_bin_log(thd, true, thd->query().str, thd->query().length,
                        true)) {
        DBUG_RETURN(true);
      }

      if (trans_commit_stmt(thd) || trans_commit_implicit(thd))
        DBUG_RETURN(true);
    } else {
      /*
        Close TABLE instances which were marked as old earlier and reopen
        tables. Ignore the fact that the statement might fail due to binlog
        write failure.
      */
      close_all_tables_for_name(thd, swap_table->s, false, NULL);
      close_all_tables_for_name(thd, part_table->s, false, NULL);
      (void)thd->locked_tables_list.reopen_tables(thd);

      if (write_bin_log(thd, true, thd->query().str, thd->query().length))
        DBUG_RETURN(true);
    }
  }

  my_ok(thd);

  DBUG_RETURN(false);
}

bool Sql_cmd_alter_table_analyze_partition::execute(THD *thd) {
  bool res;
  DBUG_ENTER("Sql_cmd_alter_table_analyze_partition::execute");
  DBUG_ASSERT(m_alter_info->flags & Alter_info::ALTER_ADMIN_PARTITION);

  res = Sql_cmd_analyze_table::execute(thd);

  DBUG_RETURN(res);
}

bool Sql_cmd_alter_table_check_partition::execute(THD *thd) {
  bool res;
  DBUG_ENTER("Sql_cmd_alter_table_check_partition::execute");
  DBUG_ASSERT(m_alter_info->flags & Alter_info::ALTER_ADMIN_PARTITION);

  res = Sql_cmd_check_table::execute(thd);

  DBUG_RETURN(res);
}

bool Sql_cmd_alter_table_optimize_partition::execute(THD *thd) {
  bool res;
  DBUG_ENTER("Alter_table_optimize_partition_statement::execute");
  DBUG_ASSERT(m_alter_info->flags & Alter_info::ALTER_ADMIN_PARTITION);

  res = Sql_cmd_optimize_table::execute(thd);

  DBUG_RETURN(res);
}

bool Sql_cmd_alter_table_repair_partition::execute(THD *thd) {
  bool res;
  DBUG_ENTER("Sql_cmd_alter_table_repair_partition::execute");
  DBUG_ASSERT(m_alter_info->flags & Alter_info::ALTER_ADMIN_PARTITION);

  res = Sql_cmd_repair_table::execute(thd);

  DBUG_RETURN(res);
}

bool Sql_cmd_alter_table_truncate_partition::execute(THD *thd) {
  int error;
  ulong timeout = thd->variables.lock_wait_timeout;
  TABLE_LIST *first_table = thd->lex->select_lex->table_list.first;
  uint table_counter;
  Partition_handler *part_handler = nullptr;
  handlerton *hton;
  DBUG_ENTER("Sql_cmd_alter_table_truncate_partition::execute");
  DBUG_ASSERT((m_alter_info->flags & (Alter_info::ALTER_ADMIN_PARTITION |
                                      Alter_info::ALTER_TRUNCATE_PARTITION)) ==
              (Alter_info::ALTER_ADMIN_PARTITION |
               Alter_info::ALTER_TRUNCATE_PARTITION));

  /* Fix the lock types (not the same as ordinary ALTER TABLE). */
  first_table->set_lock({TL_WRITE, THR_DEFAULT});
  first_table->mdl_request.set_type(MDL_EXCLUSIVE);

  /*
    Check table permissions and open it with a exclusive lock.
    Ensure it is a partitioned table and finally, upcast the
    handler and invoke the partition truncate method. Lastly,
    write the statement to the binary log if necessary.
  */

  if (check_one_table_access(thd, DROP_ACL, first_table)) DBUG_RETURN(true);

  if (open_tables(thd, &first_table, &table_counter, 0)) DBUG_RETURN(true);

  if (!first_table->table || first_table->is_view() ||
      !first_table->table->file->ht->partition_flags ||
      !(part_handler = first_table->table->file->get_partition_handler())) {
    my_error(ER_PARTITION_MGMT_ON_NONPARTITIONED, MYF(0));
    DBUG_RETURN(true);
  }

  hton = first_table->table->file->ht;

  /*
    Prune all, but named partitions,
    to avoid excessive calls to external_lock().
  */
  first_table->partition_names = &m_alter_info->partition_names;
  if (first_table->table->part_info->set_partition_bitmaps(first_table))
    DBUG_RETURN(true);

  if (lock_tables(thd, first_table, table_counter, 0)) DBUG_RETURN(true);

  dd::cache::Dictionary_client::Auto_releaser releaser(thd->dd_client());
  dd::Table *table_def = nullptr;

  if (thd->dd_client()->acquire_for_modification<dd::Table>(
          first_table->db, first_table->table_name, &table_def))
    DBUG_RETURN(true);

  /* Table was successfully opened above. */
  DBUG_ASSERT(table_def != nullptr);

  /*
    Under locked table modes this might still not be an exclusive
    lock. Hence, upgrade the lock since the handler truncate method
    mandates an exclusive metadata lock.
  */
  MDL_ticket *ticket = first_table->table->mdl_ticket;
  if (thd->mdl_context.upgrade_shared_lock(ticket, MDL_EXCLUSIVE, timeout))
    DBUG_RETURN(true);

  tdc_remove_table(thd, TDC_RT_REMOVE_NOT_OWN, first_table->db,
                   first_table->table_name, false);

  /* Invoke the handler method responsible for truncating the partition. */
  if ((error = part_handler->truncate_partition(table_def))) {
    first_table->table->file->print_error(error, MYF(0));
  }

  if (hton->flags & HTON_SUPPORTS_ATOMIC_DDL) {
    /*
      Storage engine supporting atomic DDL can fully rollback truncate
      if any problem occurs. This will happen during statement rollback.

      In case of success we need to save dd::Table object which might
      have been updated by SE. If this step or subsequent write to binary
      log fail then statement rollback will also restore status quo ante.

      Note that Table Definition and Table Caches were invalidated above.
    */
    if (!error) {
      if (thd->dd_client()->update<dd::Table>(table_def) ||
          write_bin_log(thd, true, thd->query().str, thd->query().length, true))
        error = 1;
    }
  } else {
    /*
      For engines which don't support atomic DDL all effects of a
      truncate operation are committed even if the operation fails.
      Thus, the query must be written to the binary log.
      The exception is a unimplemented truncate method or failure
      before any call to handler::truncate() is done.
      Also, it is logged in statement format, regardless of the binlog format.
    */
    if (error != HA_ERR_WRONG_COMMAND) {
      error |=
          write_bin_log(thd, !error, thd->query().str, thd->query().length);
    }
  }

  /*
    Since we have updated table definition in the data-dictionary above
    we need to remove its TABLE/TABLE_SHARE from TDC now.
  */
  close_all_tables_for_name(thd, first_table->table->s, false, NULL);

  if (!error) error = (trans_commit_stmt(thd) || trans_commit_implicit(thd));

  if (error) {
    trans_rollback_stmt(thd);
    /*
      Full rollback in case we have THD::transaction_rollback_request
      and to synchronize DD state in cache and on disk (as statement
      rollback doesn't clear DD cache of modified uncommitted objects).
    */
    trans_rollback(thd);
  }

  if ((hton->flags & HTON_SUPPORTS_ATOMIC_DDL) && hton->post_ddl)
    hton->post_ddl(thd);

  (void)thd->locked_tables_list.reopen_tables(thd);

  /*
    A locked table ticket was upgraded to a exclusive lock. After the
    the query has been written to the binary log, downgrade the lock
    to a shared one.
  */
  if (thd->locked_tables_mode) ticket->downgrade_lock(MDL_SHARED_NO_READ_WRITE);

  if (!error) my_ok(thd);

  DBUG_RETURN(error);
}<|MERGE_RESOLUTION|>--- conflicted
+++ resolved
@@ -107,11 +107,7 @@
   /* Not allowed with EXCHANGE PARTITION */
   DBUG_ASSERT(!create_info.data_file_name && !create_info.index_file_name);
 
-<<<<<<< HEAD
-  thd->enable_slow_log = opt_log_slow_admin_statements;
-=======
   thd->set_slow_log_for_admin_command();
->>>>>>> 333b4508
   DBUG_RETURN(exchange_partition(thd, first_table, &alter_info));
 }
 
@@ -186,7 +182,6 @@
   Alter_table_ctx part_alter_ctx;  // Not used
   DBUG_ENTER("compare_table_with_partition");
 
-<<<<<<< HEAD
   dd::cache::Dictionary_client::Auto_releaser releaser(thd->dd_client());
   const dd::Table *part_table_def = nullptr;
   if (!part_table->s->tmp_table) {
@@ -200,11 +195,6 @@
   }
 
   bool metadata_equal = false;
-=======
-  bool metadata_equal= false;
-  memset(static_cast<void*>(&part_create_info), 0, sizeof(HA_CREATE_INFO));
-  memset(static_cast<void*>(&table_create_info), 0, sizeof(HA_CREATE_INFO));
->>>>>>> 333b4508
 
   update_create_info_from_table(&table_create_info, table);
   /* get the current auto_increment value */
