--- conflicted
+++ resolved
@@ -4709,19 +4709,11 @@
 
     // COLUMN_KEY
     pos = pointer_cast<const uchar *>(
-<<<<<<< HEAD
         field->is_flag_set(PRI_KEY_FLAG)        ? "PRI"
         : field->is_flag_set(UNIQUE_KEY_FLAG)   ? "UNI"
         : field->is_flag_set(MULTIPLE_KEY_FLAG) ? "MUL"
         : field->is_flag_set(CLUSTERING_FLAG)   ? "CLU"
                                                 : "");
-=======
-        field->is_flag_set(PRI_KEY_FLAG)          ? "PRI"
-        : field->is_flag_set(UNIQUE_KEY_FLAG)     ? "UNI"
-        : (field->is_flag_set(MULTIPLE_KEY_FLAG)) ? "MUL"
-        : (field->is_flag_set(CLUSTERING_FLAG))   ? "CLU"
-                                                  : "");
->>>>>>> e94b355c
     table->field[TMP_TABLE_COLUMNS_COLUMN_KEY]->store(
         (const char *)pos, strlen((const char *)pos), cs);
 
