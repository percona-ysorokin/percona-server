/* Copyright (c) 2000, 2015, Oracle and/or its affiliates. All rights reserved.

   This program is free software; you can redistribute it and/or modify
   it under the terms of the GNU General Public License as published by
   the Free Software Foundation; version 2 of the License.

   This program is distributed in the hope that it will be useful,
   but WITHOUT ANY WARRANTY; without even the implied warranty of
   MERCHANTABILITY or FITNESS FOR A PARTICULAR PURPOSE.  See the
   GNU General Public License for more details.

   You should have received a copy of the GNU General Public License
   along with this program; if not, write to the Free Software
   Foundation, Inc., 51 Franklin St, Fifth Floor, Boston, MA 02110-1301  USA */


/* Function with list databases, tables or fields */

#include "sql_show.h"

#include "mutex_lock.h"                     // Mutex_lock
#include "my_dir.h"                         // MY_DIR
#include "prealloced_array.h"               // Prealloced_array
#include "template_utils.h"                 // delete_container_pointers
#include "auth_common.h"                    // check_grant_db
#include "datadict.h"                       // dd_frm_type
#include "debug_sync.h"                     // DEBUG_SYNC
#include "field.h"                          // Field
#include "filesort.h"                       // filesort_free_buffers
#include "item.h"                           // Item_empty_string
#include "item_cmpfunc.h"                   // Item_cond
#include "log.h"                            // sql_print_warning
#include "mysqld_thd_manager.h"             // Global_THD_manager
#include "opt_trace.h"                      // fill_optimizer_trace_info
#include "protocol.h"                       // Protocol
#include "sp.h"                             // MYSQL_PROC_FIELD_DB
#include "sp_head.h"                        // sp_head
#include "sql_base.h"                       // close_thread_tables
#include "sql_class.h"                      // THD
#include "sql_db.h"                         // check_db_dir_existence
#include "sql_optimizer.h"                  // JOIN
#include "sql_parse.h"                      // command_name
#include "sql_plugin.h"                     // PLUGIN_IS_DELTED
#include "sql_table.h"                      // filename_to_tablename
#include "sql_time.h"                       // interval_type_to_name
#include "sql_tmp_table.h"                  // create_tmp_table
#include "sql_view.h"                       // mysql_make_view
#include "table_trigger_dispatcher.h"       // Table_trigger_dispatcher
#include "trigger.h"                        // Trigger
#include "trigger_chain.h"                  // Trigger_chain
#include "trigger_loader.h"                 // Trigger_loader
#include "tztime.h"                         // Time_zone

#ifndef EMBEDDED_LIBRARY
#include "events.h"                         // Events
#include "event_data_objects.h"             // Event_timed
#include "event_parse_data.h"               // Event_parse_data
#endif

#include "partition_info.h"                 // partition_info
#include "partitioning/partition_handler.h" // Partition_handler

#include "pfs_file_provider.h"
#include "mysql/psi/mysql_file.h"

#include <algorithm>
#include <functional>
using std::max;
using std::min;

#define STR_OR_NIL(S) ((S) ? (S) : "<nil>")

enum enum_i_s_events_fields
{
  ISE_EVENT_CATALOG= 0,
  ISE_EVENT_SCHEMA,
  ISE_EVENT_NAME,
  ISE_DEFINER,
  ISE_TIME_ZONE,
  ISE_EVENT_BODY,
  ISE_EVENT_DEFINITION,
  ISE_EVENT_TYPE,
  ISE_EXECUTE_AT,
  ISE_INTERVAL_VALUE,
  ISE_INTERVAL_FIELD,
  ISE_SQL_MODE,
  ISE_STARTS,
  ISE_ENDS,
  ISE_STATUS,
  ISE_ON_COMPLETION,
  ISE_CREATED,
  ISE_LAST_ALTERED,
  ISE_LAST_EXECUTED,
  ISE_EVENT_COMMENT,
  ISE_ORIGINATOR,
  ISE_CLIENT_CS,
  ISE_CONNECTION_CL,
  ISE_DB_CL
};


static const LEX_STRING trg_action_time_type_names[]=
{
  { C_STRING_WITH_LEN("BEFORE") },
  { C_STRING_WITH_LEN("AFTER") }
};

static const LEX_STRING trg_event_type_names[]=
{
  { C_STRING_WITH_LEN("INSERT") },
  { C_STRING_WITH_LEN("UPDATE") },
  { C_STRING_WITH_LEN("DELETE") }
};

#ifndef NO_EMBEDDED_ACCESS_CHECKS
static const char *grant_names[]={
  "select","insert","update","delete","create","drop","reload","shutdown",
  "process","file","grant","references","index","alter"};

static TYPELIB grant_types = { sizeof(grant_names)/sizeof(char **),
                               "grant_types",
                               grant_names, NULL};
#endif

static void store_key_options(THD *thd, String *packet, TABLE *table,
                              KEY *key_info);

static void get_cs_converted_string_value(THD *thd,
                                          String *input_str,
                                          String *output_str,
                                          const CHARSET_INFO *cs,
                                          bool use_hex);

static void
append_algorithm(TABLE_LIST *table, String *buff);

static Item * make_cond_for_info_schema(Item *cond, TABLE_LIST *table);

/***************************************************************************
** List all table types supported
***************************************************************************/

static size_t make_version_string(char *buf, size_t buf_length, uint version)
{
  return my_snprintf(buf, buf_length, "%d.%d", version>>8,version&0xff);
}

static my_bool show_plugins(THD *thd, plugin_ref plugin,
                            void *arg)
{
  TABLE *table= (TABLE*) arg;
  struct st_mysql_plugin *plug= plugin_decl(plugin);
  struct st_plugin_dl *plugin_dl= plugin_dlib(plugin);
  CHARSET_INFO *cs= system_charset_info;
  char version_buf[20];

  restore_record(table, s->default_values);

  table->field[0]->store(plugin_name(plugin)->str,
                         plugin_name(plugin)->length, cs);

  table->field[1]->store(version_buf,
        make_version_string(version_buf, sizeof(version_buf), plug->version),
        cs);


  switch (plugin_state(plugin)) {
  /* case PLUGIN_IS_FREED: does not happen */
  case PLUGIN_IS_DELETED:
    table->field[2]->store(STRING_WITH_LEN("DELETED"), cs);
    break;
  case PLUGIN_IS_UNINITIALIZED:
    table->field[2]->store(STRING_WITH_LEN("INACTIVE"), cs);
    break;
  case PLUGIN_IS_READY:
    table->field[2]->store(STRING_WITH_LEN("ACTIVE"), cs);
    break;
  case PLUGIN_IS_DISABLED:
    table->field[2]->store(STRING_WITH_LEN("DISABLED"), cs);
    break;
  default:
    DBUG_ASSERT(0);
  }

  table->field[3]->store(plugin_type_names[plug->type].str,
                         plugin_type_names[plug->type].length,
                         cs);
  table->field[4]->store(version_buf,
        make_version_string(version_buf, sizeof(version_buf),
                            *(uint *)plug->info), cs);

  if (plugin_dl)
  {
    table->field[5]->store(plugin_dl->dl.str, plugin_dl->dl.length, cs);
    table->field[5]->set_notnull();
    table->field[6]->store(version_buf,
          make_version_string(version_buf, sizeof(version_buf),
                              plugin_dl->version),
          cs);
    table->field[6]->set_notnull();
  }
  else
  {
    table->field[5]->set_null();
    table->field[6]->set_null();
  }


  if (plug->author)
  {
    table->field[7]->store(plug->author, strlen(plug->author), cs);
    table->field[7]->set_notnull();
  }
  else
    table->field[7]->set_null();

  if (plug->descr)
  {
    table->field[8]->store(plug->descr, strlen(plug->descr), cs);
    table->field[8]->set_notnull();
  }
  else
    table->field[8]->set_null();

  switch (plug->license) {
  case PLUGIN_LICENSE_GPL:
    table->field[9]->store(PLUGIN_LICENSE_GPL_STRING, 
                           strlen(PLUGIN_LICENSE_GPL_STRING), cs);
    break;
  case PLUGIN_LICENSE_BSD:
    table->field[9]->store(PLUGIN_LICENSE_BSD_STRING, 
                           strlen(PLUGIN_LICENSE_BSD_STRING), cs);
    break;
  default:
    table->field[9]->store(PLUGIN_LICENSE_PROPRIETARY_STRING, 
                           strlen(PLUGIN_LICENSE_PROPRIETARY_STRING), cs);
    break;
  }
  table->field[9]->set_notnull();

  table->field[10]->store(
    global_plugin_typelib_names[plugin_load_option(plugin)],
    strlen(global_plugin_typelib_names[plugin_load_option(plugin)]),
    cs);

  return schema_table_store_record(thd, table);
}


int fill_plugins(THD *thd, TABLE_LIST *tables, Item *cond)
{
  DBUG_ENTER("fill_plugins");

  if (plugin_foreach_with_mask(thd, show_plugins, MYSQL_ANY_PLUGIN,
                               ~PLUGIN_IS_FREED, tables->table))
    DBUG_RETURN(1);

  DBUG_RETURN(0);
}


/***************************************************************************
 List all privileges supported
***************************************************************************/

struct show_privileges_st {
  const char *privilege;
  const char *context;
  const char *comment;
};

static struct show_privileges_st sys_privileges[]=
{
  {"Alter", "Tables",  "To alter the table"},
  {"Alter routine", "Functions,Procedures",  "To alter or drop stored functions/procedures"},
  {"Create", "Databases,Tables,Indexes",  "To create new databases and tables"},
  {"Create routine","Databases","To use CREATE FUNCTION/PROCEDURE"},
  {"Create temporary tables","Databases","To use CREATE TEMPORARY TABLE"},
  {"Create view", "Tables",  "To create new views"},
  {"Create user", "Server Admin",  "To create new users"},
  {"Delete", "Tables",  "To delete existing rows"},
  {"Drop", "Databases,Tables", "To drop databases, tables, and views"},
#ifndef EMBEDDED_LIBRARY
  {"Event","Server Admin","To create, alter, drop and execute events"},
#endif
  {"Execute", "Functions,Procedures", "To execute stored routines"},
  {"File", "File access on server",   "To read and write files on the server"},
  {"Grant option",  "Databases,Tables,Functions,Procedures", "To give to other users those privileges you possess"},
  {"Index", "Tables",  "To create or drop indexes"},
  {"Insert", "Tables",  "To insert data into tables"},
  {"Lock tables","Databases","To use LOCK TABLES (together with SELECT privilege)"},
  {"Process", "Server Admin", "To view the plain text of currently executing queries"},
  {"Proxy", "Server Admin", "To make proxy user possible"},
  {"References", "Databases,Tables", "To have references on tables"},
  {"Reload", "Server Admin", "To reload or refresh tables, logs and privileges"},
  {"Replication client","Server Admin","To ask where the slave or master servers are"},
  {"Replication slave","Server Admin","To read binary log events from the master"},
  {"Select", "Tables",  "To retrieve rows from table"},
  {"Show databases","Server Admin","To see all databases with SHOW DATABASES"},
  {"Show view","Tables","To see views with SHOW CREATE VIEW"},
  {"Shutdown","Server Admin", "To shut down the server"},
  {"Super","Server Admin","To use KILL thread, SET GLOBAL, CHANGE MASTER, etc."},
  {"Trigger","Tables", "To use triggers"},
  {"Create tablespace", "Server Admin", "To create/alter/drop tablespaces"},
  {"Update", "Tables",  "To update existing rows"},
  {"Usage","Server Admin","No privileges - allow connect only"},
  {NullS, NullS, NullS}
};

bool mysqld_show_privileges(THD *thd)
{
  List<Item> field_list;
  Protocol *protocol= thd->get_protocol();
  DBUG_ENTER("mysqld_show_privileges");

  field_list.push_back(new Item_empty_string("Privilege",10));
  field_list.push_back(new Item_empty_string("Context",15));
  field_list.push_back(new Item_empty_string("Comment",NAME_CHAR_LEN));

  if (thd->send_result_metadata(&field_list,
                                Protocol::SEND_NUM_ROWS | Protocol::SEND_EOF))
    DBUG_RETURN(TRUE);

  show_privileges_st *privilege= sys_privileges;
  for (privilege= sys_privileges; privilege->privilege ; privilege++)
  {
    protocol->start_row();
    protocol->store(privilege->privilege, system_charset_info);
    protocol->store(privilege->context, system_charset_info);
    protocol->store(privilege->comment, system_charset_info);
    if (protocol->end_row())
      DBUG_RETURN(TRUE);
  }
  my_eof(thd);
  DBUG_RETURN(FALSE);
}


/** Hash of LEX_STRINGs used to search for ignored db directories. */
static HASH ignore_db_dirs_hash;

/** 
  An array of LEX_STRING pointers to collect the options at 
  option parsing time.
*/
typedef Prealloced_array<LEX_STRING *, 16> Ignore_db_dirs_array;
static Ignore_db_dirs_array *ignore_db_dirs_array;

/**
  A value for the read only system variable to show a list of
  ignored directories.
*/
char *opt_ignore_db_dirs= NULL;


/**
  Sets up the data structures for collection of directories at option
  processing time.
  We need to collect the directories in an array first, because
  we need the character sets initialized before setting up the hash.
*/

void ignore_db_dirs_init()
{
  ignore_db_dirs_array= new Ignore_db_dirs_array(key_memory_ignored_db);
}


/**
  Retrieves the key (the string itself) from the LEX_STRING hash members.

  Needed by hash_init().

  @param     data         the data element from the hash
  @param out len_ret      Placeholder to return the length of the key
  @param                  unused
  @return                 a pointer to the key
*/

static uchar *
db_dirs_hash_get_key(const uchar *data, size_t *len_ret,
                     my_bool __attribute__((unused)))
{
  LEX_STRING *e= (LEX_STRING *) data;

  *len_ret= e->length;
  return (uchar *) e->str;
}


/**
  Wrap a directory name into a LEX_STRING and push it to the array.

  Called at option processing time for each --ignore-db-dir option.

  @param    path  the name of the directory to push
  @return state
  @retval TRUE  failed
  @retval FALSE success
*/

bool
push_ignored_db_dir(char *path)
{
  LEX_STRING *new_elt;
  char *new_elt_buffer;
  size_t path_len= strlen(path);

  if (!path_len || path_len >= FN_REFLEN)
    return true;

  // No need to normalize, it's only a directory name, not a path.
  if (!my_multi_malloc(key_memory_ignored_db,
                       0,
                       &new_elt, sizeof(LEX_STRING),
                       &new_elt_buffer, path_len + 1,
                       NullS))
    return true;
  new_elt->str= new_elt_buffer;
  memcpy(new_elt_buffer, path, path_len);
  new_elt_buffer[path_len]= 0;
  new_elt->length= path_len;
  return ignore_db_dirs_array->push_back(new_elt);
}


/**
  Clean up the directory ignore options accumulated so far.

  Called at option processing time for each --ignore-db-dir option
  with an empty argument.
*/

void
ignore_db_dirs_reset()
{
  my_free_container_pointers(*ignore_db_dirs_array);
}


/**
  Free the directory ignore option variables.

  Called at server shutdown.
*/

void
ignore_db_dirs_free()
{
  if (opt_ignore_db_dirs)
  {
    my_free(opt_ignore_db_dirs);
    opt_ignore_db_dirs= NULL;
  }
  ignore_db_dirs_reset();
  delete ignore_db_dirs_array;
  my_hash_free(&ignore_db_dirs_hash);
}


/**
  Initialize the ignore db directories hash and status variable from
  the options collected in the array.

  Called when option processing is over and the server's in-memory 
  structures are fully initialized.

  @return state
  @retval TRUE  failed
  @retval FALSE success
*/

bool
ignore_db_dirs_process_additions()
{
  size_t len;
  char *ptr;

  DBUG_ASSERT(opt_ignore_db_dirs == NULL);

  if (my_hash_init(&ignore_db_dirs_hash, 
                   lower_case_table_names ?
                     character_set_filesystem : &my_charset_bin,
                   0, 0, 0, db_dirs_hash_get_key,
                   my_free,
                   HASH_UNIQUE,
                   key_memory_ignored_db))
    return true;

  /* len starts from 1 because of the terminating zero. */
  len= 1;
  LEX_STRING **iter;
  for (iter= ignore_db_dirs_array->begin();
       iter != ignore_db_dirs_array->end(); ++iter)
  {
    len+= (*iter)->length + 1;                      // +1 for the comma
  }

  /* No delimiter for the last directory. */
  if (len > 1)
    len--;

  /* +1 the terminating zero */
  ptr= opt_ignore_db_dirs= (char *) my_malloc(key_memory_ignored_db,
                                              len + 1, MYF(0));
  if (!ptr)
    return true;

  /* Make sure we have an empty string to start with. */
  *ptr= 0;

  for (iter= ignore_db_dirs_array->begin();
       iter != ignore_db_dirs_array->end(); ++iter)
  {
    LEX_STRING *dir= *iter;
    if (my_hash_insert(&ignore_db_dirs_hash, (uchar *)dir))
    {
      /* ignore duplicates from the config file */
      if (my_hash_search(&ignore_db_dirs_hash, (uchar *)dir->str, dir->length))
      {
        sql_print_warning("Duplicate ignore-db-dir directory name '%.*s' "
                          "found in the config file(s). Ignoring the duplicate.",
                          (int) dir->length, dir->str);
        /*
          Free the excess element since the array will just be reset at
          the end of the function, not destructed.
        */
        my_free(dir);
        (*iter)= NULL;
        continue;
      }
      return true;
    }
    ptr= my_stpnmov(ptr, dir->str, dir->length);
    /* It's safe to always do, since the last one will be repalced with a 0 */
    *ptr++ = ',';

    /*
      Set the transferred array element to NULL to avoid double free
      in case of error.
    */
    (*iter)= NULL;
  }

  /* get back to the last comma, if there is one */
  if (ptr > opt_ignore_db_dirs)
  {
    ptr--;
    DBUG_ASSERT(*ptr == ',');
  }
  /* make sure the string is terminated */
  DBUG_ASSERT(ptr - opt_ignore_db_dirs <= (ptrdiff_t) len);
  *ptr= 0;

  /* 
    It's OK to empty the array here as the allocated elements are
    referenced through the hash now.
  */
  ignore_db_dirs_array->clear();

  return false;
}


/**
  Check if a directory name is in the hash of ignored directories.

  @return search result
  @retval TRUE  found
  @retval FALSE not found
*/

static inline bool
is_in_ignore_db_dirs_list(const char *directory)
{
  return ignore_db_dirs_hash.records &&
    NULL != my_hash_search(&ignore_db_dirs_hash, (const uchar *) directory, 
                           strlen(directory));
}


/*
  find_files() - find files in a given directory.

  SYNOPSIS
    find_files()
    thd                 thread handler
    files               put found files in this list
    db                  database name to set in TABLE_LIST structure
    path                path to database
    wild                filter for found files
    dir                 read databases in path if TRUE, read .frm files in
                        database otherwise

  RETURN
    FIND_FILES_OK       success
    FIND_FILES_OOM      out of memory error
    FIND_FILES_DIR      no such directory, or directory can't be read
*/


find_files_result
find_files(THD *thd, List<LEX_STRING> *files, const char *db,
           const char *path, const char *wild, bool dir, MEM_ROOT *tmp_mem_root)
{
  uint i;
  MY_DIR *dirp;
  MEM_ROOT **root_ptr= NULL, *old_root= NULL;
#ifndef NO_EMBEDDED_ACCESS_CHECKS
  uint col_access=thd->col_access;
#endif
  size_t wild_length= 0;
  TABLE_LIST table_list;
  DBUG_ENTER("find_files");

  if (wild)
  {
    if (!wild[0])
      wild= 0;
    else
      wild_length= strlen(wild);
  }



  memset(&table_list, 0, sizeof(table_list));

  if (!(dirp = my_dir(path,MYF(dir ? MY_WANT_STAT : 0))))
  {
    if (my_errno == ENOENT)
      my_error(ER_BAD_DB_ERROR, MYF(0), db);
    else
    {
      char errbuf[MYSYS_STRERROR_SIZE];
      my_error(ER_CANT_READ_DIR, MYF(0), path,
               my_errno, my_strerror(errbuf, sizeof(errbuf), my_errno));
    }
    DBUG_RETURN(FIND_FILES_DIR);
  }

  if (tmp_mem_root)
  {
    root_ptr= my_thread_get_THR_MALLOC();
    old_root= *root_ptr;
    *root_ptr= tmp_mem_root;
  }

  for (i=0 ; i < dirp->number_off_files  ; i++)
  {
    char uname[NAME_LEN + 1];                   /* Unencoded name */
    FILEINFO *file;
    LEX_STRING *file_name= 0;
    size_t file_name_len;
    char *ext;

    file=dirp->dir_entry+i;
    if (dir)
    {                                           /* Return databases */
      /*
        Ignore all the directories having names that start with a  dot (.).
        This covers '.' and '..' and other cases like e.g. '.mysqlgui'.
        Note that since 5.1 database directory names can't start with a
        dot (.) thanks to table name encoding.
      */
      if (file->name[0]  == '.')
        continue;
      if (!MY_S_ISDIR(file->mystat->st_mode))
        continue;

      if (is_in_ignore_db_dirs_list(file->name))
        continue;

    }
    else
    {
        // Return only .frm files which aren't temp files.
      if (my_strcasecmp(system_charset_info, ext=fn_rext(file->name),reg_ext) ||
          is_prefix(file->name, tmp_file_prefix))
        continue;
      *ext=0;
    }

    file_name_len= filename_to_tablename(file->name, uname, sizeof(uname));

    if (wild)
    {
      if (lower_case_table_names)
      {
        if (my_wildcmp(files_charset_info,
                       uname, uname + file_name_len,
                       wild, wild + wild_length,
                       wild_prefix, wild_one,wild_many))
          continue;
      }
      else if (wild_compare(uname, wild, 0))
        continue;
    }

#ifndef NO_EMBEDDED_ACCESS_CHECKS
    /* Don't show tables where we don't have any privileges */
    if (db && !(col_access & TABLE_ACLS))
    {
      table_list.db= (char*) db;
      table_list.db_length= strlen(db);
      table_list.table_name= uname;
      table_list.table_name_length= file_name_len;
      table_list.grant.privilege=col_access;
      if (check_grant(thd, TABLE_ACLS, &table_list, TRUE, 1, TRUE))
        continue;
    }
#endif
    if (!(file_name= tmp_mem_root ?
                     make_lex_string_root(tmp_mem_root, file_name, uname,
                                          file_name_len, TRUE) :
                     thd->make_lex_string(file_name, uname,
                                          file_name_len, TRUE)) ||
        files->push_back(file_name))
    {
      my_dirend(dirp);
      DBUG_RETURN(FIND_FILES_OOM);
    }
  }
  DBUG_PRINT("info",("found: %d files", files->elements));
  my_dirend(dirp);

  (void) ha_find_files(thd, db, path, wild, dir, files);

  if (tmp_mem_root)
    *root_ptr= old_root;

  DBUG_RETURN(FIND_FILES_OK);
}


/**
   An Internal_error_handler that suppresses errors regarding views'
   underlying tables that occur during privilege checking within SHOW CREATE
   VIEW commands. This happens in the cases when

   - A view's underlying table (e.g. referenced in its SELECT list) does not
     exist or columns of underlying table are altered. There should not be an
     error as no attempt was made to access it per se.

   - Access is denied for some table, column, function or stored procedure
     such as mentioned above. This error gets raised automatically, since we
     can't untangle its access checking from that of the view itself.
 */
class Show_create_error_handler : public Internal_error_handler
{
  TABLE_LIST *m_top_view;
  bool m_handling;
  Security_context *m_sctx;

  char m_view_access_denied_message[MYSQL_ERRMSG_SIZE];
  const char *m_view_access_denied_message_ptr;

public:

  /**
     Creates a new Show_create_error_handler for the particular security
     context and view.

     @thd Thread context, used for security context information if needed.
     @top_view The view. We do not verify at this point that top_view is in
     fact a view since, alas, these things do not stay constant.
  */
  explicit Show_create_error_handler(THD *thd, TABLE_LIST *top_view) :
    m_top_view(top_view), m_handling(false),
    m_view_access_denied_message_ptr(NULL)
  {
    m_sctx = MY_TEST(m_top_view->security_ctx) ?
      m_top_view->security_ctx : thd->security_context();
  }

private:
  /**
     Lazy instantiation of 'view access denied' message. The purpose of the
     Show_create_error_handler is to hide details of underlying tables for
     which we have no privileges behind ER_VIEW_INVALID messages. But this
     obviously does not apply if we lack privileges on the view itself.
     Unfortunately the information about for which table privilege checking
     failed is not available at this point. The only way for us to check is by
     reconstructing the actual error message and see if it's the same.
  */
  const char* get_view_access_denied_message()
  {
    if (!m_view_access_denied_message_ptr)
    {
      m_view_access_denied_message_ptr= m_view_access_denied_message;
      my_snprintf(m_view_access_denied_message, MYSQL_ERRMSG_SIZE,
                  ER(ER_TABLEACCESS_DENIED_ERROR), "SHOW VIEW",
                  m_sctx->priv_user().str,
                  m_sctx->host_or_ip().str, m_top_view->get_table_name());
    }
    return m_view_access_denied_message_ptr;
  }

public:
  virtual bool handle_condition(THD *thd,
                                uint sql_errno,
                                const char *sqlstate,
                                Sql_condition::enum_severity_level *level,
                                const char *msg)
  {
    /*
       The handler does not handle the errors raised by itself.
       At this point we know if top_view is really a view.
    */
    if (m_handling || !m_top_view->is_view())
      return false;

    m_handling= true;

    bool is_handled;

    switch (sql_errno)
    {
    case ER_TABLEACCESS_DENIED_ERROR:
      if (!strcmp(get_view_access_denied_message(), msg))
      {
        /* Access to top view is not granted, don't interfere. */
        is_handled= false;
        break;
      }
    case ER_COLUMNACCESS_DENIED_ERROR:
    // ER_VIEW_NO_EXPLAIN cannot happen here.
    case ER_PROCACCESS_DENIED_ERROR:
      is_handled= true;
      break;

    case ER_BAD_FIELD_ERROR:
      /*
        Established behavior: warn if column of underlying table is altered.
      */
    case ER_NO_SUCH_TABLE:
      /* Established behavior: warn if underlying tables are missing. */
    case ER_SP_DOES_NOT_EXIST:
      /* Established behavior: warn if underlying functions are missing. */
      push_warning_printf(thd, Sql_condition::SL_WARNING,
                          ER_VIEW_INVALID,
                          ER(ER_VIEW_INVALID),
                          m_top_view->get_db_name(),
                          m_top_view->get_table_name());
      is_handled= true;
      break;
    default:
      is_handled= false;
    }

    m_handling= false;
    return is_handled;
  }
};


bool
mysqld_show_create(THD *thd, TABLE_LIST *table_list)
{
  Protocol *protocol= thd->get_protocol();
  char buff[2048];
  String buffer(buff, sizeof(buff), system_charset_info);
  List<Item> field_list;
  bool error= TRUE;
  DBUG_ENTER("mysqld_show_create");
  DBUG_PRINT("enter",("db: %s  table: %s",table_list->db,
                      table_list->table_name));

  /*
    Metadata locks taken during SHOW CREATE should be released when
    the statmement completes as it is an information statement.
  */
  MDL_savepoint mdl_savepoint= thd->mdl_context.mdl_savepoint();

  /* We want to preserve the tree for views. */
  thd->lex->context_analysis_only|= CONTEXT_ANALYSIS_ONLY_VIEW;

  {
    /*
      If there is an error during processing of an underlying view, an
      error message is wanted, but it has to be converted to a warning,
      so that execution can continue.
      This is handled by the Show_create_error_handler class.

      Use open_tables() instead of open_tables_for_query(). If an error occurs,
      this will ensure that tables are not closed on error, but remain open
      for the rest of the processing of the SHOW statement.
    */
    Show_create_error_handler view_error_suppressor(thd, table_list);
    thd->push_internal_handler(&view_error_suppressor);

    uint counter;
    bool open_error= open_tables(thd, &table_list, &counter,
                                 MYSQL_OPEN_FORCE_SHARED_HIGH_PRIO_MDL);
    if (!open_error && table_list->is_view_or_derived())
    {
      /*
        Prepare result table for view so that we can read the column list.
        Notice that Show_create_error_handler remains active, so that any
        errors due to missing underlying objects are converted to warnings.
      */
      open_error= table_list->resolve_derived(thd, true);
    }
    thd->pop_internal_handler();
    if (open_error && (thd->killed || thd->is_error()))
      goto exit;
  }

  /* TODO: add environment variables show when it become possible */
  if (thd->lex->only_view && !table_list->is_view())
  {
    my_error(ER_WRONG_OBJECT, MYF(0),
             table_list->db, table_list->table_name, "VIEW");
    goto exit;
  }

  buffer.length(0);

  if (table_list->is_view())
    buffer.set_charset(table_list->view_creation_ctx->get_client_cs());

  if ((table_list->is_view() ?
       view_store_create_info(thd, table_list, &buffer) :
       store_create_info(thd, table_list, &buffer, NULL,
                         FALSE /* show_database */)))
    goto exit;

  if (table_list->is_view())
  {
    field_list.push_back(new Item_empty_string("View",NAME_CHAR_LEN));
    field_list.push_back(new Item_empty_string("Create View",
                                               max<uint>(buffer.length(), 1024U)));
    field_list.push_back(new Item_empty_string("character_set_client",
                                               MY_CS_NAME_SIZE));
    field_list.push_back(new Item_empty_string("collation_connection",
                                               MY_CS_NAME_SIZE));
  }
  else
  {
    field_list.push_back(new Item_empty_string("Table",NAME_CHAR_LEN));
    // 1024 is for not to confuse old clients
    field_list.push_back(new Item_empty_string("Create Table",
                                               max<size_t>(buffer.length(), 1024U)));
  }

  if (thd->send_result_metadata(&field_list,
                                Protocol::SEND_NUM_ROWS | Protocol::SEND_EOF))
    goto exit;

  protocol->start_row();
  if (table_list->is_view())
    protocol->store(table_list->view_name.str, system_charset_info);
  else
  {
    if (table_list->schema_table)
      protocol->store(table_list->schema_table->table_name,
                      system_charset_info);
    else
      protocol->store(table_list->table->alias, system_charset_info);
  }

  if (table_list->is_view())
  {
    protocol->store(buffer.ptr(), buffer.length(),
                    table_list->view_creation_ctx->get_client_cs());

    protocol->store(table_list->view_creation_ctx->get_client_cs()->csname,
                    system_charset_info);

    protocol->store(table_list->view_creation_ctx->get_connection_cl()->name,
                    system_charset_info);
  }
  else
    protocol->store(buffer.ptr(), buffer.length(), buffer.charset());

  if (protocol->end_row())
    goto exit;

  error= FALSE;
  my_eof(thd);

exit:
  close_thread_tables(thd);
  /* Release any metadata locks taken during SHOW CREATE. */
  thd->mdl_context.rollback_to_savepoint(mdl_savepoint);
  DBUG_RETURN(error);
}

bool mysqld_show_create_db(THD *thd, char *dbname,
                           HA_CREATE_INFO *create_info)
{
  char buff[2048], orig_dbname[NAME_LEN];
  String buffer(buff, sizeof(buff), system_charset_info);
#ifndef NO_EMBEDDED_ACCESS_CHECKS
  Security_context *sctx= thd->security_context();
  uint db_access;
#endif
  HA_CREATE_INFO create;
  uint create_options = create_info ? create_info->options : 0;
  Protocol *protocol=thd->get_protocol();
  DBUG_ENTER("mysql_show_create_db");

  strcpy(orig_dbname, dbname);
  if (lower_case_table_names && dbname != any_db)
    my_casedn_str(files_charset_info, dbname);

#ifndef NO_EMBEDDED_ACCESS_CHECKS
  if (sctx->check_access(DB_ACLS))
    db_access=DB_ACLS;
  else
    db_access= (acl_get(sctx->host().str, sctx->ip().str,
                        sctx->priv_user().str, dbname, 0) |
                sctx->master_access());
  if (!(db_access & DB_ACLS) && check_grant_db(thd,dbname))
  {
    thd->diff_access_denied_errors++;
    my_error(ER_DBACCESS_DENIED_ERROR, MYF(0),
             sctx->priv_user().str, sctx->host_or_ip().str, dbname);
    query_logger.general_log_print(thd,COM_INIT_DB,ER(ER_DBACCESS_DENIED_ERROR),
                                   sctx->priv_user().str,
                                   sctx->host_or_ip().str, dbname);
    DBUG_RETURN(TRUE);
  }
#endif
  if (is_infoschema_db(dbname))
  {
    dbname= INFORMATION_SCHEMA_NAME.str;
    create.default_table_charset= system_charset_info;
  }
  else
  {
    if (check_db_dir_existence(dbname))
    {
      my_error(ER_BAD_DB_ERROR, MYF(0), dbname);
      DBUG_RETURN(TRUE);
    }

    load_db_opt_by_name(thd, dbname, &create);
  }
  List<Item> field_list;
  field_list.push_back(new Item_empty_string("Database",NAME_CHAR_LEN));
  field_list.push_back(new Item_empty_string("Create Database",1024));

  if (thd->send_result_metadata(&field_list,
                                Protocol::SEND_NUM_ROWS | Protocol::SEND_EOF))
    DBUG_RETURN(TRUE);

  protocol->start_row();
  protocol->store(orig_dbname, strlen(orig_dbname), system_charset_info);
  buffer.length(0);
  buffer.append(STRING_WITH_LEN("CREATE DATABASE "));
  if (create_options & HA_LEX_CREATE_IF_NOT_EXISTS)
    buffer.append(STRING_WITH_LEN("/*!32312 IF NOT EXISTS*/ "));
  append_identifier(thd, &buffer, orig_dbname, strlen(orig_dbname));

  if (create.default_table_charset)
  {
    buffer.append(STRING_WITH_LEN(" /*!40100"));
    buffer.append(STRING_WITH_LEN(" DEFAULT CHARACTER SET "));
    buffer.append(create.default_table_charset->csname);
    if (!(create.default_table_charset->state & MY_CS_PRIMARY))
    {
      buffer.append(STRING_WITH_LEN(" COLLATE "));
      buffer.append(create.default_table_charset->name);
    }
    buffer.append(STRING_WITH_LEN(" */"));
  }
  protocol->store(buffer.ptr(), buffer.length(), buffer.charset());

  if (protocol->end_row())
    DBUG_RETURN(TRUE);
  my_eof(thd);
  DBUG_RETURN(FALSE);
}



/****************************************************************************
  Return only fields for API mysql_list_fields
  Use "show table wildcard" in mysql instead of this
****************************************************************************/

void
mysqld_list_fields(THD *thd, TABLE_LIST *table_list, const char *wild)
{
  DBUG_ENTER("mysqld_list_fields");
  DBUG_PRINT("enter",("table: %s",table_list->table_name));

  if (open_tables_for_query(thd, table_list,
                            MYSQL_OPEN_FORCE_SHARED_HIGH_PRIO_MDL))
    DBUG_VOID_RETURN;

  if (table_list->is_view_or_derived())
  {
    // Setup materialized result table so that we can read the column list
    if (table_list->resolve_derived(thd, false))
      DBUG_VOID_RETURN;                /* purecov: inspected */
    if (table_list->setup_materialized_derived(thd))
      DBUG_VOID_RETURN;                /* purecov: inspected */
  }
  TABLE *table= table_list->table;

  List<Item> field_list;

  Field **ptr,*field;
  for (ptr=table->field ; (field= *ptr); ptr++)
  {
    if (!wild || !wild[0] || 
        !wild_case_compare(system_charset_info, field->field_name,wild))
    {
      if (table_list->is_view())
        field_list.push_back(new Item_ident_for_show(field,
                                                     table_list->view_db.str,
                                                     table_list->view_name.str));
      else
        field_list.push_back(new Item_field(field));
    }
  }
  restore_record(table, s->default_values);              // Get empty record
  table->use_all_columns();
  if (thd->send_result_metadata(&field_list, Protocol::SEND_DEFAULTS))
    DBUG_VOID_RETURN;
  my_eof(thd);
  DBUG_VOID_RETURN;
}

/*
  Go through all character combinations and ensure that sql_lex.cc can
  parse it as an identifier.

  SYNOPSIS
  require_quotes()
  name			attribute name
  name_length		length of name

  RETURN
    #	Pointer to conflicting character
    0	No conflicting character
*/

static const char *require_quotes(const char *name, size_t name_length)
{
  bool pure_digit= TRUE;
  const char *end= name + name_length;

  for (; name < end ; name++)
  {
    uchar chr= (uchar) *name;
    uint length= my_mbcharlen(system_charset_info, chr);
    if (length == 0 || (length == 1 && !system_charset_info->ident_map[chr]))
      return name;
    if (length == 1 && (chr < '0' || chr > '9'))
      pure_digit= FALSE;
  }
  if (pure_digit)
    return name;
  return 0;
}


/**
  Convert and quote the given identifier if needed and append it to the
  target string. If the given identifier is empty, it will be quoted.

  @thd                         thread handler
  @packet                      target string
  @name                        the identifier to be appended
  @length                      length of the appending identifier
  @param from_cs               Charset information about the input string
  @param to_cs                 Charset information about the target string
*/

void
append_identifier(THD *thd, String *packet, const char *name, size_t length,
                  const CHARSET_INFO *from_cs, const CHARSET_INFO *to_cs)
{
  const char *name_end;
  char quote_char;
  int q;

  const CHARSET_INFO *cs_info= system_charset_info;
  const char *to_name= name;
  size_t to_length= length;
  String to_string(name,length, from_cs);

  if (from_cs != NULL && to_cs != NULL && from_cs != to_cs)
    thd->convert_string(&to_string, from_cs, to_cs);

  if (to_cs != NULL)
  {
    to_name= to_string.c_ptr();
    to_length= to_string.length();
    cs_info= to_cs;
  }

  q= thd != NULL ? get_quote_char_for_identifier(thd, to_name, to_length) :
                   '`';

  if (q == EOF)
  {
    packet->append(to_name, to_length, packet->charset());
    return;
  }

  /*
    The identifier must be quoted as it includes a quote character or
   it's a keyword
  */

  (void) packet->reserve(to_length*2 + 2);
  quote_char= (char) q;
  packet->append(&quote_char, 1, system_charset_info);

  for (name_end= to_name+to_length ; to_name < name_end ; to_name+= to_length)
  {
    uchar chr= static_cast<uchar>(*to_name);
    to_length= my_mbcharlen(cs_info, chr);
    /*
      my_mbcharlen can return 0 on a wrong multibyte
      sequence. It is possible when upgrading from 4.0,
      and identifier contains some accented characters.
      The manual says it does not work. So we'll just
      change length to 1 not to hang in the endless loop.
    */
    if (!to_length)
      to_length= 1;
    if (to_length == 1 && chr == static_cast<uchar>(quote_char))
      packet->append(&quote_char, 1, system_charset_info);
    packet->append(to_name, to_length, system_charset_info);
  }
  packet->append(&quote_char, 1, system_charset_info);
}

/*
  Get the quote character for displaying an identifier.

  SYNOPSIS
    get_quote_char_for_identifier()
    thd		Thread handler
    name	name to quote
    length	length of name

  IMPLEMENTATION
    Force quoting in the following cases:
      - name is empty (for one, it is possible when we use this function for
        quoting user and host names for DEFINER clause);
      - name is a keyword;
      - name includes a special character;
    Otherwise identifier is quoted only if the option OPTION_QUOTE_SHOW_CREATE
    is set.

  RETURN
    EOF	  No quote character is needed
    #	  Quote character
*/

int get_quote_char_for_identifier(THD *thd, const char *name, size_t length)
{
  if (length &&
      !is_keyword(name,length) &&
      !require_quotes(name, length) &&
      !(thd->variables.option_bits & OPTION_QUOTE_SHOW_CREATE))
    return EOF;
  if (thd->variables.sql_mode & MODE_ANSI_QUOTES)
    return '"';
  return '`';
}


/* Append directory name (if exists) to CREATE INFO */

static void append_directory(THD *thd, String *packet, const char *dir_type,
			     const char *filename)
{
  if (filename && !(thd->variables.sql_mode & MODE_NO_DIR_IN_CREATE))
  {
    size_t length= dirname_length(filename);
    packet->append(' ');
    packet->append(dir_type);
    packet->append(STRING_WITH_LEN(" DIRECTORY='"));
#ifdef _WIN32
    /* Convert \ to / to be able to create table on unix */
    char *winfilename= (char*) thd->memdup(filename, length);
    char *pos, *end;
    for (pos= winfilename, end= pos+length ; pos < end ; pos++)
    {
      if (*pos == '\\')
        *pos = '/';
    }
    filename= winfilename;
#endif
    packet->append(filename, length);
    packet->append('\'');
  }
}


/**
  Print "ON UPDATE" clause of a field into a string.

  @param timestamp_field   Pointer to timestamp field of a table.
  @param field             The field to generate ON UPDATE clause for.
  @bool  lcase             Whether to print in lower case.
  @return                  false on success, true on error.
*/
static bool print_on_update_clause(Field *field, String *val, bool lcase)
{
  DBUG_ASSERT(val->charset()->mbminlen == 1);
  val->length(0);
  if (field->has_update_default_function())
  {
    if (lcase)
      val->copy(STRING_WITH_LEN("on update "), val->charset());
    else
      val->copy(STRING_WITH_LEN("ON UPDATE "), val->charset());
    val->append(STRING_WITH_LEN("CURRENT_TIMESTAMP"));
    if (field->decimals() > 0)
      val->append_parenthesized(field->decimals());
    return true;
  }
  return false;
}


static bool print_default_clause(THD *thd, Field *field, String *def_value,
                                 bool quoted)
{
  enum enum_field_types field_type= field->type();

  const bool has_now_default= field->has_insert_default_function();
  const bool has_default=
    (field_type != FIELD_TYPE_BLOB &&
     !(field->flags & NO_DEFAULT_VALUE_FLAG) &&
     field->unireg_check != Field::NEXT_NUMBER &&
     !((thd->variables.sql_mode & (MODE_MYSQL323 | MODE_MYSQL40))
       && has_now_default));

  if (field->gcol_info)
    return false;

  def_value->length(0);
  if (has_default)
  {
    if (has_now_default)
      /*
        We are using CURRENT_TIMESTAMP instead of NOW because it is the SQL
        standard.
      */
    {
      def_value->append(STRING_WITH_LEN("CURRENT_TIMESTAMP"));
      if (field->decimals() > 0)
        def_value->append_parenthesized(field->decimals());
    }
    else if (!field->is_null())
    {                                             // Not null by default
      char tmp[MAX_FIELD_WIDTH];
      String type(tmp, sizeof(tmp), field->charset());
      if (field_type == MYSQL_TYPE_BIT)
      {
        longlong dec= field->val_int();
        char *ptr= longlong2str(dec, tmp + 2, 2);
        uint32 length= (uint32) (ptr - tmp);
        tmp[0]= 'b';
        tmp[1]= '\'';        
        tmp[length]= '\'';
        type.length(length + 1);
        quoted= 0;
      }
      else
        field->val_str(&type);
      if (type.length())
      {
        String def_val;
        uint dummy_errors;
        /* convert to system_charset_info == utf8 */
        def_val.copy(type.ptr(), type.length(), field->charset(),
                     system_charset_info, &dummy_errors);
        if (quoted)
          append_unescaped(def_value, def_val.ptr(), def_val.length());
        else
          def_value->append(def_val.ptr(), def_val.length());
      }
      else if (quoted)
        def_value->append(STRING_WITH_LEN("''"));
    }
    else if (field->maybe_null() && quoted)
      def_value->append(STRING_WITH_LEN("NULL"));    // Null as default
    else
      return 0;

  }
  return has_default;
}


/*
  Build a CREATE TABLE statement for a table.

  SYNOPSIS
    store_create_info()
    thd               The thread
    table_list        A list containing one table to write statement
                      for.
    packet            Pointer to a string where statement will be
                      written.
    create_info_arg   Pointer to create information that can be used
                      to tailor the format of the statement.  Can be
                      NULL, in which case only SQL_MODE is considered
                      when building the statement.
    show_database     If true, then print the database before the table
                      name. The database name is only printed in the event
                      that it is different from the current database.
                      If false, then do not print the database before
                      the table name.
  
  NOTE
    Currently always return 0, but might return error code in the
    future.
    
  RETURN
    0       OK
 */

int store_create_info(THD *thd, TABLE_LIST *table_list, String *packet,
                      HA_CREATE_INFO *create_info_arg, bool show_database)
{
  List<Item> field_list;
  char tmp[MAX_FIELD_WIDTH], *for_str, buff[128], def_value_buf[MAX_FIELD_WIDTH];
  const char *alias;
  String type(tmp, sizeof(tmp), system_charset_info);
  String def_value(def_value_buf, sizeof(def_value_buf), system_charset_info);
  Field **ptr,*field;
  uint primary_key;
  KEY *key_info;
  TABLE *table= table_list->table;
  handler *file= table->file;
  TABLE_SHARE *share= table->s;
  HA_CREATE_INFO create_info;
  bool show_table_options= FALSE;
  bool foreign_db_mode=  (thd->variables.sql_mode & (MODE_POSTGRESQL |
                                                     MODE_ORACLE |
                                                     MODE_MSSQL |
                                                     MODE_DB2 |
                                                     MODE_MAXDB |
                                                     MODE_ANSI)) != 0;
  bool limited_mysql_mode= (thd->variables.sql_mode & (MODE_NO_FIELD_OPTIONS |
                                                       MODE_MYSQL323 |
                                                       MODE_MYSQL40)) != 0;
  my_bitmap_map *old_map;
  int error= 0;
  DBUG_ENTER("store_create_info");
  DBUG_PRINT("enter",("table: %s", table->s->table_name.str));

  restore_record(table, s->default_values); // Get empty record

  if (share->tmp_table)
    packet->append(STRING_WITH_LEN("CREATE TEMPORARY TABLE "));
  else
    packet->append(STRING_WITH_LEN("CREATE TABLE "));
  if (create_info_arg &&
      (create_info_arg->options & HA_LEX_CREATE_IF_NOT_EXISTS))
    packet->append(STRING_WITH_LEN("IF NOT EXISTS "));
  if (table_list->schema_table)
    alias= table_list->schema_table->table_name;
  else
  {
    if (lower_case_table_names == 2)
      alias= table->alias;
    else
    {
      alias= share->table_name.str;
    }
  }

  /*
    Print the database before the table name if told to do that. The
    database name is only printed in the event that it is different
    from the current database.  The main reason for doing this is to
    avoid having to update gazillions of tests and result files, but
    it also saves a few bytes of the binary log.
   */
  if (show_database)
  {

    const LEX_STRING *const db=
      table_list->schema_table ? &INFORMATION_SCHEMA_NAME : &table->s->db;
    if (!thd->db().str || strcmp(db->str, thd->db().str))
    {
      append_identifier(thd, packet, db->str, db->length);
      packet->append(STRING_WITH_LEN("."));
    }
  }

  append_identifier(thd, packet, alias, strlen(alias));
  packet->append(STRING_WITH_LEN(" (\n"));
  /*
    We need this to get default values from the table
    We have to restore the read_set if we are called from insert in case
    of row based replication.
  */
  old_map= tmp_use_all_columns(table, table->read_set);

  for (ptr=table->field ; (field= *ptr); ptr++)
  {
    uint flags = field->flags;
    enum_field_types field_type= field->real_type();

    if (ptr != table->field)
      packet->append(STRING_WITH_LEN(",\n"));

    packet->append(STRING_WITH_LEN("  "));
    append_identifier(thd,packet,field->field_name, strlen(field->field_name));
    packet->append(' ');
    // check for surprises from the previous call to Field::sql_type()
    if (type.ptr() != tmp)
      type.set(tmp, sizeof(tmp), system_charset_info);
    else
      type.set_charset(system_charset_info);

    field->sql_type(type);
    /*
      If the session variable 'show_old_temporals' is enabled and the field
      is a temporal type of old format, add a comment to indicate the same.
    */
    if (thd->variables.show_old_temporals &&
        (field_type == MYSQL_TYPE_TIME || field_type == MYSQL_TYPE_DATETIME ||
         field_type == MYSQL_TYPE_TIMESTAMP))
      type.append(" /* 5.5 binary format */");
    packet->append(type.ptr(), type.length(), system_charset_info);

    if (field->has_charset() && 
        !(thd->variables.sql_mode & (MODE_MYSQL323 | MODE_MYSQL40)))
    {
      if (field->charset() != share->table_charset)
      {
	packet->append(STRING_WITH_LEN(" CHARACTER SET "));
	packet->append(field->charset()->csname);
      }
      /* 
	For string types dump collation name only if 
	collation is not primary for the given charset
      */
      if (!(field->charset()->state & MY_CS_PRIMARY))
      {
	packet->append(STRING_WITH_LEN(" COLLATE "));
	packet->append(field->charset()->name);
      }
    }

    if (field->gcol_info)
    {
      packet->append(STRING_WITH_LEN(" GENERATED ALWAYS"));
      packet->append(STRING_WITH_LEN(" AS ("));
      packet->append(field->gcol_info->expr_str.str,
                     field->gcol_info->expr_str.length,
                     system_charset_info);
      packet->append(STRING_WITH_LEN(")"));
      if (field->stored_in_db)
        packet->append(STRING_WITH_LEN(" STORED"));
      else
        packet->append(STRING_WITH_LEN(" VIRTUAL"));
    }

    if (flags & NOT_NULL_FLAG)
      packet->append(STRING_WITH_LEN(" NOT NULL"));
    else if (field->type() == MYSQL_TYPE_TIMESTAMP)
    {
      /*
        TIMESTAMP field require explicit NULL flag, because unlike
        all other fields they are treated as NOT NULL by default.
      */
      packet->append(STRING_WITH_LEN(" NULL"));
    }

    switch(field->field_storage_type()){
    case HA_SM_DEFAULT:
      break;
    case HA_SM_DISK:
      packet->append(STRING_WITH_LEN(" /*!50606 STORAGE DISK */"));
      break;
    case HA_SM_MEMORY:
      packet->append(STRING_WITH_LEN(" /*!50606 STORAGE MEMORY */"));
      break;
    default:
      DBUG_ASSERT(0);
      break;
    }

    switch(field->column_format()){
    case COLUMN_FORMAT_TYPE_DEFAULT:
      break;
    case COLUMN_FORMAT_TYPE_FIXED:
      packet->append(STRING_WITH_LEN(" /*!50606 COLUMN_FORMAT FIXED */"));
      break;
    case COLUMN_FORMAT_TYPE_DYNAMIC:
      packet->append(STRING_WITH_LEN(" /*!50606 COLUMN_FORMAT DYNAMIC */"));
      break;
    default:
      DBUG_ASSERT(0);
      break;
    }

    if (print_default_clause(thd, field, &def_value, true))
    {
      packet->append(STRING_WITH_LEN(" DEFAULT "));
      packet->append(def_value.ptr(), def_value.length(), system_charset_info);
    }

    if (!limited_mysql_mode &&
        print_on_update_clause(field, &def_value, false))
    {
      packet->append(STRING_WITH_LEN(" "));
      packet->append(def_value);
    }

    if (field->unireg_check == Field::NEXT_NUMBER && 
        !(thd->variables.sql_mode & MODE_NO_FIELD_OPTIONS))
      packet->append(STRING_WITH_LEN(" AUTO_INCREMENT"));

    if (field->comment.length)
    {
      packet->append(STRING_WITH_LEN(" COMMENT "));
      append_unescaped(packet, field->comment.str, field->comment.length);
    }
  }

  key_info= table->key_info;
  memset(&create_info, 0, sizeof(create_info));
  /* Allow update_create_info to update row type */
  create_info.row_type= share->row_type;
  file->update_create_info(&create_info);
  primary_key= share->primary_key;

  for (uint i=0 ; i < share->keys ; i++,key_info++)
  {
    KEY_PART_INFO *key_part= key_info->key_part;
    bool found_primary=0;
    packet->append(STRING_WITH_LEN(",\n  "));

    if (i == primary_key && !strcmp(key_info->name, primary_key_name))
    {
      found_primary=1;
      /*
        No space at end, because a space will be added after where the
        identifier would go, but that is not added for primary key.
      */
      packet->append(STRING_WITH_LEN("PRIMARY KEY"));
    }
    else if (key_info->flags & HA_NOSAME)
      packet->append(STRING_WITH_LEN("UNIQUE KEY "));
    else if (key_info->flags & HA_FULLTEXT)
      packet->append(STRING_WITH_LEN("FULLTEXT KEY "));
    else if (key_info->flags & HA_SPATIAL)
      packet->append(STRING_WITH_LEN("SPATIAL KEY "));
    else if (key_info->flags & HA_CLUSTERING)
      packet->append(STRING_WITH_LEN("CLUSTERING KEY "));
    else
      packet->append(STRING_WITH_LEN("KEY "));

    if (!found_primary)
     append_identifier(thd, packet, key_info->name, strlen(key_info->name));

    packet->append(STRING_WITH_LEN(" ("));

    for (uint j=0 ; j < key_info->user_defined_key_parts ; j++,key_part++)
    {
      if (j)
        packet->append(',');

      if (key_part->field)
        append_identifier(thd,packet,key_part->field->field_name,
			  strlen(key_part->field->field_name));
      if (key_part->field &&
          (key_part->length !=
           table->field[key_part->fieldnr-1]->key_length() &&
           !(key_info->flags & (HA_FULLTEXT | HA_SPATIAL))))
      {
        packet->append_parenthesized((long) key_part->length /
                                      key_part->field->charset()->mbmaxlen);
      }
    }
    packet->append(')');
    store_key_options(thd, packet, table, key_info);
    if (key_info->parser)
    {
      LEX_STRING *parser_name= plugin_name(key_info->parser);
      packet->append(STRING_WITH_LEN(" /*!50100 WITH PARSER "));
      append_identifier(thd, packet, parser_name->str, parser_name->length);
      packet->append(STRING_WITH_LEN(" */ "));
    }
  }

  /*
    Get possible foreign key definitions stored in InnoDB and append them
    to the CREATE TABLE statement
  */

  if ((for_str= file->get_foreign_key_create_info()))
  {
    packet->append(for_str, strlen(for_str));
    file->free_foreign_key_create_info(for_str);
  }

  packet->append(STRING_WITH_LEN("\n)"));
  if (!(thd->variables.sql_mode & MODE_NO_TABLE_OPTIONS) && !foreign_db_mode)
  {
    show_table_options= TRUE;

    /* TABLESPACE and STORAGE */
    if (share->tablespace ||
        share->default_storage_media != HA_SM_DEFAULT)
    {
      packet->append(STRING_WITH_LEN(" /*!50100"));
      if (share->tablespace)
      {
        packet->append(STRING_WITH_LEN(" TABLESPACE "));
        append_identifier(thd, packet, share->tablespace,
                          strlen(share->tablespace));
      }

      if (share->default_storage_media == HA_SM_DISK)
        packet->append(STRING_WITH_LEN(" STORAGE DISK"));
      if (share->default_storage_media == HA_SM_MEMORY)
        packet->append(STRING_WITH_LEN(" STORAGE MEMORY"));

      packet->append(STRING_WITH_LEN(" */"));
    }

    /*
      IF   check_create_info
      THEN add ENGINE only if it was used when creating the table
    */
    if (!create_info_arg ||
        (create_info_arg->used_fields & HA_CREATE_USED_ENGINE))
    {
      if (thd->variables.sql_mode & (MODE_MYSQL323 | MODE_MYSQL40))
        packet->append(STRING_WITH_LEN(" TYPE="));
      else
        packet->append(STRING_WITH_LEN(" ENGINE="));
      /*
        TODO: Replace this if with the else branch. Not done yet since
        NDB handlerton says "ndbcluster" and ha_ndbcluster says "NDBCLUSTER".
      */
      if (table->part_info)
      {
        packet->append(ha_resolve_storage_engine_name(
                       table->part_info->default_engine_type));
      }
      else
      {
        packet->append(file->table_type());
      }
    }

    /*
      Add AUTO_INCREMENT=... if there is an AUTO_INCREMENT column,
      and NEXT_ID > 1 (the default).  We must not print the clause
      for engines that do not support this as it would break the
      import of dumps, but as of this writing, the test for whether
      AUTO_INCREMENT columns are allowed and wether AUTO_INCREMENT=...
      is supported is identical, !(file->table_flags() & HA_NO_AUTO_INCREMENT))
      Because of that, we do not explicitly test for the feature,
      but may extrapolate its existence from that of an AUTO_INCREMENT column.
    */

    if (create_info.auto_increment_value > 1)
    {
      char *end;
      packet->append(STRING_WITH_LEN(" AUTO_INCREMENT="));
      end= longlong10_to_str(create_info.auto_increment_value, buff,10);
      packet->append(buff, (uint) (end - buff));
    }
    
    if (share->table_charset &&
	!(thd->variables.sql_mode & MODE_MYSQL323) &&
	!(thd->variables.sql_mode & MODE_MYSQL40))
    {
      /*
        IF   check_create_info
        THEN add DEFAULT CHARSET only if it was used when creating the table
      */
      if (!create_info_arg ||
          (create_info_arg->used_fields & HA_CREATE_USED_DEFAULT_CHARSET))
      {
        packet->append(STRING_WITH_LEN(" DEFAULT CHARSET="));
        packet->append(share->table_charset->csname);
        if (!(share->table_charset->state & MY_CS_PRIMARY))
        {
          packet->append(STRING_WITH_LEN(" COLLATE="));
          packet->append(table->s->table_charset->name);
        }
      }
    }

    if (share->min_rows)
    {
      char *end;
      packet->append(STRING_WITH_LEN(" MIN_ROWS="));
      end= longlong10_to_str(share->min_rows, buff, 10);
      packet->append(buff, (uint) (end- buff));
    }

    if (share->max_rows && !table_list->schema_table)
    {
      char *end;
      packet->append(STRING_WITH_LEN(" MAX_ROWS="));
      end= longlong10_to_str(share->max_rows, buff, 10);
      packet->append(buff, (uint) (end - buff));
    }

    if (share->avg_row_length)
    {
      char *end;
      packet->append(STRING_WITH_LEN(" AVG_ROW_LENGTH="));
      end= longlong10_to_str(share->avg_row_length, buff,10);
      packet->append(buff, (uint) (end - buff));
    }

    if (share->db_create_options & HA_OPTION_PACK_KEYS)
      packet->append(STRING_WITH_LEN(" PACK_KEYS=1"));
    if (share->db_create_options & HA_OPTION_NO_PACK_KEYS)
      packet->append(STRING_WITH_LEN(" PACK_KEYS=0"));
    if (share->db_create_options & HA_OPTION_STATS_PERSISTENT)
      packet->append(STRING_WITH_LEN(" STATS_PERSISTENT=1"));
    if (share->db_create_options & HA_OPTION_NO_STATS_PERSISTENT)
      packet->append(STRING_WITH_LEN(" STATS_PERSISTENT=0"));
    if (share->stats_auto_recalc == HA_STATS_AUTO_RECALC_ON)
      packet->append(STRING_WITH_LEN(" STATS_AUTO_RECALC=1"));
    else if (share->stats_auto_recalc == HA_STATS_AUTO_RECALC_OFF)
      packet->append(STRING_WITH_LEN(" STATS_AUTO_RECALC=0"));
    if (share->stats_sample_pages != 0)
    {
      char *end;
      packet->append(STRING_WITH_LEN(" STATS_SAMPLE_PAGES="));
      end= longlong10_to_str(share->stats_sample_pages, buff, 10);
      packet->append(buff, (uint) (end - buff));
    }
    /* We use CHECKSUM, instead of TABLE_CHECKSUM, for backward compability */
    if (share->db_create_options & HA_OPTION_CHECKSUM)
      packet->append(STRING_WITH_LEN(" CHECKSUM=1"));
    if (share->db_create_options & HA_OPTION_DELAY_KEY_WRITE)
      packet->append(STRING_WITH_LEN(" DELAY_KEY_WRITE=1"));
    if (create_info.row_type != ROW_TYPE_DEFAULT)
    {
      packet->append(STRING_WITH_LEN(" ROW_FORMAT="));
      packet->append(ha_row_type[(uint) create_info.row_type]);
    }
    if (table->s->key_block_size)
    {
      char *end;
      packet->append(STRING_WITH_LEN(" KEY_BLOCK_SIZE="));
      end= longlong10_to_str(table->s->key_block_size, buff, 10);
      packet->append(buff, (uint) (end - buff));
    }
    if (table->s->compress.length)
    {
      packet->append(STRING_WITH_LEN(" COMPRESS="));
      append_unescaped(packet, share->compress.str, share->compress.length);
    }
    table->file->append_create_info(packet);
    if (share->comment.length)
    {
      packet->append(STRING_WITH_LEN(" COMMENT="));
      append_unescaped(packet, share->comment.str, share->comment.length);
    }
    if (share->connect_string.length)
    {
      packet->append(STRING_WITH_LEN(" CONNECTION="));
      append_unescaped(packet, share->connect_string.str, share->connect_string.length);
    }
    append_directory(thd, packet, "DATA",  create_info.data_file_name);
    append_directory(thd, packet, "INDEX", create_info.index_file_name);
  }
  {
    if (table->part_info &&
        !(table->s->db_type()->partition_flags &&
	  (table->s->db_type()->partition_flags() & HA_USE_AUTO_PARTITION) &&
          table->part_info->is_auto_partitioned))
    {
      /*
        Partition syntax for CREATE TABLE is at the end of the syntax.
      */
      uint part_syntax_len;
      char *part_syntax;
      String comment_start;
      table->part_info->set_show_version_string(&comment_start);
      if ((part_syntax= generate_partition_syntax(table->part_info,
                                                  &part_syntax_len,
                                                  FALSE,
                                                  show_table_options,
                                                  NULL, NULL,
                                                  comment_start.c_ptr())))
      {
         packet->append(comment_start);
         if (packet->append(part_syntax, part_syntax_len) ||
             packet->append(STRING_WITH_LEN(" */")))
          error= 1;
         my_free(part_syntax);
      }
    }
  }
  tmp_restore_column_map(table->read_set, old_map);
  DBUG_RETURN(error);
}


static void store_key_options(THD *thd, String *packet, TABLE *table,
                              KEY *key_info)
{
  bool limited_mysql_mode= (thd->variables.sql_mode &
                            (MODE_NO_FIELD_OPTIONS | MODE_MYSQL323 |
                             MODE_MYSQL40)) != 0;
  bool foreign_db_mode=  (thd->variables.sql_mode & (MODE_POSTGRESQL |
                                                     MODE_ORACLE |
                                                     MODE_MSSQL |
                                                     MODE_DB2 |
                                                     MODE_MAXDB |
                                                     MODE_ANSI)) != 0;
  char *end, buff[32];

  if (!(thd->variables.sql_mode & MODE_NO_KEY_OPTIONS) &&
      !limited_mysql_mode && !foreign_db_mode)
  {

    if (key_info->algorithm == HA_KEY_ALG_BTREE)
      packet->append(STRING_WITH_LEN(" USING BTREE"));

    if (key_info->algorithm == HA_KEY_ALG_HASH)
      packet->append(STRING_WITH_LEN(" USING HASH"));

    /* send USING only in non-default case: non-spatial rtree */
    if ((key_info->algorithm == HA_KEY_ALG_RTREE) &&
        !(key_info->flags & HA_SPATIAL))
      packet->append(STRING_WITH_LEN(" USING RTREE"));

    if ((key_info->flags & HA_USES_BLOCK_SIZE) &&
        table->s->key_block_size != key_info->block_size)
    {
      packet->append(STRING_WITH_LEN(" KEY_BLOCK_SIZE="));
      end= longlong10_to_str(key_info->block_size, buff, 10);
      packet->append(buff, (uint) (end - buff));
    }
    DBUG_ASSERT(MY_TEST(key_info->flags & HA_USES_COMMENT) == 
               (key_info->comment.length > 0));
    if (key_info->flags & HA_USES_COMMENT)
    {
      packet->append(STRING_WITH_LEN(" COMMENT "));
      append_unescaped(packet, key_info->comment.str, 
                       key_info->comment.length);
    }
  }
}


void
view_store_options(THD *thd, TABLE_LIST *table, String *buff)
{
  append_algorithm(table, buff);
  append_definer(thd, buff, table->definer.user, table->definer.host);
  if (table->view_suid)
    buff->append(STRING_WITH_LEN("SQL SECURITY DEFINER "));
  else
    buff->append(STRING_WITH_LEN("SQL SECURITY INVOKER "));
}


/*
  Append DEFINER clause to the given buffer.
  
  SYNOPSIS
    append_definer()
    thd           [in] thread handle
    buffer        [inout] buffer to hold DEFINER clause
    definer_user  [in] user name part of definer
    definer_host  [in] host name part of definer
*/

static void append_algorithm(TABLE_LIST *table, String *buff)
{
  buff->append(STRING_WITH_LEN("ALGORITHM="));
  switch ((int8)table->algorithm) {
  case VIEW_ALGORITHM_UNDEFINED:
    buff->append(STRING_WITH_LEN("UNDEFINED "));
    break;
  case VIEW_ALGORITHM_TEMPTABLE:
    buff->append(STRING_WITH_LEN("TEMPTABLE "));
    break;
  case VIEW_ALGORITHM_MERGE:
    buff->append(STRING_WITH_LEN("MERGE "));
    break;
  default:
    DBUG_ASSERT(0); // never should happen
  }
}

/*
  Append DEFINER clause to the given buffer.
  
  SYNOPSIS
    append_definer()
    thd           [in] thread handle
    buffer        [inout] buffer to hold DEFINER clause
    definer_user  [in] user name part of definer
    definer_host  [in] host name part of definer
*/

void append_definer(THD *thd, String *buffer, const LEX_CSTRING &definer_user,
                    const LEX_CSTRING &definer_host)
{
  buffer->append(STRING_WITH_LEN("DEFINER="));
  append_identifier(thd, buffer, definer_user.str, definer_user.length);
  buffer->append('@');
  append_identifier(thd, buffer, definer_host.str, definer_host.length);
  buffer->append(' ');
}


int
view_store_create_info(THD *thd, TABLE_LIST *table, String *buff)
{
  my_bool compact_view_name= TRUE;
  my_bool compact_view_format= TRUE;
  my_bool foreign_db_mode= (thd->variables.sql_mode & (MODE_POSTGRESQL |
                                                       MODE_ORACLE |
                                                       MODE_MSSQL |
                                                       MODE_DB2 |
                                                       MODE_MAXDB |
                                                       MODE_ANSI)) != 0;

  if (!thd->db().str || strcmp(thd->db().str, table->view_db.str))
    /*
      print compact view name if the view belongs to the current database
    */
    compact_view_format= compact_view_name= FALSE;
  else
  {
    /*
      Compact output format for view body can be used
      if this view only references table inside it's own db
    */
    TABLE_LIST *tbl;
    for (tbl= thd->lex->query_tables;
         tbl;
         tbl= tbl->next_global)
    {
      if (strcmp(table->view_db.str,
                 tbl->is_view() ? tbl->view_db.str : tbl->db) != 0)
      {
        compact_view_format= FALSE;
        break;
      }
    }
  }

  buff->append(STRING_WITH_LEN("CREATE "));
  if (!foreign_db_mode)
  {
    view_store_options(thd, table, buff);
  }
  buff->append(STRING_WITH_LEN("VIEW "));
  if (!compact_view_name)
  {
    append_identifier(thd, buff, table->view_db.str, table->view_db.length);
    buff->append('.');
  }
  append_identifier(thd, buff, table->view_name.str, table->view_name.length);
  buff->append(STRING_WITH_LEN(" AS "));

  /*
    We can't just use table->query, because our SQL_MODE may trigger
    a different syntax, like when ANSI_QUOTES is defined.
  */
  table->view_query()->unit->print(buff, 
                           enum_query_type(QT_TO_ARGUMENT_CHARSET | 
                                           (compact_view_format ?
                                            QT_COMPACT_FORMAT : 0)));

  if (table->with_check != VIEW_CHECK_NONE)
  {
    if (table->with_check == VIEW_CHECK_LOCAL)
      buff->append(STRING_WITH_LEN(" WITH LOCAL CHECK OPTION"));
    else
      buff->append(STRING_WITH_LEN(" WITH CASCADED CHECK OPTION"));
  }
  return 0;
}


/****************************************************************************
  Return info about all processes
  returns for each thread: thread id, user, host, db, command, info,
  rows_sent, rows_examined
****************************************************************************/

class thread_info : public Sql_alloc
{
public:
  thread_info()
    : thread_id(0), start_time(0), command(0),
      user(NULL), host(NULL), db(NULL), proc_info(NULL), state_info(NULL)
  { }

  my_thread_id thread_id;
  time_t start_time;
  uint   command;
  const char *user,*host,*db,*proc_info,*state_info;
  CSET_STRING query_string;
  ulonglong rows_sent, rows_examined;
};

// For sorting by thread_id.
class thread_info_compare :
  public std::binary_function<const thread_info*, const thread_info*, bool>
{
public:
  bool operator() (const thread_info* p1, const thread_info* p2)
  {
    return p1->thread_id < p2->thread_id;
  }
};

static const char *thread_state_info(THD *tmp)
{
#ifndef EMBEDDED_LIBRARY
  if (tmp->get_protocol()->get_rw_status())
  {
    if (tmp->get_protocol()->get_rw_status() == 2)
      return "Sending to client";
    else if (tmp->get_command() == COM_SLEEP)
      return "";
    else
      return "Receiving from client";
  }
  else
#endif
  {
    Mutex_lock lock(&tmp->LOCK_current_cond);
    if (tmp->proc_info)
      return tmp->proc_info;
    else if (tmp->current_cond)
      return "Waiting on cond";
    else
      return NULL;
  }
}

/**
  This class implements callback function used by mysqld_list_processes() to
  list all the client process information.
*/
typedef Mem_root_array<thread_info*, true> Thread_info_array;
class List_process_list : public Do_THD_Impl
{
private:
  /* Username of connected client. */
  const char *m_user;
  Thread_info_array *m_thread_infos;
  /* THD of connected client. */
  THD *m_client_thd;
  size_t m_max_query_length;

public:
  List_process_list(const char *user_value, Thread_info_array *thread_infos,
                    THD *thd_value, size_t max_query_length) :
                    m_user(user_value), m_thread_infos(thread_infos),
                    m_client_thd(thd_value),
                    m_max_query_length(max_query_length)
  {}

  virtual void operator()(THD *inspect_thd)
  {
    Security_context *inspect_sctx= inspect_thd->security_context();
    LEX_CSTRING inspect_sctx_user= inspect_sctx->user();
    LEX_CSTRING inspect_sctx_host= inspect_sctx->host();
    LEX_CSTRING inspect_sctx_host_or_ip= inspect_sctx->host_or_ip();

    if ((!inspect_thd->vio_ok() && !inspect_thd->system_thread) ||
<<<<<<< HEAD
        (m_user &&
         (!inspect_sctx->user || strcmp(inspect_sctx->user, m_user))) ||
        acl_is_utility_user(inspect_sctx->user,
                            inspect_sctx->get_host()->ptr(),
                            inspect_sctx->get_ip()->ptr()))
=======
        (m_user && (inspect_thd->system_thread || !inspect_sctx_user.str ||
                    strcmp(inspect_sctx_user.str, m_user))))
>>>>>>> a2757a60
      return;

    thread_info *thd_info= new thread_info;

    /* ID */
    thd_info->thread_id= inspect_thd->thread_id();

    /* USER */
    if (inspect_sctx_user.str)
      thd_info->user= m_client_thd->mem_strdup(inspect_sctx_user.str);
    else if (inspect_thd->system_thread)
      thd_info->user= "system user";
    else
      thd_info->user= "unauthenticated user";

    /* HOST */
    if (inspect_thd->peer_port &&
        (inspect_sctx_host.length ||
         inspect_sctx->ip().length) &&
        m_client_thd->security_context()->host_or_ip().str[0])
    {
      if ((thd_info->host=
           (char*) m_client_thd->alloc(LIST_PROCESS_HOST_LEN+1)))
        my_snprintf((char *) thd_info->host, LIST_PROCESS_HOST_LEN, "%s:%u",
                    inspect_sctx_host_or_ip.str, inspect_thd->peer_port);
    }
    else
      thd_info->host=
        m_client_thd->mem_strdup(inspect_sctx_host_or_ip.str[0] ?
                                 inspect_sctx_host_or_ip.str :
                                 inspect_sctx_host.length ?
                                 inspect_sctx_host.str : "");

    DBUG_EXECUTE_IF("processlist_acquiring_dump_threads_LOCK_thd_data",
                    {
                    if (inspect_thd->get_command() == COM_BINLOG_DUMP ||
                        inspect_thd->get_command() == COM_BINLOG_DUMP_GTID)
                    DEBUG_SYNC(m_client_thd, "processlist_after_LOCK_thd_list_before_LOCK_thd_data");
                    });
    /* DB */
    mysql_mutex_lock(&inspect_thd->LOCK_thd_data);
    const char *db= inspect_thd->db().str;
    if (db)
      thd_info->db= m_client_thd->mem_strdup(db);

    /* COMMAND */
    if (inspect_thd->killed == THD::KILL_CONNECTION)
      thd_info->proc_info= "Killed";
    thd_info->command=(int) inspect_thd->get_command(); // Used for !killed.

    /* STATE */
    thd_info->state_info= thread_state_info(inspect_thd);

<<<<<<< HEAD
    if (inspect_thd->mysys_var)
      mysql_mutex_unlock(&inspect_thd->mysys_var->mutex);

    thd_info->rows_sent= inspect_thd->get_sent_row_count();
    thd_info->rows_examined= inspect_thd->get_examined_row_count();

=======
>>>>>>> a2757a60
    mysql_mutex_unlock(&inspect_thd->LOCK_thd_data);

    /* INFO */
    mysql_mutex_lock(&inspect_thd->LOCK_thd_query);
    if (inspect_thd->query().str)
    {
      const size_t width= min(m_max_query_length,
                              inspect_thd->query().length);
      char *q= m_client_thd->strmake(inspect_thd->query().str, width);
      /* Safety: in case strmake failed, we set length to 0. */
      thd_info->query_string=
        CSET_STRING(q, q ? width : 0, inspect_thd->charset());
    }
    mysql_mutex_unlock(&inspect_thd->LOCK_thd_query);

    /* MYSQL_TIME */
    thd_info->start_time= inspect_thd->start_time.tv_sec;

    m_thread_infos->push_back(thd_info);
  }
};

void mysqld_list_processes(THD *thd,const char *user, bool verbose)
{
  Item *field;
  List<Item> field_list;
  Thread_info_array thread_infos(thd->mem_root);
  size_t max_query_length= (verbose ? thd->variables.max_allowed_packet :
                            PROCESS_LIST_WIDTH);
  Protocol *protocol= thd->get_protocol();
  DBUG_ENTER("mysqld_list_processes");

  field_list.push_back(new Item_int(NAME_STRING("Id"),
                                    0, MY_INT64_NUM_DECIMAL_DIGITS));
  field_list.push_back(new Item_empty_string("User",USERNAME_CHAR_LENGTH));
  field_list.push_back(new Item_empty_string("Host",LIST_PROCESS_HOST_LEN));
  field_list.push_back(field=new Item_empty_string("db",NAME_CHAR_LEN));
  field->maybe_null=1;
  field_list.push_back(new Item_empty_string("Command",16));
  field_list.push_back(field= new Item_return_int("Time",7, MYSQL_TYPE_LONG));
  field->unsigned_flag= 0;
  field_list.push_back(field=new Item_empty_string("State",30));
  field->maybe_null=1;
  field_list.push_back(field=new Item_empty_string("Info",max_query_length));
  field->maybe_null=1;
<<<<<<< HEAD
  field_list.push_back(field= new Item_return_int("Rows_sent",
                                                  MY_INT64_NUM_DECIMAL_DIGITS,
                                                  MYSQL_TYPE_LONGLONG));
  field_list.push_back(field= new Item_return_int("Rows_examined",
                                                  MY_INT64_NUM_DECIMAL_DIGITS,
                                                  MYSQL_TYPE_LONGLONG));
  if (protocol->
      send_result_set_metadata(&field_list,
                               Protocol::SEND_NUM_ROWS | Protocol::SEND_EOF))
=======
  if (thd->send_result_metadata(&field_list,
                                Protocol::SEND_NUM_ROWS | Protocol::SEND_EOF))
>>>>>>> a2757a60
    DBUG_VOID_RETURN;

  if (!thd->killed)
  {
    thread_infos.reserve(Global_THD_manager::get_instance()->get_thd_count());
    List_process_list list_process_list(user, &thread_infos, thd,
                                        max_query_length);
    Global_THD_manager::get_instance()->do_for_all_thd_copy(&list_process_list);
  }

  // Return list sorted by thread_id.
  std::sort(thread_infos.begin(), thread_infos.end(), thread_info_compare());

  time_t now= my_time(0);
  for (size_t ix= 0; ix < thread_infos.size(); ++ix)
  {
    thread_info *thd_info= thread_infos.at(ix);
    protocol->start_row();
    protocol->store((ulonglong) thd_info->thread_id);
    protocol->store(thd_info->user, system_charset_info);
    protocol->store(thd_info->host, system_charset_info);
    protocol->store(thd_info->db, system_charset_info);
    if (thd_info->proc_info)
      protocol->store(thd_info->proc_info, system_charset_info);
    else
      protocol->store(command_name[thd_info->command].str, system_charset_info);
    if (thd_info->start_time)
      protocol->store_long ((longlong) (now - thd_info->start_time));
    else
      protocol->store_null();
    protocol->store(thd_info->state_info, system_charset_info);
    protocol->store(thd_info->query_string.str(),
                    thd_info->query_string.charset());
<<<<<<< HEAD
    protocol->store(thd_info->rows_sent);
    protocol->store(thd_info->rows_examined);
    if (protocol->write())
=======
    if (protocol->end_row())
>>>>>>> a2757a60
      break; /* purecov: inspected */
  }
  my_eof(thd);
  DBUG_VOID_RETURN;
}


/**
  This class implements callback function used by fill_schema_processlist()
  to populate all the client process information into I_S table.
*/
class Fill_process_list : public Do_THD_Impl
{
private:
  /* THD of connected client. */
  THD *m_client_thd;
  /* Information of each process is added as records into this table. */
  TABLE_LIST *m_tables;

public:
  Fill_process_list(THD *thd_value, TABLE_LIST *tables_value) :
                    m_client_thd(thd_value), m_tables(tables_value) {}

  virtual void operator()(THD *inspect_thd)
  {
<<<<<<< HEAD
    Security_context *inspect_sctx= inspect_thd->security_ctx;
    const char *user= m_client_thd->security_ctx->master_access & PROCESS_ACL ?
      NullS : m_client_thd->security_ctx->priv_user;
    ulonglong now_utime= my_micro_time();

    if ((!inspect_thd->vio_ok() && !inspect_thd->system_thread) ||
        (user &&
         (!inspect_sctx->user || strcmp(inspect_sctx->user, user))) ||
        acl_is_utility_user(inspect_sctx->user,
                            inspect_sctx->get_host()->ptr(),
                            inspect_sctx->get_ip()->ptr()))
        return;
=======
    Security_context *inspect_sctx= inspect_thd->security_context();
    LEX_CSTRING inspect_sctx_user= inspect_sctx->user();
    LEX_CSTRING inspect_sctx_host= inspect_sctx->host();
    LEX_CSTRING inspect_sctx_host_or_ip= inspect_sctx->host_or_ip();
    const char* client_priv_user=
      m_client_thd->security_context()->priv_user().str;
    const char *user=
      m_client_thd->security_context()->check_access(PROCESS_ACL) ?
        NullS : client_priv_user;

    if ((!inspect_thd->vio_ok() && !inspect_thd->system_thread) ||
        (user && (inspect_thd->system_thread || !inspect_sctx_user.str ||
                  strcmp(inspect_sctx_user.str, user))))
      return;
>>>>>>> a2757a60

    TABLE *table= m_tables->table;
    restore_record(table, s->default_values);

    /* ID */
    table->field[0]->store((ulonglong) inspect_thd->thread_id(), true);

    /* USER */
    const char *val= NULL;
    if (inspect_sctx_user.str)
      val= inspect_sctx_user.str;
    else if (inspect_thd->system_thread)
      val= "system user";
    else
      val= "unauthenticated user";
    table->field[1]->store(val, strlen(val), system_charset_info);

    /* HOST */
    if (inspect_thd->peer_port &&
        (inspect_sctx_host.length ||
         inspect_sctx->ip().length) &&
        m_client_thd->security_context()->host_or_ip().str[0])
    {
      char host[LIST_PROCESS_HOST_LEN + 1];
      my_snprintf(host, LIST_PROCESS_HOST_LEN, "%s:%u",
                  inspect_sctx_host_or_ip.str, inspect_thd->peer_port);
      table->field[2]->store(host, strlen(host), system_charset_info);
    }
    else
      table->field[2]->store(inspect_sctx_host_or_ip.str,
                             inspect_sctx_host_or_ip.length,
                             system_charset_info);

    DBUG_EXECUTE_IF("processlist_acquiring_dump_threads_LOCK_thd_data",
                    {
                    if (inspect_thd->get_command() == COM_BINLOG_DUMP ||
                        inspect_thd->get_command() == COM_BINLOG_DUMP_GTID)
                    DEBUG_SYNC(m_client_thd, "processlist_after_LOCK_thd_list_before_LOCK_thd_data");
                    });
    /* DB */
    mysql_mutex_lock(&inspect_thd->LOCK_thd_data);
    const char *db= inspect_thd->db().str;
    if (db)
    {
      table->field[3]->store(db, strlen(db), system_charset_info);
      table->field[3]->set_notnull();
    }

    /* COMMAND */
    if (inspect_thd->killed == THD::KILL_CONNECTION)
    {
      val= "Killed";
      table->field[4]->store(val, strlen(val), system_charset_info);
    }
    else
      table->field[4]->store(command_name[inspect_thd->get_command()].str,
                             command_name[inspect_thd->get_command()].length,
                             system_charset_info);

    /* STATE */
    val= thread_state_info(inspect_thd);
    if (val)
    {
      table->field[6]->store(val, strlen(val), system_charset_info);
      table->field[6]->set_notnull();
    }

<<<<<<< HEAD
    if (inspect_thd->mysys_var)
      mysql_mutex_unlock(&inspect_thd->mysys_var->mutex);

    /* TIME_MS */
    table->field[8]->store(((inspect_thd->start_utime ?
                             now_utime - inspect_thd->start_utime : 0)/ 1000));

    /* ROWS_SENT */
    table->field[9]->store((ulonglong) inspect_thd->get_sent_row_count());
    /* ROWS_EXAMINED */
    table->field[10]->store((ulonglong) inspect_thd->get_examined_row_count());

=======
>>>>>>> a2757a60
    mysql_mutex_unlock(&inspect_thd->LOCK_thd_data);

    /* INFO */
    mysql_mutex_lock(&inspect_thd->LOCK_thd_query);
    if (inspect_thd->query().str)
    {
      const size_t width= min<size_t>(PROCESS_LIST_INFO_WIDTH,
                                      inspect_thd->query().length);
      table->field[7]->store(inspect_thd->query().str, width,
                             inspect_thd->charset());
      table->field[7]->set_notnull();
    }
    mysql_mutex_unlock(&inspect_thd->LOCK_thd_query);

    /* MYSQL_TIME */
    if (inspect_thd->start_time.tv_sec)
      table->field[5]->
        store((longlong) (my_time(0) - inspect_thd->start_time.tv_sec), false);
    else
      table->field[5]->store(0, false);

    schema_table_store_record(m_client_thd, table);
  }
};

int fill_schema_processlist(THD* thd, TABLE_LIST* tables, Item* cond)
{
  DBUG_ENTER("fill_schema_processlist");

  Fill_process_list fill_process_list(thd, tables);
  if (!thd->killed)
  {
    Global_THD_manager::get_instance()->do_for_all_thd_copy(&fill_process_list);
  }
  DBUG_RETURN(0);
}

/*****************************************************************************
  Status functions
*****************************************************************************/
Status_var_array all_status_vars(0);
bool status_vars_inited= 0;
/* Version counter, protected by LOCK_STATUS. */
ulonglong status_var_array_version= 0;

static inline int show_var_cmp(const SHOW_VAR *var1, const SHOW_VAR *var2)
{
  return strcmp(var1->name, var2->name);
}

class Show_var_cmp :
  public std::binary_function<const st_mysql_show_var &,
                              const st_mysql_show_var &, bool>
{
public:
  bool operator()(const st_mysql_show_var &var1,
                  const st_mysql_show_var &var2)
  {
    return show_var_cmp(&var1, &var2) < 0;
  }
};


static inline bool is_show_undef(const st_mysql_show_var &var)
{
  return var.type == SHOW_UNDEF;
}

/*
  Deletes all the SHOW_UNDEF elements from the array.
  Shrinks array capacity to zero if it is completely empty.
*/
static void shrink_var_array(Status_var_array *array)
{
  /* remove_if maintains order for the elements that are *not* removed */
  array->erase(std::remove_if(array->begin(), array->end(), is_show_undef),
               array->end());
  if (array->empty())
    Status_var_array().swap(*array);
}

/*
  Adds an array of SHOW_VAR entries to the output of SHOW STATUS

  SYNOPSIS
    add_status_vars(SHOW_VAR *list)
    list - an array of SHOW_VAR entries to add to all_status_vars
           the last entry must be {0,0,SHOW_UNDEF}

  NOTE
    The handling of all_status_vars[] is completely internal, it's allocated
    automatically when something is added to it, and deleted completely when
    the last entry is removed.

    As a special optimization, if add_status_vars() is called before
    init_status_vars(), it assumes "startup mode" - neither concurrent access
    to the array nor SHOW STATUS are possible (thus it skips locks and sort)

    The last entry of the all_status_vars[] should always be {0,0,SHOW_UNDEF}
*/
int add_status_vars(const SHOW_VAR *list)
{
  Mutex_lock lock(status_vars_inited ? &LOCK_status : NULL);

  try
  {
    while (list->name)
      all_status_vars.push_back(*list++);
  }
  catch (std::bad_alloc)
  {
    my_error(ER_OUTOFMEMORY, MYF(ME_FATALERROR),
             static_cast<int>(sizeof(Status_var_array::value_type)));
    return 1;
  }

  if (status_vars_inited)
    std::sort(all_status_vars.begin(), all_status_vars.end(), Show_var_cmp());
  
  status_var_array_version++;
  return 0;
}

/*
  Make all_status_vars[] usable for SHOW STATUS

  NOTE
    See add_status_vars(). Before init_status_vars() call, add_status_vars()
    works in a special fast "startup" mode. Thus init_status_vars()
    should be called as late as possible but before enabling multi-threading.
*/
void init_status_vars()
{
  status_vars_inited=1;
  std::sort(all_status_vars.begin(), all_status_vars.end(), Show_var_cmp());
  status_var_array_version++;
}

void reset_status_vars()
{
  Status_var_array::iterator ptr= all_status_vars.begin();
  Status_var_array::iterator last= all_status_vars.end();
  for (; ptr < last; ptr++)
  {
    /* Note that SHOW_LONG_NOFLUSH variables are not reset */
    if (ptr->type == SHOW_LONG || ptr->type == SHOW_SIGNED_LONG)
      *(ulong*) ptr->value= 0;
  }
}

/*
  Current version of the all_status_vars.
*/
ulonglong get_status_vars_version(void)
{
  return (status_var_array_version);
}

/*
  catch-all cleanup function, cleans up everything no matter what

  DESCRIPTION
    This function is not strictly required if all add_to_status/
    remove_status_vars are properly paired, but it's a safety measure that
    deletes everything from the all_status_vars[] even if some
    remove_status_vars were forgotten
*/
void free_status_vars()
{
  Status_var_array().swap(all_status_vars);
  status_var_array_version++;
}

/**
  @brief           Get the value of given status variable

  @param[in]       thd        thread handler
  @param[in]       list       list of SHOW_VAR objects in which function should
                              search
  @param[in]       name       name of the status variable
  @param[in]       var_type   Variable type
  @param[in/out]   value      buffer in which value of the status variable
                              needs to be filled in
  @param[in/out]   length     filled with buffer length

  @return          status
    @retval        FALSE      if variable is not found in the list
    @retval        TRUE       if variable is found in the list
*/

bool get_status_var(THD *thd, SHOW_VAR *list, const char * name,
                    char * const value, enum_var_type var_type, size_t *length)
{
  for (; list->name; list++)
  {
    int res= strcmp(list->name, name);
    if (res == 0)
    {
      /*
        if var->type is SHOW_FUNC, call the function.
        Repeat as necessary, if new var is again SHOW_FUNC
       */
      SHOW_VAR tmp;
      for (; list->type == SHOW_FUNC; list= &tmp)
        ((mysql_show_var_func)(list->value))(thd, &tmp, value);

      get_one_variable(thd, list, var_type, list->type, NULL, NULL, value, length);
      return TRUE;
    }
  }
  return FALSE;
}

/*
  Removes an array of SHOW_VAR entries from the output of SHOW STATUS

  SYNOPSIS
    remove_status_vars(SHOW_VAR *list)
    list - an array of SHOW_VAR entries to remove to all_status_vars
           the last entry must be {0,0,SHOW_UNDEF}

  NOTE
    there's lots of room for optimizing this, especially in non-sorted mode,
    but nobody cares - it may be called only in case of failed plugin
    initialization in the mysqld startup.
*/

void remove_status_vars(SHOW_VAR *list)
{
  if (status_vars_inited)
  {
    mysql_mutex_lock(&LOCK_status);
    size_t a= 0, b= all_status_vars.size(), c= (a+b)/2;

    for (; list->name; list++)
    {
      int res= 0;
      for (a= 0, b= all_status_vars.size(); b-a > 1; c= (a+b)/2)
      {
        res= show_var_cmp(list, &all_status_vars[c]);
        if (res < 0)
          b= c;
        else if (res > 0)
          a= c;
        else
          break;
      }
      if (res == 0)
        all_status_vars[c].type= SHOW_UNDEF;
    }
    shrink_var_array(&all_status_vars);
    status_var_array_version++;
    mysql_mutex_unlock(&LOCK_status);
  }
  else
  {
    uint i;
    for (; list->name; list++)
    {
      for (i= 0; i < all_status_vars.size(); i++)
      {
        if (show_var_cmp(list, &all_status_vars[i]))
          continue;
        all_status_vars[i].type= SHOW_UNDEF;
        break;
      }
    }
    shrink_var_array(&all_status_vars);
    status_var_array_version++;
  }
}

inline void make_upper(char *buf)
{
  for (; *buf; buf++)
    *buf= my_toupper(system_charset_info, *buf);
}

/**
  @brief Returns the value of a system or a status variable.

  @param thd        [IN]    The thd handle.
  @param variable   [IN]    Details of the variable.
  @param value_type [IN]    Variable type.
  @param show_type  [IN]    Variable show type.
  @param charset    [OUT]   Character set of the value.
  @param buff       [INOUT] Buffer to store the value.
                            (Needs to have enough memory
			     to hold the value of variable.)
  @param length     [OUT]   Length of the value.

  @return                   Pointer to the value buffer.
*/

const char* get_one_variable(THD *thd, const SHOW_VAR *variable,
                             enum_var_type value_type, SHOW_TYPE show_type,
                             system_status_var *status_var,
                             const CHARSET_INFO **charset, char *buff,
                             size_t *length)
{
  const char *value;

  if (show_type == SHOW_SYS)
  {
    LEX_STRING null_lex_str;
    null_lex_str.str= 0;                        // For sys_var->value_ptr()
    null_lex_str.length= 0;
    sys_var *var= ((sys_var *) variable->value);
    show_type= var->show_type();
    value= (char*) var->value_ptr(current_thd, thd, value_type, &null_lex_str);
    *charset= var->charset(thd);
  }
  else
  {
    value= variable->value;
  }

  const char *pos= buff;
  const char *end= buff;

  /*
    Note that value may == buff. All SHOW_xxx code below should still work.
  */
  switch (show_type)
  {
    case SHOW_DOUBLE_STATUS:
      value= ((char *) status_var + (ulong) value);
      /* fall through */

    case SHOW_DOUBLE:
      /* 6 is the default precision for '%f' in sprintf() */
      end= buff + my_fcvt(*(double *) value, 6, buff, NULL);
      break;

    case SHOW_LONG_STATUS:
      value= ((char *) status_var + (ulong) value);
      /* fall through */

    case SHOW_LONG:
     /* the difference lies in refresh_status() */
    case SHOW_LONG_NOFLUSH:
      end= int10_to_str(*(long*) value, buff, 10);
      break;

    case SHOW_SIGNED_LONG:
      end= int10_to_str(*(long*) value, buff, -10);
      break;

    case SHOW_LONGLONG_STATUS:
      value= ((char *) status_var + (ulong) value);
      /* fall through */

    case SHOW_LONGLONG:
      end= longlong10_to_str(*(longlong*) value, buff, 10);
      break;

    case SHOW_HA_ROWS:
      end= longlong10_to_str((longlong) *(ha_rows*) value, buff, 10);
      break;

    case SHOW_BOOL:
      end= my_stpcpy(buff, *(bool*) value ? "ON" : "OFF");
      break;

    case SHOW_MY_BOOL:
      end= my_stpcpy(buff, *(my_bool*) value ? "ON" : "OFF");
      break;

    case SHOW_INT:
      end= int10_to_str((long) *(uint32*) value, buff, 10);
      break;

    case SHOW_HAVE:
    {
      SHOW_COMP_OPTION tmp= *(SHOW_COMP_OPTION*) value;
      pos= show_comp_option_name[(int) tmp];
      end= strend(pos);
      break;
    }

    case SHOW_CHAR:
    {
      if (!(pos= value))
        pos= "";
      end= strend(pos);
      break;
    }

    case SHOW_CHAR_PTR:
    {
      if (!(pos= *(char**) value))
        pos= "";

      end= strend(pos);
      break;
    }

    case SHOW_LEX_STRING:
    {
      LEX_STRING *ls=(LEX_STRING*)value;
      if (!(pos= ls->str))
        end= pos= "";
      else
        end= pos + ls->length;
      break;
    }

    case SHOW_KEY_CACHE_LONG:
      value= (char*) dflt_key_cache + (ulong)value;
      end= int10_to_str(*(long*) value, buff, 10);
      break;

    case SHOW_KEY_CACHE_LONGLONG:
      value= (char*) dflt_key_cache + (ulong)value;
      end= longlong10_to_str(*(longlong*) value, buff, 10);
      break;

    case SHOW_UNDEF:
      break;                /* Return empty string */

    case SHOW_SYS:          /* Cannot happen */

    default:
      DBUG_ASSERT(0);
      break;
  }

  *length= (size_t) (end - pos);
  return pos;
}

static bool show_status_array(THD *thd, const char *wild,
                              SHOW_VAR *variables,
                              enum enum_var_type value_type,
                              struct system_status_var *status_var,
                              const char *prefix, TABLE_LIST *tl,
                              bool ucase_names,
                              Item *cond)
{
  my_aligned_storage<SHOW_VAR_FUNC_BUFF_SIZE, MY_ALIGNOF(longlong)> buffer;
  char * const buff= buffer.data;
  char *prefix_end;
  /* the variable name should not be longer than 64 characters */
  char name_buffer[SHOW_VAR_MAX_NAME_LEN];
  size_t len;
  SHOW_VAR tmp, *var;
  Item *partial_cond= 0;
  enum_check_fields save_count_cuted_fields= thd->count_cuted_fields;
  bool res= FALSE;
  const CHARSET_INFO *charset= system_charset_info;
  DBUG_ENTER("show_status_array");

  TABLE *const table= tl->table;

  thd->count_cuted_fields= CHECK_FIELD_WARN;  

  prefix_end=my_stpnmov(name_buffer, prefix, sizeof(name_buffer)-1);
  if (*prefix)
    *prefix_end++= '_';
  len= (int)(name_buffer + sizeof(name_buffer) - prefix_end);
  partial_cond= make_cond_for_info_schema(cond, tl);

  for (; variables->name; variables++)
  {
    my_stpnmov(prefix_end, variables->name, len);
    name_buffer[sizeof(name_buffer)-1]=0;       /* Safety */
    if (ucase_names)
      make_upper(name_buffer);

    restore_record(table, s->default_values);
    table->field[0]->store(name_buffer, strlen(name_buffer),
                           system_charset_info);
    /*
      if var->type is SHOW_FUNC, call the function.
      Repeat as necessary, if new var is again SHOW_FUNC
    */
    for (var=variables; var->type == SHOW_FUNC; var= &tmp)
      ((mysql_show_var_func)(var->value))(thd, &tmp, buff);

    SHOW_TYPE show_type=var->type;
    if (show_type == SHOW_ARRAY)
    {
      show_status_array(thd, wild, (SHOW_VAR *) var->value, value_type,
                        status_var, name_buffer, tl, ucase_names, partial_cond);
    }
    else
    {
      if (!(wild && wild[0] && wild_case_compare(system_charset_info,
                                                 name_buffer, wild)) &&
          (!partial_cond || partial_cond->val_int()))
      {
        const char *pos;
        size_t length;

        mysql_mutex_lock(&LOCK_global_system_variables);
        pos= get_one_variable(thd, var, value_type, show_type, status_var,
                              &charset, buff, &length);
        table->field[1]->store(pos, (uint32) length, charset);
        thd->count_cuted_fields= CHECK_FIELD_IGNORE;
        table->field[1]->set_notnull();
        mysql_mutex_unlock(&LOCK_global_system_variables);

        if (schema_table_store_record(thd, table))
        {
          res= TRUE;
          goto end;
        }
      }
    }
  }
end:
  thd->count_cuted_fields= save_count_cuted_fields;
  DBUG_RETURN(res);
}

/*
   Write result to network for SHOW USER_STATISTICS

   SYNOPSIS
     send_user_stats
       all_user_stats - values to return
       table - I_S table

   RETURN
     0 - OK
     1 - error
*/
int send_user_stats(THD* thd, HASH *all_user_stats, TABLE *table)
{
  DBUG_ENTER("send_user_stats");
  for (uint i = 0; i < all_user_stats->records; ++i)
  {
    restore_record(table, s->default_values);
    USER_STATS *user_stats = (USER_STATS*) my_hash_element(all_user_stats, i);
    table->field[0]->store(user_stats->user, strlen(user_stats->user),
                           system_charset_info);
    table->field[1]->store(user_stats->total_connections, true);
    table->field[2]->store(user_stats->concurrent_connections, true);
    table->field[3]->store(user_stats->connected_time, true);
    table->field[4]->store((ulonglong)user_stats->busy_time, true);
    table->field[5]->store((ulonglong)user_stats->cpu_time, true);
    table->field[6]->store(user_stats->bytes_received, true);
    table->field[7]->store(user_stats->bytes_sent, true);
    table->field[8]->store(user_stats->binlog_bytes_written, true);
    table->field[9]->store(user_stats->rows_fetched, true);
    table->field[10]->store(user_stats->rows_updated, true);
    table->field[11]->store(user_stats->rows_read, true);
    table->field[12]->store(user_stats->select_commands, true);
    table->field[13]->store(user_stats->update_commands, true);
    table->field[14]->store(user_stats->other_commands, true);
    table->field[15]->store(user_stats->commit_trans, true);
    table->field[16]->store(user_stats->rollback_trans, true);
    table->field[17]->store(user_stats->denied_connections, true);
    table->field[18]->store(user_stats->lost_connections, true);
    table->field[19]->store(user_stats->access_denied_errors, true);
    table->field[20]->store(user_stats->empty_queries, true);
    table->field[21]->store(user_stats->total_ssl_connections, true);
    if (schema_table_store_record(thd, table))
    {
      DBUG_PRINT("error", ("store record error"));
      DBUG_RETURN(1);
    }
  }
  DBUG_RETURN(0);
}

int send_thread_stats(THD* thd, HASH *all_thread_stats, TABLE *table)
{
  DBUG_ENTER("send_thread_stats");
  for (uint i = 0; i < all_thread_stats->records; ++i)
  {
    restore_record(table, s->default_values);
    THREAD_STATS *user_stats
      = (THREAD_STATS*)my_hash_element(all_thread_stats, i);
    table->field[0]->store(user_stats->id, true);
    table->field[1]->store(user_stats->total_connections, true);
    table->field[2]->store(user_stats->concurrent_connections, true);
    table->field[3]->store(user_stats->connected_time, true);
    table->field[4]->store((ulonglong)user_stats->busy_time, true);
    table->field[5]->store((ulonglong)user_stats->cpu_time, true);
    table->field[6]->store(user_stats->bytes_received, true);
    table->field[7]->store(user_stats->bytes_sent, true);
    table->field[8]->store(user_stats->binlog_bytes_written, true);
    table->field[9]->store(user_stats->rows_fetched, true);
    table->field[10]->store(user_stats->rows_updated, true);
    table->field[11]->store(user_stats->rows_read, true);
    table->field[12]->store(user_stats->select_commands, true);
    table->field[13]->store(user_stats->update_commands, true);
    table->field[14]->store(user_stats->other_commands, true);
    table->field[15]->store(user_stats->commit_trans, true);
    table->field[16]->store(user_stats->rollback_trans, true);
    table->field[17]->store(user_stats->denied_connections, true);
    table->field[18]->store(user_stats->lost_connections, true);
    table->field[19]->store(user_stats->access_denied_errors, true);
    table->field[20]->store(user_stats->empty_queries, true);
    table->field[21]->store(user_stats->total_ssl_connections, true);
    if (schema_table_store_record(thd, table))
    {
      DBUG_PRINT("error", ("store record error"));
      DBUG_RETURN(1);
    }
  }
  DBUG_RETURN(0);
}

/*
   Process SHOW USER_STATISTICS

   SYNOPSIS
     mysqld_show_user_stats
       thd - current thread
       wild - limit results to the entry for this user
       with_roles - when true, display role for mapped users

   RETURN
     0 - OK
     1 - error
*/


int fill_schema_user_stats(THD* thd, TABLE_LIST* tables, Item* cond)
{
  TABLE *table= tables->table;
  DBUG_ENTER("fill_schema_user_stats");

  if (check_global_access(thd, SUPER_ACL | PROCESS_ACL))
          DBUG_RETURN(1);

  // Iterates through all the global stats and sends them to the client.
  // Pattern matching on the client IP is supported.

  mysql_mutex_lock(&LOCK_global_user_client_stats);
  int result= send_user_stats(thd, &global_user_stats, table);
  mysql_mutex_unlock(&LOCK_global_user_client_stats);
  if (result)
    goto err;

  DBUG_PRINT("exit", ("fill_schema_user_stats result is 0"));
  DBUG_RETURN(0);

 err:
  DBUG_PRINT("exit", ("fill_schema_user_stats result is 1"));
  DBUG_RETURN(1);
}

/*
   Process SHOW CLIENT_STATISTICS

   SYNOPSIS
     mysqld_show_client_stats
       thd - current thread
       wild - limit results to the entry for this client

   RETURN
     0 - OK
     1 - error
*/


int fill_schema_client_stats(THD* thd, TABLE_LIST* tables, Item* cond)
{
  TABLE *table= tables->table;
  DBUG_ENTER("fill_schema_client_stats");

  if (check_global_access(thd, SUPER_ACL | PROCESS_ACL))
          DBUG_RETURN(1);

  // Iterates through all the global stats and sends them to the client.
  // Pattern matching on the client IP is supported.

  mysql_mutex_lock(&LOCK_global_user_client_stats);
  int result= send_user_stats(thd, &global_client_stats, table);
  mysql_mutex_unlock(&LOCK_global_user_client_stats);
  if (result)
    goto err;

  DBUG_PRINT("exit", ("mysqld_show_client_stats result is 0"));
  DBUG_RETURN(0);

 err:
  DBUG_PRINT("exit", ("mysqld_show_client_stats result is 1"));
  DBUG_RETURN(1);
}

int fill_schema_thread_stats(THD* thd, TABLE_LIST* tables, Item* cond)
{
  TABLE *table= tables->table;
  DBUG_ENTER("fill_schema_thread_stats");

  if (check_global_access(thd, SUPER_ACL | PROCESS_ACL))
          DBUG_RETURN(1);

  // Iterates through all the global stats and sends them to the client.
  // Pattern matching on the client IP is supported.

  mysql_mutex_lock(&LOCK_global_user_client_stats);
  int result= send_thread_stats(thd, &global_thread_stats, table);
  mysql_mutex_unlock(&LOCK_global_user_client_stats);
  if (result)
    goto err;

  DBUG_PRINT("exit", ("mysqld_show_thread_stats result is 0"));
  DBUG_RETURN(0);

 err:
  DBUG_PRINT("exit", ("mysqld_show_thread_stats result is 1"));
  DBUG_RETURN(1);
}

// Sends the global table stats back to the client.
int fill_schema_table_stats(THD* thd, TABLE_LIST* tables, Item* cond)
{
  TABLE *table= tables->table;
  DBUG_ENTER("fill_schema_table_stats");
  char *table_full_name, *table_schema;

  mysql_mutex_lock(&LOCK_global_table_stats);
  for (uint i = 0; i < global_table_stats.records; ++i)
  {
    restore_record(table, s->default_values);
    TABLE_STATS *table_stats =
      (TABLE_STATS *) my_hash_element(&global_table_stats, i);

    table_full_name= thd->strdup(table_stats->table);
    table_schema= strsep(&table_full_name, ".");

    TABLE_LIST tmp_table;
    memset((char *) &tmp_table, 0, sizeof(tmp_table));
    tmp_table.table_name= table_full_name;
    tmp_table.db= table_schema;
    tmp_table.grant.privilege= 0;
    if (check_access(thd, SELECT_ACL, tmp_table.db,
                      &tmp_table.grant.privilege, 0, 0,
                      is_infoschema_db(table_schema)) ||
         check_grant(thd, SELECT_ACL, &tmp_table, 1, UINT_MAX, 1))
        continue;

    table->field[0]->store(table_schema, strlen(table_schema), system_charset_info);
    table->field[1]->store(table_full_name, strlen(table_full_name), system_charset_info);
    table->field[2]->store(table_stats->rows_read, true);
    table->field[3]->store(table_stats->rows_changed, true);
    table->field[4]->store(table_stats->rows_changed_x_indexes, true);

    if (schema_table_store_record(thd, table))
    {
      mysql_mutex_unlock(&LOCK_global_table_stats);
      DBUG_RETURN(1);
    }
  }
  mysql_mutex_unlock(&LOCK_global_table_stats);
  DBUG_RETURN(0);
}

// Sends the global index stats back to the client.
int fill_schema_index_stats(THD* thd, TABLE_LIST* tables, Item* cond)
{
  TABLE *table= tables->table;
  DBUG_ENTER("fill_schema_index_stats");
  char *index_full_name, *table_schema, *table_name;

  mysql_mutex_lock(&LOCK_global_index_stats);
  for (uint i = 0; i < global_index_stats.records; ++i)
  {
    restore_record(table, s->default_values);
    INDEX_STATS *index_stats =
      (INDEX_STATS *) my_hash_element(&global_index_stats, i);

    index_full_name= thd->strdup(index_stats->index);
    table_schema= strsep(&index_full_name, ".");
    table_name= strsep(&index_full_name, ".");

    TABLE_LIST tmp_table;
    memset((char *) &tmp_table, 0, sizeof(tmp_table));
    tmp_table.table_name= table_name;
    tmp_table.db= table_schema;
    tmp_table.grant.privilege= 0;
    if (check_access(thd, SELECT_ACL, tmp_table.db,
                      &tmp_table.grant.privilege, 0, 0,
                      is_infoschema_db(table_schema)) ||
         check_grant(thd, SELECT_ACL, &tmp_table, 1, UINT_MAX, 1))
        continue;

    table->field[0]->store(table_schema, strlen(table_schema), system_charset_info);
    table->field[1]->store(table_name, strlen(table_name), system_charset_info);
    table->field[2]->store(index_full_name, strlen(index_full_name), system_charset_info);
    table->field[3]->store(index_stats->rows_read, true);

    if (schema_table_store_record(thd, table))
    {
      mysql_mutex_unlock(&LOCK_global_index_stats);
      DBUG_RETURN(1);
    }
  }
  mysql_mutex_unlock(&LOCK_global_index_stats);
  DBUG_RETURN(0);
}


/**
  Collect status for all running threads.
*/
class Add_status : public Do_THD_Impl
{
public:
  Add_status(STATUS_VAR* value) : m_stat_var(value) {}
  virtual void operator()(THD *thd)
  {
    if (!thd->status_var_aggregated)
      add_to_status(m_stat_var, &thd->status_var, false);
  }
private:
  /* Status of all threads are summed into this. */
  STATUS_VAR* m_stat_var;
};

void calc_sum_of_all_status(STATUS_VAR *to)
{
  DBUG_ENTER("calc_sum_of_all_status");
  mysql_mutex_assert_owner(&LOCK_status);
  /* Get global values as base. */
  *to= global_status_var;
  Add_status add_status(to);
  Global_THD_manager::get_instance()->do_for_all_thd_copy(&add_status);
  DBUG_VOID_RETURN;
}

/* This is only used internally, but we need it here as a forward reference */
extern ST_SCHEMA_TABLE schema_tables[];

/**
  Condition pushdown used for INFORMATION_SCHEMA / SHOW queries.
  This structure is to implement an optimization when
  accessing data dictionary data in the INFORMATION_SCHEMA
  or SHOW commands.
  When the query contain a TABLE_SCHEMA or TABLE_NAME clause,
  narrow the search for data based on the constraints given.
*/
typedef struct st_lookup_field_values
{
  /**
    Value of a TABLE_SCHEMA clause.
    Note that this value length may exceed @c NAME_LEN.
    @sa wild_db_value
  */
  LEX_STRING db_value;
  /**
    Value of a TABLE_NAME clause.
    Note that this value length may exceed @c NAME_LEN.
    @sa wild_table_value
  */
  LEX_STRING table_value;
  /**
    True when @c db_value is a LIKE clause,
    false when @c db_value is an '=' clause.
  */
  bool wild_db_value;
  /**
    True when @c table_value is a LIKE clause,
    false when @c table_value is an '=' clause.
  */
  bool wild_table_value;
} LOOKUP_FIELD_VALUES;


/*
  Store record to I_S table, convert HEAP table
  to MyISAM if necessary

  SYNOPSIS
    schema_table_store_record()
    thd                   thread handler
    table                 Information schema table to be updated

  RETURN
    0	                  success
    1	                  error
*/

bool schema_table_store_record(THD *thd, TABLE *table)
{
  int error;
  if ((error= table->file->ha_write_row(table->record[0])))
  {
    Temp_table_param *param= table->pos_in_table_list->schema_table_param;

    if (create_ondisk_from_heap(thd, table, param->start_recinfo, 
                                &param->recinfo, error, FALSE, NULL))
      return 1;
  }
  return 0;
}


static int make_table_list(THD *thd, SELECT_LEX *sel,
                           const LEX_CSTRING &db_name,
                           const LEX_CSTRING &table_name)
{
  Table_ident *table_ident;
  table_ident= new Table_ident(thd, db_name, table_name, 1);
  if (!sel->add_table_to_list(thd, table_ident, 0, 0, TL_READ, MDL_SHARED_READ))
    return 1;
  return 0;
}


/**
  @brief    Get lookup value from the part of 'WHERE' condition 

  @details This function gets lookup value from 
           the part of 'WHERE' condition if it's possible and 
           fill appropriate lookup_field_vals struct field
           with this value.

  @param[in]      thd                   thread handler
  @param[in]      item_func             part of WHERE condition
  @param[in]      table                 I_S table
  @param[in, out] lookup_field_vals     Struct which holds lookup values 

  @return
    0             success
    1             error, there can be no matching records for the condition
*/

bool get_lookup_value(THD *thd, Item_func *item_func,
                      TABLE_LIST *table, 
                      LOOKUP_FIELD_VALUES *lookup_field_vals)
{
  ST_SCHEMA_TABLE *schema_table= table->schema_table;
  ST_FIELD_INFO *field_info= schema_table->fields_info;
  const char *field_name1= schema_table->idx_field1 >= 0 ?
    field_info[schema_table->idx_field1].field_name : "";
  const char *field_name2= schema_table->idx_field2 >= 0 ?
    field_info[schema_table->idx_field2].field_name : "";

  if (item_func->functype() == Item_func::EQ_FUNC ||
      item_func->functype() == Item_func::EQUAL_FUNC)
  {
    int idx_field, idx_val;
    char tmp[MAX_FIELD_WIDTH];
    String *tmp_str, str_buff(tmp, sizeof(tmp), system_charset_info);
    Item_field *item_field;
    CHARSET_INFO *cs= system_charset_info;

    if (item_func->arguments()[0]->type() == Item::FIELD_ITEM &&
        item_func->arguments()[1]->const_item())
    {
      idx_field= 0;
      idx_val= 1;
    }
    else if (item_func->arguments()[1]->type() == Item::FIELD_ITEM &&
             item_func->arguments()[0]->const_item())
    {
      idx_field= 1;
      idx_val= 0;
    }
    else
      return 0;

    item_field= (Item_field*) item_func->arguments()[idx_field];
    if (table->table != item_field->field->table)
      return 0;
    tmp_str= item_func->arguments()[idx_val]->val_str(&str_buff);

    /* impossible value */
    if (!tmp_str)
      return 1;

    /* Lookup value is database name */
    if (!cs->coll->strnncollsp(cs, (uchar *) field_name1, strlen(field_name1),
                               (uchar *) item_field->field_name,
                               strlen(item_field->field_name), 0))
    {
      thd->make_lex_string(&lookup_field_vals->db_value, tmp_str->ptr(),
                           tmp_str->length(), FALSE);
    }
    /* Lookup value is table name */
    else if (!cs->coll->strnncollsp(cs, (uchar *) field_name2,
                                    strlen(field_name2),
                                    (uchar *) item_field->field_name,
                                    strlen(item_field->field_name), 0))
    {
      thd->make_lex_string(&lookup_field_vals->table_value, tmp_str->ptr(),
                           tmp_str->length(), FALSE);
    }
  }
  return 0;
}


/**
  @brief    Calculates lookup values from 'WHERE' condition 

  @details This function calculates lookup value(database name, table name)
           from 'WHERE' condition if it's possible and 
           fill lookup_field_vals struct fields with these values.

  @param[in]      thd                   thread handler
  @param[in]      cond                  WHERE condition
  @param[in]      table                 I_S table
  @param[in, out] lookup_field_vals     Struct which holds lookup values 

  @return
    0             success
    1             error, there can be no matching records for the condition
*/

bool calc_lookup_values_from_cond(THD *thd, Item *cond, TABLE_LIST *table,
                                  LOOKUP_FIELD_VALUES *lookup_field_vals)
{
  if (!cond)
    return 0;

  if (cond->type() == Item::COND_ITEM)
  {
    if (((Item_cond*) cond)->functype() == Item_func::COND_AND_FUNC)
    {
      List_iterator<Item> li(*((Item_cond*) cond)->argument_list());
      Item *item;
      while ((item= li++))
      {
        if (item->type() == Item::FUNC_ITEM)
        {
          if (get_lookup_value(thd, (Item_func*)item, table, lookup_field_vals))
            return 1;
        }
        else
        {
          if (calc_lookup_values_from_cond(thd, item, table, lookup_field_vals))
            return 1;
        }
      }
    }
    return 0;
  }
  else if (cond->type() == Item::FUNC_ITEM &&
           get_lookup_value(thd, (Item_func*) cond, table, lookup_field_vals))
    return 1;
  return 0;
}


bool uses_only_table_name_fields(Item *item, TABLE_LIST *table)
{
  if (item->type() == Item::FUNC_ITEM)
  {
    Item_func *item_func= (Item_func*)item;
    for (uint i=0; i<item_func->argument_count(); i++)
    {
      if (!uses_only_table_name_fields(item_func->arguments()[i], table))
        return 0;
    }
  }
  else if (item->type() == Item::FIELD_ITEM)
  {
    Item_field *item_field= (Item_field*)item;
    CHARSET_INFO *cs= system_charset_info;
    ST_SCHEMA_TABLE *schema_table= table->schema_table;
    ST_FIELD_INFO *field_info= schema_table->fields_info;
    const char *field_name1= schema_table->idx_field1 >= 0 ?
      field_info[schema_table->idx_field1].field_name : "";
    const char *field_name2= schema_table->idx_field2 >= 0 ?
      field_info[schema_table->idx_field2].field_name : "";
    if (table->table != item_field->field->table ||
        (cs->coll->strnncollsp(cs, (uchar *) field_name1, strlen(field_name1),
                               (uchar *) item_field->field_name,
                               strlen(item_field->field_name), 0) &&
         cs->coll->strnncollsp(cs, (uchar *) field_name2, strlen(field_name2),
                               (uchar *) item_field->field_name,
                               strlen(item_field->field_name), 0)))
      return 0;
  }
  else if (item->type() == Item::REF_ITEM)
    return uses_only_table_name_fields(item->real_item(), table);

  if (item->type() == Item::SUBSELECT_ITEM && !item->const_item())
    return 0;

  return 1;
}


static Item * make_cond_for_info_schema(Item *cond, TABLE_LIST *table)
{
  if (!cond)
    return (Item*) 0;
  if (cond->type() == Item::COND_ITEM)
  {
    if (((Item_cond*) cond)->functype() == Item_func::COND_AND_FUNC)
    {
      /* Create new top level AND item */
      Item_cond_and *new_cond=new Item_cond_and;
      if (!new_cond)
	return (Item*) 0;
      List_iterator<Item> li(*((Item_cond*) cond)->argument_list());
      Item *item;
      while ((item=li++))
      {
	Item *fix= make_cond_for_info_schema(item, table);
	if (fix)
	  new_cond->argument_list()->push_back(fix);
      }
      switch (new_cond->argument_list()->elements) {
      case 0:
	return (Item*) 0;
      case 1:
	return new_cond->argument_list()->head();
      default:
	new_cond->quick_fix_field();
	return new_cond;
      }
    }
    else
    {						// Or list
      Item_cond_or *new_cond=new Item_cond_or;
      if (!new_cond)
	return (Item*) 0;
      List_iterator<Item> li(*((Item_cond*) cond)->argument_list());
      Item *item;
      while ((item=li++))
      {
	Item *fix=make_cond_for_info_schema(item, table);
	if (!fix)
	  return (Item*) 0;
	new_cond->argument_list()->push_back(fix);
      }
      new_cond->quick_fix_field();
      new_cond->top_level_item();
      return new_cond;
    }
  }

  if (!uses_only_table_name_fields(cond, table))
    return (Item*) 0;
  return cond;
}


/**
  @brief   Calculate lookup values(database name, table name)

  @details This function calculates lookup values(database name, table name)
           from 'WHERE' condition or wild values (for 'SHOW' commands only)
           from LEX struct and fill lookup_field_vals struct field
           with these values.

  @param[in]      thd                   thread handler
  @param[in]      cond                  WHERE condition
  @param[in]      tables                I_S table
  @param[in, out] lookup_field_values   Struct which holds lookup values 

  @return
    0             success
    1             error, there can be no matching records for the condition
*/

bool get_lookup_field_values(THD *thd, Item *cond, TABLE_LIST *tables,
                             LOOKUP_FIELD_VALUES *lookup_field_values)
{
  LEX *lex= thd->lex;
  const char *wild= lex->wild ? lex->wild->ptr() : NullS;
  bool rc= 0;

  memset(lookup_field_values, 0, sizeof(LOOKUP_FIELD_VALUES));
  switch (lex->sql_command) {
  case SQLCOM_SHOW_DATABASES:
    if (wild)
    {
      thd->make_lex_string(&lookup_field_values->db_value, 
                           wild, strlen(wild), 0);
      lookup_field_values->wild_db_value= 1;
    }
    break;
  case SQLCOM_SHOW_TABLES:
  case SQLCOM_SHOW_TABLE_STATUS:
  case SQLCOM_SHOW_TRIGGERS:
  case SQLCOM_SHOW_EVENTS:
    thd->make_lex_string(&lookup_field_values->db_value, 
                         lex->select_lex->db, strlen(lex->select_lex->db), 0);
    if (wild)
    {
      thd->make_lex_string(&lookup_field_values->table_value, 
                           wild, strlen(wild), 0);
      lookup_field_values->wild_table_value= 1;
    }
    break;
  default:
    /*
      The "default" is for queries over I_S.
      All previous cases handle SHOW commands.
    */
    rc= calc_lookup_values_from_cond(thd, cond, tables, lookup_field_values);
    break;
  }

  if (lower_case_table_names && !rc)
  {
    /* 
      We can safely do in-place upgrades here since all of the above cases
      are allocating a new memory buffer for these strings.
    */  
    if (lookup_field_values->db_value.str && lookup_field_values->db_value.str[0])
      my_casedn_str(system_charset_info, lookup_field_values->db_value.str);
    if (lookup_field_values->table_value.str && 
        lookup_field_values->table_value.str[0])
      my_casedn_str(system_charset_info, lookup_field_values->table_value.str);
  }

  return rc;
}


enum enum_schema_tables get_schema_table_idx(ST_SCHEMA_TABLE *schema_table)
{
  return (enum enum_schema_tables) (schema_table - &schema_tables[0]);
}


/*
  Create db names list. Information schema name always is first in list

  SYNOPSIS
    make_db_list()
    thd                   thread handler
    files                 list of db names
    wild                  wild string
    idx_field_vals        idx_field_vals->db_name contains db name or
                          wild string
    with_i_schema         returns 1 if we added 'IS' name to list
                          otherwise returns 0 

  RETURN
    zero                  success
    non-zero              error
*/

int make_db_list(THD *thd, List<LEX_STRING> *files,
                 LOOKUP_FIELD_VALUES *lookup_field_vals,
                 bool *with_i_schema, MEM_ROOT *tmp_mem_root)
{
  LEX_STRING *i_s_name_copy= 0;
  i_s_name_copy= thd->make_lex_string(i_s_name_copy,
                                      INFORMATION_SCHEMA_NAME.str,
                                      INFORMATION_SCHEMA_NAME.length, TRUE);
  *with_i_schema= 0;
  if (lookup_field_vals->wild_db_value)
  {
    /*
      This part of code is only for SHOW DATABASES command.
      idx_field_vals->db_value can be 0 when we don't use
      LIKE clause (see also get_index_field_values() function)
    */
    if (!lookup_field_vals->db_value.str ||
        !wild_case_compare(system_charset_info, 
                           INFORMATION_SCHEMA_NAME.str,
                           lookup_field_vals->db_value.str))
    {
      *with_i_schema= 1;
      if (files->push_back(i_s_name_copy))
        return 1;
    }
    return (find_files(thd, files, NullS, mysql_data_home,
                       lookup_field_vals->db_value.str, 1, tmp_mem_root) !=
                      FIND_FILES_OK);
  }


  /*
    If we have db lookup value we just add it to list and
    exit from the function.
    We don't do this for database names longer than the maximum
    name length.
  */
  if (lookup_field_vals->db_value.str)
  {
    if (lookup_field_vals->db_value.length > NAME_LEN)
    {
      /*
        Impossible value for a database name,
        found in a WHERE DATABASE_NAME = 'xxx' clause.
      */
      return 0;
    }

    if (is_infoschema_db(lookup_field_vals->db_value.str,
                         lookup_field_vals->db_value.length))
    {
      *with_i_schema= 1;
      if (files->push_back(i_s_name_copy))
        return 1;
      return 0;
    }
    if (files->push_back(&lookup_field_vals->db_value))
      return 1;
    return 0;
  }

  /*
    Create list of existing databases. It is used in case
    of select from information schema table
  */
  if (files->push_back(i_s_name_copy))
    return 1;
  *with_i_schema= 1;
  return (find_files(thd, files, NullS,
                     mysql_data_home, NullS, 1, tmp_mem_root) != FIND_FILES_OK);
}


struct st_add_schema_table 
{
  List<LEX_STRING> *files;
  const char *wild;
};


static my_bool add_schema_table(THD *thd, plugin_ref plugin,
                                void* p_data)
{
  LEX_STRING *file_name= 0;
  st_add_schema_table *data= (st_add_schema_table *)p_data;
  List<LEX_STRING> *file_list= data->files;
  const char *wild= data->wild;
  ST_SCHEMA_TABLE *schema_table= plugin_data<ST_SCHEMA_TABLE*>(plugin);
  DBUG_ENTER("add_schema_table");

  if (schema_table->hidden)
      DBUG_RETURN(0);
  if (wild)
  {
    if (lower_case_table_names)
    {
      if (wild_case_compare(files_charset_info,
                            schema_table->table_name,
                            wild))
        DBUG_RETURN(0);
    }
    else if (wild_compare(schema_table->table_name, wild, 0))
      DBUG_RETURN(0);
  }

  if ((file_name= thd->make_lex_string(file_name, schema_table->table_name,
                                       strlen(schema_table->table_name),
                                       TRUE)) &&
      !file_list->push_back(file_name))
    DBUG_RETURN(0);
  DBUG_RETURN(1);
}


int schema_tables_add(THD *thd, List<LEX_STRING> *files, const char *wild)
{
  LEX_STRING *file_name= 0;
  ST_SCHEMA_TABLE *tmp_schema_table= schema_tables;
  st_add_schema_table add_data;
  DBUG_ENTER("schema_tables_add");

  for (; tmp_schema_table->table_name; tmp_schema_table++)
  {
    if (tmp_schema_table->hidden)
      continue;
    if (wild)
    {
      if (lower_case_table_names)
      {
        if (wild_case_compare(files_charset_info,
                              tmp_schema_table->table_name,
                              wild))
          continue;
      }
      else if (wild_compare(tmp_schema_table->table_name, wild, 0))
        continue;
    }
    if ((file_name= 
         thd->make_lex_string(file_name, tmp_schema_table->table_name,
                              strlen(tmp_schema_table->table_name), TRUE)) &&
        !files->push_back(file_name))
      continue;
    DBUG_RETURN(1);
  }

  add_data.files= files;
  add_data.wild= wild;
  if (plugin_foreach(thd, add_schema_table,
                     MYSQL_INFORMATION_SCHEMA_PLUGIN, &add_data))
      DBUG_RETURN(1);

  DBUG_RETURN(0);
}


/**
  @brief          Create table names list

  @details        The function creates the list of table names in
                  database

  @param[in]      thd                   thread handler
  @param[in]      table_names           List of table names in database
  @param[in]      lex                   pointer to LEX struct
  @param[in]      lookup_field_vals     pointer to LOOKUP_FIELD_VALUE struct
  @param[in]      with_i_schema         TRUE means that we add I_S tables to list
  @param[in]      db_name               database name

  @return         Operation status
    @retval       0           ok
    @retval       1           fatal error
    @retval       2           Not fatal error; Safe to ignore this file list
*/

static int
make_table_name_list(THD *thd, List<LEX_STRING> *table_names, LEX *lex,
                     LOOKUP_FIELD_VALUES *lookup_field_vals,
                     bool with_i_schema, LEX_STRING *db_name,
                     MEM_ROOT *tmp_mem_root)
{
  char path[FN_REFLEN + 1];
  build_table_filename(path, sizeof(path) - 1, db_name->str, "", "", 0);
  if (!lookup_field_vals->wild_table_value &&
      lookup_field_vals->table_value.str)
  {
    if (lookup_field_vals->table_value.length > NAME_LEN)
    {
      /*
        Impossible value for a table name,
        found in a WHERE TABLE_NAME = 'xxx' clause.
      */
      return 0;
    }

    if (with_i_schema)
    {
      LEX_STRING *name= NULL;
      ST_SCHEMA_TABLE *schema_table=
        find_schema_table(thd, lookup_field_vals->table_value.str);
      if (schema_table && !schema_table->hidden)
      {
        if (!(name=
              thd->make_lex_string(name, schema_table->table_name,
                                   strlen(schema_table->table_name), TRUE)) ||
            table_names->push_back(name))
          return 1;
      }
    }
    else
    {    
      if (table_names->push_back(&lookup_field_vals->table_value))
        return 1;
      /*
        Check that table is relevant in current transaction.
        (used for ndb engine, see ndbcluster_find_files(), ha_ndbcluster.cc)
      */
      (void) ha_find_files(thd, db_name->str, path,
                         lookup_field_vals->table_value.str, 0,
                         table_names);
    }
    return 0;
  }

  /*
    This call will add all matching the wildcards (if specified) IS tables
    to the list
  */
  if (with_i_schema)
    return (schema_tables_add(thd, table_names,
                              lookup_field_vals->table_value.str));

  find_files_result res= find_files(thd, table_names, db_name->str, path,
                                    lookup_field_vals->table_value.str, 0,
                                    tmp_mem_root);
  if (res != FIND_FILES_OK)
  {
    /*
      Downgrade errors about problems with database directory to
      warnings if this is not a 'SHOW' command.  Another thread
      may have dropped database, and we may still have a name
      for that directory.
    */
    if (res == FIND_FILES_DIR)
    {
      if (sql_command_flags[lex->sql_command] & CF_STATUS_COMMAND)
        return 1;
      thd->clear_error();
      return 2;
    }
    return 1;
  }
  return 0;
}


/**
  Fill I_S table with data obtained by performing full-blown table open.

  @param  thd                       Thread handler.
  @param  is_show_fields_or_keys    Indicates whether it is a legacy SHOW
                                    COLUMNS or SHOW KEYS statement.
  @param  table                     TABLE object for I_S table to be filled.
  @param  schema_table              I_S table description structure.
  @param  orig_db_name              Database name.
  @param  orig_table_name           Table name.
  @param  open_tables_state_backup  Open_tables_state object which is used
                                    to save/restore original status of
                                    variables related to open tables state.
  @param  can_deadlock              Indicates that deadlocks are possible
                                    due to metadata locks, so to avoid
                                    them we should not wait in case if
                                    conflicting lock is present.

  @retval FALSE - Success.
  @retval TRUE  - Failure.
*/
static bool
fill_schema_table_by_open(THD *thd, bool is_show_fields_or_keys,
                          TABLE *table, ST_SCHEMA_TABLE *schema_table,
                          LEX_STRING *orig_db_name,
                          LEX_STRING *orig_table_name,
                          Open_tables_backup *open_tables_state_backup,
                          bool can_deadlock)
{
  Query_arena i_s_arena(thd->mem_root,
                        Query_arena::STMT_CONVENTIONAL_EXECUTION),
              backup_arena, *old_arena;
  LEX *old_lex= thd->lex, temp_lex, *lex;
  LEX_CSTRING db_name_lex_cstr, table_name_lex_cstr;
  TABLE_LIST *table_list;
  bool result= true;

  DBUG_ENTER("fill_schema_table_by_open");
  /*
    When a view is opened its structures are allocated on a permanent
    statement arena and linked into the LEX tree for the current statement
    (this happens even in cases when view is handled through TEMPTABLE
    algorithm).

    To prevent this process from unnecessary hogging of memory in the permanent
    arena of our I_S query and to avoid damaging its LEX we use temporary
    arena and LEX for table/view opening.

    Use temporary arena instead of statement permanent arena. Also make
    it active arena and save original one for successive restoring.
  */
  old_arena= thd->stmt_arena;
  thd->stmt_arena= &i_s_arena;
  thd->set_n_backup_active_arena(&i_s_arena, &backup_arena);

  /* Prepare temporary LEX. */
  thd->lex= lex= &temp_lex;
  lex_start(thd);

  /* Disable constant subquery evaluation as we won't be locking tables. */
  lex->context_analysis_only= CONTEXT_ANALYSIS_ONLY_VIEW;

  /*
    Some of process_table() functions rely on wildcard being passed from
    old LEX (or at least being initialized).
  */
  lex->wild= old_lex->wild;

  /*
    Since make_table_list() might change database and table name passed
    to it we create copies of orig_db_name and orig_table_name here.
    These copies are used for make_table_list() while unaltered values
    are passed to process_table() functions.
  */
  if (!thd->make_lex_string(&db_name_lex_cstr, orig_db_name->str,
                            orig_db_name->length, FALSE) ||
      !thd->make_lex_string(&table_name_lex_cstr, orig_table_name->str,
                            orig_table_name->length, FALSE))
    goto end;

  /*
    Create table list element for table to be open. Link it with the
    temporary LEX. The latter is required to correctly open views and
    produce table describing their structure.
  */
  if (make_table_list(thd, lex->select_lex, db_name_lex_cstr,
                      table_name_lex_cstr))
    goto end;

  table_list= lex->select_lex->table_list.first;

  if (is_show_fields_or_keys)
  {
    /*
      Restore thd->temporary_tables to be able to process
      temporary tables (only for 'show index' & 'show columns').
      This should be changed when processing of temporary tables for
      I_S tables will be done.
    */
    thd->temporary_tables= open_tables_state_backup->temporary_tables;
  }
  else
  {
    /*
      Apply optimization flags for table opening which are relevant for
      this I_S table. We can't do this for SHOW COLUMNS/KEYS because of
      backward compatibility.
    */
    table_list->i_s_requested_object= schema_table->i_s_requested_object;
  }

  /*
    Let us set fake sql_command so views won't try to merge
    themselves into main statement. If we don't do this,
    SELECT * from information_schema.xxxx will cause problems.
    SQLCOM_SHOW_FIELDS is used because it satisfies
    'only_view_structure()'.
  */
  lex->sql_command= SQLCOM_SHOW_FIELDS;

  result= open_temporary_tables(thd, table_list);

  if (!result)
    result= open_tables_for_query(thd, table_list,
                                  MYSQL_OPEN_IGNORE_FLUSH |
                                  MYSQL_OPEN_FORCE_SHARED_HIGH_PRIO_MDL |
                                  (can_deadlock ?
                                   MYSQL_OPEN_FAIL_ON_MDL_CONFLICT : 0));
  if (!result && table_list->is_view_or_derived())
  {
    result= table_list->resolve_derived(thd, false);
    if (!result)
      result= table_list->setup_materialized_derived(thd);
  }
  /*
    Restore old value of sql_command back as it is being looked at in
    process_table() function.
  */
  lex->sql_command= old_lex->sql_command;

  DEBUG_SYNC(thd, "after_open_table_ignore_flush");

  /*
    XXX:  show_table_list has a flag i_is_requested,
    and when it's set, open_tables_for_query()
    can return an error without setting an error message
    in THD, which is a hack. This is why we have to
    check for res, then for thd->is_error() and only then
    for thd->main_da.sql_errno().

    Again we don't do this for SHOW COLUMNS/KEYS because
    of backward compatibility.
  */
  if (!is_show_fields_or_keys && result && thd->is_error() &&
      thd->get_stmt_da()->mysql_errno() == ER_NO_SUCH_TABLE)
  {
    /*
      Hide error for a non-existing table.
      For example, this error can occur when we use a where condition
      with a db name and table, but the table does not exist.
    */
    result= false;
    thd->clear_error();
  }
  else
  {
    result= schema_table->process_table(thd, table_list,
                                        table, result,
                                        orig_db_name,
                                        orig_table_name);
  }


end:
  lex->unit->cleanup(true);

  /* Restore original LEX value, statement's arena and THD arena values. */
  lex_end(thd->lex);

  // Free items, before restoring backup_arena below.
  DBUG_ASSERT(i_s_arena.free_list == NULL);
  thd->free_items();

  /*
    For safety reset list of open temporary tables before closing
    all tables open within this Open_tables_state.
  */
  thd->temporary_tables= NULL;
  close_thread_tables(thd);
  /*
    Release metadata lock we might have acquired.
    See comment in fill_schema_table_from_frm() for details.
  */
  thd->mdl_context.rollback_to_savepoint(open_tables_state_backup->mdl_system_tables_svp);

  thd->lex= old_lex;

  thd->stmt_arena= old_arena;
  thd->restore_active_arena(&i_s_arena, &backup_arena);

  DBUG_RETURN(result);
}


/**
  @brief          Fill I_S table for SHOW TABLE NAMES commands

  @param[in]      thd                      thread handler
  @param[in]      table                    TABLE struct for I_S table
  @param[in]      db_name                  database name
  @param[in]      table_name               table name
  @param[in]      with_i_schema            I_S table if TRUE

  @return         Operation status
    @retval       0           success
    @retval       1           error
*/

static int fill_schema_table_names(THD *thd, TABLE *table,
                                   LEX_STRING *db_name, LEX_STRING *table_name,
                                   bool with_i_schema,
                                   bool need_table_type)
{
  /* Avoid opening FRM files if table type is not needed. */
  if (need_table_type)
  {
    if (with_i_schema)
    {
      table->field[3]->store(STRING_WITH_LEN("SYSTEM VIEW"),
                             system_charset_info);
    }
    else
    {
      enum legacy_db_type not_used;
      char path[FN_REFLEN + 1];
      (void) build_table_filename(path, sizeof(path) - 1, db_name->str, 
                                  table_name->str, reg_ext, 0);
      switch (dd_frm_type(thd, path, &not_used)) {
      case FRMTYPE_ERROR:
        table->field[3]->store(STRING_WITH_LEN("ERROR"),
                               system_charset_info);
        break;
      case FRMTYPE_TABLE:
        table->field[3]->store(STRING_WITH_LEN("BASE TABLE"),
                               system_charset_info);
        break;
      case FRMTYPE_VIEW:
        table->field[3]->store(STRING_WITH_LEN("VIEW"),
                               system_charset_info);
        break;
      default:
        DBUG_ASSERT(0);
      }
    if (thd->is_error() &&
        thd->get_stmt_da()->mysql_errno() == ER_NO_SUCH_TABLE)
      {
        thd->clear_error();
        return 0;
      }
    }
  }
  if (schema_table_store_record(thd, table))
    return 1;
  return 0;
}


/**
  @brief          Get open table method

  @details        The function calculates the method which will be used
                  for table opening:
                  SKIP_OPEN_TABLE - do not open table
                  OPEN_FRM_ONLY   - open FRM file only
                  OPEN_FULL_TABLE - open FRM, data, index files
  @param[in]      tables               I_S table table_list
  @param[in]      schema_table         I_S table struct
  @param[in]      schema_table_idx     I_S table index

  @return         return a set of flags
    @retval       SKIP_OPEN_TABLE | OPEN_FRM_ONLY | OPEN_FULL_TABLE
*/

uint get_table_open_method(TABLE_LIST *tables,
                                  ST_SCHEMA_TABLE *schema_table,
                                  enum enum_schema_tables schema_table_idx)
{
  /*
    determine which method will be used for table opening
  */
  if (schema_table->i_s_requested_object & OPTIMIZE_I_S_TABLE)
  {
    Field **ptr, *field;
    int table_open_method= 0, field_indx= 0;
    uint star_table_open_method= OPEN_FULL_TABLE;
    bool used_star= true;                  // true if '*' is used in select
    for (ptr=tables->table->field; (field= *ptr) ; ptr++)
    {
      star_table_open_method=
        min(star_table_open_method,
            schema_table->fields_info[field_indx].open_method);
      if (bitmap_is_set(tables->table->read_set, field->field_index))
      {
        used_star= false;
        table_open_method|= schema_table->fields_info[field_indx].open_method;
      }
      field_indx++;
    }
    if (used_star)
      return star_table_open_method;
    return table_open_method;
  }
  /* I_S tables which use get_all_tables but can not be optimized */
  return (uint) OPEN_FULL_TABLE;
}

/**
  @brief          Change I_S table item list for SHOW [GLOBAL] TEMPORARY TABLES [FROM/IN db]

  @param[in]      thd                      thread handler
  @param[in]      schema_table             I_S table

  @return         Operation status
    @retval       0                        success
    @retval       1                        error
*/
int make_temporary_tables_old_format(THD *thd, ST_SCHEMA_TABLE *schema_table)
{
  char tmp[128];
  String buffer(tmp,sizeof(tmp), thd->charset());
  LEX *lex= thd->lex;
  Name_resolution_context *context= &lex->select_lex->context;

  if (thd->lex->option_type == OPT_GLOBAL) {
    ST_FIELD_INFO *field_info= &schema_table->fields_info[0];
    Item_field *field= new Item_field(context, NullS, NullS, field_info->field_name);
    if (add_item_to_list(thd, field))
      return 1;
    field->item_name.copy(field_info->old_name, strlen(field_info->old_name), system_charset_info);
  }

  ST_FIELD_INFO *field_info= &schema_table->fields_info[2];
  buffer.length(0);
  buffer.append(field_info->old_name);
  buffer.append(lex->select_lex->db);

  if (lex->wild && lex->wild->ptr())
  {
    buffer.append(STRING_WITH_LEN(" ("));
    buffer.append(lex->wild->ptr());
    buffer.append(')');
  }

  Item_field *field= new Item_field(context, NullS, NullS, field_info->field_name);    
  if (add_item_to_list(thd, field))
    return 1;

  field->item_name.copy(buffer.ptr(), buffer.length(), system_charset_info);
  return 0;
}

/**
  @brief          Fill records for temporary tables by reading info from table object

  @param[in]      thd                      thread handler
  @param[in]      table                    I_S table
  @param[in]      tmp_table                temporary table
  @param[in]      db                       database name

  @return         Operation status
    @retval       0                        success
    @retval       1                        error
*/

static int store_temporary_table_record(THD *thd, TABLE *table, TABLE *tmp_table, const char *db)
{
  CHARSET_INFO *cs= system_charset_info;
  DBUG_ENTER("store_temporary_table_record");

  if (db && my_strcasecmp(cs, db, tmp_table->s->db.str))
    DBUG_RETURN(0);

  restore_record(table, s->default_values);

  //session_id
  table->field[0]->store((longlong) thd->thread_id(), TRUE);

  //database
  table->field[1]->store(tmp_table->s->db.str, tmp_table->s->db.length, cs);

  //table
  table->field[2]->store(tmp_table->s->table_name.str, tmp_table->s->table_name.length, cs);

  //engine
  handler *handle= tmp_table->file;
  // Assume that invoking handler::table_type() on a shared handler is safe
  const char *engineType = (char *)(handle ? handle->table_type() : "UNKNOWN");
  table->field[3]->store(engineType, strlen(engineType), cs);

  //name
  if (tmp_table->s->path.str) {
    char *p=strstr(tmp_table->s->path.str, "#sql");
    int len=tmp_table->s->path.length-(p-tmp_table->s->path.str);
    table->field[4]->store(p, min(FN_REFLEN, len), cs);
  }

  // file stats
  handler *file= tmp_table->file;

  /* We have only one handler object for a temp table globally and it might
  be in use by other thread.  Do not trash it by invoking handler methods on
  it but rather clone it. */
  if (file) {
    file= file->clone(tmp_table->s->normalized_path.str, thd->mem_root);
  }

  if (file) {

    MYSQL_TIME time;

    /**
        TODO: InnoDB stat(file) checks file on short names within data dictionary
        rather than using full path, because of that, temp files created in
        TMPDIR will not have access/create time as it will not find the file

        The fix is to patch InnoDB to use full path
    */
    file->info(HA_STATUS_VARIABLE | HA_STATUS_TIME | HA_STATUS_NO_LOCK);

    table->field[5]->store((longlong) file->stats.records, TRUE);
    table->field[5]->set_notnull();

    table->field[6]->store((longlong) file->stats.mean_rec_length, TRUE);
    table->field[7]->store((longlong) file->stats.data_file_length, TRUE);
    table->field[8]->store((longlong) file->stats.index_file_length, TRUE);
    if (file->stats.create_time)
    {
      thd->variables.time_zone->gmt_sec_to_TIME(&time,
                                                (my_time_t) file->stats.create_time);
      table->field[9]->store_time(&time, MYSQL_TIMESTAMP_DATETIME);
      table->field[9]->set_notnull();
    }
    if (file->stats.update_time)
    {
      thd->variables.time_zone->gmt_sec_to_TIME(&time,
                                                (my_time_t) file->stats.update_time);
      table->field[10]->store_time(&time, MYSQL_TIMESTAMP_DATETIME);
      table->field[10]->set_notnull();
    }

    file->ha_close();
  }

  DBUG_RETURN(schema_table_store_record(thd, table));
}

/**
  @brief          Fill I_S tables with global temporary tables

  @param[in]      thd                      thread handler
  @param[in]      tables                   I_S table
  @param[in]      cond                     'WHERE' condition

  @return         Operation status
    @retval       0                        success
    @retval       1                        error
*/

class Fill_global_temporary_tables : public Do_THD_Impl
{
private:
  THD* m_client_thd;
#ifndef NO_EMBEDDED_ACCESS_CHECKS
  Security_context* m_sctx;
#endif
  bool m_failed;
  TABLE_LIST *m_tables;

public:
  Fill_global_temporary_tables(THD* client_thd, TABLE_LIST* tables)
    : m_client_thd(client_thd),
#ifndef NO_EMBEDDED_ACCESS_CHECKS
      m_sctx(client_thd->security_ctx),
#endif
      m_failed(false),
      m_tables(tables)
  { }

  virtual ~Fill_global_temporary_tables() {}

  virtual void operator()(THD* thd)
  {
    mysql_mutex_lock(&thd->LOCK_temporary_tables);
    for (TABLE* tmp= thd->temporary_tables; tmp; tmp= tmp->next)
    {
#ifndef NO_EMBEDDED_ACCESS_CHECKS
      uint db_access;
      if (test_all_bits(m_sctx->master_access, DB_ACLS))
        db_access=DB_ACLS;
      else
        db_access= (acl_get(m_sctx->get_host()->ptr(), m_sctx->get_ip()->ptr(),
                            m_sctx->priv_user, tmp->s->db.str, 0)
                    | m_sctx->master_access);

      if (!(db_access & DB_ACLS) && check_grant_db(m_client_thd,
                                                   tmp->s->db.str)) {
        //no access for temp tables within this db for user
        continue;
      }
#endif
      THD *t= tmp->in_use;
      tmp->in_use= m_client_thd;

      if (store_temporary_table_record(thd, m_tables->table, tmp,
                                       m_client_thd->lex->select_lex->db))
        m_failed= true;

      tmp->in_use= t;
    }
    mysql_mutex_unlock(&thd->LOCK_temporary_tables);
  }

  bool failed() const { return m_failed; }
};

static int fill_global_temporary_tables(THD *thd, TABLE_LIST *tables,
                                        Item *cond)
{
  DBUG_ENTER("fill_global_temporary_tables");

  Fill_global_temporary_tables fill_global_temporary_tables(thd, tables);
  Global_THD_manager::get_instance()->do_for_all_thd_copy(
                                                &fill_global_temporary_tables);

  if (fill_global_temporary_tables.failed())
    DBUG_RETURN(1);
  DBUG_RETURN(0);
}

/**
  @brief          Fill I_S tables with session temporary tables

  @param[in]      thd                      thread handler
  @param[in]      tables                   I_S table
  @param[in]      cond                     'WHERE' condition

  @return         Operation status
    @retval       0                        success
    @retval       1                        error
*/

int fill_temporary_tables(THD *thd, TABLE_LIST *tables, Item *cond)
{
  DBUG_ENTER("fill_temporary_tables");

  if (thd->lex->option_type == OPT_GLOBAL)
    DBUG_RETURN(fill_global_temporary_tables(thd, tables, cond));

  TABLE *tmp;

  for (tmp=thd->temporary_tables; tmp; tmp=tmp->next) {
    if (store_temporary_table_record(thd, tables->table, tmp,
                                     thd->lex->select_lex->db)) {
      DBUG_RETURN(1);
    }
  }
  DBUG_RETURN(0);
}

/**
   Try acquire high priority share metadata lock on a table (with
   optional wait for conflicting locks to go away).

   @param thd            Thread context.
   @param mdl_request    Pointer to memory to be used for MDL_request
                         object for a lock request.
   @param table          Table list element for the table
   @param can_deadlock   Indicates that deadlocks are possible due to
                         metadata locks, so to avoid them we should not
                         wait in case if conflicting lock is present.

   @note This is an auxiliary function to be used in cases when we want to
         access table's description by looking up info in TABLE_SHARE without
         going through full-blown table open.
   @note This function assumes that there are no other metadata lock requests
         in the current metadata locking context.

   @retval FALSE  No error, if lock was obtained TABLE_LIST::mdl_request::ticket
                  is set to non-NULL value.
   @retval TRUE   Some error occured (probably thread was killed).
*/

static bool
try_acquire_high_prio_shared_mdl_lock(THD *thd, TABLE_LIST *table,
                                      bool can_deadlock)
{
  bool error;
  MDL_REQUEST_INIT(&table->mdl_request,
                   MDL_key::TABLE, table->db, table->table_name,
                   MDL_SHARED_HIGH_PRIO, MDL_TRANSACTION);

  if (can_deadlock)
  {
    /*
      When .FRM is being open in order to get data for an I_S table,
      we might have some tables not only open but also locked.
      E.g. this happens when a SHOW or I_S statement is run
      under LOCK TABLES or inside a stored function.
      By waiting for the conflicting metadata lock to go away we
      might create a deadlock which won't entirely belong to the
      MDL subsystem and thus won't be detectable by this subsystem's
      deadlock detector. To avoid such situation, when there are
      other locked tables, we prefer not to wait on a conflicting
      lock.
    */
    error= thd->mdl_context.try_acquire_lock(&table->mdl_request);
  }
  else
    error= thd->mdl_context.acquire_lock(&table->mdl_request,
                                         thd->variables.lock_wait_timeout);

  return error;
}


/**
  @brief          Fill I_S table with data from FRM file only

  @param[in]      thd                      thread handler
  @param[in]      table                    TABLE struct for I_S table
  @param[in]      schema_table             I_S table struct
  @param[in]      db_name                  database name
  @param[in]      table_name               table name
  @param[in]      schema_table_idx         I_S table index
  @param[in]      open_tables_state_backup Open_tables_state object which is used
                                           to save/restore original state of metadata
                                           locks.
  @param[in]      can_deadlock             Indicates that deadlocks are possible
                                           due to metadata locks, so to avoid
                                           them we should not wait in case if
                                           conflicting lock is present.

  @return         Operation status
    @retval       0           Table is processed and we can continue
                              with new table
    @retval       1           It's view and we have to use
                              open_tables function for this table
*/

static int fill_schema_table_from_frm(THD *thd, TABLE_LIST *tables,
                                      ST_SCHEMA_TABLE *schema_table,
                                      LEX_STRING *db_name,
                                      LEX_STRING *table_name,
                                      enum enum_schema_tables schema_table_idx,
                                      Open_tables_backup *open_tables_state_backup,
                                      bool can_deadlock)
{
  TABLE *table= tables->table;
  TABLE_SHARE *share;
  TABLE_LIST table_list;
  uint res= 0;
  int not_used;
  my_hash_value_type hash_value;
  const char *key;
  size_t key_length;
  char db_name_buff[NAME_LEN + 1], table_name_buff[NAME_LEN + 1];

  memset(&table_list, 0, sizeof(TABLE_LIST));

  DBUG_ASSERT(db_name->length <= NAME_LEN);
  DBUG_ASSERT(table_name->length <= NAME_LEN);

  if (lower_case_table_names)
  {
    /*
      In lower_case_table_names > 0 metadata locking and table definition
      cache subsystems require normalized (lowercased) database and table
      names as input.
    */
    my_stpcpy(db_name_buff, db_name->str);
    my_stpcpy(table_name_buff, table_name->str);
    my_casedn_str(files_charset_info, db_name_buff);
    my_casedn_str(files_charset_info, table_name_buff);
    table_list.db= db_name_buff;
    table_list.table_name= table_name_buff;
  }
  else
  {
    table_list.table_name= table_name->str;
    table_list.db= db_name->str;
  }

  /*
    TODO: investigate if in this particular situation we can get by
          simply obtaining internal lock of the data-dictionary
          instead of obtaining full-blown metadata lock.
  */
  if (try_acquire_high_prio_shared_mdl_lock(thd, &table_list, can_deadlock))
  {
    /*
      Some error occured (most probably we have been killed while
      waiting for conflicting locks to go away), let the caller to
      handle the situation.
    */
    return 1;
  }

  if (! table_list.mdl_request.ticket)
  {
    /*
      We are in situation when we have encountered conflicting metadata
      lock and deadlocks can occur due to waiting for it to go away.
      So instead of waiting skip this table with an appropriate warning.
    */
    DBUG_ASSERT(can_deadlock);

    push_warning_printf(thd, Sql_condition::SL_WARNING,
                        ER_WARN_I_S_SKIPPED_TABLE,
                        ER(ER_WARN_I_S_SKIPPED_TABLE),
                        table_list.db, table_list.table_name);
    return 0;
  }

  if (schema_table->i_s_requested_object & OPEN_TRIGGER_ONLY)
  {
    if (!Trigger_loader::trg_file_exists(db_name->str, table_name->str))
      goto end;

    Table_trigger_dispatcher d(db_name->str, table_name->str);

    if (!d.check_n_load(thd, true))
    {
      TABLE tbl;

      memset(&tbl, 0, sizeof(TABLE));
      init_sql_alloc(key_memory_table_triggers_list,
                     &tbl.mem_root, TABLE_ALLOC_BLOCK_SIZE, 0);

      tbl.triggers= &d;
      table_list.table= &tbl;

      res= schema_table->process_table(thd, &table_list, table,
                                       res, db_name, table_name);

      table_list.table= NULL;
      tbl.triggers= NULL;
    }

    goto end;
  }

  key_length= get_table_def_key(&table_list, &key);
  hash_value= my_calc_hash(&table_def_cache, (uchar*) key, key_length);
  mysql_mutex_lock(&LOCK_open);
  share= get_table_share(thd, &table_list, key,
                         key_length, OPEN_VIEW, &not_used, hash_value);
  if (!share)
  {
    res= 0;
    goto end_unlock;
  }

  if (share->is_view)
  {
    if (schema_table->i_s_requested_object & OPEN_TABLE_ONLY)
    {
      /* skip view processing */
      res= 0;
      goto end_share;
    }
    else if (schema_table->i_s_requested_object & OPEN_VIEW_FULL)
    {
      /*
        tell get_all_tables() to fall back to open_tables_for_query()
      */
      res= 1;
      goto end_share;
    }
  }

  if (share->is_view)
  {
    if (mysql_make_view(thd, share, &table_list, true))
      goto end_share;
    // Actual view query is not needed, just indicate that this is a view:
    table_list.set_view_query((LEX *) 1);
    res= schema_table->process_table(thd, &table_list, table,
                                     res, db_name, table_name);
    goto end_share;
  }

  {
    TABLE tbl;
    memset(&tbl, 0, sizeof(TABLE));
    init_sql_alloc(key_memory_table_triggers_list,
                   &tbl.mem_root, TABLE_ALLOC_BLOCK_SIZE, 0);

    if (!open_table_from_share(thd, share, table_name->str, 0,
                               (EXTRA_RECORD | OPEN_FRM_FILE_ONLY),
                               thd->open_options, &tbl, false))
    {
      tbl.s= share;
      table_list.table= &tbl;
      table_list.set_view_query((LEX*) share->is_view);
      res= schema_table->process_table(thd, &table_list, table,
                                       res, db_name, table_name);
      closefrm(&tbl, 0);
      free_root(&tbl.mem_root, MYF(0));
      my_free((void *) tbl.alias);
    }
  }

end_share:
  release_table_share(share);

end_unlock:
  mysql_mutex_unlock(&LOCK_open);

end:
  /*
    Release metadata lock we might have acquired.

    Without this step metadata locks acquired for each table processed
    will be accumulated. In situation when a lot of tables are processed
    by I_S query this will result in transaction with too many metadata
    locks. As result performance of acquisition of new lock will suffer.

    Of course, the fact that we don't hold metadata lock on tables which
    were processed till the end of I_S query makes execution less isolated
    from concurrent DDL. Consequently one might get 'dirty' results from
    such a query. But we have never promised serializability of I_S queries
    anyway.

    We don't have any tables open since we took backup, so rolling back to
    savepoint is safe.
  */
  DBUG_ASSERT(thd->open_tables == NULL);
  thd->mdl_context.rollback_to_savepoint(open_tables_state_backup->mdl_system_tables_svp);
  thd->clear_error();
  return res;
}


/**
  Trigger_error_handler is intended to intercept and silence SQL conditions
  that might happen during trigger loading for SHOW statements.
  The potential SQL conditions are:

    - ER_PARSE_ERROR -- this error is thrown if a trigger definition file
      is damaged or contains invalid CREATE TRIGGER statement. That should
      not happen in normal life.

    - ER_TRG_NO_DEFINER -- this warning is thrown when we're loading a
      trigger created/imported in/from the version of MySQL, which does not
      support trigger definers.

    - ER_TRG_NO_CREATION_CTX -- this warning is thrown when we're loading a
      trigger created/imported in/from the version of MySQL, which does not
      support trigger creation contexts.
*/

class Trigger_error_handler : public Internal_error_handler
{
public:
  virtual bool handle_condition(THD *thd,
                                uint sql_errno,
                                const char* sqlstate,
                                Sql_condition::enum_severity_level *level,
                                const char* msg)
  {
    if (sql_errno == ER_PARSE_ERROR ||
        sql_errno == ER_TRG_NO_DEFINER ||
        sql_errno == ER_TRG_NO_CREATION_CTX)
      return true;

    return false;
  }
};

class Silence_deprecation_warnings : public Internal_error_handler
{
public:
  virtual bool handle_condition(THD *thd,
                                uint sql_errno,
                                const char* sqlstate,
                                Sql_condition::enum_severity_level *level,
                                const char* msg)
  {
    if (sql_errno == ER_WARN_DEPRECATED_SYNTAX)
      return true;

    return false;
  }
};



/**
  @brief          Fill I_S tables whose data are retrieved
                  from frm files and storage engine

  @details        The information schema tables are internally represented as
                  temporary tables that are filled at query execution time.
                  Those I_S tables whose data are retrieved
                  from frm files and storage engine are filled by the function
                  get_all_tables().

  @param[in]      thd                      thread handler
  @param[in]      tables                   I_S table
  @param[in]      cond                     'WHERE' condition

  @return         Operation status
    @retval       0                        success
    @retval       1                        error
*/

int get_all_tables(THD *thd, TABLE_LIST *tables, Item *cond)
{
  LEX *lex= thd->lex;
  TABLE *table= tables->table;
  SELECT_LEX *lsel= tables->schema_select_lex;
  ST_SCHEMA_TABLE *schema_table= tables->schema_table;
  LOOKUP_FIELD_VALUES lookup_field_vals;
  LEX_STRING *db_name, *table_name;
  bool with_i_schema;
  enum enum_schema_tables schema_table_idx;
  List<LEX_STRING> db_names;
  List_iterator_fast<LEX_STRING> it(db_names);
  Item *partial_cond= 0;
  int error= 1;
  Open_tables_backup open_tables_state_backup;
#ifndef NO_EMBEDDED_ACCESS_CHECKS
  Security_context *sctx= thd->security_context();
#endif
  uint table_open_method;
  bool can_deadlock;

  DBUG_ENTER("get_all_tables");

  MEM_ROOT tmp_mem_root;
  init_sql_alloc(key_memory_get_all_tables, &tmp_mem_root,
                 TABLE_ALLOC_BLOCK_SIZE, 0);

  /*
    In cases when SELECT from I_S table being filled by this call is
    part of statement which also uses other tables or is being executed
    under LOCK TABLES or is part of transaction which also uses other
    tables waiting for metadata locks which happens below might result
    in deadlocks.
    To avoid them we don't wait if conflicting metadata lock is
    encountered and skip table with emitting an appropriate warning.
  */
  can_deadlock= thd->mdl_context.has_locks();

  /*
    We should not introduce deadlocks even if we already have some
    tables open and locked, since we won't lock tables which we will
    open and will ignore pending exclusive metadata locks for these
    tables by using high-priority requests for shared metadata locks.
  */
  thd->reset_n_backup_open_tables_state(&open_tables_state_backup);

  schema_table_idx= get_schema_table_idx(schema_table);
  tables->table_open_method= table_open_method=
    get_table_open_method(tables, schema_table, schema_table_idx);
  DBUG_PRINT("open_method", ("%d", tables->table_open_method));
  /* 
    this branch processes SHOW FIELDS, SHOW INDEXES commands.
    see sql_parse.cc, prepare_schema_table() function where
    this values are initialized
  */
  if (lsel && lsel->table_list.first)
  {
    LEX_STRING db_name, table_name;

    db_name.str= const_cast<char*>(lsel->table_list.first->db);
    db_name.length= lsel->table_list.first->db_length;

    table_name.str= const_cast<char*>(lsel->table_list.first->table_name);
    table_name.length= lsel->table_list.first->table_name_length;

    error= fill_schema_table_by_open(thd, TRUE,
                                     table, schema_table,
                                     &db_name, &table_name,
                                     &open_tables_state_backup,
                                     can_deadlock);
    goto err;
  }

  if (get_lookup_field_values(thd, cond, tables, &lookup_field_vals))
  {
    error= 0;
    goto err;
  }

  DBUG_PRINT("INDEX VALUES",("db_name='%s', table_name='%s'",
                             STR_OR_NIL(lookup_field_vals.db_value.str),
                             STR_OR_NIL(lookup_field_vals.table_value.str)));

  if (!lookup_field_vals.wild_db_value && !lookup_field_vals.wild_table_value)
  {
    /* 
      if lookup value is empty string then
      it's impossible table name or db name
    */
    if ((lookup_field_vals.db_value.str &&
         !lookup_field_vals.db_value.str[0]) ||
        (lookup_field_vals.table_value.str &&
         !lookup_field_vals.table_value.str[0]))
    {
      error= 0;
      goto err;
    }
  }

  if (lookup_field_vals.db_value.length &&
      !lookup_field_vals.wild_db_value)
    tables->has_db_lookup_value= TRUE;
  if (lookup_field_vals.table_value.length &&
      !lookup_field_vals.wild_table_value) 
    tables->has_table_lookup_value= TRUE;

  if (tables->has_db_lookup_value && tables->has_table_lookup_value)
    partial_cond= 0;
  else
    partial_cond= make_cond_for_info_schema(cond, tables);

  if (lex->describe)
  {
    /* EXPLAIN SELECT */
    error= 0;
    goto err;
  }

  if (make_db_list(thd, &db_names, &lookup_field_vals, &with_i_schema, &tmp_mem_root))
    goto err;
  it.rewind(); /* To get access to new elements in basis list */
  while ((db_name= it++))
  {
    DBUG_ASSERT(db_name->length <= NAME_LEN);
#ifndef NO_EMBEDDED_ACCESS_CHECKS
    if (!(check_access(thd, SELECT_ACL, db_name->str,
                       &thd->col_access, NULL, 0, 1) ||
          (!thd->col_access && check_grant_db(thd, db_name->str))) ||
        sctx->check_access(DB_ACLS | SHOW_DB_ACL, true) ||
        acl_get(sctx->host().str, sctx->ip().str,
                sctx->priv_user().str, db_name->str, 0))
#endif
    {
      List<LEX_STRING> table_names;
      int res= make_table_name_list(thd, &table_names, lex,
                                    &lookup_field_vals,
                                    with_i_schema, db_name, &tmp_mem_root);
      if (res == 2)   /* Not fatal error, continue */
        continue;
      if (res)
        goto err;

      List_iterator_fast<LEX_STRING> it_files(table_names);
      while ((table_name= it_files++))
      {
        DBUG_ASSERT(table_name->length <= NAME_LEN);
	restore_record(table, s->default_values);
        table->field[schema_table->idx_field1]->
          store(db_name->str, db_name->length, system_charset_info);
        table->field[schema_table->idx_field2]->
          store(table_name->str, table_name->length, system_charset_info);

        if (!partial_cond || partial_cond->val_int())
        {
          /*
            If table is I_S.tables and open_table_method is 0 (eg SKIP_OPEN)
            we can skip table opening and we don't have lookup value for 
            table name or lookup value is wild string(table name list is
            already created by make_table_name_list() function).
          */
          if (!table_open_method && schema_table_idx == SCH_TABLES &&
              (!lookup_field_vals.table_value.length ||
               lookup_field_vals.wild_table_value))
          {
            table->field[0]->store(STRING_WITH_LEN("def"), system_charset_info);
            if (schema_table_store_record(thd, table))
              goto err;      /* Out of space in temporary table */
            continue;
          }

          /* SHOW TABLE NAMES command */
          if (schema_table_idx == SCH_TABLE_NAMES)
          {
            if (fill_schema_table_names(thd, tables->table, db_name,
                                        table_name, with_i_schema,
                                        lex->verbose))
              continue;
          }
          else
          {
            if (!(table_open_method & ~OPEN_FRM_ONLY) &&
                !with_i_schema)
            {
              /*
                Here we need to filter out warnings, which can happen
                during loading of triggers in fill_schema_table_from_frm(),
                because we don't need those warnings to pollute output of
                SELECT from I_S / SHOW-statements.
              */

              Trigger_error_handler err_handler;
              thd->push_internal_handler(&err_handler);

              int res= fill_schema_table_from_frm(thd, tables, schema_table,
                                                  db_name, table_name,
                                                  schema_table_idx,
                                                  &open_tables_state_backup,
                                                  can_deadlock);

              thd->pop_internal_handler();

              if (!res)
                continue;
            }

            DEBUG_SYNC(thd, "before_open_in_get_all_tables");

            if (fill_schema_table_by_open(thd, FALSE,
                                          table, schema_table,
                                          db_name, table_name,
                                          &open_tables_state_backup,
                                          can_deadlock))
              goto err;
          }
        }
      }
      /*
        If we have information schema its always the first table and only
        the first table. Reset for other tables.
      */
      with_i_schema= 0;
    }
  }
  error= 0;
err:

  free_root(&tmp_mem_root, MYF(0));
  thd->restore_backup_open_tables_state(&open_tables_state_backup);

  DBUG_RETURN(error);
}


bool store_schema_shemata(THD* thd, TABLE *table, LEX_STRING *db_name,
                          const CHARSET_INFO *cs)
{
  restore_record(table, s->default_values);
  table->field[0]->store(STRING_WITH_LEN("def"), system_charset_info);
  table->field[1]->store(db_name->str, db_name->length, system_charset_info);
  table->field[2]->store(cs->csname, strlen(cs->csname), system_charset_info);
  table->field[3]->store(cs->name, strlen(cs->name), system_charset_info);
  return schema_table_store_record(thd, table);
}


int fill_schema_schemata(THD *thd, TABLE_LIST *tables, Item *cond)
{
  /*
    TODO: fill_schema_shemata() is called when new client is connected.
    Returning error status in this case leads to client hangup.
  */

  /*
   * A temporary class is created to free tmp_mem_root when we return from
   * this function, since we have 'return' from this function from many
   * places. This is just to avoid goto.
   */
  class free_tmp_mem_root
  {
  public:
    free_tmp_mem_root()
    {
      init_sql_alloc(key_memory_fill_schema_schemata, &tmp_mem_root,
                     TABLE_ALLOC_BLOCK_SIZE, 0);
    }
    ~free_tmp_mem_root()
    {
      free_root(&tmp_mem_root, MYF(0));
    }
    MEM_ROOT tmp_mem_root;
  };

  free_tmp_mem_root dummy_member;

  LOOKUP_FIELD_VALUES lookup_field_vals;
  List<LEX_STRING> db_names;
  LEX_STRING *db_name;
  bool with_i_schema;
  HA_CREATE_INFO create;
  TABLE *table= tables->table;
#ifndef NO_EMBEDDED_ACCESS_CHECKS
  Security_context *sctx= thd->security_context();
#endif
  DBUG_ENTER("fill_schema_shemata");

  if (get_lookup_field_values(thd, cond, tables, &lookup_field_vals))
    DBUG_RETURN(0);

  DBUG_PRINT("INDEX VALUES",("db_name='%s', table_name='%s'",
                             lookup_field_vals.db_value.str,
                             lookup_field_vals.table_value.str));
  if (make_db_list(thd, &db_names, &lookup_field_vals,
                   &with_i_schema, &dummy_member.tmp_mem_root))
    DBUG_RETURN(1);

  /*
    If we have lookup db value we should check that the database exists
  */
  if(lookup_field_vals.db_value.str && !lookup_field_vals.wild_db_value &&
     !with_i_schema)
  {
    char path[FN_REFLEN+16];
    size_t path_len;
    MY_STAT stat_info;
    if (!lookup_field_vals.db_value.str[0])
      DBUG_RETURN(0);
    path_len= build_table_filename(path, sizeof(path) - 1,
                                   lookup_field_vals.db_value.str, "", "", 0);
    path[path_len-1]= 0;
    if (!mysql_file_stat(key_file_misc, path, &stat_info, MYF(0)))
      DBUG_RETURN(0);
  }

  List_iterator_fast<LEX_STRING> it(db_names);
  while ((db_name=it++))
  {
    DBUG_ASSERT(db_name->length <= NAME_LEN);
    if (with_i_schema)       // information schema name is always first in list
    {
      if (store_schema_shemata(thd, table, db_name,
                               system_charset_info))
        DBUG_RETURN(1);
      with_i_schema= 0;
      continue;
    }
#ifndef NO_EMBEDDED_ACCESS_CHECKS
    if (sctx->check_access(DB_ACLS | SHOW_DB_ACL, true) ||
	acl_get(sctx->host().str, sctx->ip().str,
                sctx->priv_user().str, db_name->str, 0) ||
                !check_grant_db(thd, db_name->str))
#endif
    {
      load_db_opt_by_name(thd, db_name->str, &create);
      if (store_schema_shemata(thd, table, db_name,
                               create.default_table_charset))
        DBUG_RETURN(1);
    }
  }
  DBUG_RETURN(0);
}


static int get_schema_tables_record(THD *thd, TABLE_LIST *tables,
				    TABLE *table, bool res,
				    LEX_STRING *db_name,
				    LEX_STRING *table_name)
{
  const char *tmp_buff;
  MYSQL_TIME time;
  int info_error= 0;
  CHARSET_INFO *cs= system_charset_info;
  DBUG_ENTER("get_schema_tables_record");

  restore_record(table, s->default_values);
  table->field[0]->store(STRING_WITH_LEN("def"), cs);
  table->field[1]->store(db_name->str, db_name->length, cs);
  table->field[2]->store(table_name->str, table_name->length, cs);

  if (res)
  {
    /* There was a table open error, so set the table type and return */
    if (tables->is_view())
      table->field[3]->store(STRING_WITH_LEN("VIEW"), cs);
    else if (tables->schema_table)
      table->field[3]->store(STRING_WITH_LEN("SYSTEM VIEW"), cs);
    else
      table->field[3]->store(STRING_WITH_LEN("BASE TABLE"), cs);

    goto err;
  }

  if (tables->is_view())
  {
    table->field[3]->store(STRING_WITH_LEN("VIEW"), cs);
    table->field[20]->store(STRING_WITH_LEN("VIEW"), cs);
  }
  else
  {
    char option_buff[350],*ptr;
    TABLE *show_table= tables->table;
    TABLE_SHARE *share= show_table->s;
    handler *file= show_table->file;
    handlerton *tmp_db_type= share->db_type();
    bool is_partitioned= FALSE;

    if (share->tmp_table == SYSTEM_TMP_TABLE)
      table->field[3]->store(STRING_WITH_LEN("SYSTEM VIEW"), cs);
    else if (share->tmp_table)
      table->field[3]->store(STRING_WITH_LEN("LOCAL TEMPORARY"), cs);
    else
      table->field[3]->store(STRING_WITH_LEN("BASE TABLE"), cs);

    for (int i= 4; i < 20; i++)
    {
      if (i == 7 || (i > 12 && i < 17) || i == 18)
        continue;
      table->field[i]->set_notnull();
    }

    /* Collect table info from the table share */

    if (share->partition_info_str_len)
    {
      tmp_db_type= share->default_part_db_type;
      is_partitioned= TRUE;
    }

    tmp_buff= (char *) ha_resolve_storage_engine_name(tmp_db_type);
    table->field[4]->store(tmp_buff, strlen(tmp_buff), cs);
    table->field[5]->store((longlong) share->frm_version, TRUE);

    ptr=option_buff;

    if (share->min_rows)
    {
      ptr=my_stpcpy(ptr," min_rows=");
      ptr=longlong10_to_str(share->min_rows,ptr,10);
    }

    if (share->max_rows)
    {
      ptr=my_stpcpy(ptr," max_rows=");
      ptr=longlong10_to_str(share->max_rows,ptr,10);
    }

    if (share->avg_row_length)
    {
      ptr=my_stpcpy(ptr," avg_row_length=");
      ptr=longlong10_to_str(share->avg_row_length,ptr,10);
    }

    if (share->db_create_options & HA_OPTION_PACK_KEYS)
      ptr=my_stpcpy(ptr," pack_keys=1");

    if (share->db_create_options & HA_OPTION_NO_PACK_KEYS)
      ptr=my_stpcpy(ptr," pack_keys=0");

    if (share->db_create_options & HA_OPTION_STATS_PERSISTENT)
      ptr=my_stpcpy(ptr," stats_persistent=1");

    if (share->db_create_options & HA_OPTION_NO_STATS_PERSISTENT)
      ptr=my_stpcpy(ptr," stats_persistent=0");

    if (share->stats_auto_recalc == HA_STATS_AUTO_RECALC_ON)
      ptr=my_stpcpy(ptr," stats_auto_recalc=1");
    else if (share->stats_auto_recalc == HA_STATS_AUTO_RECALC_OFF)
      ptr=my_stpcpy(ptr," stats_auto_recalc=0");

    if (share->stats_sample_pages != 0)
    {
      ptr= my_stpcpy(ptr, " stats_sample_pages=");
      ptr= longlong10_to_str(share->stats_sample_pages, ptr, 10);
    }

    /* We use CHECKSUM, instead of TABLE_CHECKSUM, for backward compability */
    if (share->db_create_options & HA_OPTION_CHECKSUM)
      ptr=my_stpcpy(ptr," checksum=1");

    if (share->db_create_options & HA_OPTION_DELAY_KEY_WRITE)
      ptr=my_stpcpy(ptr," delay_key_write=1");

    if (share->row_type != ROW_TYPE_DEFAULT)
      ptr=strxmov(ptr, " row_format=", 
                  ha_row_type[(uint) share->row_type],
                  NullS);

    if (share->key_block_size)
    {
      ptr= my_stpcpy(ptr, " KEY_BLOCK_SIZE=");
      ptr= longlong10_to_str(share->key_block_size, ptr, 10);
    }

    if (share->compress.length > 0)
    {
      /* In the .frm file this option has a max length of 2K. Currently,
      InnoDB uses only the first 5 bytes and the only supported values
      are (ZLIB | LZ4 | NONE). */
      ptr= my_stpcpy(ptr, " COMPRESS=\"");
      ptr= strxnmov(ptr, 7, share->compress.str, NullS);
      ptr= my_stpcpy(ptr, "\"");
    }

    if (is_partitioned)
      ptr= my_stpcpy(ptr, " partitioned");

    table->field[19]->store(option_buff+1,
                            (ptr == option_buff ? 0 : 
                             (uint) (ptr-option_buff)-1), cs);

    tmp_buff= (share->table_charset ?
               share->table_charset->name : "default");

    table->field[17]->store(tmp_buff, strlen(tmp_buff), cs);

    if (share->comment.str)
      table->field[20]->store(share->comment.str, share->comment.length, cs);

    /* Collect table info from the storage engine  */

    if(file)
    {
      /* If info() fails, then there's nothing else to do */
      if ((info_error= file->info(HA_STATUS_VARIABLE |
                                  HA_STATUS_TIME |
                                  HA_STATUS_VARIABLE_EXTRA |
                                  HA_STATUS_AUTO)) != 0)
        goto err;

      enum row_type row_type = file->get_row_type();
      switch (row_type) {
      case ROW_TYPE_NOT_USED:
      case ROW_TYPE_DEFAULT:
        tmp_buff= ((share->db_options_in_use &
                    HA_OPTION_COMPRESS_RECORD) ? "Compressed" :
                   (share->db_options_in_use & HA_OPTION_PACK_RECORD) ?
                   "Dynamic" : "Fixed");
        break;
      case ROW_TYPE_FIXED:
        tmp_buff= "Fixed";
        break;
      case ROW_TYPE_DYNAMIC:
        tmp_buff= "Dynamic";
        break;
      case ROW_TYPE_COMPRESSED:
        tmp_buff= "Compressed";
        break;
      case ROW_TYPE_REDUNDANT:
        tmp_buff= "Redundant";
        break;
      case ROW_TYPE_COMPACT:
        tmp_buff= "Compact";
        break;
      case ROW_TYPE_PAGE:
        tmp_buff= "Paged";
        break;
      case ROW_TYPE_TOKU_UNCOMPRESSED:
        tmp_buff= "tokudb_uncompressed";
        break;
      case ROW_TYPE_TOKU_ZLIB:
        tmp_buff= "tokudb_zlib";
        break;
      case ROW_TYPE_TOKU_QUICKLZ:
        tmp_buff= "tokudb_quicklz";
        break;
      case ROW_TYPE_TOKU_LZMA:
        tmp_buff= "tokudb_lzma";
        break;
      case ROW_TYPE_TOKU_FAST:
        tmp_buff= "tokudb_fast";
        break;
      case ROW_TYPE_TOKU_SMALL:
        tmp_buff= "tokudb_small";
        break;
      }

      table->field[6]->store(tmp_buff, strlen(tmp_buff), cs);

      if (!tables->schema_table)
      {
        table->field[7]->store((longlong) file->stats.records, TRUE);
        table->field[7]->set_notnull();
      }
      table->field[8]->store((longlong) file->stats.mean_rec_length, TRUE);
      table->field[9]->store((longlong) file->stats.data_file_length, TRUE);
      if (file->stats.max_data_file_length)
      {
        table->field[10]->store((longlong) file->stats.max_data_file_length,
                                TRUE);
      }
      table->field[11]->store((longlong) file->stats.index_file_length, TRUE);
      table->field[12]->store((longlong) file->stats.delete_length, TRUE);
      if (show_table->found_next_number_field)
      {
        table->field[13]->store((longlong) file->stats.auto_increment_value,
                                TRUE);
        table->field[13]->set_notnull();
      }
      if (file->stats.create_time)
      {
        thd->variables.time_zone->gmt_sec_to_TIME(&time,
                                                  (my_time_t) file->stats.create_time);
        table->field[14]->store_time(&time);
        table->field[14]->set_notnull();
      }
      if (file->stats.update_time)
      {
        thd->variables.time_zone->gmt_sec_to_TIME(&time,
                                                  (my_time_t) file->stats.update_time);
        table->field[15]->store_time(&time);
        table->field[15]->set_notnull();
      }
      if (file->stats.check_time)
      {
        thd->variables.time_zone->gmt_sec_to_TIME(&time,
                                                  (my_time_t) file->stats.check_time);
        table->field[16]->store_time(&time);
        table->field[16]->set_notnull();
      }
      if (file->ha_table_flags() & (ulong) HA_HAS_CHECKSUM)
      {
        table->field[18]->store((longlong) file->checksum(), TRUE);
        table->field[18]->set_notnull();
      }
    }
  }

err:
  if (res || info_error)
  {
    /*
      If an error was encountered, push a warning, set the TABLE COMMENT
      column with the error text, and clear the error so that the operation
      can continue.
    */
    const char *error= thd->is_error() ? thd->get_stmt_da()->message_text() : "";
    table->field[20]->store(error, strlen(error), cs);

    if (thd->is_error())
    {
      push_warning(thd, Sql_condition::SL_WARNING,
                   thd->get_stmt_da()->mysql_errno(),
                   thd->get_stmt_da()->message_text());
      thd->clear_error();
    }
  }

  DBUG_RETURN(schema_table_store_record(thd, table));
}


/**
  @brief    Store field characteristics into appropriate I_S table columns
            starting from DATA_TYPE column till DTD_IDENTIFIER column.

  @param[in]      thd               Thread context.
  @param[in]      table             I_S table
  @param[in]      field             processed field
  @param[in]      cs                I_S table charset
  @param[in]      offset            offset from beginning of table
                                    to DATE_TYPE column in I_S table
  @return         void
*/

void store_column_type(THD *thd, TABLE *table, Field *field, CHARSET_INFO *cs,
                       uint offset)
{
  bool is_blob;
  int decimals, field_length;
  const char *tmp_buff;
  char column_type_buff[MAX_FIELD_WIDTH];
  String column_type(column_type_buff, sizeof(column_type_buff), cs);
  enum_field_types field_type= field->real_type();
  uint32 orig_column_type_length;

  field->sql_type(column_type);
  orig_column_type_length= column_type.length();

  /*
    If the session variable 'show_old_temporals' is enabled and the field
    is a temporal type of old format, add a comment to the COLUMN_TYPE
    indicate the same.
  */
  if (thd->variables.show_old_temporals &&
      (field_type == MYSQL_TYPE_TIME || field_type == MYSQL_TYPE_DATETIME ||
       field_type == MYSQL_TYPE_TIMESTAMP))
    column_type.append(" /* 5.5 binary format */");

  /* DTD_IDENTIFIER column */
  table->field[offset + 8]->store(column_type.ptr(), column_type.length(), cs);
  column_type.length(orig_column_type_length);
  table->field[offset + 8]->set_notnull();
  /*
    DATA_TYPE column:
    MySQL column type has the following format:
    base_type [(dimension)] [unsigned] [zerofill].
    For DATA_TYPE column we extract only base type.
  */
  tmp_buff= strchr(column_type.ptr(), '(');
  if (!tmp_buff)
    /*
      if there is no dimention part then check the presence of
      [unsigned] [zerofill] attributes and cut them of if exist.
    */
    tmp_buff= strchr(column_type.ptr(), ' ');
  table->field[offset]->store(column_type.ptr(),
                              (tmp_buff ? tmp_buff - column_type.ptr() :
                               column_type.length()), cs);

  is_blob= (field->type() == MYSQL_TYPE_BLOB);
  if (field->has_charset() || is_blob ||
      field->real_type() == MYSQL_TYPE_VARCHAR ||  // For varbinary type
      field->real_type() == MYSQL_TYPE_STRING)     // For binary type
  {
    uint32 octet_max_length= field->max_display_length();
    if (is_blob && octet_max_length != 4294967295U)
      octet_max_length /= field->charset()->mbmaxlen;
    longlong char_max_len= is_blob ? 
      (longlong) octet_max_length / field->charset()->mbminlen :
      (longlong) octet_max_length / field->charset()->mbmaxlen;
    /* CHARACTER_MAXIMUM_LENGTH column*/
    table->field[offset + 1]->store(char_max_len, TRUE);
    table->field[offset + 1]->set_notnull();
    /* CHARACTER_OCTET_LENGTH column */
    table->field[offset + 2]->store((longlong) octet_max_length, TRUE);
    table->field[offset + 2]->set_notnull();
  }

  /*
    Calculate field_length and decimals.
    They are set to -1 if they should not be set (we should return NULL)
  */

  decimals= field->decimals();
  switch (field->type()) {
  case MYSQL_TYPE_NEWDECIMAL:
    field_length= ((Field_new_decimal*) field)->precision;
    break;
  case MYSQL_TYPE_DECIMAL:
    field_length= field->field_length - (decimals  ? 2 : 1);
    break;
  case MYSQL_TYPE_TINY:
  case MYSQL_TYPE_SHORT:
  case MYSQL_TYPE_LONG:
  case MYSQL_TYPE_INT24:
    field_length= field->max_display_length() - 1;
    break;
  case MYSQL_TYPE_LONGLONG:
    field_length= field->max_display_length() - 
      ((field->flags & UNSIGNED_FLAG) ? 0 : 1);
    break;
  case MYSQL_TYPE_BIT:
    field_length= field->max_display_length();
    decimals= -1;                             // return NULL
    break;
  case MYSQL_TYPE_FLOAT:  
  case MYSQL_TYPE_DOUBLE:
    field_length= field->field_length;
    if (decimals == NOT_FIXED_DEC)
      decimals= -1;                           // return NULL
    break;
  case MYSQL_TYPE_DATETIME:
  case MYSQL_TYPE_TIMESTAMP:
  case MYSQL_TYPE_TIME:
    /* DATETIME_PRECISION column */
    table->field[offset + 5]->store(field->decimals(), TRUE);
    table->field[offset + 5]->set_notnull();
    field_length= decimals= -1;
    break;
  default:
    field_length= decimals= -1;
    break;
  }

  /* NUMERIC_PRECISION column */
  if (field_length >= 0)
  {
    table->field[offset + 3]->store((longlong) field_length, TRUE);
    table->field[offset + 3]->set_notnull();
  }
  /* NUMERIC_SCALE column */
  if (decimals >= 0)
  {
    table->field[offset + 4]->store((longlong) decimals, TRUE);
    table->field[offset + 4]->set_notnull();
  }
  if (field->has_charset())
  {
    /* CHARACTER_SET_NAME column*/
    tmp_buff= field->charset()->csname;
    table->field[offset + 6]->store(tmp_buff, strlen(tmp_buff), cs);
    table->field[offset + 6]->set_notnull();
    /* COLLATION_NAME column */
    tmp_buff= field->charset()->name;
    table->field[offset + 7]->store(tmp_buff, strlen(tmp_buff), cs);
    table->field[offset + 7]->set_notnull();
  }
}


static int get_schema_column_record(THD *thd, TABLE_LIST *tables,
				    TABLE *table, bool res,
				    LEX_STRING *db_name,
				    LEX_STRING *table_name)
{
  LEX *lex= thd->lex;
  const char *wild= lex->wild ? lex->wild->ptr() : NullS;
  CHARSET_INFO *cs= system_charset_info;
  TABLE *show_table;
  Field **ptr, *field;
  int count;
  DBUG_ENTER("get_schema_column_record");

  if (res)
  {
    if (lex->sql_command != SQLCOM_SHOW_FIELDS)
    {
      /*
        I.e. we are in SELECT FROM INFORMATION_SCHEMA.COLUMS
        rather than in SHOW COLUMNS
      */
      if (thd->is_error())
        push_warning(thd, Sql_condition::SL_WARNING,
                     thd->get_stmt_da()->mysql_errno(),
                     thd->get_stmt_da()->message_text());
      thd->clear_error();
      res= 0;
    }
    DBUG_RETURN(res);
  }

  show_table= tables->table;
  count= 0;
  ptr= show_table->field;
  show_table->use_all_columns();               // Required for default
  restore_record(show_table, s->default_values);

  for (; (field= *ptr) ; ptr++)
  {
    uchar *pos;
    char tmp[MAX_FIELD_WIDTH];
    String type(tmp,sizeof(tmp), system_charset_info);

    DEBUG_SYNC(thd, "get_schema_column");

    if (wild && wild[0] &&
        wild_case_compare(system_charset_info, field->field_name,wild))
      continue;

    count++;
    /* Get default row, with all NULL fields set to NULL */
    restore_record(table, s->default_values);

#ifndef NO_EMBEDDED_ACCESS_CHECKS
    uint col_access;
    check_access(thd,SELECT_ACL, db_name->str,
                 &tables->grant.privilege, 0, 0, MY_TEST(tables->schema_table));
    col_access= get_column_grant(thd, &tables->grant,
                                 db_name->str, table_name->str,
                                 field->field_name) & COL_ACLS;
    if (!tables->schema_table && !col_access)
      continue;
    char *end= tmp;
    for (uint bitnr=0; col_access ; col_access>>=1,bitnr++)
    {
      if (col_access & 1)
      {
        *end++=',';
        end=my_stpcpy(end,grant_types.type_names[bitnr]);
      }
    }
    table->field[IS_COLUMNS_PRIVILEGES]->store(tmp+1,
                                               end == tmp ? 0 : 
                                               (uint) (end-tmp-1), cs);

#endif
    table->field[IS_COLUMNS_TABLE_CATALOG]->store(STRING_WITH_LEN("def"), cs);
    table->field[IS_COLUMNS_TABLE_SCHEMA]->store(db_name->str,
                                                 db_name->length, cs);
    table->field[IS_COLUMNS_TABLE_NAME]->store(table_name->str,
                                               table_name->length, cs);
    table->field[IS_COLUMNS_COLUMN_NAME]->store(field->field_name,
                                                strlen(field->field_name), cs);
    table->field[IS_COLUMNS_ORDINAL_POSITION]->store((longlong) count, TRUE);
    field->sql_type(type);
    table->field[IS_COLUMNS_COLUMN_TYPE]->store(type.ptr(), type.length(), cs);

    if (print_default_clause(thd, field, &type, false))
    {
      table->field[IS_COLUMNS_COLUMN_DEFAULT]->store(type.ptr(), type.length(),
                                                    cs);
      table->field[IS_COLUMNS_COLUMN_DEFAULT]->set_notnull();
    }
    pos=(uchar*) ((field->flags & NOT_NULL_FLAG) ?  "NO" : "YES");
    table->field[IS_COLUMNS_IS_NULLABLE]->store((const char*) pos,
                           strlen((const char*) pos), cs);
    store_column_type(thd, table, field, cs, IS_COLUMNS_DATA_TYPE);
    pos=(uchar*) ((field->flags & PRI_KEY_FLAG) ? "PRI" :
                 (field->flags & UNIQUE_KEY_FLAG) ? "UNI" :
                 (field->flags & CLUSTERING_FLAG) ? "CLU" :
                 (field->flags & MULTIPLE_KEY_FLAG) ? "MUL":"");
    table->field[IS_COLUMNS_COLUMN_KEY]->store((const char*) pos,
                            strlen((const char*) pos), cs);

    if (field->unireg_check == Field::NEXT_NUMBER)
      table->field[IS_COLUMNS_EXTRA]->store(STRING_WITH_LEN("auto_increment"),
                                            cs);
    if (print_on_update_clause(field, &type, true))
      table->field[IS_COLUMNS_EXTRA]->store(type.ptr(), type.length(), cs);
    if (field->gcol_info)
    {
      if (field->stored_in_db)
        table->field[IS_COLUMNS_EXTRA]->
          store(STRING_WITH_LEN("STORED GENERATED"), cs);
      else
        table->field[IS_COLUMNS_EXTRA]->
          store(STRING_WITH_LEN("VIRTUAL GENERATED"), cs);
      table->field[IS_COLUMNS_GENERATION_EXPRESSION]->
        store(field->gcol_info->expr_str.str,field->gcol_info->expr_str.length,
              cs);
    }
    else
      table->field[IS_COLUMNS_GENERATION_EXPRESSION]->set_null();
    table->field[IS_COLUMNS_COLUMN_COMMENT]->store(field->comment.str,
                                                   field->comment.length, cs);
    if (schema_table_store_record(thd, table))
      DBUG_RETURN(1);
  }
  DBUG_RETURN(0);
}


int fill_schema_charsets(THD *thd, TABLE_LIST *tables, Item *cond)
{
  CHARSET_INFO **cs;
  const char *wild= thd->lex->wild ? thd->lex->wild->ptr() : NullS;
  TABLE *table= tables->table;
  CHARSET_INFO *scs= system_charset_info;

  for (cs= all_charsets ;
       cs < all_charsets + array_elements(all_charsets) ;
       cs++)
  {
    CHARSET_INFO *tmp_cs= cs[0];
    if (tmp_cs && (tmp_cs->state & MY_CS_PRIMARY) && 
        (tmp_cs->state & MY_CS_AVAILABLE) &&
        !(tmp_cs->state & MY_CS_HIDDEN) &&
        !(wild && wild[0] &&
	  wild_case_compare(scs, tmp_cs->csname,wild)))
    {
      const char *comment;
      restore_record(table, s->default_values);
      table->field[0]->store(tmp_cs->csname, strlen(tmp_cs->csname), scs);
      table->field[1]->store(tmp_cs->name, strlen(tmp_cs->name), scs);
      comment= tmp_cs->comment ? tmp_cs->comment : "";
      table->field[2]->store(comment, strlen(comment), scs);
      table->field[3]->store((longlong) tmp_cs->mbmaxlen, TRUE);
      if (schema_table_store_record(thd, table))
        return 1;
    }
  }
  return 0;
}


static my_bool iter_schema_engines(THD *thd, plugin_ref plugin,
                                   void *ptable)
{
  TABLE *table= (TABLE *) ptable;
  handlerton *hton= plugin_data<handlerton*>(plugin);
  const char *wild= thd->lex->wild ? thd->lex->wild->ptr() : NullS;
  CHARSET_INFO *scs= system_charset_info;
  handlerton *default_type= ha_default_handlerton(thd);
  DBUG_ENTER("iter_schema_engines");


  /* Disabled plugins */
  if (plugin_state(plugin) != PLUGIN_IS_READY)
  {

    struct st_mysql_plugin *plug= plugin_decl(plugin);
    if (!(wild && wild[0] &&
          wild_case_compare(scs, plug->name,wild)))
    {
      restore_record(table, s->default_values);
      table->field[0]->store(plug->name, strlen(plug->name), scs);
      table->field[1]->store(C_STRING_WITH_LEN("NO"), scs);
      table->field[2]->store(plug->descr, strlen(plug->descr), scs);
      if (schema_table_store_record(thd, table))
        DBUG_RETURN(1);
    }
    DBUG_RETURN(0);
  }

  if (!(hton->flags & HTON_HIDDEN))
  {
    LEX_STRING *name= plugin_name(plugin);
    if (!(wild && wild[0] &&
          wild_case_compare(scs, name->str,wild)))
    {
      LEX_STRING yesno[2]= {{ C_STRING_WITH_LEN("NO") },
                            { C_STRING_WITH_LEN("YES") }};
      LEX_STRING *tmp;
      const char *option_name= show_comp_option_name[(int) hton->state];
      restore_record(table, s->default_values);

      table->field[0]->store(name->str, name->length, scs);
      if (hton->state == SHOW_OPTION_YES && default_type == hton)
        option_name= "DEFAULT";
      table->field[1]->store(option_name, strlen(option_name), scs);
      table->field[2]->store(plugin_decl(plugin)->descr,
                             strlen(plugin_decl(plugin)->descr), scs);
      tmp= &yesno[MY_TEST(hton->commit)];
      table->field[3]->store(tmp->str, tmp->length, scs);
      table->field[3]->set_notnull();
      tmp= &yesno[MY_TEST(hton->prepare)];
      table->field[4]->store(tmp->str, tmp->length, scs);
      table->field[4]->set_notnull();
      tmp= &yesno[MY_TEST(hton->savepoint_set)];
      table->field[5]->store(tmp->str, tmp->length, scs);
      table->field[5]->set_notnull();

      if (schema_table_store_record(thd, table))
        DBUG_RETURN(1);
    }
  }
  DBUG_RETURN(0);
}

int fill_schema_engines(THD *thd, TABLE_LIST *tables, Item *cond)
{
  DBUG_ENTER("fill_schema_engines");
  if (plugin_foreach_with_mask(thd, iter_schema_engines,
                               MYSQL_STORAGE_ENGINE_PLUGIN,
                               ~PLUGIN_IS_FREED, tables->table))
    DBUG_RETURN(1);
  DBUG_RETURN(0);
}


int fill_schema_collation(THD *thd, TABLE_LIST *tables, Item *cond)
{
  CHARSET_INFO **cs;
  const char *wild= thd->lex->wild ? thd->lex->wild->ptr() : NullS;
  TABLE *table= tables->table;
  CHARSET_INFO *scs= system_charset_info;
  for (cs= all_charsets ;
       cs < all_charsets + array_elements(all_charsets)  ;
       cs++ )
  {
    CHARSET_INFO **cl;
    CHARSET_INFO *tmp_cs= cs[0];
    if (!tmp_cs || !(tmp_cs->state & MY_CS_AVAILABLE) ||
         (tmp_cs->state & MY_CS_HIDDEN) ||
        !(tmp_cs->state & MY_CS_PRIMARY))
      continue;
    for (cl= all_charsets;
         cl < all_charsets + array_elements(all_charsets)  ;
         cl ++)
    {
      CHARSET_INFO *tmp_cl= cl[0];
      if (!tmp_cl || !(tmp_cl->state & MY_CS_AVAILABLE) || 
          !my_charset_same(tmp_cs, tmp_cl))
	continue;
      if (!(wild && wild[0] &&
	  wild_case_compare(scs, tmp_cl->name,wild)))
      {
	const char *tmp_buff;
	restore_record(table, s->default_values);
	table->field[0]->store(tmp_cl->name, strlen(tmp_cl->name), scs);
        table->field[1]->store(tmp_cl->csname , strlen(tmp_cl->csname), scs);
        table->field[2]->store((longlong) tmp_cl->number, TRUE);
        tmp_buff= (tmp_cl->state & MY_CS_PRIMARY) ? "Yes" : "";
	table->field[3]->store(tmp_buff, strlen(tmp_buff), scs);
        tmp_buff= (tmp_cl->state & MY_CS_COMPILED)? "Yes" : "";
	table->field[4]->store(tmp_buff, strlen(tmp_buff), scs);
        table->field[5]->store((longlong) tmp_cl->strxfrm_multiply, TRUE);
        if (schema_table_store_record(thd, table))
          return 1;
      }
    }
  }
  return 0;
}


int fill_schema_coll_charset_app(THD *thd, TABLE_LIST *tables, Item *cond)
{
  CHARSET_INFO **cs;
  TABLE *table= tables->table;
  CHARSET_INFO *scs= system_charset_info;
  for (cs= all_charsets ;
       cs < all_charsets + array_elements(all_charsets) ;
       cs++ )
  {
    CHARSET_INFO **cl;
    CHARSET_INFO *tmp_cs= cs[0];
    if (!tmp_cs || !(tmp_cs->state & MY_CS_AVAILABLE) || 
        !(tmp_cs->state & MY_CS_PRIMARY))
      continue;
    for (cl= all_charsets;
         cl < all_charsets + array_elements(all_charsets) ;
         cl ++)
    {
      CHARSET_INFO *tmp_cl= cl[0];
      if (!tmp_cl || !(tmp_cl->state & MY_CS_AVAILABLE) ||
          (tmp_cl->state & MY_CS_HIDDEN) ||
          !my_charset_same(tmp_cs,tmp_cl))
	continue;
      restore_record(table, s->default_values);
      table->field[0]->store(tmp_cl->name, strlen(tmp_cl->name), scs);
      table->field[1]->store(tmp_cl->csname , strlen(tmp_cl->csname), scs);
      if (schema_table_store_record(thd, table))
        return 1;
    }
  }
  return 0;
}


static inline void copy_field_as_string(Field *to_field, Field *from_field)
{
  char buff[MAX_FIELD_WIDTH];
  String tmp_str(buff, sizeof(buff), system_charset_info);
  from_field->val_str(&tmp_str);
  to_field->store(tmp_str.ptr(), tmp_str.length(), system_charset_info);
}


/**
  @brief Store record into I_S.PARAMETERS table

  @param[in]      thd                   thread handler
  @param[in]      table                 I_S table
  @param[in]      proc_table            'mysql.proc' table
  @param[in]      wild                  wild string, not used for now,
                                        will be useful
                                        if we add 'SHOW PARAMETERs'
  @param[in]      full_access           if 1 user has privileges on the routine
  @param[in]      sp_user               user in 'user@host' format

  @return         Operation status
    @retval       0                     ok
    @retval       1                     error
*/

bool store_schema_params(THD *thd, TABLE *table, TABLE *proc_table,
                         const char *wild, bool full_access,
                         const char *sp_user)
{
  TABLE_SHARE share;
  TABLE tbl;
  CHARSET_INFO *cs= system_charset_info;
  char params_buff[MAX_FIELD_WIDTH], returns_buff[MAX_FIELD_WIDTH],
    sp_db_buff[NAME_LEN], sp_name_buff[NAME_LEN], path[FN_REFLEN],
    definer_buff[USERNAME_LENGTH + HOSTNAME_LENGTH + 1];
  String params(params_buff, sizeof(params_buff), cs);
  String returns(returns_buff, sizeof(returns_buff), cs);
  String sp_db(sp_db_buff, sizeof(sp_db_buff), cs);
  String sp_name(sp_name_buff, sizeof(sp_name_buff), cs);
  String definer(definer_buff, sizeof(definer_buff), cs);
  sp_head *sp;
  enum_sp_type routine_type;
  bool free_sp_head;
  DBUG_ENTER("store_schema_params");

  memset(&tbl, 0, sizeof(TABLE));
  (void) build_table_filename(path, sizeof(path), "", "", "", 0);
  init_tmp_table_share(thd, &share, "", 0, "", path);

  get_field(thd->mem_root, proc_table->field[MYSQL_PROC_FIELD_DB], &sp_db);
  get_field(thd->mem_root, proc_table->field[MYSQL_PROC_FIELD_NAME], &sp_name);
  get_field(thd->mem_root,proc_table->field[MYSQL_PROC_FIELD_DEFINER],&definer);
  routine_type= (enum_sp_type) proc_table->field[MYSQL_PROC_MYSQL_TYPE]->val_int();

  if (!full_access)
    full_access= !strcmp(sp_user, definer.ptr());
  if (!full_access &&
      check_some_routine_access(thd, sp_db.ptr(),sp_name.ptr(),
                                routine_type == SP_TYPE_PROCEDURE))
    DBUG_RETURN(0);

  params.length(0);
  get_field(thd->mem_root, proc_table->field[MYSQL_PROC_FIELD_PARAM_LIST],
            &params);
  returns.length(0);
  if (routine_type == SP_TYPE_FUNCTION)
    get_field(thd->mem_root, proc_table->field[MYSQL_PROC_FIELD_RETURNS],
              &returns);

  sp= sp_load_for_information_schema(thd, proc_table, &sp_db, &sp_name,
                                     (sql_mode_t) proc_table->
                                     field[MYSQL_PROC_FIELD_SQL_MODE]->val_int(),
                                     routine_type,
                                     returns.c_ptr_safe(),
                                     params.c_ptr_safe(),
                                     &free_sp_head);

  if (sp)
  {
    Field *field;
    Create_field *field_def;
    String tmp_string;
    if (routine_type == SP_TYPE_FUNCTION)
    {
      restore_record(table, s->default_values);
      table->field[IS_PARAMETERS_SPECIFIC_CATALOG]->store(STRING_WITH_LEN
                                                          ("def"), cs);
      table->field[IS_PARAMETERS_SPECIFIC_SCHEMA]->store(sp_db.ptr(),
                                                         sp_db.length(), cs);
      table->field[IS_PARAMETERS_SPECIFIC_NAME]->store(sp_name.ptr(),
                                                       sp_name.length(), cs);
      table->field[IS_PARAMETERS_ORDINAL_POSITION]->store((longlong) 0, TRUE);
      get_field(thd->mem_root, proc_table->field[MYSQL_PROC_MYSQL_TYPE],
                &tmp_string);
      table->field[IS_PARAMETERS_ROUTINE_TYPE]->store(tmp_string.ptr(),
                                                      tmp_string.length(), cs);
      field_def= &sp->m_return_field_def;
      field= make_field(&share, (uchar*) 0, field_def->length,
                        (uchar*) "", 0, field_def->pack_flag,
                        field_def->sql_type, field_def->charset,
                        field_def->geom_type, Field::NONE,
                        field_def->interval, "");

      field->table= &tbl;
      field->gcol_info= field_def->gcol_info;
      field->stored_in_db= field_def->stored_in_db;
      tbl.in_use= thd;
      store_column_type(thd, table, field, cs, IS_PARAMETERS_DATA_TYPE);
      if (schema_table_store_record(thd, table))
      {
        free_table_share(&share);
        if (free_sp_head)
          delete sp;
        DBUG_RETURN(1);
      }
    }

    sp_pcontext *sp_root_parsing_ctx= sp->get_root_parsing_context();

    for (uint i= 0; i < sp_root_parsing_ctx->context_var_count(); i++)
    {
      const char *tmp_buff;
      sp_variable *spvar= sp_root_parsing_ctx->find_variable(i);
      field_def= &spvar->field_def;
      switch (spvar->mode) {
      case sp_variable::MODE_IN:
        tmp_buff= "IN";
        break;
      case sp_variable::MODE_OUT:
        tmp_buff= "OUT";
        break;
      case sp_variable::MODE_INOUT:
        tmp_buff= "INOUT";
        break;
      default:
        tmp_buff= "";
        break;
      }  

      restore_record(table, s->default_values);
      table->field[IS_PARAMETERS_SPECIFIC_CATALOG]->store(STRING_WITH_LEN
                                                          ("def"), cs);
      table->field[IS_PARAMETERS_SPECIFIC_SCHEMA]->store(sp_db.ptr(),
                                                         sp_db.length(), cs);
      table->field[IS_PARAMETERS_SPECIFIC_NAME]->store(sp_name.ptr(),
                                                       sp_name.length(), cs);
      table->field[IS_PARAMETERS_ORDINAL_POSITION]->store((longlong) i + 1,
                                                          TRUE);
      table->field[IS_PARAMETERS_PARAMETER_MODE]->store(tmp_buff,
                                                        strlen(tmp_buff), cs);
      table->field[IS_PARAMETERS_PARAMETER_MODE]->set_notnull();
      table->field[IS_PARAMETERS_PARAMETER_NAME]->store(spvar->name.str,
                                                        spvar->name.length, cs);
      table->field[IS_PARAMETERS_PARAMETER_NAME]->set_notnull();
      get_field(thd->mem_root, proc_table->field[MYSQL_PROC_MYSQL_TYPE],
                &tmp_string);
      table->field[IS_PARAMETERS_ROUTINE_TYPE]->store(tmp_string.ptr(),
                                                      tmp_string.length(), cs);

      field= make_field(&share, (uchar*) 0, field_def->length,
                        (uchar*) "", 0, field_def->pack_flag,
                        field_def->sql_type, field_def->charset,
                        field_def->geom_type, Field::NONE,
                        field_def->interval, spvar->name.str);

      field->table= &tbl;
      field->gcol_info= field_def->gcol_info;
      field->stored_in_db= field_def->stored_in_db;
      tbl.in_use= thd;
      store_column_type(thd, table, field, cs, IS_PARAMETERS_DATA_TYPE);
      if (schema_table_store_record(thd, table))
      {
        free_table_share(&share);
        if (free_sp_head)
          delete sp;
        DBUG_RETURN(1);
      }
    }
    if (free_sp_head)
      delete sp;
  }
  free_table_share(&share);
  DBUG_RETURN(0);
}


bool store_schema_proc(THD *thd, TABLE *table, TABLE *proc_table,
                       const char *wild, bool full_access, const char *sp_user)
{
  MYSQL_TIME time;
  LEX *lex= thd->lex;
  CHARSET_INFO *cs= system_charset_info;
  char sp_db_buff[NAME_LEN + 1], sp_name_buff[NAME_LEN + 1],
    definer_buff[USERNAME_LENGTH + HOSTNAME_LENGTH + 2],
    returns_buff[MAX_FIELD_WIDTH];

  String sp_db(sp_db_buff, sizeof(sp_db_buff), cs);
  String sp_name(sp_name_buff, sizeof(sp_name_buff), cs);
  String definer(definer_buff, sizeof(definer_buff), cs);
  String returns(returns_buff, sizeof(returns_buff), cs);

  proc_table->field[MYSQL_PROC_FIELD_DB]->val_str(&sp_db);
  proc_table->field[MYSQL_PROC_FIELD_NAME]->val_str(&sp_name);
  proc_table->field[MYSQL_PROC_FIELD_DEFINER]->val_str(&definer);

  enum_sp_type sp_type=
    (enum_sp_type) proc_table->field[MYSQL_PROC_MYSQL_TYPE]->val_int();

  if (!full_access)
    full_access= !strcmp(sp_user, definer.c_ptr_safe());
  if (!full_access &&
      check_some_routine_access(thd, sp_db.c_ptr_safe(), sp_name.c_ptr_safe(),
                                sp_type == SP_TYPE_PROCEDURE))
    return 0;

  if ((lex->sql_command == SQLCOM_SHOW_STATUS_PROC &&
      sp_type == SP_TYPE_PROCEDURE) ||
      (lex->sql_command == SQLCOM_SHOW_STATUS_FUNC &&
      sp_type == SP_TYPE_FUNCTION) ||
      (sql_command_flags[lex->sql_command] & CF_STATUS_COMMAND) == 0)
  {
    restore_record(table, s->default_values);
    if (!wild || !wild[0] || !wild_case_compare(system_charset_info,
                                                sp_name.c_ptr_safe(), wild))
    {
      int enum_idx= (int) proc_table->field[MYSQL_PROC_FIELD_ACCESS]->val_int();
      table->field[IS_ROUTINES_ROUTINE_NAME]->store(sp_name.ptr(),
                                                    sp_name.length(), cs);

      copy_field_as_string(table->field[IS_ROUTINES_SPECIFIC_NAME],
                           proc_table->field[MYSQL_PROC_FIELD_SPECIFIC_NAME]);
      table->field[IS_ROUTINES_ROUTINE_CATALOG]->store(STRING_WITH_LEN("def"),
                                                       cs);
      table->field[IS_ROUTINES_ROUTINE_SCHEMA]->store(sp_db.ptr(), sp_db.length(), cs);
      copy_field_as_string(table->field[IS_ROUTINES_ROUTINE_TYPE],
                           proc_table->field[MYSQL_PROC_MYSQL_TYPE]);

      if (sp_type == SP_TYPE_FUNCTION)
      {
        sp_head *sp;
        bool free_sp_head;
        proc_table->field[MYSQL_PROC_FIELD_RETURNS]->val_str(&returns);
        sp= sp_load_for_information_schema(thd, proc_table, &sp_db, &sp_name,
                                           (sql_mode_t) proc_table->
                                           field[MYSQL_PROC_FIELD_SQL_MODE]->
                                           val_int(),
                                           SP_TYPE_FUNCTION,
                                           returns.c_ptr_safe(),
                                           "", &free_sp_head);

        if (sp)
        {
          char path[FN_REFLEN];
          TABLE_SHARE share;
          TABLE tbl;
          Field *field;
          Create_field *field_def= &sp->m_return_field_def;

          memset(&tbl, 0, sizeof(TABLE));
          (void) build_table_filename(path, sizeof(path), "", "", "", 0);
          init_tmp_table_share(thd, &share, "", 0, "", path);
          field= make_field(&share, (uchar*) 0, field_def->length,
                            (uchar*) "", 0, field_def->pack_flag,
                            field_def->sql_type, field_def->charset,
                            field_def->geom_type, Field::NONE,
                            field_def->interval, "");

          field->table= &tbl;
          field->gcol_info= field_def->gcol_info;
          field->stored_in_db= field_def->stored_in_db;
          tbl.in_use= thd;
          store_column_type(thd, table, field, cs, IS_ROUTINES_DATA_TYPE);
          free_table_share(&share);
          if (free_sp_head)
            delete sp;
        }
      }

      if (full_access)
      {
        copy_field_as_string(table->field[IS_ROUTINES_ROUTINE_DEFINITION],
                             proc_table->field[MYSQL_PROC_FIELD_BODY_UTF8]);
        table->field[IS_ROUTINES_ROUTINE_DEFINITION]->set_notnull();
      }
      table->field[IS_ROUTINES_ROUTINE_BODY]->store(STRING_WITH_LEN("SQL"), cs);
      table->field[IS_ROUTINES_PARAMETER_STYLE]->store(STRING_WITH_LEN("SQL"),
                                                       cs);
      copy_field_as_string(table->field[IS_ROUTINES_IS_DETERMINISTIC],
                           proc_table->field[MYSQL_PROC_FIELD_DETERMINISTIC]);
      table->field[IS_ROUTINES_SQL_DATA_ACCESS]->
                   store(sp_data_access_name[enum_idx].str, 
                         sp_data_access_name[enum_idx].length , cs);
      copy_field_as_string(table->field[IS_ROUTINES_SECURITY_TYPE],
                           proc_table->field[MYSQL_PROC_FIELD_SECURITY_TYPE]);

      memset(&time, 0, sizeof(time));
      proc_table->field[MYSQL_PROC_FIELD_CREATED]->get_time(&time);
      table->field[IS_ROUTINES_CREATED]->store_time(&time);
      memset(&time, 0, sizeof(time));
      proc_table->field[MYSQL_PROC_FIELD_MODIFIED]->get_time(&time);
      table->field[IS_ROUTINES_LAST_ALTERED]->store_time(&time);
      copy_field_as_string(table->field[IS_ROUTINES_SQL_MODE],
                           proc_table->field[MYSQL_PROC_FIELD_SQL_MODE]);
      copy_field_as_string(table->field[IS_ROUTINES_ROUTINE_COMMENT],
                           proc_table->field[MYSQL_PROC_FIELD_COMMENT]);

      table->field[IS_ROUTINES_DEFINER]->store(definer.ptr(),
                                               definer.length(), cs);
      copy_field_as_string(table->field[IS_ROUTINES_CHARACTER_SET_CLIENT],
                           proc_table->
                           field[MYSQL_PROC_FIELD_CHARACTER_SET_CLIENT]);
      copy_field_as_string(table->field[IS_ROUTINES_COLLATION_CONNECTION],
                           proc_table->
                           field[MYSQL_PROC_FIELD_COLLATION_CONNECTION]);
      copy_field_as_string(table->field[IS_ROUTINES_DATABASE_COLLATION],
			   proc_table->field[MYSQL_PROC_FIELD_DB_COLLATION]);

      return schema_table_store_record(thd, table);
    }
  }
  return 0;
}


int fill_schema_proc(THD *thd, TABLE_LIST *tables, Item *cond)
{
  TABLE *proc_table;
  TABLE_LIST proc_tables;
  const char *wild= thd->lex->wild ? thd->lex->wild->ptr() : NullS;
  int error, res= 0;
  TABLE *table= tables->table;
  bool full_access;
  char definer[USER_HOST_BUFF_SIZE];
  Open_tables_backup open_tables_state_backup;
  enum enum_schema_tables schema_table_idx=
    get_schema_table_idx(tables->schema_table);
  DBUG_ENTER("fill_schema_proc");

  strxmov(definer, thd->security_context()->priv_user().str, "@",
          thd->security_context()->priv_host().str, NullS);
  /* We use this TABLE_LIST instance only for checking of privileges. */
  memset(&proc_tables, 0, sizeof(proc_tables));
  proc_tables.db= (char*) "mysql";
  proc_tables.db_length= 5;
  proc_tables.table_name= proc_tables.alias= (char*) "proc";
  proc_tables.table_name_length= 4;
  proc_tables.lock_type= TL_READ;
  full_access= !check_table_access(thd, SELECT_ACL, &proc_tables, FALSE,
                                   1, TRUE);
  if (!(proc_table= open_proc_table_for_read(thd, &open_tables_state_backup)))
  {
    DBUG_RETURN(1);
  }
  if ((error= proc_table->file->ha_index_init(0, 1)))
  {
    proc_table->file->print_error(error, MYF(0));
    res= 1;
    goto err;
  }
  if ((error= proc_table->file->ha_index_first(proc_table->record[0])))
  {
    res= (error == HA_ERR_END_OF_FILE) ? 0 : 1;
    if (res)
      proc_table->file->print_error(error, MYF(0));
    goto err;
  }

  if (schema_table_idx == SCH_PROCEDURES ?
      store_schema_proc(thd, table, proc_table, wild, full_access, definer) :
      store_schema_params(thd, table, proc_table, wild, full_access, definer))
  {
    res= 1;
    goto err;
  }
  while (!proc_table->file->ha_index_next(proc_table->record[0]))
  {
    if (schema_table_idx == SCH_PROCEDURES ?
        store_schema_proc(thd, table, proc_table, wild, full_access, definer): 
        store_schema_params(thd, table, proc_table, wild, full_access, definer))
    {
      res= 1;
      goto err;
    }
  }

err:
  if (proc_table->file->inited)
    (void) proc_table->file->ha_index_end();
  close_nontrans_system_tables(thd, &open_tables_state_backup);
  DBUG_RETURN(res);
}


static int get_schema_stat_record(THD *thd, TABLE_LIST *tables,
				  TABLE *table, bool res,
				  LEX_STRING *db_name,
				  LEX_STRING *table_name)
{
  CHARSET_INFO *cs= system_charset_info;
  DBUG_ENTER("get_schema_stat_record");
  if (res)
  {
    if (thd->lex->sql_command != SQLCOM_SHOW_KEYS)
    {
      /*
        I.e. we are in SELECT FROM INFORMATION_SCHEMA.STATISTICS
        rather than in SHOW KEYS
      */
      if (thd->is_error())
        push_warning(thd, Sql_condition::SL_WARNING,
                     thd->get_stmt_da()->mysql_errno(),
                     thd->get_stmt_da()->message_text());
      thd->clear_error();
      res= 0;
    }
    DBUG_RETURN(res);
  }
  else if (!tables->is_view())
  {
    TABLE *show_table= tables->table;
    KEY *key_info=show_table->s->key_info;
    if (show_table->file)
      show_table->file->info(HA_STATUS_VARIABLE |
                             HA_STATUS_NO_LOCK |
                             HA_STATUS_TIME);
    for (uint i=0 ; i < show_table->s->keys ; i++,key_info++)
    {
      KEY_PART_INFO *key_part= key_info->key_part;
      const char *str;
      for (uint j=0 ; j < key_info->user_defined_key_parts ; j++,key_part++)
      {
        restore_record(table, s->default_values);
        table->field[0]->store(STRING_WITH_LEN("def"), cs);
        table->field[1]->store(db_name->str, db_name->length, cs);
        table->field[2]->store(table_name->str, table_name->length, cs);
        table->field[3]->store((longlong) ((key_info->flags &
                                            HA_NOSAME) ? 0 : 1), TRUE);
        table->field[4]->store(db_name->str, db_name->length, cs);
        table->field[5]->store(key_info->name, strlen(key_info->name), cs);
        table->field[6]->store((longlong) (j+1), TRUE);
        str=(key_part->field ? key_part->field->field_name :
             "?unknown field?");
        table->field[7]->store(str, strlen(str), cs);
        if (show_table->file)
        {
          if (show_table->file->index_flags(i, j, 0) & HA_READ_ORDER)
          {
            table->field[8]->store(((key_part->key_part_flag &
                                     HA_REVERSE_SORT) ?
                                    "D" : "A"), 1, cs);
            table->field[8]->set_notnull();
          }
          KEY *key=show_table->key_info+i;
          if (key->has_records_per_key(j))
          {
            double records= (show_table->file->stats.records /
                             key->records_per_key(j));
            table->field[9]->store(static_cast<longlong>(round(records)), TRUE);
            table->field[9]->set_notnull();
          }
          str= show_table->file->index_type(i);
          table->field[13]->store(str, strlen(str), cs);
        }
        if (!(key_info->flags & HA_FULLTEXT) &&
            (key_part->field &&
             key_part->length !=
             show_table->s->field[key_part->fieldnr-1]->key_length()))
        {
          table->field[10]->store((longlong) key_part->length /
                                  key_part->field->charset()->mbmaxlen, TRUE);
          table->field[10]->set_notnull();
        }
        uint flags= key_part->field ? key_part->field->flags : 0;
        const char *pos=(char*) ((flags & NOT_NULL_FLAG) ? "" : "YES");
        table->field[12]->store(pos, strlen(pos), cs);
        if (!show_table->s->keys_in_use.is_set(i))
          table->field[14]->store(STRING_WITH_LEN("disabled"), cs);
        else
          table->field[14]->store("", 0, cs);
        table->field[14]->set_notnull();
        DBUG_ASSERT(MY_TEST(key_info->flags & HA_USES_COMMENT) ==
                   (key_info->comment.length > 0));
        if (key_info->flags & HA_USES_COMMENT)
          table->field[15]->store(key_info->comment.str, 
                                  key_info->comment.length, cs);
        if (schema_table_store_record(thd, table))
          DBUG_RETURN(1);
      }
    }
  }
  DBUG_RETURN(res);
}


static int get_schema_views_record(THD *thd, TABLE_LIST *tables,
				   TABLE *table, bool res,
				   LEX_STRING *db_name,
				   LEX_STRING *table_name)
{
  CHARSET_INFO *cs= system_charset_info;
  char definer[USER_HOST_BUFF_SIZE];
  size_t definer_len;
  bool updatable_view;
  DBUG_ENTER("get_schema_views_record");

  if (tables->is_view())
  {
    Security_context *sctx= thd->security_context();
    if (!tables->allowed_show)
    {
      if (!my_strcasecmp(system_charset_info, tables->definer.user.str,
                         sctx->priv_user().str) &&
          !my_strcasecmp(system_charset_info, tables->definer.host.str,
                         sctx->priv_host().str))
        tables->allowed_show= TRUE;
#ifndef NO_EMBEDDED_ACCESS_CHECKS
      else
      {
        if ((thd->col_access & (SHOW_VIEW_ACL|SELECT_ACL)) ==
            (SHOW_VIEW_ACL|SELECT_ACL))
          tables->allowed_show= TRUE;
        else
        {
          TABLE_LIST table_list;
          uint view_access;
          memset(&table_list, 0, sizeof(table_list));
          table_list.db= tables->db;
          table_list.table_name= tables->table_name;
          table_list.grant.privilege= thd->col_access;
          view_access= get_table_grant(thd, &table_list);
	  if ((view_access & (SHOW_VIEW_ACL|SELECT_ACL)) ==
	      (SHOW_VIEW_ACL|SELECT_ACL))
	    tables->allowed_show= TRUE;
        }
      }
#endif
    }
    restore_record(table, s->default_values);
    table->field[0]->store(STRING_WITH_LEN("def"), cs);
    table->field[1]->store(db_name->str, db_name->length, cs);
    table->field[2]->store(table_name->str, table_name->length, cs);

    if (tables->allowed_show)
    {
      table->field[3]->store(tables->view_body_utf8.str,
                             tables->view_body_utf8.length,
                             cs);
    }

    if (tables->with_check != VIEW_CHECK_NONE)
    {
      if (tables->with_check == VIEW_CHECK_LOCAL)
        table->field[4]->store(STRING_WITH_LEN("LOCAL"), cs);
      else
        table->field[4]->store(STRING_WITH_LEN("CASCADED"), cs);
    }
    else
      table->field[4]->store(STRING_WITH_LEN("NONE"), cs);

    /*
      Only try to fill in the information about view updatability
      if it is requested as part of the top-level query (i.e.
      it's select * from i_s.views, as opposed to, say, select
      security_type from i_s.views).  Do not try to access the
      underlying tables if there was an error when opening the
      view: all underlying tables are released back to the table
      definition cache on error inside open_tables_for_query().
      If a field is not assigned explicitly, it defaults to NULL.
    */
    if (res == FALSE &&
        table->pos_in_table_list->table_open_method & OPEN_FULL_TABLE)
    {
      updatable_view= 0;
      if (tables->algorithm != VIEW_ALGORITHM_TEMPTABLE)
      {
        /*
          We should use tables->view_query()->select_lex->item_list here
          and can not use Field_iterator_view because the view
          always uses temporary algorithm during opening for I_S
          and TABLE_LIST fields 'field_translation'
          & 'field_translation_end' are uninitialized is this
          case.
        */
        List<Item> *fields= &tables->view_query()->select_lex->item_list;
        List_iterator<Item> it(*fields);
        Item *item;
        /*
          check that at least one column in view is updatable
        */
        while ((item= it++))
        {
          Item_field *item_field= item->field_for_view_update();
          if (item_field && !item_field->table_ref->schema_table)
          {
            updatable_view= 1;
            break;
          }
        }
        if (updatable_view && !tables->view_query()->unit->is_mergeable())
          updatable_view= 0;
      }
      if (updatable_view)
        table->field[5]->store(STRING_WITH_LEN("YES"), cs);
      else
        table->field[5]->store(STRING_WITH_LEN("NO"), cs);
    }

    definer_len= (strxmov(definer, tables->definer.user.str, "@",
                          tables->definer.host.str, NullS) - definer);
    table->field[6]->store(definer, definer_len, cs);
    if (tables->view_suid)
      table->field[7]->store(STRING_WITH_LEN("DEFINER"), cs);
    else
      table->field[7]->store(STRING_WITH_LEN("INVOKER"), cs);

    table->field[8]->store(tables->view_creation_ctx->get_client_cs()->csname,
                           strlen(tables->view_creation_ctx->
                                  get_client_cs()->csname), cs);

    table->field[9]->store(tables->view_creation_ctx->
                           get_connection_cl()->name,
                           strlen(tables->view_creation_ctx->
                                  get_connection_cl()->name), cs);


    if (schema_table_store_record(thd, table))
      DBUG_RETURN(1);
    if (res && thd->is_error())
      push_warning(thd, Sql_condition::SL_WARNING,
                   thd->get_stmt_da()->mysql_errno(),
                   thd->get_stmt_da()->message_text());
  }
  if (res)
    thd->clear_error();
  DBUG_RETURN(0);
}


bool store_constraints(THD *thd, TABLE *table, LEX_STRING *db_name,
                       LEX_STRING *table_name, const char *key_name,
                       size_t key_len, const char *con_type, size_t con_len)
{
  CHARSET_INFO *cs= system_charset_info;
  restore_record(table, s->default_values);
  table->field[0]->store(STRING_WITH_LEN("def"), cs);
  table->field[1]->store(db_name->str, db_name->length, cs);
  table->field[2]->store(key_name, key_len, cs);
  table->field[3]->store(db_name->str, db_name->length, cs);
  table->field[4]->store(table_name->str, table_name->length, cs);
  table->field[5]->store(con_type, con_len, cs);
  return schema_table_store_record(thd, table);
}


static int get_schema_constraints_record(THD *thd, TABLE_LIST *tables,
					 TABLE *table, bool res,
					 LEX_STRING *db_name,
					 LEX_STRING *table_name)
{
  DBUG_ENTER("get_schema_constraints_record");
  if (res)
  {
    if (thd->is_error())
      push_warning(thd, Sql_condition::SL_WARNING,
                   thd->get_stmt_da()->mysql_errno(),
                   thd->get_stmt_da()->message_text());
    thd->clear_error();
    DBUG_RETURN(0);
  }
  else if (!tables->is_view())
  {
    List<FOREIGN_KEY_INFO> f_key_list;
    TABLE *show_table= tables->table;
    KEY *key_info=show_table->key_info;
    uint primary_key= show_table->s->primary_key;
    for (uint i=0 ; i < show_table->s->keys ; i++, key_info++)
    {
      if (i != primary_key && !(key_info->flags & HA_NOSAME))
        continue;

      if (i == primary_key && !strcmp(key_info->name, primary_key_name))
      {
        if (store_constraints(thd, table, db_name, table_name, key_info->name,
                              strlen(key_info->name),
                              STRING_WITH_LEN("PRIMARY KEY")))
          DBUG_RETURN(1);
      }
      else if (key_info->flags & HA_NOSAME)
      {
        if (store_constraints(thd, table, db_name, table_name, key_info->name,
                              strlen(key_info->name),
                              STRING_WITH_LEN("UNIQUE")))
          DBUG_RETURN(1);
      }
    }

    show_table->file->get_foreign_key_list(thd, &f_key_list);
    FOREIGN_KEY_INFO *f_key_info;
    List_iterator_fast<FOREIGN_KEY_INFO> it(f_key_list);
    while ((f_key_info=it++))
    {
      if (store_constraints(thd, table, db_name, table_name, 
                            f_key_info->foreign_id->str,
                            strlen(f_key_info->foreign_id->str),
                            "FOREIGN KEY", 11))
        DBUG_RETURN(1);
    }
  }
  DBUG_RETURN(res);
}


static bool store_trigger(THD *thd, TABLE *table, Trigger *trigger)
{
  CHARSET_INFO *cs= system_charset_info;

  restore_record(table, s->default_values);
  table->field[0]->store(STRING_WITH_LEN("def"), cs);
  table->field[1]->store(trigger->get_db_name().str,
                         trigger->get_db_name().length, cs);
  table->field[2]->store(trigger->get_trigger_name().str,
                         trigger->get_trigger_name().length, cs);

  {
    const LEX_STRING &s= trg_event_type_names[trigger->get_event()];
    table->field[3]->store(s.str, s.length, cs);
  }

  table->field[4]->store(STRING_WITH_LEN("def"), cs);
  table->field[5]->store(trigger->get_db_name().str,
                         trigger->get_db_name().length, cs);
  table->field[6]->store(trigger->get_subject_table_name().str,
                         trigger->get_subject_table_name().length, cs);

  table->field[7]->set_notnull();
  table->field[7]->store(trigger->get_action_order(), true);

  {
    const LEX_STRING &s= trigger->get_sp()->m_body_utf8;
    table->field[9]->store(s.str, s.length, cs);
  }

  table->field[10]->store(STRING_WITH_LEN("ROW"), cs);

  {
    const LEX_STRING &s= trg_action_time_type_names[trigger->get_action_time()];
    table->field[11]->store(s.str, s.length, cs);
  }

  table->field[14]->store(STRING_WITH_LEN("OLD"), cs);
  table->field[15]->store(STRING_WITH_LEN("NEW"), cs);

  if (!trigger->is_created_timestamp_null())
  {
    timeval epoche_timestamp= trigger->get_created_timestamp();

    table->field[16]->set_notnull();
    table->field[16]->store_timestamp(&epoche_timestamp);
  }

  {
    LEX_STRING s;
    sql_mode_string_representation(thd, trigger->get_sql_mode(), &s);
    table->field[17]->store(s.str, s.length, cs);
  }

  table->field[18]->store(trigger->get_definer().str,
                          trigger->get_definer().length, cs);
  table->field[19]->store(trigger->get_client_cs_name().str,
                          trigger->get_client_cs_name().length, cs);
  table->field[20]->store(trigger->get_connection_cl_name().str,
                          trigger->get_connection_cl_name().length, cs);
  table->field[21]->store(trigger->get_db_cl_name().str,
                          trigger->get_db_cl_name().length, cs);

  return schema_table_store_record(thd, table);
}


static int get_schema_triggers_record(THD *thd, TABLE_LIST *tables,
				      TABLE *table, bool res,
				      LEX_STRING *db_name,
				      LEX_STRING *table_name)
{
  DBUG_ENTER("get_schema_triggers_record");
  /*
    res can be non zero value when processed table is a view or
    error happened during opening of processed table.
  */
  if (res)
  {
    if (thd->is_error())
      push_warning(thd, Sql_condition::SL_WARNING,
                   thd->get_stmt_da()->mysql_errno(),
                   thd->get_stmt_da()->message_text());
    thd->clear_error();
    DBUG_RETURN(0);
  }

  if (tables->is_view() || !tables->table->triggers)
    DBUG_RETURN(0);

  if (check_table_access(thd, TRIGGER_ACL, tables, false, 1, true))
    DBUG_RETURN(0);

  Table_trigger_dispatcher *triggers= tables->table->triggers;

  for (int event= 0; event < (int) TRG_EVENT_MAX; ++event)
  {
    for (int timing= 0; timing < (int) TRG_ACTION_MAX; ++timing)
    {
      Trigger_chain *trigger_chain= triggers->get_triggers(event, timing);

      if (!trigger_chain)
        continue;

      List_iterator<Trigger> it(trigger_chain->get_trigger_list());
      Trigger *trigger;

      while ((trigger= it++))
      {
        if (trigger->has_parse_error())
          continue;

        if (store_trigger(thd, table, trigger))
          DBUG_RETURN(1);
      }
    }
  }

  DBUG_RETURN(0);
}


void store_key_column_usage(TABLE *table, LEX_STRING *db_name,
                            LEX_STRING *table_name, const char *key_name,
                            size_t key_len, const char *con_type, size_t con_len,
                            longlong idx)
{
  CHARSET_INFO *cs= system_charset_info;
  table->field[0]->store(STRING_WITH_LEN("def"), cs);
  table->field[1]->store(db_name->str, db_name->length, cs);
  table->field[2]->store(key_name, key_len, cs);
  table->field[3]->store(STRING_WITH_LEN("def"), cs);
  table->field[4]->store(db_name->str, db_name->length, cs);
  table->field[5]->store(table_name->str, table_name->length, cs);
  table->field[6]->store(con_type, con_len, cs);
  table->field[7]->store(idx, TRUE);
}


static int get_schema_key_column_usage_record(THD *thd,
					      TABLE_LIST *tables,
					      TABLE *table, bool res,
					      LEX_STRING *db_name,
					      LEX_STRING *table_name)
{
  DBUG_ENTER("get_schema_key_column_usage_record");
  if (res)
  {
    if (thd->is_error())
      push_warning(thd, Sql_condition::SL_WARNING,
                   thd->get_stmt_da()->mysql_errno(),
                   thd->get_stmt_da()->message_text());
    thd->clear_error();
    DBUG_RETURN(0);
  }
  else if (!tables->is_view())
  {
    List<FOREIGN_KEY_INFO> f_key_list;
    TABLE *show_table= tables->table;
    KEY *key_info=show_table->key_info;
    uint primary_key= show_table->s->primary_key;
    for (uint i=0 ; i < show_table->s->keys ; i++, key_info++)
    {
      if (i != primary_key && !(key_info->flags & HA_NOSAME))
        continue;
      uint f_idx= 0;
      KEY_PART_INFO *key_part= key_info->key_part;
      for (uint j=0 ; j < key_info->user_defined_key_parts ; j++,key_part++)
      {
        if (key_part->field)
        {
          f_idx++;
          restore_record(table, s->default_values);
          store_key_column_usage(table, db_name, table_name,
                                 key_info->name,
                                 strlen(key_info->name), 
                                 key_part->field->field_name, 
                                 strlen(key_part->field->field_name),
                                 (longlong) f_idx);
          if (schema_table_store_record(thd, table))
            DBUG_RETURN(1);
        }
      }
    }

    show_table->file->get_foreign_key_list(thd, &f_key_list);
    FOREIGN_KEY_INFO *f_key_info;
    List_iterator_fast<FOREIGN_KEY_INFO> fkey_it(f_key_list);
    while ((f_key_info= fkey_it++))
    {
      LEX_STRING *f_info;
      LEX_STRING *r_info;
      List_iterator_fast<LEX_STRING> it(f_key_info->foreign_fields),
        it1(f_key_info->referenced_fields);
      uint f_idx= 0;
      while ((f_info= it++))
      {
        r_info= it1++;
        f_idx++;
        restore_record(table, s->default_values);
        store_key_column_usage(table, db_name, table_name,
                               f_key_info->foreign_id->str,
                               f_key_info->foreign_id->length,
                               f_info->str, f_info->length,
                               (longlong) f_idx);
        table->field[8]->store((longlong) f_idx, TRUE);
        table->field[8]->set_notnull();
        table->field[9]->store(f_key_info->referenced_db->str,
                               f_key_info->referenced_db->length,
                               system_charset_info);
        table->field[9]->set_notnull();
        table->field[10]->store(f_key_info->referenced_table->str,
                                f_key_info->referenced_table->length, 
                                system_charset_info);
        table->field[10]->set_notnull();
        table->field[11]->store(r_info->str, r_info->length,
                                system_charset_info);
        table->field[11]->set_notnull();
        if (schema_table_store_record(thd, table))
          DBUG_RETURN(1);
      }
    }
  }
  DBUG_RETURN(res);
}


static void collect_partition_expr(THD *thd, List<char> &field_list,
                                   String *str)
{
  List_iterator<char> part_it(field_list);
  ulong no_fields= field_list.elements;
  const char *field_str;
  str->length(0);
  while ((field_str= part_it++))
  {
    append_identifier(thd, str, field_str, strlen(field_str));
    if (--no_fields != 0)
      str->append(",");
  }
  return;
}


/*
  Convert a string in a given character set to a string which can be
  used for FRM file storage in which case use_hex is TRUE and we store
  the character constants as hex strings in the character set encoding
  their field have. In the case of SHOW CREATE TABLE and the
  PARTITIONS information schema table we instead provide utf8 strings
  to the user and convert to the utf8 character set.

  SYNOPSIS
    get_cs_converted_part_value_from_string()
    item                           Item from which constant comes
    input_str                      String as provided by val_str after
                                   conversion to character set
    output_str                     Out value: The string created
    cs                             Character set string is encoded in
                                   NULL for INT_RESULT's here
    use_hex                        TRUE => hex string created
                                   FALSE => utf8 constant string created

  RETURN VALUES
    TRUE                           Error
    FALSE                          Ok
*/

int get_cs_converted_part_value_from_string(THD *thd,
                                            Item *item,
                                            String *input_str,
                                            String *output_str,
                                            const CHARSET_INFO *cs,
                                            bool use_hex)
{
  if (item->result_type() == INT_RESULT)
  {
    longlong value= item->val_int();
    output_str->set(value, system_charset_info);
    return FALSE;
  }
  if (!input_str)
  {
    my_error(ER_PARTITION_FUNCTION_IS_NOT_ALLOWED, MYF(0));
    return TRUE;
  }
  get_cs_converted_string_value(thd,
                                input_str,
                                output_str,
                                cs,
                                use_hex);
  return FALSE;
}


static void store_schema_partitions_record(THD *thd, TABLE *schema_table,
                                           TABLE *showing_table,
                                           partition_element *part_elem,
                                           handler *file, uint part_id)
{
  TABLE* table= schema_table;
  CHARSET_INFO *cs= system_charset_info;
  ha_statistics stat_info;
  ha_checksum check_sum = 0;
  MYSQL_TIME time;
  Partition_handler *part_handler= file->get_partition_handler();


  if (!part_handler)
  {
    /* Not a partitioned table, get the stats from the full table! */
    file->info(HA_STATUS_CONST | HA_STATUS_TIME | HA_STATUS_VARIABLE |
               HA_STATUS_NO_LOCK);
    stat_info.records=              file->stats.records;
    stat_info.mean_rec_length=      file->stats.mean_rec_length;
    stat_info.data_file_length=     file->stats.data_file_length;
    stat_info.max_data_file_length= file->stats.max_data_file_length;
    stat_info.index_file_length=    file->stats.index_file_length;
    stat_info.delete_length=        file->stats.delete_length;
    stat_info.create_time=          file->stats.create_time;
    stat_info.update_time=          file->stats.update_time;
    stat_info.check_time=           file->stats.check_time;
    if (file->ha_table_flags() & (ulong) HA_HAS_CHECKSUM)
      check_sum= file->checksum();
  }
  else
    part_handler->get_dynamic_partition_info(&stat_info, &check_sum, part_id);

  table->field[0]->store(STRING_WITH_LEN("def"), cs);
  table->field[12]->store((longlong) stat_info.records, TRUE);
  table->field[13]->store((longlong) stat_info.mean_rec_length, TRUE);
  table->field[14]->store((longlong) stat_info.data_file_length, TRUE);
  if (stat_info.max_data_file_length)
  {
    table->field[15]->store((longlong) stat_info.max_data_file_length, TRUE);
    table->field[15]->set_notnull();
  }
  table->field[16]->store((longlong) stat_info.index_file_length, TRUE);
  table->field[17]->store((longlong) stat_info.delete_length, TRUE);
  if (stat_info.create_time)
  {
    thd->variables.time_zone->gmt_sec_to_TIME(&time,
                                              (my_time_t)stat_info.create_time);
    table->field[18]->store_time(&time);
    table->field[18]->set_notnull();
  }
  if (stat_info.update_time)
  {
    thd->variables.time_zone->gmt_sec_to_TIME(&time,
                                              (my_time_t)stat_info.update_time);
    table->field[19]->store_time(&time);
    table->field[19]->set_notnull();
  }
  if (stat_info.check_time)
  {
    thd->variables.time_zone->gmt_sec_to_TIME(&time,
                                              (my_time_t)stat_info.check_time);
    table->field[20]->store_time(&time);
    table->field[20]->set_notnull();
  }
  if (file->ha_table_flags() & (ulong) HA_HAS_CHECKSUM)
  {
    table->field[21]->store((longlong) check_sum, TRUE);
    table->field[21]->set_notnull();
  }
  if (part_elem)
  {
    if (part_elem->part_comment)
      table->field[22]->store(part_elem->part_comment,
                              strlen(part_elem->part_comment), cs);
    else
      table->field[22]->store(STRING_WITH_LEN(""), cs);
    if (part_elem->nodegroup_id != UNDEF_NODEGROUP)
      table->field[23]->store((longlong) part_elem->nodegroup_id, TRUE);
    else
      table->field[23]->store(STRING_WITH_LEN("default"), cs);

    table->field[24]->set_notnull();
    if (part_elem->tablespace_name)
      table->field[24]->store(part_elem->tablespace_name,
                              strlen(part_elem->tablespace_name), cs);
    else
    {
      char *ts= showing_table->s->tablespace;
      if(ts)
        table->field[24]->store(ts, strlen(ts), cs);
      else
        table->field[24]->set_null();
    }
  }
  return;
}

static int
get_partition_column_description(THD *thd,
                                 partition_info *part_info,
                                 part_elem_value *list_value,
                                 String &tmp_str)
{
  uint num_elements= part_info->part_field_list.elements;
  uint i;
  DBUG_ENTER("get_partition_column_description");

  for (i= 0; i < num_elements; i++)
  {
    part_column_list_val *col_val= &list_value->col_val_array[i];
    if (col_val->max_value)
      tmp_str.append(partition_keywords[PKW_MAXVALUE].str);
    else if (col_val->null_value)
      tmp_str.append("NULL");
    else
    {
      char buffer[MAX_KEY_LENGTH];
      String str(buffer, sizeof(buffer), &my_charset_bin);
      String val_conv;
      Item *item= col_val->item_expression;

      if (!(item= part_info->get_column_item(item,
                              part_info->part_field_array[i])))
      {
        DBUG_RETURN(1);
      }
      String *res= item->val_str(&str);
      if (get_cs_converted_part_value_from_string(thd, item, res, &val_conv,
                              part_info->part_field_array[i]->charset(),
                              FALSE))
      {
        DBUG_RETURN(1);
      }
      tmp_str.append(val_conv);
    }
    if (i != num_elements - 1)
      tmp_str.append(",");
  }
  DBUG_RETURN(0);
}

static int get_schema_partitions_record(THD *thd, TABLE_LIST *tables,
                                        TABLE *table, bool res,
                                        LEX_STRING *db_name,
                                        LEX_STRING *table_name)
{
  CHARSET_INFO *cs= system_charset_info;
  char buff[61];
  String tmp_res(buff, sizeof(buff), cs);
  String tmp_str;
  TABLE *show_table= tables->table;
  handler *file;
  partition_info *part_info;
  DBUG_ENTER("get_schema_partitions_record");

  if (res)
  {
    if (thd->is_error())
      push_warning(thd, Sql_condition::SL_WARNING,
                   thd->get_stmt_da()->mysql_errno(),
                   thd->get_stmt_da()->message_text());
    thd->clear_error();
    DBUG_RETURN(0);
  }
  file= show_table->file;
  part_info= show_table->part_info;
  if (part_info)
  {
    partition_element *part_elem;
    List_iterator<partition_element> part_it(part_info->partitions);
    uint part_pos= 0, part_id= 0;

    restore_record(table, s->default_values);
    table->field[0]->store(STRING_WITH_LEN("def"), cs);
    table->field[1]->store(db_name->str, db_name->length, cs);
    table->field[2]->store(table_name->str, table_name->length, cs);


    /* Partition method*/
    switch (part_info->part_type) {
    case RANGE_PARTITION:
    case LIST_PARTITION:
      tmp_res.length(0);
      if (part_info->part_type == RANGE_PARTITION)
        tmp_res.append(partition_keywords[PKW_RANGE].str,
                       partition_keywords[PKW_RANGE].length);
      else
        tmp_res.append(partition_keywords[PKW_LIST].str,
                       partition_keywords[PKW_LIST].length);
      if (part_info->column_list)
        tmp_res.append(partition_keywords[PKW_COLUMNS].str,
                       partition_keywords[PKW_COLUMNS].length);
      table->field[7]->store(tmp_res.ptr(), tmp_res.length(), cs);
      break;
    case HASH_PARTITION:
      tmp_res.length(0);
      if (part_info->linear_hash_ind)
        tmp_res.append(partition_keywords[PKW_LINEAR].str,
                       partition_keywords[PKW_LINEAR].length);
      if (part_info->list_of_part_fields)
        tmp_res.append(partition_keywords[PKW_KEY].str,
                       partition_keywords[PKW_KEY].length);
      else
        tmp_res.append(partition_keywords[PKW_HASH].str, 
                       partition_keywords[PKW_HASH].length);
      table->field[7]->store(tmp_res.ptr(), tmp_res.length(), cs);
      break;
    default:
      DBUG_ASSERT(0);
      my_error(ER_OUT_OF_RESOURCES, MYF(ME_FATALERROR));
      DBUG_RETURN(1);
    }
    table->field[7]->set_notnull();

    /* Partition expression */
    if (part_info->part_expr)
    {
      table->field[9]->store(part_info->part_func_string,
                             part_info->part_func_len, cs);
    }
    else if (part_info->list_of_part_fields)
    {
      collect_partition_expr(thd, part_info->part_field_list, &tmp_str);
      table->field[9]->store(tmp_str.ptr(), tmp_str.length(), cs);
    }
    table->field[9]->set_notnull();

    if (part_info->is_sub_partitioned())
    {
      /* Subpartition method */
      tmp_res.length(0);
      if (part_info->linear_hash_ind)
        tmp_res.append(partition_keywords[PKW_LINEAR].str,
                       partition_keywords[PKW_LINEAR].length);
      if (part_info->list_of_subpart_fields)
        tmp_res.append(partition_keywords[PKW_KEY].str,
                       partition_keywords[PKW_KEY].length);
      else
        tmp_res.append(partition_keywords[PKW_HASH].str, 
                       partition_keywords[PKW_HASH].length);
      table->field[8]->store(tmp_res.ptr(), tmp_res.length(), cs);
      table->field[8]->set_notnull();

      /* Subpartition expression */
      if (part_info->subpart_expr)
      {
        table->field[10]->store(part_info->subpart_func_string,
                                part_info->subpart_func_len, cs);
      }
      else if (part_info->list_of_subpart_fields)
      {
        collect_partition_expr(thd, part_info->subpart_field_list, &tmp_str);
        table->field[10]->store(tmp_str.ptr(), tmp_str.length(), cs);
      }
      table->field[10]->set_notnull();
    }

    while ((part_elem= part_it++))
    {
      table->field[3]->store(part_elem->partition_name,
                             strlen(part_elem->partition_name), cs);
      table->field[3]->set_notnull();
      /* PARTITION_ORDINAL_POSITION */
      table->field[5]->store((longlong) ++part_pos, TRUE);
      table->field[5]->set_notnull();

      /* Partition description */
      if (part_info->part_type == RANGE_PARTITION)
      {
        if (part_info->column_list)
        {
          List_iterator<part_elem_value> list_val_it(part_elem->list_val_list);
          part_elem_value *list_value= list_val_it++;
          tmp_str.length(0);
          if (get_partition_column_description(thd,
                                               part_info,
                                               list_value,
                                               tmp_str))
          {
            DBUG_RETURN(1);
          }
          table->field[11]->store(tmp_str.ptr(), tmp_str.length(), cs);
        }
        else
        {
          if (part_elem->range_value != LLONG_MAX)
            table->field[11]->store(part_elem->range_value, FALSE);
          else
            table->field[11]->store(partition_keywords[PKW_MAXVALUE].str,
                                 partition_keywords[PKW_MAXVALUE].length, cs);
        }
        table->field[11]->set_notnull();
      }
      else if (part_info->part_type == LIST_PARTITION)
      {
        List_iterator<part_elem_value> list_val_it(part_elem->list_val_list);
        part_elem_value *list_value;
        uint num_items= part_elem->list_val_list.elements;
        tmp_str.length(0);
        tmp_res.length(0);
        if (part_elem->has_null_value)
        {
          tmp_str.append("NULL");
          if (num_items > 0)
            tmp_str.append(",");
        }
        while ((list_value= list_val_it++))
        {
          if (part_info->column_list)
          {
            if (part_info->part_field_list.elements > 1U)
              tmp_str.append("(");
            if (get_partition_column_description(thd,
                                                 part_info,
                                                 list_value,
                                                 tmp_str))
            {
              DBUG_RETURN(1);
            }
            if (part_info->part_field_list.elements > 1U)
              tmp_str.append(")");
          }
          else
          {
            if (!list_value->unsigned_flag)
              tmp_res.set(list_value->value, cs);
            else
              tmp_res.set((ulonglong)list_value->value, cs);
            tmp_str.append(tmp_res);
          }
          if (--num_items != 0)
            tmp_str.append(",");
        }
        table->field[11]->store(tmp_str.ptr(), tmp_str.length(), cs);
        table->field[11]->set_notnull();
      }

      if (part_elem->subpartitions.elements)
      {
        List_iterator<partition_element> sub_it(part_elem->subpartitions);
        partition_element *subpart_elem;
        uint subpart_pos= 0;

        while ((subpart_elem= sub_it++))
        {
          table->field[4]->store(subpart_elem->partition_name,
                                 strlen(subpart_elem->partition_name), cs);
          table->field[4]->set_notnull();
          /* SUBPARTITION_ORDINAL_POSITION */
          table->field[6]->store((longlong) ++subpart_pos, TRUE);
          table->field[6]->set_notnull();
          
          store_schema_partitions_record(thd, table, show_table, subpart_elem,
                                         file, part_id);
          part_id++;
          if(schema_table_store_record(thd, table))
            DBUG_RETURN(1);
        }
      }
      else
      {
        store_schema_partitions_record(thd, table, show_table, part_elem,
                                       file, part_id);
        part_id++;
        if(schema_table_store_record(thd, table))
          DBUG_RETURN(1);
      }
    }
    DBUG_RETURN(0);
  }
  else
  {
    store_schema_partitions_record(thd, table, show_table, 0, file, 0);
    if(schema_table_store_record(thd, table))
      DBUG_RETURN(1);
  }
  DBUG_RETURN(0);
}


#ifndef EMBEDDED_LIBRARY
/*
  Loads an event from mysql.event and copies it's data to a row of
  I_S.EVENTS

  Synopsis
    copy_event_to_schema_table()
      thd         Thread
      sch_table   The schema table (information_schema.event)
      event_table The event table to use for loading (mysql.event).

  Returns
    0  OK
    1  Error
*/

int
copy_event_to_schema_table(THD *thd, TABLE *sch_table, TABLE *event_table)
{
  const char *wild= thd->lex->wild ? thd->lex->wild->ptr() : NullS;
  CHARSET_INFO *scs= system_charset_info;
  MYSQL_TIME time;
  Event_timed et;
  DBUG_ENTER("copy_event_to_schema_table");

  restore_record(sch_table, s->default_values);

  if (et.load_from_row(thd, event_table))
  {
    my_error(ER_CANNOT_LOAD_FROM_TABLE_V2, MYF(0), "mysql", "event");
    DBUG_RETURN(1);
  }

  if (!(!wild || !wild[0] || !wild_case_compare(scs, et.name.str, wild)))
    DBUG_RETURN(0);

  /*
    Skip events in schemas one does not have access to. The check is
    optimized. It's guaranteed in case of SHOW EVENTS that the user
    has access.
  */
  if (thd->lex->sql_command != SQLCOM_SHOW_EVENTS &&
      check_access(thd, EVENT_ACL, et.dbname.str, NULL, NULL, 0, 1))
    DBUG_RETURN(0);

  sch_table->field[ISE_EVENT_CATALOG]->store(STRING_WITH_LEN("def"), scs);
  sch_table->field[ISE_EVENT_SCHEMA]->
                                store(et.dbname.str, et.dbname.length,scs);
  sch_table->field[ISE_EVENT_NAME]->
                                store(et.name.str, et.name.length, scs);
  sch_table->field[ISE_DEFINER]->
                                store(et.definer.str, et.definer.length, scs);
  const String *tz_name= et.time_zone->get_name();
  sch_table->field[ISE_TIME_ZONE]->
                                store(tz_name->ptr(), tz_name->length(), scs);
  sch_table->field[ISE_EVENT_BODY]->
                                store(STRING_WITH_LEN("SQL"), scs);
  sch_table->field[ISE_EVENT_DEFINITION]->store(
    et.body_utf8.str, et.body_utf8.length, scs);

  /* SQL_MODE */
  {
    LEX_STRING sql_mode;
    sql_mode_string_representation(thd, et.sql_mode, &sql_mode);
    sch_table->field[ISE_SQL_MODE]->
                                store(sql_mode.str, sql_mode.length, scs);
  }

  int not_used=0;

  if (et.expression)
  {
    String show_str;
    /* type */
    sch_table->field[ISE_EVENT_TYPE]->store(STRING_WITH_LEN("RECURRING"), scs);

    if (Events::reconstruct_interval_expression(&show_str, et.interval,
                                                et.expression))
      DBUG_RETURN(1);

    sch_table->field[ISE_INTERVAL_VALUE]->set_notnull();
    sch_table->field[ISE_INTERVAL_VALUE]->
                                store(show_str.ptr(), show_str.length(), scs);

    LEX_STRING *ival= &interval_type_to_name[et.interval];
    sch_table->field[ISE_INTERVAL_FIELD]->set_notnull();
    sch_table->field[ISE_INTERVAL_FIELD]->store(ival->str, ival->length, scs);

    /* starts & ends . STARTS is always set - see sql_yacc.yy */
    et.time_zone->gmt_sec_to_TIME(&time, et.starts);
    sch_table->field[ISE_STARTS]->set_notnull();
    sch_table->field[ISE_STARTS]->store_time(&time);

    if (!et.ends_null)
    {
      et.time_zone->gmt_sec_to_TIME(&time, et.ends);
      sch_table->field[ISE_ENDS]->set_notnull();
      sch_table->field[ISE_ENDS]->store_time(&time);
    }
  }
  else
  {
    /* type */
    sch_table->field[ISE_EVENT_TYPE]->store(STRING_WITH_LEN("ONE TIME"), scs);

    et.time_zone->gmt_sec_to_TIME(&time, et.execute_at);
    sch_table->field[ISE_EXECUTE_AT]->set_notnull();
    sch_table->field[ISE_EXECUTE_AT]->store_time(&time);
  }

  /* status */

  switch (et.status)
  {
    case Event_parse_data::ENABLED:
      sch_table->field[ISE_STATUS]->store(STRING_WITH_LEN("ENABLED"), scs);
      break;
    case Event_parse_data::SLAVESIDE_DISABLED:
      sch_table->field[ISE_STATUS]->store(STRING_WITH_LEN("SLAVESIDE_DISABLED"),
                                          scs);
      break;
    case Event_parse_data::DISABLED:
      sch_table->field[ISE_STATUS]->store(STRING_WITH_LEN("DISABLED"), scs);
      break;
    default:
      DBUG_ASSERT(0);
  }
  sch_table->field[ISE_ORIGINATOR]->store(et.originator, TRUE);

  /* on_completion */
  if (et.on_completion == Event_parse_data::ON_COMPLETION_DROP)
    sch_table->field[ISE_ON_COMPLETION]->
                                store(STRING_WITH_LEN("NOT PRESERVE"), scs);
  else
    sch_table->field[ISE_ON_COMPLETION]->
                                store(STRING_WITH_LEN("PRESERVE"), scs);
    
  number_to_datetime(et.created, &time, 0, &not_used);
  DBUG_ASSERT(not_used==0);
  sch_table->field[ISE_CREATED]->store_time(&time);

  number_to_datetime(et.modified, &time, 0, &not_used);
  DBUG_ASSERT(not_used==0);
  sch_table->field[ISE_LAST_ALTERED]->store_time(&time);

  if (et.last_executed)
  {
    et.time_zone->gmt_sec_to_TIME(&time, et.last_executed);
    sch_table->field[ISE_LAST_EXECUTED]->set_notnull();
    sch_table->field[ISE_LAST_EXECUTED]->store_time(&time);
  }

  sch_table->field[ISE_EVENT_COMMENT]->
                      store(et.comment.str, et.comment.length, scs);

  sch_table->field[ISE_CLIENT_CS]->set_notnull();
  sch_table->field[ISE_CLIENT_CS]->store(
    et.creation_ctx->get_client_cs()->csname,
    strlen(et.creation_ctx->get_client_cs()->csname),
    scs);

  sch_table->field[ISE_CONNECTION_CL]->set_notnull();
  sch_table->field[ISE_CONNECTION_CL]->store(
    et.creation_ctx->get_connection_cl()->name,
    strlen(et.creation_ctx->get_connection_cl()->name),
    scs);

  sch_table->field[ISE_DB_CL]->set_notnull();
  sch_table->field[ISE_DB_CL]->store(
    et.creation_ctx->get_db_cl()->name,
    strlen(et.creation_ctx->get_db_cl()->name),
    scs);

  if (schema_table_store_record(thd, sch_table))
    DBUG_RETURN(1);

  DBUG_RETURN(0);
}
#endif

int fill_open_tables(THD *thd, TABLE_LIST *tables, Item *cond)
{
  DBUG_ENTER("fill_open_tables");
  const char *wild= thd->lex->wild ? thd->lex->wild->ptr() : NullS;
  TABLE *table= tables->table;
  CHARSET_INFO *cs= system_charset_info;
  OPEN_TABLE_LIST *open_list;
  if (!(open_list=list_open_tables(thd,thd->lex->select_lex->db, wild))
            && thd->is_fatal_error)
    DBUG_RETURN(1);

  for (; open_list ; open_list=open_list->next)
  {
    restore_record(table, s->default_values);
    table->field[0]->store(open_list->db, strlen(open_list->db), cs);
    table->field[1]->store(open_list->table, strlen(open_list->table), cs);
    table->field[2]->store((longlong) open_list->in_use, TRUE);
    table->field[3]->store((longlong) open_list->locked, TRUE);
    if (schema_table_store_record(thd, table))
      DBUG_RETURN(1);
  }
  DBUG_RETURN(0);
}

/**
  Issue a deprecation warning for SELECT commands for status and system variables.
*/
void push_select_warning(THD *thd, enum enum_var_type option_type, bool status)
{
  const char *old_name;
  const char *new_name;
  if (option_type == OPT_GLOBAL)
  {
    old_name= (status ? "INFORMATION_SCHEMA.GLOBAL_STATUS" : "INFORMATION_SCHEMA.GLOBAL_VARIABLES");
    new_name= (status ? "performance_schema.global_status" : "performance_schema.global_variables");
  }
  else
  {
    old_name= (status ? "INFORMATION_SCHEMA.SESSION_STATUS" : "INFORMATION_SCHEMA.SESSION_VARIABLES");
    new_name= (status ? "performance_schema.session_status" : "performance_schema.session_variables");
  }

  push_warning_printf(thd, Sql_condition::SL_WARNING,
                      ER_WARN_DEPRECATED_SYNTAX,
                      ER_THD(thd, ER_WARN_DEPRECATED_SYNTAX),
                      old_name, new_name);
}

int fill_variables(THD *thd, TABLE_LIST *tables, Item *cond)
{
  DBUG_ENTER("fill_variables");
  Show_var_array sys_var_array(PSI_INSTRUMENT_ME);
  int res= 0;

  LEX *lex= thd->lex;
  const char *wild= lex->wild ? lex->wild->ptr() : NullS;
  enum enum_schema_tables schema_table_idx=
    get_schema_table_idx(tables->schema_table);
  enum enum_var_type option_type;
  bool upper_case_names= (schema_table_idx != SCH_VARIABLES);
  bool sorted_vars= (schema_table_idx == SCH_VARIABLES);

  if (schema_table_idx == SCH_VARIABLES)
  {
    option_type= lex->option_type;
  }
  else if (schema_table_idx == SCH_GLOBAL_VARIABLES)
  {
    option_type= OPT_GLOBAL;
  }
  else
  {
    DBUG_ASSERT(schema_table_idx == SCH_SESSION_VARIABLES);
    option_type= OPT_SESSION;
  }

#ifndef EMBEDDED_LIBRARY
  /* Issue deprecation warning. */
  if (lex->sql_command != SQLCOM_SHOW_VARIABLES)
  {
    push_select_warning(thd, option_type, false);
  }
  if (!show_compatibility_56)
    DBUG_RETURN(res);
#endif /* EMBEDDED_LIBRARY */


  /*
    Some system variables, for example sql_log_bin,
    have special behavior because of deprecation.
    - SELECT @@global.sql_log_bin
      MUST print a deprecation warning,
      because such usage needs to be abandoned.
    - SELECT * from INFORMATION_SCHEMA.GLOBAL_VARIABLES
      MUST NOT print a deprecation warning,
      since the application may not be looking for
      the 'sql_log_bin' row anyway,
      and we do not want to create spurious warning noise.
  */
  Silence_deprecation_warnings silencer;
  thd->push_internal_handler(&silencer);

  /*
    Lock LOCK_plugin_delete to avoid deletion of any plugins while creating
    SHOW_VAR array and hold it until all variables are stored in the table.
  */
  if (thd->fill_variables_recursion_level++ == 0)
  {
    mysql_mutex_lock(&LOCK_plugin_delete);
  }

  // Lock LOCK_system_variables_hash to prepare SHOW_VARs array.
  mysql_rwlock_rdlock(&LOCK_system_variables_hash);
  DEBUG_SYNC(thd, "acquired_LOCK_system_variables_hash");
  enumerate_sys_vars(thd, &sys_var_array, sorted_vars, option_type, false);
  mysql_rwlock_unlock(&LOCK_system_variables_hash);

  res= show_status_array(thd, wild, sys_var_array.begin(), option_type, NULL, "",
                         tables, upper_case_names, cond);

  if (thd->fill_variables_recursion_level-- == 1)
  {
    mysql_mutex_unlock(&LOCK_plugin_delete);
  }

  thd->pop_internal_handler();

  DBUG_RETURN(res);
}


int fill_status(THD *thd, TABLE_LIST *tables, Item *cond)
{
  DBUG_ENTER("fill_status");
  LEX *lex= thd->lex;
  const char *wild= lex->wild ? lex->wild->ptr() : NullS;
  int res= 0;

  STATUS_VAR *status_var_ptr;
  STATUS_VAR current_global_status_var;
  enum enum_schema_tables schema_table_idx=
    get_schema_table_idx(tables->schema_table);
  enum enum_var_type option_type;
  bool upper_case_names= (schema_table_idx != SCH_STATUS);

  if (schema_table_idx == SCH_STATUS)
  {
    option_type= lex->option_type;
    if (option_type == OPT_GLOBAL)
      status_var_ptr= &current_global_status_var;
    else
      status_var_ptr= thd->initial_status_var;
  }
  else if (schema_table_idx == SCH_GLOBAL_STATUS)
  {
    option_type= OPT_GLOBAL;
    status_var_ptr= &current_global_status_var;
  }
  else
  {
    DBUG_ASSERT(schema_table_idx == SCH_SESSION_STATUS);
    option_type= OPT_SESSION;
    status_var_ptr= &thd->status_var;
  }

#ifndef EMBEDDED_LIBRARY
  /* Issue deprecation warning. */
  if (lex->sql_command != SQLCOM_SHOW_STATUS)
  {
    push_select_warning(thd, option_type, true);
  }
  if (!show_compatibility_56)
    DBUG_RETURN(res);
#endif /* EMBEDDED_LIBRARY */

  /*
    Avoid recursive acquisition of LOCK_status in cases when WHERE clause
    represented by "cond" contains subquery on I_S.SESSION/GLOBAL_STATUS.
  */
  DEBUG_SYNC(thd, "before_preparing_global_status_array");

  if (thd->fill_status_recursion_level++ == 0) 
    mysql_mutex_lock(&LOCK_status);
  if (option_type == OPT_GLOBAL)
    calc_sum_of_all_status(status_var_ptr);
  // Push an empty tail element
  all_status_vars.push_back(st_mysql_show_var());
  res= show_status_array(thd, wild,
                         &all_status_vars[0],
                         option_type, status_var_ptr, "", tables,
                         upper_case_names, cond);
  all_status_vars.pop_back(); // Pop the empty element.

  if (thd->fill_status_recursion_level-- == 1) 
    mysql_mutex_unlock(&LOCK_status);

  DEBUG_SYNC(thd, "after_preparing_global_status_array");
  DBUG_RETURN(res);
}


/*
  Fill and store records into I_S.referential_constraints table

  SYNOPSIS
    get_referential_constraints_record()
    thd                 thread handle
    tables              table list struct(processed table)
    table               I_S table
    res                 1 means the error during opening of the processed table
                        0 means processed table is opened without error
    base_name           db name
    file_name           table name

  RETURN
    0	ok
    #   error
*/

static int
get_referential_constraints_record(THD *thd, TABLE_LIST *tables,
                                   TABLE *table, bool res,
                                   LEX_STRING *db_name, LEX_STRING *table_name)
{
  CHARSET_INFO *cs= system_charset_info;
  DBUG_ENTER("get_referential_constraints_record");

  if (res)
  {
    if (thd->is_error())
      push_warning(thd, Sql_condition::SL_WARNING,
                   thd->get_stmt_da()->mysql_errno(),
                   thd->get_stmt_da()->message_text());
    thd->clear_error();
    DBUG_RETURN(0);
  }
  if (!tables->is_view())
  {
    List<FOREIGN_KEY_INFO> f_key_list;
    TABLE *show_table= tables->table;

    show_table->file->get_foreign_key_list(thd, &f_key_list);
    FOREIGN_KEY_INFO *f_key_info;
    List_iterator_fast<FOREIGN_KEY_INFO> it(f_key_list);
    while ((f_key_info= it++))
    {
      restore_record(table, s->default_values);
      table->field[0]->store(STRING_WITH_LEN("def"), cs);
      table->field[1]->store(db_name->str, db_name->length, cs);
      table->field[9]->store(table_name->str, table_name->length, cs);
      table->field[2]->store(f_key_info->foreign_id->str,
                             f_key_info->foreign_id->length, cs);
      table->field[3]->store(STRING_WITH_LEN("def"), cs);
      table->field[4]->store(f_key_info->referenced_db->str, 
                             f_key_info->referenced_db->length, cs);
      table->field[10]->store(f_key_info->referenced_table->str, 
                             f_key_info->referenced_table->length, cs);
      if (f_key_info->referenced_key_name)
      {
        table->field[5]->store(f_key_info->referenced_key_name->str, 
                               f_key_info->referenced_key_name->length, cs);
        table->field[5]->set_notnull();
      }
      else
        table->field[5]->set_null();
      table->field[6]->store(STRING_WITH_LEN("NONE"), cs);
      table->field[7]->store(f_key_info->update_method->str, 
                             f_key_info->update_method->length, cs);
      table->field[8]->store(f_key_info->delete_method->str, 
                             f_key_info->delete_method->length, cs);
      if (schema_table_store_record(thd, table))
        DBUG_RETURN(1);
    }
  }
  DBUG_RETURN(0);
}

struct schema_table_ref 
{
  const char *table_name;
  ST_SCHEMA_TABLE *schema_table;
};


/*
  Find schema_tables elment by name

  SYNOPSIS
    find_schema_table_in_plugin()
    thd                 thread handler
    plugin              plugin
    table_name          table name

  RETURN
    0	table not found
    1   found the schema table
*/
static my_bool find_schema_table_in_plugin(THD *thd, plugin_ref plugin,
                                           void* p_table)
{
  schema_table_ref *p_schema_table= (schema_table_ref *)p_table;
  const char* table_name= p_schema_table->table_name;
  ST_SCHEMA_TABLE *schema_table= plugin_data<ST_SCHEMA_TABLE*>(plugin);
  DBUG_ENTER("find_schema_table_in_plugin");

  if (!my_strcasecmp(system_charset_info,
                     schema_table->table_name,
                     table_name)) {
    p_schema_table->schema_table= schema_table;
    DBUG_RETURN(1);
  }

  DBUG_RETURN(0);
}


/*
  Find schema_tables elment by name

  SYNOPSIS
    find_schema_table()
    thd                 thread handler
    table_name          table name

  RETURN
    0	table not found
    #   pointer to 'schema_tables' element
*/

ST_SCHEMA_TABLE *find_schema_table(THD *thd, const char* table_name)
{
  schema_table_ref schema_table_a;
  ST_SCHEMA_TABLE *schema_table= schema_tables;
  DBUG_ENTER("find_schema_table");

  for (; schema_table->table_name; schema_table++)
  {
    if (!my_strcasecmp(system_charset_info,
                       schema_table->table_name,
                       table_name))
      DBUG_RETURN(schema_table);
  }

  schema_table_a.table_name= table_name;
  if (plugin_foreach(thd, find_schema_table_in_plugin, 
                     MYSQL_INFORMATION_SCHEMA_PLUGIN, &schema_table_a))
    DBUG_RETURN(schema_table_a.schema_table);

  DBUG_RETURN(NULL);
}


ST_SCHEMA_TABLE *get_schema_table(enum enum_schema_tables schema_table_idx)
{
  return &schema_tables[schema_table_idx];
}


/**
  Create information_schema table using schema_table data.

  @note
    For MYSQL_TYPE_DECIMAL fields only, the field_length member has encoded
    into it two numbers, based on modulus of base-10 numbers.  In the ones
    position is the number of decimals.  Tens position is unused.  In the
    hundreds and thousands position is a two-digit decimal number representing
    length.  Encode this value with  (decimals*100)+length  , where
    0<decimals<10 and 0<=length<100 .

  @param
    thd	       	          thread handler

  @param table_list Used to pass I_S table information(fields info, tables
  parameters etc) and table name.

  @retval  \#             Pointer to created table
  @retval  NULL           Can't create table
*/

TABLE *create_schema_table(THD *thd, TABLE_LIST *table_list)
{
  int field_count= 0;
  Item *item;
  TABLE *table;
  List<Item> field_list;
  ST_SCHEMA_TABLE *schema_table= table_list->schema_table;
  ST_FIELD_INFO *fields_info= schema_table->fields_info;
  CHARSET_INFO *cs= system_charset_info;
  DBUG_ENTER("create_schema_table");

  for (; fields_info->field_name; fields_info++)
  {
    switch (fields_info->field_type) {
    case MYSQL_TYPE_TINY:
    case MYSQL_TYPE_LONG:
    case MYSQL_TYPE_SHORT:
    case MYSQL_TYPE_LONGLONG:
    case MYSQL_TYPE_INT24:
      if (!(item= new Item_return_int(fields_info->field_name,
                                      fields_info->field_length,
                                      fields_info->field_type,
                                      fields_info->value)))
      {
        DBUG_RETURN(0);
      }
      item->unsigned_flag= (fields_info->field_flags & MY_I_S_UNSIGNED);
      break;
    case MYSQL_TYPE_DATE:
    case MYSQL_TYPE_TIME:
    case MYSQL_TYPE_TIMESTAMP:
    case MYSQL_TYPE_DATETIME:
    {
      const Name_string field_name(fields_info->field_name,
                                   strlen(fields_info->field_name));
      if (!(item=new Item_temporal(fields_info->field_type, field_name, 0, 0)))
        DBUG_RETURN(0);

      if (fields_info->field_type == MYSQL_TYPE_TIMESTAMP ||
          fields_info->field_type == MYSQL_TYPE_DATETIME)
        item->decimals= fields_info->field_length;

      break;
    }
    case MYSQL_TYPE_FLOAT:
    case MYSQL_TYPE_DOUBLE:
    {
      const Name_string field_name(fields_info->field_name,
                                   strlen(fields_info->field_name));
      if ((item= new Item_float(field_name, 0.0, NOT_FIXED_DEC, 
                                fields_info->field_length)) == NULL)
        DBUG_RETURN(NULL);
      break;
    }
    case MYSQL_TYPE_DECIMAL:
    case MYSQL_TYPE_NEWDECIMAL:
      if (!(item= new Item_decimal((longlong) fields_info->value, false)))
      {
        DBUG_RETURN(0);
      }
      item->unsigned_flag= (fields_info->field_flags & MY_I_S_UNSIGNED);
      item->decimals= fields_info->field_length%10;
      item->max_length= (fields_info->field_length/100)%100;
      if (item->unsigned_flag == 0)
        item->max_length+= 1;
      if (item->decimals > 0)
        item->max_length+= 1;
      item->item_name.copy(fields_info->field_name);
      break;
    case MYSQL_TYPE_TINY_BLOB:
    case MYSQL_TYPE_MEDIUM_BLOB:
    case MYSQL_TYPE_LONG_BLOB:
    case MYSQL_TYPE_BLOB:
      if (!(item= new Item_blob(fields_info->field_name,
                                fields_info->field_length)))
      {
        DBUG_RETURN(0);
      }
      break;
    default:
      /* Don't let unimplemented types pass through. Could be a grave error. */
      DBUG_ASSERT(fields_info->field_type == MYSQL_TYPE_STRING);

      if (!(item= new Item_empty_string("", fields_info->field_length, cs)))
      {
        DBUG_RETURN(0);
      }
      item->item_name.copy(fields_info->field_name);
      break;
    }
    field_list.push_back(item);
    item->maybe_null= (fields_info->field_flags & MY_I_S_MAYBE_NULL);
    field_count++;
  }
  Temp_table_param *tmp_table_param = new (thd->mem_root) Temp_table_param;
  if (!tmp_table_param)
    DBUG_RETURN(0);

  tmp_table_param->table_charset= cs;
  tmp_table_param->field_count= field_count;
  tmp_table_param->schema_table= 1;
  SELECT_LEX *select_lex= thd->lex->current_select();
  if (!(table= create_tmp_table(thd, tmp_table_param,
                                field_list, (ORDER*) 0, 0, 0, 
                                select_lex->active_options() |
                                TMP_TABLE_ALL_COLUMNS,
                                HA_POS_ERROR, table_list->alias)))
    DBUG_RETURN(0);
  my_bitmap_map* bitmaps=
    (my_bitmap_map*) thd->alloc(bitmap_buffer_size(field_count));
  bitmap_init(&table->def_read_set, bitmaps, field_count,
              FALSE);
  table->read_set= &table->def_read_set;
  bitmap_clear_all(table->read_set);
  table_list->schema_table_param= tmp_table_param;
  DBUG_RETURN(table);
}


/*
  For old SHOW compatibility. It is used when
  old SHOW doesn't have generated column names
  Make list of fields for SHOW

  SYNOPSIS
    make_old_format()
    thd			thread handler
    schema_table        pointer to 'schema_tables' element

  RETURN
   1	error
   0	success
*/

int make_old_format(THD *thd, ST_SCHEMA_TABLE *schema_table)
{
  ST_FIELD_INFO *field_info= schema_table->fields_info;
  Name_resolution_context *context= &thd->lex->select_lex->context;
  for (; field_info->field_name; field_info++)
  {
    if (field_info->old_name)
    {
      Item_field *field= new Item_field(context,
                                        NullS, NullS, field_info->field_name);
      if (field)
      {
        field->item_name.copy(field_info->old_name);
        if (add_item_to_list(thd, field))
          return 1;
      }
    }
  }
  return 0;
}


int make_schemata_old_format(THD *thd, ST_SCHEMA_TABLE *schema_table)
{
  char tmp[128];
  LEX *lex= thd->lex;
  SELECT_LEX *sel= lex->current_select();
  Name_resolution_context *context= &sel->context;

  if (!sel->item_list.elements)
  {
    ST_FIELD_INFO *field_info= &schema_table->fields_info[1];
    String buffer(tmp,sizeof(tmp), system_charset_info);
    Item_field *field= new Item_field(context,
                                      NullS, NullS, field_info->field_name);
    if (!field || add_item_to_list(thd, field))
      return 1;
    buffer.length(0);
    buffer.append(field_info->old_name);
    if (lex->wild && lex->wild->ptr())
    {
      buffer.append(STRING_WITH_LEN(" ("));
      buffer.append(lex->wild->ptr());
      buffer.append(')');
    }
    field->item_name.copy(buffer.ptr(), buffer.length(), system_charset_info);
  }
  return 0;
}


int make_table_names_old_format(THD *thd, ST_SCHEMA_TABLE *schema_table)
{
  char tmp[128];
  String buffer(tmp,sizeof(tmp), thd->charset());
  LEX *lex= thd->lex;
  Name_resolution_context *context= &lex->select_lex->context;

  ST_FIELD_INFO *field_info= &schema_table->fields_info[2];
  buffer.length(0);
  buffer.append(field_info->old_name);
  buffer.append(lex->select_lex->db);
  if (lex->wild && lex->wild->ptr())
  {
    buffer.append(STRING_WITH_LEN(" ("));
    buffer.append(lex->wild->ptr());
    buffer.append(')');
  }
  Item_field *field= new Item_field(context,
                                    NullS, NullS, field_info->field_name);
  if (add_item_to_list(thd, field))
    return 1;
  field->item_name.copy(buffer.ptr(), buffer.length(), system_charset_info);
  if (thd->lex->verbose)
  {
    field->item_name.copy(buffer.ptr(), buffer.length(), system_charset_info);
    field_info= &schema_table->fields_info[3];
    field= new Item_field(context, NullS, NullS, field_info->field_name);
    if (add_item_to_list(thd, field))
      return 1;
    field->item_name.copy(field_info->old_name);
  }
  return 0;
}


int make_columns_old_format(THD *thd, ST_SCHEMA_TABLE *schema_table)
{
  int fields_arr[]= {IS_COLUMNS_COLUMN_NAME,
                     IS_COLUMNS_COLUMN_TYPE,
                     IS_COLUMNS_COLLATION_NAME,
                     IS_COLUMNS_IS_NULLABLE,
                     IS_COLUMNS_COLUMN_KEY,
                     IS_COLUMNS_COLUMN_DEFAULT,
                     IS_COLUMNS_EXTRA,
                     IS_COLUMNS_PRIVILEGES,
                     IS_COLUMNS_COLUMN_COMMENT,
                     -1};
  int *field_num= fields_arr;
  ST_FIELD_INFO *field_info;
  Name_resolution_context *context= &thd->lex->select_lex->context;

  for (; *field_num >= 0; field_num++)
  {
    field_info= &schema_table->fields_info[*field_num];
    if (!thd->lex->verbose && (*field_num == IS_COLUMNS_COLLATION_NAME ||
                               *field_num == IS_COLUMNS_PRIVILEGES     ||
                               *field_num == IS_COLUMNS_COLUMN_COMMENT))
      continue;
    Item_field *field= new Item_field(context,
                                      NullS, NullS, field_info->field_name);
    if (field)
    {
      field->item_name.copy(field_info->old_name);
      if (add_item_to_list(thd, field))
        return 1;
    }
  }
  return 0;
}


int make_character_sets_old_format(THD *thd, ST_SCHEMA_TABLE *schema_table)
{
  int fields_arr[]= {0, 2, 1, 3, -1};
  int *field_num= fields_arr;
  ST_FIELD_INFO *field_info;
  Name_resolution_context *context= &thd->lex->select_lex->context;

  for (; *field_num >= 0; field_num++)
  {
    field_info= &schema_table->fields_info[*field_num];
    Item_field *field= new Item_field(context,
                                      NullS, NullS, field_info->field_name);
    if (field)
    {
      field->item_name.copy(field_info->old_name);
      if (add_item_to_list(thd, field))
        return 1;
    }
  }
  return 0;
}


int make_proc_old_format(THD *thd, ST_SCHEMA_TABLE *schema_table)
{
  int fields_arr[]= {IS_ROUTINES_ROUTINE_SCHEMA,
                     IS_ROUTINES_ROUTINE_NAME,
                     IS_ROUTINES_ROUTINE_TYPE,
                     IS_ROUTINES_DEFINER,
                     IS_ROUTINES_LAST_ALTERED,
                     IS_ROUTINES_CREATED,
                     IS_ROUTINES_SECURITY_TYPE,
                     IS_ROUTINES_ROUTINE_COMMENT,
                     IS_ROUTINES_CHARACTER_SET_CLIENT,
                     IS_ROUTINES_COLLATION_CONNECTION,
                     IS_ROUTINES_DATABASE_COLLATION,
                     -1};
  int *field_num= fields_arr;
  ST_FIELD_INFO *field_info;
  Name_resolution_context *context= &thd->lex->select_lex->context;

  for (; *field_num >= 0; field_num++)
  {
    field_info= &schema_table->fields_info[*field_num];
    Item_field *field= new Item_field(context,
                                      NullS, NullS, field_info->field_name);
    if (field)
    {
      field->item_name.copy(field_info->old_name);
      if (add_item_to_list(thd, field))
        return 1;
    }
  }
  return 0;
}


/*
  Create information_schema table

  SYNOPSIS
  mysql_schema_table()
    thd                thread handler
    lex                pointer to LEX
    table_list         pointer to table_list

  RETURN
    0	success
    1   error
*/

int mysql_schema_table(THD *thd, LEX *lex, TABLE_LIST *table_list)
{
  TABLE *table;
  DBUG_ENTER("mysql_schema_table");
  if (!(table= table_list->schema_table->create_table(thd, table_list)))
    DBUG_RETURN(1);
  table->s->tmp_table= SYSTEM_TMP_TABLE;
  table->grant.privilege= table_list->grant.privilege= SELECT_ACL;
  /*
    This test is necessary to make
    case insensitive file systems +
    upper case table names(information schema tables) +
    views
    working correctly
  */
  if (table_list->schema_table_name)
    table->alias_name_used= my_strcasecmp(table_alias_charset,
                                          table_list->schema_table_name,
                                          table_list->alias);
  table_list->table_name= table->s->table_name.str;
  table_list->table_name_length= table->s->table_name.length;
  table_list->table= table;
  table->pos_in_table_list= table_list;
  table->next= thd->derived_tables;
  thd->derived_tables= table;
  if (table_list->select_lex->first_execution)
    table_list->select_lex->add_base_options(OPTION_SCHEMA_TABLE);
  lex->safe_to_cache_query= 0;

  if (table_list->schema_table_reformed) // show command
  {
    SELECT_LEX *sel= lex->current_select();
    Item *item;
    Field_translator *transl, *org_transl;

    ulonglong want_privilege_saved= thd->want_privilege;
    thd->want_privilege= SELECT_ACL;
    enum enum_mark_columns save_mark_used_columns= thd->mark_used_columns;
    thd->mark_used_columns= MARK_COLUMNS_READ;

    if (table_list->field_translation)
    {
      Field_translator *end= table_list->field_translation_end;
      for (transl= table_list->field_translation; transl < end; transl++)
      {
        if (!transl->item->fixed &&
            transl->item->fix_fields(thd, &transl->item))
          DBUG_RETURN(1);
      }

      thd->want_privilege= want_privilege_saved;
      thd->mark_used_columns= save_mark_used_columns;

      DBUG_RETURN(0);
    }
    List_iterator_fast<Item> it(sel->item_list);
    if (!(transl=
          (Field_translator*)(thd->stmt_arena->
                              alloc(sel->item_list.elements *
                                    sizeof(Field_translator)))))
    {
      DBUG_RETURN(1);
    }
    for (org_transl= transl; (item= it++); transl++)
    {
      transl->item= item;
      transl->name= item->item_name.ptr();
      if (!item->fixed && item->fix_fields(thd, &transl->item))
      {
        DBUG_RETURN(1);
      }
    }

    thd->want_privilege= want_privilege_saved;
    thd->mark_used_columns= save_mark_used_columns;
    table_list->field_translation= org_transl;
    table_list->field_translation_end= transl;
  }

  DBUG_RETURN(0);
}


/*
  Generate select from information_schema table

  SYNOPSIS
    make_schema_select()
    thd                  thread handler
    sel                  pointer to SELECT_LEX
    schema_table_idx     index of 'schema_tables' element

  RETURN
    0	success
    1   error
*/

int make_schema_select(THD *thd, SELECT_LEX *sel,
		       enum enum_schema_tables schema_table_idx)
{
  ST_SCHEMA_TABLE *schema_table= get_schema_table(schema_table_idx);
  LEX_STRING db, table;
  DBUG_ENTER("make_schema_select");
  DBUG_PRINT("enter", ("mysql_schema_select: %s", schema_table->table_name));
  /*
     We have to make non const db_name & table_name
     because of lower_case_table_names
  */
  thd->make_lex_string(&db, INFORMATION_SCHEMA_NAME.str,
                       INFORMATION_SCHEMA_NAME.length, 0);
  thd->make_lex_string(&table, schema_table->table_name,
                       strlen(schema_table->table_name), 0);

  if (schema_table->old_format(thd, schema_table) ||   /* Handle old syntax */
      !sel->add_table_to_list(thd,
                              new Table_ident(thd,
                                              to_lex_cstring(db),
                                              to_lex_cstring(table),
                                              0),
                              0, 0, TL_READ, MDL_SHARED_READ))
  {
    DBUG_RETURN(1);
  }
  DBUG_RETURN(0);
}


/**
  Fill INFORMATION_SCHEMA-table, leave correct Diagnostics_area
  state after itself.

  This function is a wrapper around ST_SCHEMA_TABLE::fill_table(), which
  may "partially silence" some errors. The thing is that during
  fill_table() many errors might be emitted. These errors stem from the
  nature of fill_table().

  For example, SELECT ... FROM INFORMATION_SCHEMA.xxx WHERE TABLE_NAME = 'xxx'
  results in a number of 'Table <db name>.xxx does not exist' errors,
  because fill_table() tries to open the 'xxx' table in every possible
  database.

  Those errors are cleared (the error status is cleared from
  Diagnostics_area) inside fill_table(), but they remain in the
  Diagnostics_area condition list (the list is not cleared because
  it may contain useful warnings).

  This function is responsible for making sure that Diagnostics_area
  does not contain warnings corresponding to the cleared errors.

  @note: THD::no_warnings_for_error used to be set before calling
  fill_table(), thus those errors didn't go to Diagnostics_area. This is not
  the case now (THD::no_warnings_for_error was eliminated as a hack), so we
  need to take care of those warnings here.

  @param thd            Thread context.
  @param table_list     I_S table.
  @param join_table     JOIN/SELECT table.

  @return Error status.
  @retval TRUE Error.
  @retval FALSE Success.
*/
static bool do_fill_table(THD *thd,
                          TABLE_LIST *table_list,
                          QEP_TAB *qep_tab)
{
  // NOTE: fill_table() may generate many "useless" warnings, which will be
  // ignored afterwards. On the other hand, there might be "useful"
  // warnings, which should be presented to the user. Diagnostics_area usually
  // stores no more than THD::variables.max_error_count warnings.
  // The problem is that "useless warnings" may occupy all the slots in the
  // Diagnostics_area, so "useful warnings" get rejected. In order to avoid
  // that problem we create a Diagnostics_area instance, which is capable of
  // storing "unlimited" number of warnings.
  Diagnostics_area *da= thd->get_stmt_da();
  Diagnostics_area tmp_da(true);

  // Don't copy existing conditions from the old DA so we don't get them twice
  // when we call copy_non_errors_from_da below.
  thd->push_diagnostics_area(&tmp_da, false);

  /*
    We pass a condition, which can be used to do less file manipulations (for
    example, WHERE TABLE_SCHEMA='test' allows to open only directory 'test',
    not other database directories). Filling schema tables is done before
    QEP_TAB::sort_table() (=filesort, for ORDER BY), so we can trust
    that condition() is complete, has not been zeroed by filesort:
  */
  DBUG_ASSERT(qep_tab->condition() == qep_tab->condition_optim());

  bool res= table_list->schema_table->fill_table(
    thd, table_list, qep_tab->condition());

  thd->pop_diagnostics_area();

  // Pass an error if any.
  if (tmp_da.is_error())
  {
    da->set_error_status(tmp_da.mysql_errno(),
                         tmp_da.message_text(),
                         tmp_da.returned_sqlstate());
    da->push_warning(thd,
                     tmp_da.mysql_errno(),
                     tmp_da.returned_sqlstate(),
                     Sql_condition::SL_ERROR,
                     tmp_da.message_text());
  }

  // Pass warnings (if any).
  //
  // Filter out warnings with SL_ERROR level, because they
  // correspond to the errors which were filtered out in fill_table().
  da->copy_non_errors_from_da(thd, &tmp_da);

  return res;
}


/*
  Fill temporary schema tables before SELECT

  SYNOPSIS
    get_schema_tables_result()
    join  join which use schema tables
    executed_place place where I_S table processed

  RETURN
    FALSE success
    TRUE  error
*/

bool get_schema_tables_result(JOIN *join,
                              enum enum_schema_table_state executed_place)
{
  THD *thd= join->thd;
  bool result= 0;
  DBUG_ENTER("get_schema_tables_result");

  /* Check if the schema table is optimized away */
  if (!join->qep_tab)
    DBUG_RETURN(result);

  for (uint i= 0; i < join->tables; i++)
  {
    QEP_TAB *const tab= join->qep_tab + i;
    if (!tab->table() || !tab->table_ref)
      break;

    TABLE_LIST *const table_list= tab->table_ref;
    if (table_list->schema_table && thd->fill_information_schema_tables())
    {
      bool is_subselect= join->select_lex->master_unit() &&
                         join->select_lex->master_unit()->item;

      /* A value of 0 indicates a dummy implementation */
      if (table_list->schema_table->fill_table == 0)
        continue;

      /* skip I_S optimizations specific to get_all_tables */
      if (thd->lex->describe &&
          (table_list->schema_table->fill_table != get_all_tables))
        continue;

      /*
        If schema table is already processed and
        the statement is not a subselect then
        we don't need to fill this table again.
        If schema table is already processed and
        schema_table_state != executed_place then
        table is already processed and
        we should skip second data processing.
      */
      if (table_list->schema_table_state &&
          (!is_subselect || table_list->schema_table_state != executed_place))
        continue;

      /*
        if table is used in a subselect and
        table has been processed earlier with the same
        'executed_place' value then we should refresh the table.
      */
      if (table_list->schema_table_state && is_subselect)
      {
        table_list->table->file->extra(HA_EXTRA_NO_CACHE);
        table_list->table->file->extra(HA_EXTRA_RESET_STATE);
        table_list->table->file->ha_delete_all_rows();
        free_io_cache(table_list->table);
        filesort_free_buffers(table_list->table,1);
        table_list->table->null_row= 0;
      }
      else
        table_list->table->file->stats.records= 0;

      if (do_fill_table(thd, table_list, tab))
      {
        result= 1;
        join->error= 1;
        table_list->schema_table_state= executed_place;
        break;
      }
      table_list->schema_table_state= executed_place;
    }
  }
  DBUG_RETURN(result);
}

struct run_hton_fill_schema_table_args
{
  TABLE_LIST *tables;
  Item *cond;
};

static my_bool run_hton_fill_schema_table(THD *thd, plugin_ref plugin,
                                          void *arg)
{
  struct run_hton_fill_schema_table_args *args=
    (run_hton_fill_schema_table_args *) arg;
  handlerton *hton= plugin_data<handlerton*>(plugin);
  if (hton->fill_is_table && hton->state == SHOW_OPTION_YES)
      hton->fill_is_table(hton, thd, args->tables, args->cond,
            get_schema_table_idx(args->tables->schema_table));
  return false;
}

int hton_fill_schema_table(THD *thd, TABLE_LIST *tables, Item *cond)
{
  DBUG_ENTER("hton_fill_schema_table");

  struct run_hton_fill_schema_table_args args;
  args.tables= tables;
  args.cond= cond;

  plugin_foreach(thd, run_hton_fill_schema_table,
                 MYSQL_STORAGE_ENGINE_PLUGIN, &args);

  DBUG_RETURN(0);
}


ST_FIELD_INFO schema_fields_info[]=
{
  {"CATALOG_NAME", FN_REFLEN, MYSQL_TYPE_STRING, 0, 0, 0, SKIP_OPEN_TABLE},
  {"SCHEMA_NAME", NAME_CHAR_LEN, MYSQL_TYPE_STRING, 0, 0, "Database",
   SKIP_OPEN_TABLE},
  {"DEFAULT_CHARACTER_SET_NAME", MY_CS_NAME_SIZE, MYSQL_TYPE_STRING, 0, 0, 0,
   SKIP_OPEN_TABLE},
  {"DEFAULT_COLLATION_NAME", MY_CS_NAME_SIZE, MYSQL_TYPE_STRING, 0, 0, 0,
   SKIP_OPEN_TABLE},
  {"SQL_PATH", FN_REFLEN, MYSQL_TYPE_STRING, 0, 1, 0, SKIP_OPEN_TABLE},
  {0, 0, MYSQL_TYPE_STRING, 0, 0, 0, SKIP_OPEN_TABLE}
};


ST_FIELD_INFO tables_fields_info[]=
{
  {"TABLE_CATALOG", FN_REFLEN, MYSQL_TYPE_STRING, 0, 0, 0, SKIP_OPEN_TABLE},
  {"TABLE_SCHEMA", NAME_CHAR_LEN, MYSQL_TYPE_STRING, 0, 0, 0, SKIP_OPEN_TABLE},
  {"TABLE_NAME", NAME_CHAR_LEN, MYSQL_TYPE_STRING, 0, 0, "Name",
   SKIP_OPEN_TABLE},
  {"TABLE_TYPE", NAME_CHAR_LEN, MYSQL_TYPE_STRING, 0, 0, 0, OPEN_FRM_ONLY},
  {"ENGINE", NAME_CHAR_LEN, MYSQL_TYPE_STRING, 0, 1, "Engine", OPEN_FRM_ONLY},
  {"VERSION", MY_INT64_NUM_DECIMAL_DIGITS, MYSQL_TYPE_LONGLONG, 0,
   (MY_I_S_MAYBE_NULL | MY_I_S_UNSIGNED), "Version", OPEN_FRM_ONLY},
  {"ROW_FORMAT", 20, MYSQL_TYPE_STRING, 0, 1, "Row_format", OPEN_FULL_TABLE},
  {"TABLE_ROWS", MY_INT64_NUM_DECIMAL_DIGITS, MYSQL_TYPE_LONGLONG, 0,
   (MY_I_S_MAYBE_NULL | MY_I_S_UNSIGNED), "Rows", OPEN_FULL_TABLE},
  {"AVG_ROW_LENGTH", MY_INT64_NUM_DECIMAL_DIGITS, MYSQL_TYPE_LONGLONG, 0, 
   (MY_I_S_MAYBE_NULL | MY_I_S_UNSIGNED), "Avg_row_length", OPEN_FULL_TABLE},
  {"DATA_LENGTH", MY_INT64_NUM_DECIMAL_DIGITS, MYSQL_TYPE_LONGLONG, 0, 
   (MY_I_S_MAYBE_NULL | MY_I_S_UNSIGNED), "Data_length", OPEN_FULL_TABLE},
  {"MAX_DATA_LENGTH", MY_INT64_NUM_DECIMAL_DIGITS, MYSQL_TYPE_LONGLONG, 0,
   (MY_I_S_MAYBE_NULL | MY_I_S_UNSIGNED), "Max_data_length", OPEN_FULL_TABLE},
  {"INDEX_LENGTH", MY_INT64_NUM_DECIMAL_DIGITS, MYSQL_TYPE_LONGLONG, 0, 
   (MY_I_S_MAYBE_NULL | MY_I_S_UNSIGNED), "Index_length", OPEN_FULL_TABLE},
  {"DATA_FREE", MY_INT64_NUM_DECIMAL_DIGITS, MYSQL_TYPE_LONGLONG, 0,
   (MY_I_S_MAYBE_NULL | MY_I_S_UNSIGNED), "Data_free", OPEN_FULL_TABLE},
  {"AUTO_INCREMENT", MY_INT64_NUM_DECIMAL_DIGITS , MYSQL_TYPE_LONGLONG, 0, 
   (MY_I_S_MAYBE_NULL | MY_I_S_UNSIGNED), "Auto_increment", OPEN_FULL_TABLE},
  {"CREATE_TIME", 0, MYSQL_TYPE_DATETIME, 0, 1, "Create_time", OPEN_FULL_TABLE},
  {"UPDATE_TIME", 0, MYSQL_TYPE_DATETIME, 0, 1, "Update_time", OPEN_FULL_TABLE},
  {"CHECK_TIME", 0, MYSQL_TYPE_DATETIME, 0, 1, "Check_time", OPEN_FULL_TABLE},
  {"TABLE_COLLATION", MY_CS_NAME_SIZE, MYSQL_TYPE_STRING, 0, 1, "Collation",
   OPEN_FRM_ONLY},
  {"CHECKSUM", MY_INT64_NUM_DECIMAL_DIGITS, MYSQL_TYPE_LONGLONG, 0,
   (MY_I_S_MAYBE_NULL | MY_I_S_UNSIGNED), "Checksum", OPEN_FULL_TABLE},
  {"CREATE_OPTIONS", 255, MYSQL_TYPE_STRING, 0, 1, "Create_options",
   OPEN_FRM_ONLY},
  {"TABLE_COMMENT", TABLE_COMMENT_MAXLEN, MYSQL_TYPE_STRING, 0, 0, 
   "Comment", OPEN_FRM_ONLY},
  {0, 0, MYSQL_TYPE_STRING, 0, 0, 0, SKIP_OPEN_TABLE}
};

ST_FIELD_INFO temporary_table_fields_info[]=
{
  {"SESSION_ID", 4, MYSQL_TYPE_LONGLONG, 0, 0, "Session", SKIP_OPEN_TABLE},
  {"TABLE_SCHEMA", NAME_CHAR_LEN, MYSQL_TYPE_STRING, 0, 0, "Db", SKIP_OPEN_TABLE},
  {"TABLE_NAME", NAME_CHAR_LEN, MYSQL_TYPE_STRING, 0, 0, "Temp_tables_in_", SKIP_OPEN_TABLE},
  {"ENGINE", NAME_CHAR_LEN, MYSQL_TYPE_STRING, 0, 0, "Engine", OPEN_FRM_ONLY},
  {"NAME", FN_REFLEN, MYSQL_TYPE_STRING, 0, 0, "Name", SKIP_OPEN_TABLE},
  {"TABLE_ROWS", MY_INT64_NUM_DECIMAL_DIGITS, MYSQL_TYPE_LONGLONG, 0,
   MY_I_S_UNSIGNED, "Rows", OPEN_FULL_TABLE},
  {"AVG_ROW_LENGTH", MY_INT64_NUM_DECIMAL_DIGITS, MYSQL_TYPE_LONGLONG, 0, 
   MY_I_S_UNSIGNED, "Avg Row", OPEN_FULL_TABLE},
  {"DATA_LENGTH", MY_INT64_NUM_DECIMAL_DIGITS, MYSQL_TYPE_LONGLONG, 0, 
   MY_I_S_UNSIGNED, "Data Length", OPEN_FULL_TABLE},
  {"INDEX_LENGTH", MY_INT64_NUM_DECIMAL_DIGITS, MYSQL_TYPE_LONGLONG, 0, 
   MY_I_S_UNSIGNED, "Index Size", OPEN_FULL_TABLE},
  {"CREATE_TIME", 0, MYSQL_TYPE_DATETIME, 0, 1, "Create Time", OPEN_FULL_TABLE},
  {"UPDATE_TIME", 0, MYSQL_TYPE_DATETIME, 0, 1, "Update Time", OPEN_FULL_TABLE},
  {0, 0, MYSQL_TYPE_STRING, 0, 0, 0, SKIP_OPEN_TABLE}
};

ST_FIELD_INFO columns_fields_info[]=
{
  {"TABLE_CATALOG", FN_REFLEN, MYSQL_TYPE_STRING, 0, 0, 0, OPEN_FRM_ONLY},
  {"TABLE_SCHEMA", NAME_CHAR_LEN, MYSQL_TYPE_STRING, 0, 0, 0, OPEN_FRM_ONLY},
  {"TABLE_NAME", NAME_CHAR_LEN, MYSQL_TYPE_STRING, 0, 0, 0, OPEN_FRM_ONLY},
  {"COLUMN_NAME", NAME_CHAR_LEN, MYSQL_TYPE_STRING, 0, 0, "Field",
   OPEN_FRM_ONLY},
  {"ORDINAL_POSITION", MY_INT64_NUM_DECIMAL_DIGITS, MYSQL_TYPE_LONGLONG, 0,
   MY_I_S_UNSIGNED, 0, OPEN_FRM_ONLY},
  {"COLUMN_DEFAULT", MAX_FIELD_VARCHARLENGTH, MYSQL_TYPE_STRING, 0,
   1, "Default", OPEN_FRM_ONLY},
  {"IS_NULLABLE", 3, MYSQL_TYPE_STRING, 0, 0, "Null", OPEN_FRM_ONLY},
  {"DATA_TYPE", NAME_CHAR_LEN, MYSQL_TYPE_STRING, 0, 0, 0, OPEN_FRM_ONLY},
  {"CHARACTER_MAXIMUM_LENGTH", MY_INT64_NUM_DECIMAL_DIGITS, MYSQL_TYPE_LONGLONG,
   0, (MY_I_S_MAYBE_NULL | MY_I_S_UNSIGNED), 0, OPEN_FRM_ONLY},
  {"CHARACTER_OCTET_LENGTH", MY_INT64_NUM_DECIMAL_DIGITS , MYSQL_TYPE_LONGLONG,
   0, (MY_I_S_MAYBE_NULL | MY_I_S_UNSIGNED), 0, OPEN_FRM_ONLY},
  {"NUMERIC_PRECISION", MY_INT64_NUM_DECIMAL_DIGITS, MYSQL_TYPE_LONGLONG,
   0, (MY_I_S_MAYBE_NULL | MY_I_S_UNSIGNED), 0, OPEN_FRM_ONLY},
  {"NUMERIC_SCALE", MY_INT64_NUM_DECIMAL_DIGITS , MYSQL_TYPE_LONGLONG,
   0, (MY_I_S_MAYBE_NULL | MY_I_S_UNSIGNED), 0, OPEN_FRM_ONLY},
  {"DATETIME_PRECISION", MY_INT64_NUM_DECIMAL_DIGITS , MYSQL_TYPE_LONGLONG,
   0, (MY_I_S_MAYBE_NULL | MY_I_S_UNSIGNED), 0, OPEN_FULL_TABLE},
  {"CHARACTER_SET_NAME", MY_CS_NAME_SIZE, MYSQL_TYPE_STRING, 0, 1, 0,
   OPEN_FRM_ONLY},
  {"COLLATION_NAME", MY_CS_NAME_SIZE, MYSQL_TYPE_STRING, 0, 1, "Collation",
   OPEN_FRM_ONLY},
  {"COLUMN_TYPE", 65535, MYSQL_TYPE_STRING, 0, 0, "Type", OPEN_FRM_ONLY},
  {"COLUMN_KEY", 3, MYSQL_TYPE_STRING, 0, 0, "Key", OPEN_FRM_ONLY},
  {"EXTRA", 30, MYSQL_TYPE_STRING, 0, 0, "Extra", OPEN_FRM_ONLY},
  {"PRIVILEGES", 80, MYSQL_TYPE_STRING, 0, 0, "Privileges", OPEN_FRM_ONLY},
  {"COLUMN_COMMENT", COLUMN_COMMENT_MAXLEN, MYSQL_TYPE_STRING, 0, 0, 
   "Comment", OPEN_FRM_ONLY},
  {"GENERATION_EXPRESSION", GENERATED_COLUMN_EXPRESSION_MAXLEN, MYSQL_TYPE_STRING,
   0, 0, "Generation expression", OPEN_FRM_ONLY},
  {0, 0, MYSQL_TYPE_STRING, 0, 0, 0, SKIP_OPEN_TABLE}
};


ST_FIELD_INFO charsets_fields_info[]=
{
  {"CHARACTER_SET_NAME", MY_CS_NAME_SIZE, MYSQL_TYPE_STRING, 0, 0, "Charset",
   SKIP_OPEN_TABLE},
  {"DEFAULT_COLLATE_NAME", MY_CS_NAME_SIZE, MYSQL_TYPE_STRING, 0, 0,
   "Default collation", SKIP_OPEN_TABLE},
  {"DESCRIPTION", 60, MYSQL_TYPE_STRING, 0, 0, "Description",
   SKIP_OPEN_TABLE},
  {"MAXLEN", 3, MYSQL_TYPE_LONGLONG, 0, 0, "Maxlen", SKIP_OPEN_TABLE},
  {0, 0, MYSQL_TYPE_STRING, 0, 0, 0, SKIP_OPEN_TABLE}
};


ST_FIELD_INFO collation_fields_info[]=
{
  {"COLLATION_NAME", MY_CS_NAME_SIZE, MYSQL_TYPE_STRING, 0, 0, "Collation",
   SKIP_OPEN_TABLE},
  {"CHARACTER_SET_NAME", MY_CS_NAME_SIZE, MYSQL_TYPE_STRING, 0, 0, "Charset",
   SKIP_OPEN_TABLE},
  {"ID", MY_INT32_NUM_DECIMAL_DIGITS, MYSQL_TYPE_LONGLONG, 0, 0, "Id",
   SKIP_OPEN_TABLE},
  {"IS_DEFAULT", 3, MYSQL_TYPE_STRING, 0, 0, "Default", SKIP_OPEN_TABLE},
  {"IS_COMPILED", 3, MYSQL_TYPE_STRING, 0, 0, "Compiled", SKIP_OPEN_TABLE},
  {"SORTLEN", 3, MYSQL_TYPE_LONGLONG, 0, 0, "Sortlen", SKIP_OPEN_TABLE},
  {0, 0, MYSQL_TYPE_STRING, 0, 0, 0, SKIP_OPEN_TABLE}
};


ST_FIELD_INFO engines_fields_info[]=
{
  {"ENGINE", 64, MYSQL_TYPE_STRING, 0, 0, "Engine", SKIP_OPEN_TABLE},
  {"SUPPORT", 8, MYSQL_TYPE_STRING, 0, 0, "Support", SKIP_OPEN_TABLE},
  {"COMMENT", 80, MYSQL_TYPE_STRING, 0, 0, "Comment", SKIP_OPEN_TABLE},
  {"TRANSACTIONS", 3, MYSQL_TYPE_STRING, 0, 1, "Transactions", SKIP_OPEN_TABLE},
  {"XA", 3, MYSQL_TYPE_STRING, 0, 1, "XA", SKIP_OPEN_TABLE},
  {"SAVEPOINTS", 3 ,MYSQL_TYPE_STRING, 0, 1, "Savepoints", SKIP_OPEN_TABLE},
  {0, 0, MYSQL_TYPE_STRING, 0, 0, 0, SKIP_OPEN_TABLE}
};


ST_FIELD_INFO events_fields_info[]=
{
  {"EVENT_CATALOG", NAME_CHAR_LEN, MYSQL_TYPE_STRING, 0, 0, 0, SKIP_OPEN_TABLE},
  {"EVENT_SCHEMA", NAME_CHAR_LEN, MYSQL_TYPE_STRING, 0, 0, "Db",
   SKIP_OPEN_TABLE},
  {"EVENT_NAME", NAME_CHAR_LEN, MYSQL_TYPE_STRING, 0, 0, "Name",
   SKIP_OPEN_TABLE},
  {"DEFINER", 77, MYSQL_TYPE_STRING, 0, 0, "Definer", SKIP_OPEN_TABLE},
  {"TIME_ZONE", 64, MYSQL_TYPE_STRING, 0, 0, "Time zone", SKIP_OPEN_TABLE},
  {"EVENT_BODY", 8, MYSQL_TYPE_STRING, 0, 0, 0, SKIP_OPEN_TABLE},
  {"EVENT_DEFINITION", 65535, MYSQL_TYPE_STRING, 0, 0, 0, SKIP_OPEN_TABLE},
  {"EVENT_TYPE", 9, MYSQL_TYPE_STRING, 0, 0, "Type", SKIP_OPEN_TABLE},
  {"EXECUTE_AT", 0, MYSQL_TYPE_DATETIME, 0, 1, "Execute at", SKIP_OPEN_TABLE},
  {"INTERVAL_VALUE", 256, MYSQL_TYPE_STRING, 0, 1, "Interval value",
   SKIP_OPEN_TABLE},
  {"INTERVAL_FIELD", 18, MYSQL_TYPE_STRING, 0, 1, "Interval field",
   SKIP_OPEN_TABLE},
  {"SQL_MODE", 32*256, MYSQL_TYPE_STRING, 0, 0, 0, SKIP_OPEN_TABLE},
  {"STARTS", 0, MYSQL_TYPE_DATETIME, 0, 1, "Starts", SKIP_OPEN_TABLE},
  {"ENDS", 0, MYSQL_TYPE_DATETIME, 0, 1, "Ends", SKIP_OPEN_TABLE},
  {"STATUS", 18, MYSQL_TYPE_STRING, 0, 0, "Status", SKIP_OPEN_TABLE},
  {"ON_COMPLETION", 12, MYSQL_TYPE_STRING, 0, 0, 0, SKIP_OPEN_TABLE},
  {"CREATED", 0, MYSQL_TYPE_DATETIME, 0, 0, 0, SKIP_OPEN_TABLE},
  {"LAST_ALTERED", 0, MYSQL_TYPE_DATETIME, 0, 0, 0, SKIP_OPEN_TABLE},
  {"LAST_EXECUTED", 0, MYSQL_TYPE_DATETIME, 0, 1, 0, SKIP_OPEN_TABLE},
  {"EVENT_COMMENT", NAME_CHAR_LEN, MYSQL_TYPE_STRING, 0, 0, 0, SKIP_OPEN_TABLE},
  {"ORIGINATOR", 10, MYSQL_TYPE_LONGLONG, 0, 0, "Originator", SKIP_OPEN_TABLE},
  {"CHARACTER_SET_CLIENT", MY_CS_NAME_SIZE, MYSQL_TYPE_STRING, 0, 0,
   "character_set_client", SKIP_OPEN_TABLE},
  {"COLLATION_CONNECTION", MY_CS_NAME_SIZE, MYSQL_TYPE_STRING, 0, 0,
   "collation_connection", SKIP_OPEN_TABLE},
  {"DATABASE_COLLATION", MY_CS_NAME_SIZE, MYSQL_TYPE_STRING, 0, 0,
   "Database Collation", SKIP_OPEN_TABLE},
  {0, 0, MYSQL_TYPE_STRING, 0, 0, 0, SKIP_OPEN_TABLE}
};



ST_FIELD_INFO coll_charset_app_fields_info[]=
{
  {"COLLATION_NAME", MY_CS_NAME_SIZE, MYSQL_TYPE_STRING, 0, 0, 0,
   SKIP_OPEN_TABLE},
  {"CHARACTER_SET_NAME", MY_CS_NAME_SIZE, MYSQL_TYPE_STRING, 0, 0, 0,
   SKIP_OPEN_TABLE},
  {0, 0, MYSQL_TYPE_STRING, 0, 0, 0, SKIP_OPEN_TABLE}
};


ST_FIELD_INFO proc_fields_info[]=
{
  {"SPECIFIC_NAME", NAME_CHAR_LEN, MYSQL_TYPE_STRING, 0, 0, 0, SKIP_OPEN_TABLE},
  {"ROUTINE_CATALOG", FN_REFLEN, MYSQL_TYPE_STRING, 0, 0, 0, SKIP_OPEN_TABLE},
  {"ROUTINE_SCHEMA", NAME_CHAR_LEN, MYSQL_TYPE_STRING, 0, 0, "Db",
   SKIP_OPEN_TABLE},
  {"ROUTINE_NAME", NAME_CHAR_LEN, MYSQL_TYPE_STRING, 0, 0, "Name",
   SKIP_OPEN_TABLE},
  {"ROUTINE_TYPE", 9, MYSQL_TYPE_STRING, 0, 0, "Type", SKIP_OPEN_TABLE},
  {"DATA_TYPE", NAME_CHAR_LEN, MYSQL_TYPE_STRING, 0, 0, 0, SKIP_OPEN_TABLE},
  {"CHARACTER_MAXIMUM_LENGTH", 21 , MYSQL_TYPE_LONG, 0, 1, 0, SKIP_OPEN_TABLE},
  {"CHARACTER_OCTET_LENGTH", 21 , MYSQL_TYPE_LONG, 0, 1, 0, SKIP_OPEN_TABLE},
  {"NUMERIC_PRECISION", MY_INT64_NUM_DECIMAL_DIGITS, MYSQL_TYPE_LONGLONG,
   0, (MY_I_S_MAYBE_NULL | MY_I_S_UNSIGNED), 0, SKIP_OPEN_TABLE},
  {"NUMERIC_SCALE", 21 , MYSQL_TYPE_LONG, 0, 1, 0, SKIP_OPEN_TABLE},
  {"DATETIME_PRECISION", MY_INT64_NUM_DECIMAL_DIGITS , MYSQL_TYPE_LONGLONG,
   0, (MY_I_S_MAYBE_NULL | MY_I_S_UNSIGNED), 0, SKIP_OPEN_TABLE},
  {"CHARACTER_SET_NAME", 64, MYSQL_TYPE_STRING, 0, 1, 0, SKIP_OPEN_TABLE},
  {"COLLATION_NAME", 64, MYSQL_TYPE_STRING, 0, 1, 0, SKIP_OPEN_TABLE},
  {"DTD_IDENTIFIER", 65535, MYSQL_TYPE_STRING, 0, 1, 0, SKIP_OPEN_TABLE},
  {"ROUTINE_BODY", 8, MYSQL_TYPE_STRING, 0, 0, 0, SKIP_OPEN_TABLE},
  {"ROUTINE_DEFINITION", 65535, MYSQL_TYPE_STRING, 0, 1, 0, SKIP_OPEN_TABLE},
  {"EXTERNAL_NAME", NAME_CHAR_LEN, MYSQL_TYPE_STRING, 0, 1, 0, SKIP_OPEN_TABLE},
  {"EXTERNAL_LANGUAGE", NAME_CHAR_LEN, MYSQL_TYPE_STRING, 0, 1, 0,
   SKIP_OPEN_TABLE},
  {"PARAMETER_STYLE", 8, MYSQL_TYPE_STRING, 0, 0, 0, SKIP_OPEN_TABLE},
  {"IS_DETERMINISTIC", 3, MYSQL_TYPE_STRING, 0, 0, 0, SKIP_OPEN_TABLE},
  {"SQL_DATA_ACCESS", NAME_CHAR_LEN, MYSQL_TYPE_STRING, 0, 0, 0,
   SKIP_OPEN_TABLE},
  {"SQL_PATH", NAME_CHAR_LEN, MYSQL_TYPE_STRING, 0, 1, 0, SKIP_OPEN_TABLE},
  {"SECURITY_TYPE", 7, MYSQL_TYPE_STRING, 0, 0, "Security_type",
   SKIP_OPEN_TABLE},
  {"CREATED", 0, MYSQL_TYPE_DATETIME, 0, 0, "Created", SKIP_OPEN_TABLE},
  {"LAST_ALTERED", 0, MYSQL_TYPE_DATETIME, 0, 0, "Modified", SKIP_OPEN_TABLE},
  {"SQL_MODE", 32*256, MYSQL_TYPE_STRING, 0, 0, 0, SKIP_OPEN_TABLE},
  {"ROUTINE_COMMENT", 65535, MYSQL_TYPE_STRING, 0, 0, "Comment",
   SKIP_OPEN_TABLE},
  {"DEFINER", 77, MYSQL_TYPE_STRING, 0, 0, "Definer", SKIP_OPEN_TABLE},
  {"CHARACTER_SET_CLIENT", MY_CS_NAME_SIZE, MYSQL_TYPE_STRING, 0, 0,
   "character_set_client", SKIP_OPEN_TABLE},
  {"COLLATION_CONNECTION", MY_CS_NAME_SIZE, MYSQL_TYPE_STRING, 0, 0,
   "collation_connection", SKIP_OPEN_TABLE},
  {"DATABASE_COLLATION", MY_CS_NAME_SIZE, MYSQL_TYPE_STRING, 0, 0,
   "Database Collation", SKIP_OPEN_TABLE},
  {0, 0, MYSQL_TYPE_STRING, 0, 0, 0, SKIP_OPEN_TABLE}
};


ST_FIELD_INFO stat_fields_info[]=
{
  {"TABLE_CATALOG", FN_REFLEN, MYSQL_TYPE_STRING, 0, 0, 0, OPEN_FRM_ONLY},
  {"TABLE_SCHEMA", NAME_CHAR_LEN, MYSQL_TYPE_STRING, 0, 0, 0, OPEN_FRM_ONLY},
  {"TABLE_NAME", NAME_CHAR_LEN, MYSQL_TYPE_STRING, 0, 0, "Table", OPEN_FRM_ONLY},
  {"NON_UNIQUE", 1, MYSQL_TYPE_LONGLONG, 0, 0, "Non_unique", OPEN_FRM_ONLY},
  {"INDEX_SCHEMA", NAME_CHAR_LEN, MYSQL_TYPE_STRING, 0, 0, 0, OPEN_FRM_ONLY},
  {"INDEX_NAME", NAME_CHAR_LEN, MYSQL_TYPE_STRING, 0, 0, "Key_name",
   OPEN_FRM_ONLY},
  {"SEQ_IN_INDEX", 2, MYSQL_TYPE_LONGLONG, 0, 0, "Seq_in_index", OPEN_FRM_ONLY},
  {"COLUMN_NAME", NAME_CHAR_LEN, MYSQL_TYPE_STRING, 0, 0, "Column_name",
   OPEN_FRM_ONLY},
  {"COLLATION", 1, MYSQL_TYPE_STRING, 0, 1, "Collation", OPEN_FRM_ONLY},
  {"CARDINALITY", MY_INT64_NUM_DECIMAL_DIGITS, MYSQL_TYPE_LONGLONG, 0, 1,
   "Cardinality", OPEN_FULL_TABLE},
  {"SUB_PART", 3, MYSQL_TYPE_LONGLONG, 0, 1, "Sub_part", OPEN_FRM_ONLY},
  {"PACKED", 10, MYSQL_TYPE_STRING, 0, 1, "Packed", OPEN_FRM_ONLY},
  {"NULLABLE", 3, MYSQL_TYPE_STRING, 0, 0, "Null", OPEN_FRM_ONLY},
  {"INDEX_TYPE", 16, MYSQL_TYPE_STRING, 0, 0, "Index_type", OPEN_FULL_TABLE},
  {"COMMENT", 16, MYSQL_TYPE_STRING, 0, 1, "Comment", OPEN_FRM_ONLY},
  {"INDEX_COMMENT", INDEX_COMMENT_MAXLEN, MYSQL_TYPE_STRING, 0, 0, 
   "Index_comment", OPEN_FRM_ONLY},
  {0, 0, MYSQL_TYPE_STRING, 0, 0, 0, SKIP_OPEN_TABLE}
};


ST_FIELD_INFO view_fields_info[]=
{
  {"TABLE_CATALOG", FN_REFLEN, MYSQL_TYPE_STRING, 0, 0, 0, OPEN_FRM_ONLY},
  {"TABLE_SCHEMA", NAME_CHAR_LEN, MYSQL_TYPE_STRING, 0, 0, 0, OPEN_FRM_ONLY},
  {"TABLE_NAME", NAME_CHAR_LEN, MYSQL_TYPE_STRING, 0, 0, 0, OPEN_FRM_ONLY},
  {"VIEW_DEFINITION", 65535, MYSQL_TYPE_STRING, 0, 0, 0, OPEN_FRM_ONLY},
  {"CHECK_OPTION", 8, MYSQL_TYPE_STRING, 0, 0, 0, OPEN_FRM_ONLY},
  {"IS_UPDATABLE", 3, MYSQL_TYPE_STRING, 0, 0, 0, OPEN_FULL_TABLE},
  {"DEFINER", 77, MYSQL_TYPE_STRING, 0, 0, 0, OPEN_FRM_ONLY},
  {"SECURITY_TYPE", 7, MYSQL_TYPE_STRING, 0, 0, 0, OPEN_FRM_ONLY},
  {"CHARACTER_SET_CLIENT", MY_CS_NAME_SIZE, MYSQL_TYPE_STRING, 0, 0, 0,
   OPEN_FRM_ONLY},
  {"COLLATION_CONNECTION", MY_CS_NAME_SIZE, MYSQL_TYPE_STRING, 0, 0, 0,
   OPEN_FRM_ONLY},
  {0, 0, MYSQL_TYPE_STRING, 0, 0, 0, SKIP_OPEN_TABLE}
};


ST_FIELD_INFO user_privileges_fields_info[]=
{
  {"GRANTEE", 81, MYSQL_TYPE_STRING, 0, 0, 0, SKIP_OPEN_TABLE},
  {"TABLE_CATALOG", FN_REFLEN, MYSQL_TYPE_STRING, 0, 0, 0, SKIP_OPEN_TABLE},
  {"PRIVILEGE_TYPE", NAME_CHAR_LEN, MYSQL_TYPE_STRING, 0, 0, 0, SKIP_OPEN_TABLE},
  {"IS_GRANTABLE", 3, MYSQL_TYPE_STRING, 0, 0, 0, SKIP_OPEN_TABLE},
  {0, 0, MYSQL_TYPE_STRING, 0, 0, 0, SKIP_OPEN_TABLE}
};


ST_FIELD_INFO schema_privileges_fields_info[]=
{
  {"GRANTEE", 81, MYSQL_TYPE_STRING, 0, 0, 0, SKIP_OPEN_TABLE},
  {"TABLE_CATALOG", FN_REFLEN, MYSQL_TYPE_STRING, 0, 0, 0, SKIP_OPEN_TABLE},
  {"TABLE_SCHEMA", NAME_CHAR_LEN, MYSQL_TYPE_STRING, 0, 0, 0, SKIP_OPEN_TABLE},
  {"PRIVILEGE_TYPE", NAME_CHAR_LEN, MYSQL_TYPE_STRING, 0, 0, 0, SKIP_OPEN_TABLE},
  {"IS_GRANTABLE", 3, MYSQL_TYPE_STRING, 0, 0, 0, SKIP_OPEN_TABLE},
  {0, 0, MYSQL_TYPE_STRING, 0, 0, 0, SKIP_OPEN_TABLE}
};


ST_FIELD_INFO table_privileges_fields_info[]=
{
  {"GRANTEE", 81, MYSQL_TYPE_STRING, 0, 0, 0, SKIP_OPEN_TABLE},
  {"TABLE_CATALOG", FN_REFLEN, MYSQL_TYPE_STRING, 0, 0, 0, SKIP_OPEN_TABLE},
  {"TABLE_SCHEMA", NAME_CHAR_LEN, MYSQL_TYPE_STRING, 0, 0, 0, SKIP_OPEN_TABLE},
  {"TABLE_NAME", NAME_CHAR_LEN, MYSQL_TYPE_STRING, 0, 0, 0, SKIP_OPEN_TABLE},
  {"PRIVILEGE_TYPE", NAME_CHAR_LEN, MYSQL_TYPE_STRING, 0, 0, 0, SKIP_OPEN_TABLE},
  {"IS_GRANTABLE", 3, MYSQL_TYPE_STRING, 0, 0, 0, SKIP_OPEN_TABLE},
  {0, 0, MYSQL_TYPE_STRING, 0, 0, 0, SKIP_OPEN_TABLE}
};


ST_FIELD_INFO column_privileges_fields_info[]=
{
  {"GRANTEE", 81, MYSQL_TYPE_STRING, 0, 0, 0, SKIP_OPEN_TABLE},
  {"TABLE_CATALOG", FN_REFLEN, MYSQL_TYPE_STRING, 0, 0, 0, SKIP_OPEN_TABLE},
  {"TABLE_SCHEMA", NAME_CHAR_LEN, MYSQL_TYPE_STRING, 0, 0, 0, SKIP_OPEN_TABLE},
  {"TABLE_NAME", NAME_CHAR_LEN, MYSQL_TYPE_STRING, 0, 0, 0, SKIP_OPEN_TABLE},
  {"COLUMN_NAME", NAME_CHAR_LEN, MYSQL_TYPE_STRING, 0, 0, 0, SKIP_OPEN_TABLE},
  {"PRIVILEGE_TYPE", NAME_CHAR_LEN, MYSQL_TYPE_STRING, 0, 0, 0, SKIP_OPEN_TABLE},
  {"IS_GRANTABLE", 3, MYSQL_TYPE_STRING, 0, 0, 0, SKIP_OPEN_TABLE},
  {0, 0, MYSQL_TYPE_STRING, 0, 0, 0, SKIP_OPEN_TABLE}
};


ST_FIELD_INFO table_constraints_fields_info[]=
{
  {"CONSTRAINT_CATALOG", FN_REFLEN, MYSQL_TYPE_STRING, 0, 0, 0, OPEN_FULL_TABLE},
  {"CONSTRAINT_SCHEMA", NAME_CHAR_LEN, MYSQL_TYPE_STRING, 0, 0, 0,
   OPEN_FULL_TABLE},
  {"CONSTRAINT_NAME", NAME_CHAR_LEN, MYSQL_TYPE_STRING, 0, 0, 0,
   OPEN_FULL_TABLE},
  {"TABLE_SCHEMA", NAME_CHAR_LEN, MYSQL_TYPE_STRING, 0, 0, 0, OPEN_FULL_TABLE},
  {"TABLE_NAME", NAME_CHAR_LEN, MYSQL_TYPE_STRING, 0, 0, 0, OPEN_FULL_TABLE},
  {"CONSTRAINT_TYPE", NAME_CHAR_LEN, MYSQL_TYPE_STRING, 0, 0, 0,
   OPEN_FULL_TABLE},
  {0, 0, MYSQL_TYPE_STRING, 0, 0, 0, SKIP_OPEN_TABLE}
};


ST_FIELD_INFO key_column_usage_fields_info[]=
{
  {"CONSTRAINT_CATALOG", FN_REFLEN, MYSQL_TYPE_STRING, 0, 0, 0, OPEN_FULL_TABLE},
  {"CONSTRAINT_SCHEMA", NAME_CHAR_LEN, MYSQL_TYPE_STRING, 0, 0, 0,
   OPEN_FULL_TABLE},
  {"CONSTRAINT_NAME", NAME_CHAR_LEN, MYSQL_TYPE_STRING, 0, 0, 0,
   OPEN_FULL_TABLE},
  {"TABLE_CATALOG", FN_REFLEN, MYSQL_TYPE_STRING, 0, 0, 0, OPEN_FULL_TABLE},
  {"TABLE_SCHEMA", NAME_CHAR_LEN, MYSQL_TYPE_STRING, 0, 0, 0, OPEN_FULL_TABLE},
  {"TABLE_NAME", NAME_CHAR_LEN, MYSQL_TYPE_STRING, 0, 0, 0, OPEN_FULL_TABLE},
  {"COLUMN_NAME", NAME_CHAR_LEN, MYSQL_TYPE_STRING, 0, 0, 0, OPEN_FULL_TABLE},
  {"ORDINAL_POSITION", 10 ,MYSQL_TYPE_LONGLONG, 0, 0, 0, OPEN_FULL_TABLE},
  {"POSITION_IN_UNIQUE_CONSTRAINT", 10 ,MYSQL_TYPE_LONGLONG, 0, 1, 0,
   OPEN_FULL_TABLE},
  {"REFERENCED_TABLE_SCHEMA", NAME_CHAR_LEN, MYSQL_TYPE_STRING, 0, 1, 0,
   OPEN_FULL_TABLE},
  {"REFERENCED_TABLE_NAME", NAME_CHAR_LEN, MYSQL_TYPE_STRING, 0, 1, 0,
   OPEN_FULL_TABLE},
  {"REFERENCED_COLUMN_NAME", NAME_CHAR_LEN, MYSQL_TYPE_STRING, 0, 1, 0,
   OPEN_FULL_TABLE},
  {0, 0, MYSQL_TYPE_STRING, 0, 0, 0, SKIP_OPEN_TABLE}
};


ST_FIELD_INFO table_names_fields_info[]=
{
  {"TABLE_CATALOG", FN_REFLEN, MYSQL_TYPE_STRING, 0, 0, 0, SKIP_OPEN_TABLE},
  {"TABLE_SCHEMA",NAME_CHAR_LEN, MYSQL_TYPE_STRING, 0, 0, 0, SKIP_OPEN_TABLE},
  {"TABLE_NAME", NAME_CHAR_LEN, MYSQL_TYPE_STRING, 0, 0, "Tables_in_",
   SKIP_OPEN_TABLE},
  {"TABLE_TYPE", NAME_CHAR_LEN, MYSQL_TYPE_STRING, 0, 0, "Table_type",
   OPEN_FRM_ONLY},
  {0, 0, MYSQL_TYPE_STRING, 0, 0, 0, SKIP_OPEN_TABLE}
};


ST_FIELD_INFO open_tables_fields_info[]=
{
  {"Database", NAME_CHAR_LEN, MYSQL_TYPE_STRING, 0, 0, "Database",
   SKIP_OPEN_TABLE},
  {"Table",NAME_CHAR_LEN, MYSQL_TYPE_STRING, 0, 0, "Table", SKIP_OPEN_TABLE},
  {"In_use", 1, MYSQL_TYPE_LONGLONG, 0, 0, "In_use", SKIP_OPEN_TABLE},
  {"Name_locked", 4, MYSQL_TYPE_LONGLONG, 0, 0, "Name_locked", SKIP_OPEN_TABLE},
  {0, 0, MYSQL_TYPE_STRING, 0, 0, 0, SKIP_OPEN_TABLE}
};


ST_FIELD_INFO triggers_fields_info[]=
{
  {"TRIGGER_CATALOG", FN_REFLEN, MYSQL_TYPE_STRING, 0, 0, 0, OPEN_FRM_ONLY},
  {"TRIGGER_SCHEMA",NAME_CHAR_LEN, MYSQL_TYPE_STRING, 0, 0, 0, OPEN_FRM_ONLY},
  {"TRIGGER_NAME", NAME_CHAR_LEN, MYSQL_TYPE_STRING, 0, 0, "Trigger",
   OPEN_FRM_ONLY},
  {"EVENT_MANIPULATION", 6, MYSQL_TYPE_STRING, 0, 0, "Event", OPEN_FRM_ONLY},
  {"EVENT_OBJECT_CATALOG", FN_REFLEN, MYSQL_TYPE_STRING, 0, 0, 0,
   OPEN_FRM_ONLY},
  {"EVENT_OBJECT_SCHEMA",NAME_CHAR_LEN, MYSQL_TYPE_STRING, 0, 0, 0,
   OPEN_FRM_ONLY},
  {"EVENT_OBJECT_TABLE", NAME_CHAR_LEN, MYSQL_TYPE_STRING, 0, 0, "Table",
   OPEN_FRM_ONLY},
  {"ACTION_ORDER", 4, MYSQL_TYPE_LONGLONG, 0, 0, 0, OPEN_FRM_ONLY},
  {"ACTION_CONDITION", 65535, MYSQL_TYPE_STRING, 0, 1, 0, OPEN_FRM_ONLY},
  {"ACTION_STATEMENT", 65535, MYSQL_TYPE_STRING, 0, 0, "Statement",
   OPEN_FRM_ONLY},
  {"ACTION_ORIENTATION", 9, MYSQL_TYPE_STRING, 0, 0, 0, OPEN_FRM_ONLY},
  {"ACTION_TIMING", 6, MYSQL_TYPE_STRING, 0, 0, "Timing", OPEN_FRM_ONLY},
  {"ACTION_REFERENCE_OLD_TABLE", NAME_CHAR_LEN, MYSQL_TYPE_STRING, 0, 1, 0,
   OPEN_FRM_ONLY},
  {"ACTION_REFERENCE_NEW_TABLE", NAME_CHAR_LEN, MYSQL_TYPE_STRING, 0, 1, 0,
   OPEN_FRM_ONLY},
  {"ACTION_REFERENCE_OLD_ROW", 3, MYSQL_TYPE_STRING, 0, 0, 0, OPEN_FRM_ONLY},
  {"ACTION_REFERENCE_NEW_ROW", 3, MYSQL_TYPE_STRING, 0, 0, 0, OPEN_FRM_ONLY},
  /*
    Set field_length to the value of 2 for field type MYSQL_TYPE_DATETIME.
    It allows later during instantiation of class Item_temporal to remember
    the number of digits in the fractional part of time and use it when
    the value of MYSQL_TYPE_DATETIME is stored in the Field.
  */
  {"CREATED", 2, MYSQL_TYPE_DATETIME, 0, 1, "Created", OPEN_FRM_ONLY},
  {"SQL_MODE", 32*256, MYSQL_TYPE_STRING, 0, 0, "sql_mode", OPEN_FRM_ONLY},
  {"DEFINER", 77, MYSQL_TYPE_STRING, 0, 0, "Definer", OPEN_FRM_ONLY},
  {"CHARACTER_SET_CLIENT", MY_CS_NAME_SIZE, MYSQL_TYPE_STRING, 0, 0,
   "character_set_client", OPEN_FRM_ONLY},
  {"COLLATION_CONNECTION", MY_CS_NAME_SIZE, MYSQL_TYPE_STRING, 0, 0,
   "collation_connection", OPEN_FRM_ONLY},
  {"DATABASE_COLLATION", MY_CS_NAME_SIZE, MYSQL_TYPE_STRING, 0, 0,
   "Database Collation", OPEN_FRM_ONLY},
  {0, 0, MYSQL_TYPE_STRING, 0, 0, 0, SKIP_OPEN_TABLE}
};


ST_FIELD_INFO partitions_fields_info[]=
{
  {"TABLE_CATALOG", FN_REFLEN, MYSQL_TYPE_STRING, 0, 0, 0, OPEN_FULL_TABLE},
  {"TABLE_SCHEMA",NAME_CHAR_LEN, MYSQL_TYPE_STRING, 0, 0, 0, OPEN_FULL_TABLE},
  {"TABLE_NAME", NAME_CHAR_LEN, MYSQL_TYPE_STRING, 0, 0, 0, OPEN_FULL_TABLE},
  {"PARTITION_NAME", NAME_CHAR_LEN, MYSQL_TYPE_STRING, 0, 1, 0, OPEN_FULL_TABLE},
  {"SUBPARTITION_NAME", NAME_CHAR_LEN, MYSQL_TYPE_STRING, 0, 1, 0,
   OPEN_FULL_TABLE},
  {"PARTITION_ORDINAL_POSITION", 21 , MYSQL_TYPE_LONGLONG, 0,
   (MY_I_S_MAYBE_NULL | MY_I_S_UNSIGNED), 0, OPEN_FULL_TABLE},
  {"SUBPARTITION_ORDINAL_POSITION", 21 , MYSQL_TYPE_LONGLONG, 0,
   (MY_I_S_MAYBE_NULL | MY_I_S_UNSIGNED), 0, OPEN_FULL_TABLE},
  {"PARTITION_METHOD", 18, MYSQL_TYPE_STRING, 0, 1, 0, OPEN_FULL_TABLE},
  {"SUBPARTITION_METHOD", 12, MYSQL_TYPE_STRING, 0, 1, 0, OPEN_FULL_TABLE},
  {"PARTITION_EXPRESSION", 65535, MYSQL_TYPE_STRING, 0, 1, 0, OPEN_FULL_TABLE},
  {"SUBPARTITION_EXPRESSION", 65535, MYSQL_TYPE_STRING, 0, 1, 0,
   OPEN_FULL_TABLE},
  {"PARTITION_DESCRIPTION", 65535, MYSQL_TYPE_STRING, 0, 1, 0, OPEN_FULL_TABLE},
  {"TABLE_ROWS", 21 , MYSQL_TYPE_LONGLONG, 0, MY_I_S_UNSIGNED, 0,
   OPEN_FULL_TABLE},
  {"AVG_ROW_LENGTH", 21 , MYSQL_TYPE_LONGLONG, 0, MY_I_S_UNSIGNED, 0,
   OPEN_FULL_TABLE},
  {"DATA_LENGTH", 21 , MYSQL_TYPE_LONGLONG, 0, MY_I_S_UNSIGNED, 0,
   OPEN_FULL_TABLE},
  {"MAX_DATA_LENGTH", 21 , MYSQL_TYPE_LONGLONG, 0,
   (MY_I_S_MAYBE_NULL | MY_I_S_UNSIGNED), 0, OPEN_FULL_TABLE},
  {"INDEX_LENGTH", 21 , MYSQL_TYPE_LONGLONG, 0, MY_I_S_UNSIGNED, 0,
   OPEN_FULL_TABLE},
  {"DATA_FREE", 21 , MYSQL_TYPE_LONGLONG, 0, MY_I_S_UNSIGNED, 0,
   OPEN_FULL_TABLE},
  {"CREATE_TIME", 0, MYSQL_TYPE_DATETIME, 0, 1, 0, OPEN_FULL_TABLE},
  {"UPDATE_TIME", 0, MYSQL_TYPE_DATETIME, 0, 1, 0, OPEN_FULL_TABLE},
  {"CHECK_TIME", 0, MYSQL_TYPE_DATETIME, 0, 1, 0, OPEN_FULL_TABLE},
  {"CHECKSUM", 21 , MYSQL_TYPE_LONGLONG, 0,
   (MY_I_S_MAYBE_NULL | MY_I_S_UNSIGNED), 0, OPEN_FULL_TABLE},
  {"PARTITION_COMMENT", 80, MYSQL_TYPE_STRING, 0, 0, 0, OPEN_FULL_TABLE},
  {"NODEGROUP", 12 , MYSQL_TYPE_STRING, 0, 0, 0, OPEN_FULL_TABLE},
  {"TABLESPACE_NAME", NAME_CHAR_LEN, MYSQL_TYPE_STRING, 0, 1, 0,
   OPEN_FULL_TABLE},
  {0, 0, MYSQL_TYPE_STRING, 0, 0, 0, SKIP_OPEN_TABLE}
};


ST_FIELD_INFO variables_fields_info[]=
{
  {"VARIABLE_NAME", 64, MYSQL_TYPE_STRING, 0, 0, "Variable_name",
   SKIP_OPEN_TABLE},
  {"VARIABLE_VALUE", 1024, MYSQL_TYPE_STRING, 0, 1, "Value", SKIP_OPEN_TABLE},
  {0, 0, MYSQL_TYPE_STRING, 0, 0, 0, SKIP_OPEN_TABLE}
};


ST_FIELD_INFO user_stats_fields_info[]=
{
  {"USER", USERNAME_LENGTH, MYSQL_TYPE_STRING, 0, 0, "User", SKIP_OPEN_TABLE},
  {"TOTAL_CONNECTIONS", MY_INT64_NUM_DECIMAL_DIGITS, MYSQL_TYPE_LONGLONG, 0,
   MY_I_S_UNSIGNED, "Total_connections", SKIP_OPEN_TABLE},
  {"CONCURRENT_CONNECTIONS", MY_INT64_NUM_DECIMAL_DIGITS, MYSQL_TYPE_LONGLONG,
   0, MY_I_S_UNSIGNED, "Concurrent_connections", SKIP_OPEN_TABLE},
  {"CONNECTED_TIME", MY_INT64_NUM_DECIMAL_DIGITS, MYSQL_TYPE_LONGLONG, 0,
   MY_I_S_UNSIGNED, "Connected_time", SKIP_OPEN_TABLE},
  {"BUSY_TIME", MY_INT64_NUM_DECIMAL_DIGITS, MYSQL_TYPE_LONGLONG, 0,
   MY_I_S_UNSIGNED, "Busy_time", SKIP_OPEN_TABLE},
  {"CPU_TIME", MY_INT64_NUM_DECIMAL_DIGITS, MYSQL_TYPE_LONGLONG, 0,
   MY_I_S_UNSIGNED, "Cpu_time", SKIP_OPEN_TABLE},
  {"BYTES_RECEIVED", MY_INT64_NUM_DECIMAL_DIGITS, MYSQL_TYPE_LONGLONG, 0,
   MY_I_S_UNSIGNED, "Bytes_received", SKIP_OPEN_TABLE},
  {"BYTES_SENT", MY_INT64_NUM_DECIMAL_DIGITS, MYSQL_TYPE_LONGLONG, 0,
   MY_I_S_UNSIGNED, "Bytes_sent", SKIP_OPEN_TABLE},
  {"BINLOG_BYTES_WRITTEN", MY_INT64_NUM_DECIMAL_DIGITS, MYSQL_TYPE_LONGLONG,
   0, MY_I_S_UNSIGNED, "Binlog_bytes_written", SKIP_OPEN_TABLE},
  {"ROWS_FETCHED", MY_INT64_NUM_DECIMAL_DIGITS, MYSQL_TYPE_LONGLONG, 0,
   MY_I_S_UNSIGNED, "Rows_fetched", SKIP_OPEN_TABLE},
  {"ROWS_UPDATED", MY_INT64_NUM_DECIMAL_DIGITS, MYSQL_TYPE_LONGLONG, 0,
   MY_I_S_UNSIGNED, "Rows_updated", SKIP_OPEN_TABLE},
  {"TABLE_ROWS_READ", MY_INT64_NUM_DECIMAL_DIGITS, MYSQL_TYPE_LONGLONG, 0,
   MY_I_S_UNSIGNED, "Table_rows_read", SKIP_OPEN_TABLE},
  {"SELECT_COMMANDS", MY_INT64_NUM_DECIMAL_DIGITS, MYSQL_TYPE_LONGLONG, 0,
   MY_I_S_UNSIGNED, "Select_commands", SKIP_OPEN_TABLE},
  {"UPDATE_COMMANDS", MY_INT64_NUM_DECIMAL_DIGITS, MYSQL_TYPE_LONGLONG, 0,
   MY_I_S_UNSIGNED, "Update_commands", SKIP_OPEN_TABLE},
  {"OTHER_COMMANDS", MY_INT64_NUM_DECIMAL_DIGITS, MYSQL_TYPE_LONGLONG, 0,
   MY_I_S_UNSIGNED, "Other_commands", SKIP_OPEN_TABLE},
  {"COMMIT_TRANSACTIONS", MY_INT64_NUM_DECIMAL_DIGITS, MYSQL_TYPE_LONGLONG, 0,
   MY_I_S_UNSIGNED, "Commit_transactions", SKIP_OPEN_TABLE},
  {"ROLLBACK_TRANSACTIONS", MY_INT64_NUM_DECIMAL_DIGITS, MYSQL_TYPE_LONGLONG,
   0, MY_I_S_UNSIGNED, "Rollback_transactions", SKIP_OPEN_TABLE},
  {"DENIED_CONNECTIONS", MY_INT64_NUM_DECIMAL_DIGITS, MYSQL_TYPE_LONGLONG, 0,
   MY_I_S_UNSIGNED, "Denied_connections", SKIP_OPEN_TABLE},
  {"LOST_CONNECTIONS", MY_INT64_NUM_DECIMAL_DIGITS, MYSQL_TYPE_LONGLONG, 0,
   MY_I_S_UNSIGNED, "Lost_connections", SKIP_OPEN_TABLE},
  {"ACCESS_DENIED", MY_INT64_NUM_DECIMAL_DIGITS, MYSQL_TYPE_LONGLONG, 0,
   MY_I_S_UNSIGNED, "Access_denied", SKIP_OPEN_TABLE},
  {"EMPTY_QUERIES", MY_INT64_NUM_DECIMAL_DIGITS, MYSQL_TYPE_LONGLONG, 0,
   MY_I_S_UNSIGNED, "Empty_queries", SKIP_OPEN_TABLE},
  {"TOTAL_SSL_CONNECTIONS", MY_INT64_NUM_DECIMAL_DIGITS, MYSQL_TYPE_LONGLONG,
   0, MY_I_S_UNSIGNED, "Total_ssl_connections", SKIP_OPEN_TABLE},
  {0, 0, MYSQL_TYPE_STRING, 0, 0, 0, 0}
};

ST_FIELD_INFO client_stats_fields_info[]=
{
  {"CLIENT", LIST_PROCESS_HOST_LEN, MYSQL_TYPE_STRING, 0, 0, "Client",
   SKIP_OPEN_TABLE},
  {"TOTAL_CONNECTIONS", MY_INT64_NUM_DECIMAL_DIGITS, MYSQL_TYPE_LONGLONG, 0,
   MY_I_S_UNSIGNED, "Total_connections", SKIP_OPEN_TABLE},
  {"CONCURRENT_CONNECTIONS", MY_INT64_NUM_DECIMAL_DIGITS, MYSQL_TYPE_LONGLONG,
   0, MY_I_S_UNSIGNED, "Concurrent_connections", SKIP_OPEN_TABLE},
  {"CONNECTED_TIME", MY_INT64_NUM_DECIMAL_DIGITS, MYSQL_TYPE_LONGLONG, 0,
   MY_I_S_UNSIGNED, "Connected_time", SKIP_OPEN_TABLE},
  {"BUSY_TIME", MY_INT64_NUM_DECIMAL_DIGITS, MYSQL_TYPE_LONGLONG, 0,
   MY_I_S_UNSIGNED, "Busy_time", SKIP_OPEN_TABLE},
  {"CPU_TIME", MY_INT64_NUM_DECIMAL_DIGITS, MYSQL_TYPE_LONGLONG, 0,
   MY_I_S_UNSIGNED, "Cpu_time", SKIP_OPEN_TABLE},
  {"BYTES_RECEIVED", MY_INT64_NUM_DECIMAL_DIGITS, MYSQL_TYPE_LONGLONG, 0,
   MY_I_S_UNSIGNED, "Bytes_received", SKIP_OPEN_TABLE},
  {"BYTES_SENT", MY_INT64_NUM_DECIMAL_DIGITS, MYSQL_TYPE_LONGLONG, 0,
   MY_I_S_UNSIGNED, "Bytes_sent", SKIP_OPEN_TABLE},
  {"BINLOG_BYTES_WRITTEN", MY_INT64_NUM_DECIMAL_DIGITS, MYSQL_TYPE_LONGLONG,
   0, MY_I_S_UNSIGNED, "Binlog_bytes_written", SKIP_OPEN_TABLE},
  {"ROWS_FETCHED", MY_INT64_NUM_DECIMAL_DIGITS, MYSQL_TYPE_LONGLONG, 0,
   MY_I_S_UNSIGNED, "Rows_fetched", SKIP_OPEN_TABLE},
  {"ROWS_UPDATED", MY_INT64_NUM_DECIMAL_DIGITS, MYSQL_TYPE_LONGLONG, 0,
   MY_I_S_UNSIGNED, "Rows_updated", SKIP_OPEN_TABLE},
  {"TABLE_ROWS_READ", MY_INT64_NUM_DECIMAL_DIGITS, MYSQL_TYPE_LONGLONG, 0,
   MY_I_S_UNSIGNED, "Table_rows_read", SKIP_OPEN_TABLE},
  {"SELECT_COMMANDS", MY_INT64_NUM_DECIMAL_DIGITS, MYSQL_TYPE_LONGLONG, 0,
   MY_I_S_UNSIGNED, "Select_commands", SKIP_OPEN_TABLE},
  {"UPDATE_COMMANDS", MY_INT64_NUM_DECIMAL_DIGITS, MYSQL_TYPE_LONGLONG, 0,
   MY_I_S_UNSIGNED, "Update_commands", SKIP_OPEN_TABLE},
  {"OTHER_COMMANDS", MY_INT64_NUM_DECIMAL_DIGITS, MYSQL_TYPE_LONGLONG, 0,
   MY_I_S_UNSIGNED, "Other_commands", SKIP_OPEN_TABLE},
  {"COMMIT_TRANSACTIONS", MY_INT64_NUM_DECIMAL_DIGITS, MYSQL_TYPE_LONGLONG, 0,
   MY_I_S_UNSIGNED, "Commit_transactions", SKIP_OPEN_TABLE},
  {"ROLLBACK_TRANSACTIONS", MY_INT64_NUM_DECIMAL_DIGITS, MYSQL_TYPE_LONGLONG,
   0, MY_I_S_UNSIGNED, "Rollback_transactions", SKIP_OPEN_TABLE},
  {"DENIED_CONNECTIONS", MY_INT64_NUM_DECIMAL_DIGITS, MYSQL_TYPE_LONGLONG, 0,
   MY_I_S_UNSIGNED, "Denied_connections", SKIP_OPEN_TABLE},
  {"LOST_CONNECTIONS", MY_INT64_NUM_DECIMAL_DIGITS, MYSQL_TYPE_LONGLONG, 0,
   MY_I_S_UNSIGNED, "Lost_connections", SKIP_OPEN_TABLE},
  {"ACCESS_DENIED", MY_INT64_NUM_DECIMAL_DIGITS, MYSQL_TYPE_LONGLONG, 0,
   MY_I_S_UNSIGNED, "Access_denied", SKIP_OPEN_TABLE},
  {"EMPTY_QUERIES", MY_INT64_NUM_DECIMAL_DIGITS, MYSQL_TYPE_LONGLONG, 0,
   MY_I_S_UNSIGNED, "Empty_queries", SKIP_OPEN_TABLE},
  {"TOTAL_SSL_CONNECTIONS", MY_INT64_NUM_DECIMAL_DIGITS, MYSQL_TYPE_LONGLONG,
   0, MY_I_S_UNSIGNED, "Total_ssl_connections", SKIP_OPEN_TABLE},
  {0, 0, MYSQL_TYPE_STRING, 0, 0, 0, 0}
};

ST_FIELD_INFO thread_stats_fields_info[]=
{
  {"THREAD_ID", MY_INT64_NUM_DECIMAL_DIGITS, MYSQL_TYPE_LONGLONG, 0,
   MY_I_S_UNSIGNED, "Thread_id", SKIP_OPEN_TABLE},
  {"TOTAL_CONNECTIONS", MY_INT64_NUM_DECIMAL_DIGITS, MYSQL_TYPE_LONGLONG, 0,
   MY_I_S_UNSIGNED, "Total_connections", SKIP_OPEN_TABLE},
  {"CONCURRENT_CONNECTIONS", MY_INT64_NUM_DECIMAL_DIGITS, MYSQL_TYPE_LONGLONG,
   0, MY_I_S_UNSIGNED, "Concurrent_connections", SKIP_OPEN_TABLE},
  {"CONNECTED_TIME", MY_INT64_NUM_DECIMAL_DIGITS, MYSQL_TYPE_LONGLONG, 0,
   MY_I_S_UNSIGNED, "Connected_time", SKIP_OPEN_TABLE},
  {"BUSY_TIME", MY_INT64_NUM_DECIMAL_DIGITS, MYSQL_TYPE_LONGLONG, 0,
   MY_I_S_UNSIGNED, "Busy_time", SKIP_OPEN_TABLE},
  {"CPU_TIME", MY_INT64_NUM_DECIMAL_DIGITS, MYSQL_TYPE_LONGLONG, 0,
   MY_I_S_UNSIGNED, "Cpu_time", SKIP_OPEN_TABLE},
  {"BYTES_RECEIVED", MY_INT64_NUM_DECIMAL_DIGITS, MYSQL_TYPE_LONGLONG, 0,
   MY_I_S_UNSIGNED, "Bytes_received", SKIP_OPEN_TABLE},
  {"BYTES_SENT", MY_INT64_NUM_DECIMAL_DIGITS, MYSQL_TYPE_LONGLONG, 0,
   MY_I_S_UNSIGNED, "Bytes_sent", SKIP_OPEN_TABLE},
  {"BINLOG_BYTES_WRITTEN", MY_INT64_NUM_DECIMAL_DIGITS, MYSQL_TYPE_LONGLONG, 0,
   MY_I_S_UNSIGNED, "Binlog_bytes_written", SKIP_OPEN_TABLE},
  {"ROWS_FETCHED", MY_INT64_NUM_DECIMAL_DIGITS, MYSQL_TYPE_LONGLONG, 0,
   MY_I_S_UNSIGNED, "Rows_fetched", SKIP_OPEN_TABLE},
  {"ROWS_UPDATED", MY_INT64_NUM_DECIMAL_DIGITS, MYSQL_TYPE_LONGLONG, 0,
   MY_I_S_UNSIGNED, "Rows_updated", SKIP_OPEN_TABLE},
  {"TABLE_ROWS_READ", MY_INT64_NUM_DECIMAL_DIGITS, MYSQL_TYPE_LONGLONG, 0,
   MY_I_S_UNSIGNED, "Table_rows_read", SKIP_OPEN_TABLE},
  {"SELECT_COMMANDS", MY_INT64_NUM_DECIMAL_DIGITS, MYSQL_TYPE_LONGLONG, 0,
   MY_I_S_UNSIGNED, "Select_commands", SKIP_OPEN_TABLE},
  {"UPDATE_COMMANDS", MY_INT64_NUM_DECIMAL_DIGITS, MYSQL_TYPE_LONGLONG, 0,
   MY_I_S_UNSIGNED, "Update_commands", SKIP_OPEN_TABLE},
  {"OTHER_COMMANDS", MY_INT64_NUM_DECIMAL_DIGITS, MYSQL_TYPE_LONGLONG, 0,
   MY_I_S_UNSIGNED, "Other_commands", SKIP_OPEN_TABLE},
  {"COMMIT_TRANSACTIONS", MY_INT64_NUM_DECIMAL_DIGITS, MYSQL_TYPE_LONGLONG, 0,
   MY_I_S_UNSIGNED, "Commit_transactions", SKIP_OPEN_TABLE},
  {"ROLLBACK_TRANSACTIONS", MY_INT64_NUM_DECIMAL_DIGITS, MYSQL_TYPE_LONGLONG,
   0, MY_I_S_UNSIGNED, "Rollback_transactions", SKIP_OPEN_TABLE},
  {"DENIED_CONNECTIONS", MY_INT64_NUM_DECIMAL_DIGITS, MYSQL_TYPE_LONGLONG, 0,
   MY_I_S_UNSIGNED, "Denied_connections", SKIP_OPEN_TABLE},
  {"LOST_CONNECTIONS", MY_INT64_NUM_DECIMAL_DIGITS, MYSQL_TYPE_LONGLONG, 0,
   MY_I_S_UNSIGNED, "Lost_connections", SKIP_OPEN_TABLE},
  {"ACCESS_DENIED", MY_INT64_NUM_DECIMAL_DIGITS, MYSQL_TYPE_LONGLONG, 0,
   MY_I_S_UNSIGNED, "Access_denied", SKIP_OPEN_TABLE},
  {"EMPTY_QUERIES", MY_INT64_NUM_DECIMAL_DIGITS, MYSQL_TYPE_LONGLONG, 0,
   MY_I_S_UNSIGNED, "Empty_queries", SKIP_OPEN_TABLE},
  {"TOTAL_SSL_CONNECTIONS", MY_INT64_NUM_DECIMAL_DIGITS, MYSQL_TYPE_LONGLONG,
   0, MY_I_S_UNSIGNED, "Total_ssl_connections", SKIP_OPEN_TABLE},
  {0, 0, MYSQL_TYPE_STRING, 0, 0, 0, 0}
};

ST_FIELD_INFO table_stats_fields_info[]=
{
  {"TABLE_SCHEMA", NAME_LEN, MYSQL_TYPE_STRING, 0, 0, "Table_schema",
   SKIP_OPEN_TABLE},
  {"TABLE_NAME", NAME_LEN, MYSQL_TYPE_STRING, 0, 0, "Table_name",
   SKIP_OPEN_TABLE},
  {"ROWS_READ", MY_INT64_NUM_DECIMAL_DIGITS, MYSQL_TYPE_LONGLONG, 0,
   MY_I_S_UNSIGNED, "Rows_read", SKIP_OPEN_TABLE},
  {"ROWS_CHANGED", MY_INT64_NUM_DECIMAL_DIGITS, MYSQL_TYPE_LONGLONG, 0,
   MY_I_S_UNSIGNED, "Rows_changed", SKIP_OPEN_TABLE},
  {"ROWS_CHANGED_X_INDEXES", MY_INT64_NUM_DECIMAL_DIGITS, MYSQL_TYPE_LONGLONG,
   0, MY_I_S_UNSIGNED, "Rows_changed_x_#indexes", SKIP_OPEN_TABLE},
  {0, 0, MYSQL_TYPE_STRING, 0, 0, 0, 0}
};

ST_FIELD_INFO index_stats_fields_info[]=
{
  {"TABLE_SCHEMA", NAME_LEN, MYSQL_TYPE_STRING, 0, 0, "Table_schema",
   SKIP_OPEN_TABLE},
  {"TABLE_NAME", NAME_LEN, MYSQL_TYPE_STRING, 0, 0, "Table_name",
   SKIP_OPEN_TABLE},
  {"INDEX_NAME", NAME_LEN, MYSQL_TYPE_STRING, 0, 0, "Index_name",
   SKIP_OPEN_TABLE},
  {"ROWS_READ", MY_INT64_NUM_DECIMAL_DIGITS, MYSQL_TYPE_LONGLONG, 0,
   MY_I_S_UNSIGNED, "Rows_read", SKIP_OPEN_TABLE},
  {0, 0, MYSQL_TYPE_STRING, 0, 0, 0, 0}
};


ST_FIELD_INFO processlist_fields_info[]=
{
  {"ID", 21, MYSQL_TYPE_LONGLONG, 0, MY_I_S_UNSIGNED, "Id", SKIP_OPEN_TABLE},
  {"USER", USERNAME_CHAR_LENGTH, MYSQL_TYPE_STRING, 0, 0, "User", SKIP_OPEN_TABLE},
  {"HOST", LIST_PROCESS_HOST_LEN,  MYSQL_TYPE_STRING, 0, 0, "Host",
   SKIP_OPEN_TABLE},
  {"DB", NAME_CHAR_LEN, MYSQL_TYPE_STRING, 0, 1, "Db", SKIP_OPEN_TABLE},
  {"COMMAND", 16, MYSQL_TYPE_STRING, 0, 0, "Command", SKIP_OPEN_TABLE},
  {"TIME", 7, MYSQL_TYPE_LONG, 0, 0, "Time", SKIP_OPEN_TABLE},
  {"STATE", 64, MYSQL_TYPE_STRING, 0, 1, "State", SKIP_OPEN_TABLE},
  {"INFO", PROCESS_LIST_INFO_WIDTH, MYSQL_TYPE_STRING, 0, 1, "Info",
   SKIP_OPEN_TABLE},
  {"TIME_MS", MY_INT64_NUM_DECIMAL_DIGITS, MYSQL_TYPE_LONGLONG,
   0, 0, "Time_ms", SKIP_OPEN_TABLE},
  {"ROWS_SENT", MY_INT64_NUM_DECIMAL_DIGITS, MYSQL_TYPE_LONGLONG, 0,
   MY_I_S_UNSIGNED, "Rows_sent", SKIP_OPEN_TABLE},
  {"ROWS_EXAMINED", MY_INT64_NUM_DECIMAL_DIGITS, MYSQL_TYPE_LONGLONG, 0,
   MY_I_S_UNSIGNED, "Rows_examined", SKIP_OPEN_TABLE},
  {0, 0, MYSQL_TYPE_STRING, 0, 0, 0, SKIP_OPEN_TABLE}
};


ST_FIELD_INFO plugin_fields_info[]=
{
  {"PLUGIN_NAME", NAME_CHAR_LEN, MYSQL_TYPE_STRING, 0, 0, "Name",
   SKIP_OPEN_TABLE},
  {"PLUGIN_VERSION", 20, MYSQL_TYPE_STRING, 0, 0, 0, SKIP_OPEN_TABLE},
  {"PLUGIN_STATUS", 10, MYSQL_TYPE_STRING, 0, 0, "Status", SKIP_OPEN_TABLE},
  {"PLUGIN_TYPE", 80, MYSQL_TYPE_STRING, 0, 0, "Type", SKIP_OPEN_TABLE},
  {"PLUGIN_TYPE_VERSION", 20, MYSQL_TYPE_STRING, 0, 0, 0, SKIP_OPEN_TABLE},
  {"PLUGIN_LIBRARY", NAME_CHAR_LEN, MYSQL_TYPE_STRING, 0, 1, "Library",
   SKIP_OPEN_TABLE},
  {"PLUGIN_LIBRARY_VERSION", 20, MYSQL_TYPE_STRING, 0, 1, 0, SKIP_OPEN_TABLE},
  {"PLUGIN_AUTHOR", NAME_CHAR_LEN, MYSQL_TYPE_STRING, 0, 1, 0, SKIP_OPEN_TABLE},
  {"PLUGIN_DESCRIPTION", 65535, MYSQL_TYPE_STRING, 0, 1, 0, SKIP_OPEN_TABLE},
  {"PLUGIN_LICENSE", 80, MYSQL_TYPE_STRING, 0, 1, "License", SKIP_OPEN_TABLE},
  {"LOAD_OPTION", 64, MYSQL_TYPE_STRING, 0, 0, 0, SKIP_OPEN_TABLE},
  {0, 0, MYSQL_TYPE_STRING, 0, 0, 0, SKIP_OPEN_TABLE}
};

ST_FIELD_INFO files_fields_info[]=
{
  {"FILE_ID", 4, MYSQL_TYPE_LONGLONG, 0, 0, 0, SKIP_OPEN_TABLE},
  {"FILE_NAME", FN_REFLEN_SE, MYSQL_TYPE_STRING, 0, 1, 0, SKIP_OPEN_TABLE},
  {"FILE_TYPE", 20, MYSQL_TYPE_STRING, 0, 0, 0, SKIP_OPEN_TABLE},
  {"TABLESPACE_NAME", NAME_CHAR_LEN, MYSQL_TYPE_STRING, 0, 1, 0,
   SKIP_OPEN_TABLE},
  {"TABLE_CATALOG", NAME_CHAR_LEN, MYSQL_TYPE_STRING, 0, 0, 0, SKIP_OPEN_TABLE},
  {"TABLE_SCHEMA", NAME_CHAR_LEN, MYSQL_TYPE_STRING, 0, 1, 0, SKIP_OPEN_TABLE},
  {"TABLE_NAME", NAME_CHAR_LEN, MYSQL_TYPE_STRING, 0, 1, 0, SKIP_OPEN_TABLE},
  {"LOGFILE_GROUP_NAME", NAME_CHAR_LEN, MYSQL_TYPE_STRING, 0, 1, 0,
   SKIP_OPEN_TABLE},
  {"LOGFILE_GROUP_NUMBER", 4, MYSQL_TYPE_LONGLONG, 0, 1, 0, SKIP_OPEN_TABLE},
  {"ENGINE", NAME_CHAR_LEN, MYSQL_TYPE_STRING, 0, 0, 0, SKIP_OPEN_TABLE},
  {"FULLTEXT_KEYS", NAME_CHAR_LEN, MYSQL_TYPE_STRING, 0, 1, 0, SKIP_OPEN_TABLE},
  {"DELETED_ROWS", 4, MYSQL_TYPE_LONGLONG, 0, 1, 0, SKIP_OPEN_TABLE},
  {"UPDATE_COUNT", 4, MYSQL_TYPE_LONGLONG, 0, 1, 0, SKIP_OPEN_TABLE},
  {"FREE_EXTENTS", 4, MYSQL_TYPE_LONGLONG, 0, 1, 0, SKIP_OPEN_TABLE},
  {"TOTAL_EXTENTS", 4, MYSQL_TYPE_LONGLONG, 0, 1, 0, SKIP_OPEN_TABLE},
  {"EXTENT_SIZE", 4, MYSQL_TYPE_LONGLONG, 0, 0, 0, SKIP_OPEN_TABLE},
  {"INITIAL_SIZE", 21, MYSQL_TYPE_LONGLONG, 0,
   (MY_I_S_MAYBE_NULL | MY_I_S_UNSIGNED), 0, SKIP_OPEN_TABLE},
  {"MAXIMUM_SIZE", 21, MYSQL_TYPE_LONGLONG, 0, 
   (MY_I_S_MAYBE_NULL | MY_I_S_UNSIGNED), 0, SKIP_OPEN_TABLE},
  {"AUTOEXTEND_SIZE", 21, MYSQL_TYPE_LONGLONG, 0, 
   (MY_I_S_MAYBE_NULL | MY_I_S_UNSIGNED), 0, SKIP_OPEN_TABLE},
  {"CREATION_TIME", 0, MYSQL_TYPE_DATETIME, 0, 1, 0, SKIP_OPEN_TABLE},
  {"LAST_UPDATE_TIME", 0, MYSQL_TYPE_DATETIME, 0, 1, 0, SKIP_OPEN_TABLE},
  {"LAST_ACCESS_TIME", 0, MYSQL_TYPE_DATETIME, 0, 1, 0, SKIP_OPEN_TABLE},
  {"RECOVER_TIME", 4, MYSQL_TYPE_LONGLONG, 0, 1, 0, SKIP_OPEN_TABLE},
  {"TRANSACTION_COUNTER", 4, MYSQL_TYPE_LONGLONG, 0, 1, 0, SKIP_OPEN_TABLE},
  {"VERSION", 21 , MYSQL_TYPE_LONGLONG, 0,
   (MY_I_S_MAYBE_NULL | MY_I_S_UNSIGNED), "Version", SKIP_OPEN_TABLE},
  {"ROW_FORMAT", 20, MYSQL_TYPE_STRING, 0, 1, "Row_format", SKIP_OPEN_TABLE},
  {"TABLE_ROWS", 21 , MYSQL_TYPE_LONGLONG, 0,
   (MY_I_S_MAYBE_NULL | MY_I_S_UNSIGNED), "Rows", SKIP_OPEN_TABLE},
  {"AVG_ROW_LENGTH", 21 , MYSQL_TYPE_LONGLONG, 0, 
   (MY_I_S_MAYBE_NULL | MY_I_S_UNSIGNED), "Avg_row_length", SKIP_OPEN_TABLE},
  {"DATA_LENGTH", 21 , MYSQL_TYPE_LONGLONG, 0, 
   (MY_I_S_MAYBE_NULL | MY_I_S_UNSIGNED), "Data_length", SKIP_OPEN_TABLE},
  {"MAX_DATA_LENGTH", 21 , MYSQL_TYPE_LONGLONG, 0, 
   (MY_I_S_MAYBE_NULL | MY_I_S_UNSIGNED), "Max_data_length", SKIP_OPEN_TABLE},
  {"INDEX_LENGTH", 21 , MYSQL_TYPE_LONGLONG, 0, 
   (MY_I_S_MAYBE_NULL | MY_I_S_UNSIGNED), "Index_length", SKIP_OPEN_TABLE},
  {"DATA_FREE", 21 , MYSQL_TYPE_LONGLONG, 0, 
   (MY_I_S_MAYBE_NULL | MY_I_S_UNSIGNED), "Data_free", SKIP_OPEN_TABLE},
  {"CREATE_TIME", 0, MYSQL_TYPE_DATETIME, 0, 1, "Create_time", SKIP_OPEN_TABLE},
  {"UPDATE_TIME", 0, MYSQL_TYPE_DATETIME, 0, 1, "Update_time", SKIP_OPEN_TABLE},
  {"CHECK_TIME", 0, MYSQL_TYPE_DATETIME, 0, 1, "Check_time", SKIP_OPEN_TABLE},
  {"CHECKSUM", 21 , MYSQL_TYPE_LONGLONG, 0, 
   (MY_I_S_MAYBE_NULL | MY_I_S_UNSIGNED), "Checksum", SKIP_OPEN_TABLE},
  {"STATUS", 20, MYSQL_TYPE_STRING, 0, 0, 0, SKIP_OPEN_TABLE},
  {"EXTRA", 255, MYSQL_TYPE_STRING, 0, 1, 0, SKIP_OPEN_TABLE},
  {0, 0, MYSQL_TYPE_STRING, 0, 0, 0, SKIP_OPEN_TABLE}
};

void init_fill_schema_files_row(TABLE* table)
{
  int i;
  for(i=0; files_fields_info[i].field_name!=NULL; i++)
    table->field[i]->set_null();

  table->field[IS_FILES_STATUS]->set_notnull();
  table->field[IS_FILES_STATUS]->store("NORMAL", 6, system_charset_info);
}

ST_FIELD_INFO referential_constraints_fields_info[]=
{
  {"CONSTRAINT_CATALOG", FN_REFLEN, MYSQL_TYPE_STRING, 0, 0, 0, OPEN_FULL_TABLE},
  {"CONSTRAINT_SCHEMA", NAME_CHAR_LEN, MYSQL_TYPE_STRING, 0, 0, 0,
   OPEN_FULL_TABLE},
  {"CONSTRAINT_NAME", NAME_CHAR_LEN, MYSQL_TYPE_STRING, 0, 0, 0,
   OPEN_FULL_TABLE},
  {"UNIQUE_CONSTRAINT_CATALOG", FN_REFLEN, MYSQL_TYPE_STRING, 0, 0, 0,
   OPEN_FULL_TABLE},
  {"UNIQUE_CONSTRAINT_SCHEMA", NAME_CHAR_LEN, MYSQL_TYPE_STRING, 0, 0, 0,
   OPEN_FULL_TABLE},
  {"UNIQUE_CONSTRAINT_NAME", NAME_CHAR_LEN, MYSQL_TYPE_STRING, 0,
   MY_I_S_MAYBE_NULL, 0, OPEN_FULL_TABLE},
  {"MATCH_OPTION", NAME_CHAR_LEN, MYSQL_TYPE_STRING, 0, 0, 0, OPEN_FULL_TABLE},
  {"UPDATE_RULE", NAME_CHAR_LEN, MYSQL_TYPE_STRING, 0, 0, 0, OPEN_FULL_TABLE},
  {"DELETE_RULE", NAME_CHAR_LEN, MYSQL_TYPE_STRING, 0, 0, 0, OPEN_FULL_TABLE},
  {"TABLE_NAME", NAME_CHAR_LEN, MYSQL_TYPE_STRING, 0, 0, 0, OPEN_FULL_TABLE},
  {"REFERENCED_TABLE_NAME", NAME_CHAR_LEN, MYSQL_TYPE_STRING, 0, 0, 0,
   OPEN_FULL_TABLE},
  {0, 0, MYSQL_TYPE_STRING, 0, 0, 0, SKIP_OPEN_TABLE}
};


ST_FIELD_INFO parameters_fields_info[]=
{
  {"SPECIFIC_CATALOG", FN_REFLEN, MYSQL_TYPE_STRING, 0, 0, 0, OPEN_FULL_TABLE},
  {"SPECIFIC_SCHEMA", NAME_CHAR_LEN, MYSQL_TYPE_STRING, 0, 0, 0,
   OPEN_FULL_TABLE},
  {"SPECIFIC_NAME", NAME_CHAR_LEN, MYSQL_TYPE_STRING, 0, 0, 0, OPEN_FULL_TABLE},
  {"ORDINAL_POSITION", 21 , MYSQL_TYPE_LONG, 0, 0, 0, OPEN_FULL_TABLE},
  {"PARAMETER_MODE", 5, MYSQL_TYPE_STRING, 0, 1, 0, OPEN_FULL_TABLE},
  {"PARAMETER_NAME", NAME_CHAR_LEN, MYSQL_TYPE_STRING, 0, 1, 0, OPEN_FULL_TABLE},
  {"DATA_TYPE", NAME_CHAR_LEN, MYSQL_TYPE_STRING, 0, 0, 0, OPEN_FULL_TABLE},
  {"CHARACTER_MAXIMUM_LENGTH", 21 , MYSQL_TYPE_LONG, 0, 1, 0, OPEN_FULL_TABLE},
  {"CHARACTER_OCTET_LENGTH", 21 , MYSQL_TYPE_LONG, 0, 1, 0, OPEN_FULL_TABLE},
  {"NUMERIC_PRECISION", MY_INT64_NUM_DECIMAL_DIGITS, MYSQL_TYPE_LONGLONG,
   0, (MY_I_S_MAYBE_NULL | MY_I_S_UNSIGNED), 0, OPEN_FULL_TABLE},
  {"NUMERIC_SCALE", 21 , MYSQL_TYPE_LONG, 0, 1, 0, OPEN_FULL_TABLE},
  {"DATETIME_PRECISION", MY_INT64_NUM_DECIMAL_DIGITS , MYSQL_TYPE_LONGLONG,
   0, (MY_I_S_MAYBE_NULL | MY_I_S_UNSIGNED), 0, OPEN_FULL_TABLE},
  {"CHARACTER_SET_NAME", 64, MYSQL_TYPE_STRING, 0, 1, 0, OPEN_FULL_TABLE},
  {"COLLATION_NAME", 64, MYSQL_TYPE_STRING, 0, 1, 0, OPEN_FULL_TABLE},
  {"DTD_IDENTIFIER", 65535, MYSQL_TYPE_STRING, 0, 0, 0, OPEN_FULL_TABLE},
  {"ROUTINE_TYPE", 9, MYSQL_TYPE_STRING, 0, 0, 0, OPEN_FULL_TABLE},
  {0, 0, MYSQL_TYPE_STRING, 0, 0, 0, OPEN_FULL_TABLE}
};


ST_FIELD_INFO tablespaces_fields_info[]=
{
  {"TABLESPACE_NAME", NAME_CHAR_LEN, MYSQL_TYPE_STRING, 0, 0, 0,
   SKIP_OPEN_TABLE},
  {"ENGINE", NAME_CHAR_LEN, MYSQL_TYPE_STRING, 0, 0, 0, SKIP_OPEN_TABLE},
  {"TABLESPACE_TYPE", NAME_CHAR_LEN, MYSQL_TYPE_STRING, 0, MY_I_S_MAYBE_NULL,
   0, SKIP_OPEN_TABLE},
  {"LOGFILE_GROUP_NAME", NAME_CHAR_LEN, MYSQL_TYPE_STRING, 0, MY_I_S_MAYBE_NULL,
   0, SKIP_OPEN_TABLE},
  {"EXTENT_SIZE", 21, MYSQL_TYPE_LONGLONG, 0,
   MY_I_S_MAYBE_NULL | MY_I_S_UNSIGNED, 0, SKIP_OPEN_TABLE},
  {"AUTOEXTEND_SIZE", 21, MYSQL_TYPE_LONGLONG, 0,
   MY_I_S_MAYBE_NULL | MY_I_S_UNSIGNED, 0, SKIP_OPEN_TABLE},
  {"MAXIMUM_SIZE", 21, MYSQL_TYPE_LONGLONG, 0,
   MY_I_S_MAYBE_NULL | MY_I_S_UNSIGNED, 0, SKIP_OPEN_TABLE},
  {"NODEGROUP_ID", 21, MYSQL_TYPE_LONGLONG, 0,
   MY_I_S_MAYBE_NULL | MY_I_S_UNSIGNED, 0, SKIP_OPEN_TABLE},
  {"TABLESPACE_COMMENT", 2048, MYSQL_TYPE_STRING, 0, MY_I_S_MAYBE_NULL, 0,
   SKIP_OPEN_TABLE},
  {0, 0, MYSQL_TYPE_STRING, 0, 0, 0, SKIP_OPEN_TABLE}
};


/** For creating fields of information_schema.OPTIMIZER_TRACE */
extern ST_FIELD_INFO optimizer_trace_info[];

/*
  Description of ST_FIELD_INFO in table.h

  Make sure that the order of schema_tables and enum_schema_tables are the same.

*/

ST_SCHEMA_TABLE schema_tables[]=
{
  {"CHARACTER_SETS", charsets_fields_info, create_schema_table, 
   fill_schema_charsets, make_character_sets_old_format, 0, -1, -1, 0, 0},
  {"CLIENT_STATISTICS", client_stats_fields_info, create_schema_table,
    fill_schema_client_stats, make_old_format, 0, -1, -1, 0, 0},
  {"COLLATIONS", collation_fields_info, create_schema_table, 
   fill_schema_collation, make_old_format, 0, -1, -1, 0, 0},
  {"COLLATION_CHARACTER_SET_APPLICABILITY", coll_charset_app_fields_info,
   create_schema_table, fill_schema_coll_charset_app, 0, 0, -1, -1, 0, 0},
  {"COLUMNS", columns_fields_info, create_schema_table, 
   get_all_tables, make_columns_old_format, get_schema_column_record, 1, 2, 0,
   OPTIMIZE_I_S_TABLE|OPEN_VIEW_FULL},
  {"COLUMN_PRIVILEGES", column_privileges_fields_info, create_schema_table,
   fill_schema_column_privileges, 0, 0, -1, -1, 0, 0},
  {"INDEX_STATISTICS", index_stats_fields_info, create_schema_table,
   fill_schema_index_stats, make_old_format, 0, -1, -1, 0, 0},
  {"ENGINES", engines_fields_info, create_schema_table,
   fill_schema_engines, make_old_format, 0, -1, -1, 0, 0},
#ifndef EMBEDDED_LIBRARY
  {"EVENTS", events_fields_info, create_schema_table,
   Events::fill_schema_events, make_old_format, 0, -1, -1, 0, 0},
#else // for alignment with enum_schema_tables
  {"EVENTS", events_fields_info, create_schema_table,
   0, make_old_format, 0, -1, -1, 0, 0},
#endif
  {"FILES", files_fields_info, create_schema_table,
   hton_fill_schema_table, 0, 0, -1, -1, 0, 0},
  {"GLOBAL_STATUS", variables_fields_info, create_schema_table,
   fill_status, make_old_format, 0, 0, -1, 0, 0},
  {"GLOBAL_TEMPORARY_TABLES", temporary_table_fields_info, create_schema_table, 
   fill_global_temporary_tables, make_temporary_tables_old_format, 0, 2, 3, 0,
   OPEN_TABLE_ONLY|OPTIMIZE_I_S_TABLE},
  {"GLOBAL_VARIABLES", variables_fields_info, create_schema_table,
   fill_variables, make_old_format, 0, 0, -1, 0, 0},
  {"KEY_COLUMN_USAGE", key_column_usage_fields_info, create_schema_table,
   get_all_tables, 0, get_schema_key_column_usage_record, 4, 5, 0,
   OPTIMIZE_I_S_TABLE|OPEN_TABLE_ONLY},
  {"OPEN_TABLES", open_tables_fields_info, create_schema_table,
   fill_open_tables, make_old_format, 0, -1, -1, 1, 0},
#ifdef OPTIMIZER_TRACE
  {"OPTIMIZER_TRACE", optimizer_trace_info, create_schema_table,
   fill_optimizer_trace_info, NULL, NULL, -1, -1, false, 0},
#else // for alignment with enum_schema_tables
  {"OPTIMIZER_TRACE", optimizer_trace_info, create_schema_table,
   NULL, NULL, NULL, -1, -1, false, 0},
#endif
  {"PARAMETERS", parameters_fields_info, create_schema_table,
   fill_schema_proc, 0, 0, -1, -1, 0, 0},
  {"PARTITIONS", partitions_fields_info, create_schema_table,
   get_all_tables, 0, get_schema_partitions_record, 1, 2, 0,
   OPTIMIZE_I_S_TABLE|OPEN_TABLE_ONLY},
  {"PLUGINS", plugin_fields_info, create_schema_table,
   fill_plugins, make_old_format, 0, -1, -1, 0, 0},
  {"PROCESSLIST", processlist_fields_info, create_schema_table,
   fill_schema_processlist, make_old_format, 0, -1, -1, 0, 0},
  {"PROFILING", query_profile_statistics_info, create_schema_table,
    fill_query_profile_statistics_info, make_profile_table_for_show, 
    NULL, -1, -1, false, 0},
  {"REFERENTIAL_CONSTRAINTS", referential_constraints_fields_info,
   create_schema_table, get_all_tables, 0, get_referential_constraints_record,
   1, 9, 0, OPTIMIZE_I_S_TABLE|OPEN_TABLE_ONLY},
  {"ROUTINES", proc_fields_info, create_schema_table, 
   fill_schema_proc, make_proc_old_format, 0, -1, -1, 0, 0},
  {"SCHEMATA", schema_fields_info, create_schema_table,
   fill_schema_schemata, make_schemata_old_format, 0, 1, -1, 0, 0},
  {"SCHEMA_PRIVILEGES", schema_privileges_fields_info, create_schema_table,
   fill_schema_schema_privileges, 0, 0, -1, -1, 0, 0},
  {"SESSION_STATUS", variables_fields_info, create_schema_table,
   fill_status, make_old_format, 0, 0, -1, 0, 0},
  {"SESSION_VARIABLES", variables_fields_info, create_schema_table,
   fill_variables, make_old_format, 0, 0, -1, 0, 0},
  {"STATISTICS", stat_fields_info, create_schema_table, 
   get_all_tables, make_old_format, get_schema_stat_record, 1, 2, 0,
   OPEN_TABLE_ONLY|OPTIMIZE_I_S_TABLE},
  {"STATUS", variables_fields_info, create_schema_table, fill_status, 
   make_old_format, 0, 0, -1, 1, 0},
  {"TABLES", tables_fields_info, create_schema_table, 
   get_all_tables, make_old_format, get_schema_tables_record, 1, 2, 0,
   OPTIMIZE_I_S_TABLE},
  {"TABLESPACES", tablespaces_fields_info, create_schema_table,
   hton_fill_schema_table, 0, 0, -1, -1, 0, 0},
  {"TABLE_CONSTRAINTS", table_constraints_fields_info, create_schema_table,
   get_all_tables, 0, get_schema_constraints_record, 3, 4, 0,
   OPTIMIZE_I_S_TABLE|OPEN_TABLE_ONLY},
  {"TABLE_NAMES", table_names_fields_info, create_schema_table,
   get_all_tables, make_table_names_old_format, 0, 1, 2, 1, 0},
  {"TABLE_PRIVILEGES", table_privileges_fields_info, create_schema_table,
   fill_schema_table_privileges, 0, 0, -1, -1, 0, 0},
  {"TABLE_STATISTICS", table_stats_fields_info, create_schema_table,
    fill_schema_table_stats, make_old_format, 0, -1, -1, 0, 0},
  {"TEMPORARY_TABLES", temporary_table_fields_info, create_schema_table,
   fill_temporary_tables, make_temporary_tables_old_format, 0, 2, 3, 0,
   OPEN_TABLE_ONLY|OPTIMIZE_I_S_TABLE},
  {"THREAD_STATISTICS", thread_stats_fields_info, create_schema_table,
    fill_schema_thread_stats, make_old_format, 0, -1, -1, 0, 0},
  {"TRIGGERS", triggers_fields_info, create_schema_table,
   get_all_tables, make_old_format, get_schema_triggers_record, 5, 6, 0,
   OPEN_TRIGGER_ONLY|OPTIMIZE_I_S_TABLE},
  {"USER_PRIVILEGES", user_privileges_fields_info, create_schema_table, 
   fill_schema_user_privileges, 0, 0, -1, -1, 0, 0},
  {"USER_STATISTICS", user_stats_fields_info, create_schema_table,
    fill_schema_user_stats, make_old_format, 0, -1, -1, 0, 0},
  {"VARIABLES", variables_fields_info, create_schema_table, fill_variables,
   make_old_format, 0, 0, -1, 1, 0},
  {"VIEWS", view_fields_info, create_schema_table, 
   get_all_tables, 0, get_schema_views_record, 1, 2, 0,
   OPEN_VIEW_ONLY|OPTIMIZE_I_S_TABLE},
  {0, 0, 0, 0, 0, 0, 0, 0, 0, 0}
};


int initialize_schema_table(st_plugin_int *plugin)
{
  ST_SCHEMA_TABLE *schema_table;
  DBUG_ENTER("initialize_schema_table");

  if (!(schema_table= (ST_SCHEMA_TABLE *)my_malloc(key_memory_ST_SCHEMA_TABLE,
                                                   sizeof(ST_SCHEMA_TABLE),
                                MYF(MY_WME | MY_ZEROFILL))))
      DBUG_RETURN(1);
  /* Historical Requirement */
  plugin->data= schema_table; // shortcut for the future
  if (plugin->plugin->init)
  {
    schema_table->create_table= create_schema_table;
    schema_table->old_format= make_old_format;
    schema_table->idx_field1= -1, 
    schema_table->idx_field2= -1; 

    /* Make the name available to the init() function. */
    schema_table->table_name= plugin->name.str;

    if (plugin->plugin->init(schema_table))
    {
      sql_print_error("Plugin '%s' init function returned error.",
                      plugin->name.str);
      plugin->data= NULL;
      my_free(schema_table);
      DBUG_RETURN(1);
    }
    
    /* Make sure the plugin name is not set inside the init() function. */
    schema_table->table_name= plugin->name.str;
  }
  DBUG_RETURN(0);
}

int finalize_schema_table(st_plugin_int *plugin)
{
  ST_SCHEMA_TABLE *schema_table= (ST_SCHEMA_TABLE *)plugin->data;
  DBUG_ENTER("finalize_schema_table");

  if (schema_table)
  {
    if (plugin->plugin->deinit)
    {
      DBUG_PRINT("info", ("Deinitializing plugin: '%s'", plugin->name.str));
      if (plugin->plugin->deinit(NULL))
      {
        DBUG_PRINT("warning", ("Plugin '%s' deinit function returned error.",
                               plugin->name.str));
      }
    }
    my_free(schema_table);
  }
  DBUG_RETURN(0);
}


/**
  Output trigger information (SHOW CREATE TRIGGER) to the client.

  @param thd          Thread context.
  @param triggers     table trigger to dump.

  @return Operation status
    @retval TRUE Error.
    @retval FALSE Success.
*/

static bool show_create_trigger_impl(THD *thd, Trigger *trigger)
{
  Protocol *p= thd->get_protocol();
  List<Item> fields;

  // Construct sql_mode string.

  LEX_STRING sql_mode_str;

  sql_mode_string_representation(thd, trigger->get_sql_mode(), &sql_mode_str);

  // Send header.

  fields.push_back(new Item_empty_string("Trigger", NAME_LEN));
  fields.push_back(new Item_empty_string("sql_mode", sql_mode_str.length));

  {
    /*
      NOTE: SQL statement field must be not less than 1024 in order not to
      confuse old clients.
    */

    Item_empty_string *stmt_fld=
      new Item_empty_string("SQL Original Statement",
                            max<size_t>(trigger->get_definition().length,
                                        1024));

    stmt_fld->maybe_null= TRUE;

    fields.push_back(stmt_fld);
  }

  fields.push_back(new Item_empty_string("character_set_client",
                                         MY_CS_NAME_SIZE));

  fields.push_back(new Item_empty_string("collation_connection",
                                         MY_CS_NAME_SIZE));

  fields.push_back(new Item_empty_string("Database Collation",
                                         MY_CS_NAME_SIZE));

  fields.push_back(new Item_temporal(MYSQL_TYPE_TIMESTAMP,
                                     Name_string("Created",
                                                 sizeof("created")-1),
                                     0, 0));

  if (thd->send_result_metadata(&fields,
                                Protocol::SEND_NUM_ROWS | Protocol::SEND_EOF))
    return TRUE;

  // Resolve trigger client character set.

  const CHARSET_INFO *client_cs;

  if (resolve_charset(trigger->get_client_cs_name().str, NULL, &client_cs))
    return true;

  // Send data.

  p->start_row();

  p->store(trigger->get_trigger_name(), system_charset_info);
  p->store(sql_mode_str, system_charset_info);
  p->store(trigger->get_definition(), client_cs);
  p->store(trigger->get_client_cs_name(), system_charset_info);
  p->store(trigger->get_connection_cl_name(), system_charset_info);
  p->store(trigger->get_db_cl_name(), system_charset_info);

  if (!trigger->is_created_timestamp_null())
  {
    MYSQL_TIME timestamp;
    my_tz_SYSTEM->gmt_sec_to_TIME(&timestamp,
                                  trigger->get_created_timestamp());
    p->store(&timestamp, 2);
  }
  else
    p->store_null();

  int rc= p->end_row();

  if (!rc)
    my_eof(thd);

  return rc != 0;
}


/**
  Read TRN and TRG files to obtain base table name for the specified
  trigger name and construct TABE_LIST object for the base table.

  @param thd      Thread context.
  @param trg_name Trigger name.

  @return TABLE_LIST object corresponding to the base table.

  TODO: This function is a copy&paste from add_table_to_list() and
  sp_add_to_query_tables(). The problem is that in order to be compatible
  with Stored Programs (Prepared Statements), we should not touch thd->lex.
  The "source" functions also add created TABLE_LIST object to the
  thd->lex->query_tables.

  The plan to eliminate this copy&paste is to:

    - get rid of sp_add_to_query_tables() and use Lex::add_table_to_list().
      Only add_table_to_list() must be used to add tables from the parser
      into Lex::query_tables list.

    - do not update Lex::query_tables in add_table_to_list().
*/

static
TABLE_LIST *get_trigger_table(THD *thd, const sp_name *trg_name)
{
  char trn_path_buff[FN_REFLEN];
  LEX_CSTRING db;
  LEX_STRING tbl_name;
  TABLE_LIST *table;

  LEX_STRING trn_path=
    Trigger_loader::build_trn_path(trn_path_buff, FN_REFLEN,
                                   trg_name->m_db.str,
                                   trg_name->m_name.str);

  if (Trigger_loader::check_trn_exists(trn_path))
  {
    my_error(ER_TRG_DOES_NOT_EXIST, MYF(0));
    return NULL;
  }

  if (Trigger_loader::load_trn_file(thd, trg_name->m_name, trn_path, &tbl_name))
    return NULL;

  /* We need to reset statement table list to be PS/SP friendly. */
  if (!(table= (TABLE_LIST*) thd->alloc(sizeof(TABLE_LIST))))
    return NULL;

  db= trg_name->m_db;

  db.str= thd->strmake(db.str, db.length);
  tbl_name.str= thd->strmake(tbl_name.str, tbl_name.length);

  if (db.str == NULL || tbl_name.str == NULL)
    return NULL;

  table->init_one_table(db.str, db.length, tbl_name.str, tbl_name.length,
                        tbl_name.str, TL_IGNORE);

  return table;
}


/**
  SHOW CREATE TRIGGER high-level implementation.

  @param thd      Thread context.
  @param trg_name Trigger name.

  @return Operation status
    @retval TRUE Error.
    @retval FALSE Success.
*/

bool show_create_trigger(THD *thd, const sp_name *trg_name)
{
  TABLE_LIST *lst= get_trigger_table(thd, trg_name);
  uint num_tables; /* NOTE: unused, only to pass to open_tables(). */
  Table_trigger_dispatcher *triggers;
  bool error= true;
  Trigger *trigger;

  if (!lst)
    return true;

  if (check_table_access(thd, TRIGGER_ACL, lst, FALSE, 1, TRUE))
  {
    my_error(ER_SPECIFIC_ACCESS_DENIED_ERROR, MYF(0), "TRIGGER");
    return true;
  }

  /*
    Metadata locks taken during SHOW CREATE TRIGGER should be released when
    the statement completes as it is an information statement.
  */
  MDL_savepoint mdl_savepoint= thd->mdl_context.mdl_savepoint();

  /*
    Open the table by name in order to load Table_trigger_dispatcher object.
  */
  if (open_tables(thd, &lst, &num_tables,
                  MYSQL_OPEN_FORCE_SHARED_HIGH_PRIO_MDL))
  {
    my_error(ER_TRG_CANT_OPEN_TABLE, MYF(0),
             trg_name->m_db.str,
             lst->table_name);

    goto exit;

    /* Perform closing actions and return error status. */
  }

  triggers= lst->table->triggers;

  if (!triggers)
  {
    my_error(ER_TRG_DOES_NOT_EXIST, MYF(0));
    goto exit;
  }

  trigger= triggers->find_trigger(trg_name->m_name);

  if (!trigger)
  {
    my_error(ER_TRG_CORRUPTED_FILE, MYF(0),
             trg_name->m_db.str,
             lst->table_name);

    goto exit;
  }

  error= show_create_trigger_impl(thd, trigger);

  /*
    NOTE: if show_create_trigger_impl() failed, that means we could not
    send data to the client. In this case we simply raise the error
    status and client connection will be closed.
  */

exit:
  close_thread_tables(thd);
  /* Release any metadata locks taken during SHOW CREATE TRIGGER. */
  thd->mdl_context.rollback_to_savepoint(mdl_savepoint);
  return error;
}

static IS_internal_schema_access is_internal_schema_access;

void initialize_information_schema_acl()
{
  ACL_internal_schema_registry::register_schema(INFORMATION_SCHEMA_NAME,
                                                &is_internal_schema_access);
}

/*
  Convert a string in character set in column character set format
  to utf8 character set if possible, the utf8 character set string
  will later possibly be converted to character set used by client.
  Thus we attempt conversion from column character set to both
  utf8 and to character set client.

  Examples of strings that should fail conversion to utf8 are unassigned
  characters as e.g. 0x81 in cp1250 (Windows character set for for countries
  like Czech and Poland). Example of string that should fail conversion to
  character set on client (e.g. if this is latin1) is 0x2020 (daggger) in
  ucs2.

  If the conversion fails we will as a fall back convert the string to
  hex encoded format. The caller of the function can also ask for hex
  encoded format of output string unconditionally.

  SYNOPSIS
    get_cs_converted_string_value()
    thd                             Thread object
    input_str                       Input string in cs character set
    output_str                      Output string to be produced in utf8
    cs                              Character set of input string
    use_hex                         Use hex string unconditionally
 

  RETURN VALUES
    No return value
*/

static void get_cs_converted_string_value(THD *thd,
                                          String *input_str,
                                          String *output_str,
                                          const CHARSET_INFO *cs,
                                          bool use_hex)
{

  output_str->length(0);
  if (input_str->length() == 0)
  {
    output_str->append("''");
    return;
  }
  if (!use_hex)
  {
    String try_val;
    uint try_conv_error= 0;

    try_val.copy(input_str->ptr(), input_str->length(), cs,
                 thd->variables.character_set_client, &try_conv_error);
    if (!try_conv_error)
    {
      String val;
      uint conv_error= 0;

      val.copy(input_str->ptr(), input_str->length(), cs,
               system_charset_info, &conv_error);
      if (!conv_error)
      {
        append_unescaped(output_str, val.ptr(), val.length());
        return;
      }
    }
    /* We had a conversion error, use hex encoded string for safety */
  }
  {
    const uchar *ptr;
    size_t i, len;
    char buf[3];

    output_str->append("_");
    output_str->append(cs->csname);
    output_str->append(" ");
    output_str->append("0x");
    len= input_str->length();
    ptr= (uchar*)input_str->ptr();
    for (i= 0; i < len; i++)
    {
      uint high, low;

      high= (*ptr) >> 4;
      low= (*ptr) & 0x0F;
      buf[0]= _dig_vec_upper[high];
      buf[1]= _dig_vec_upper[low];
      buf[2]= 0;
      output_str->append((const char*)buf);
      ptr++;
    }
  }
  return;
}<|MERGE_RESOLUTION|>--- conflicted
+++ resolved
@@ -2174,16 +2174,11 @@
     LEX_CSTRING inspect_sctx_host_or_ip= inspect_sctx->host_or_ip();
 
     if ((!inspect_thd->vio_ok() && !inspect_thd->system_thread) ||
-<<<<<<< HEAD
-        (m_user &&
-         (!inspect_sctx->user || strcmp(inspect_sctx->user, m_user))) ||
-        acl_is_utility_user(inspect_sctx->user,
-                            inspect_sctx->get_host()->ptr(),
-                            inspect_sctx->get_ip()->ptr()))
-=======
         (m_user && (inspect_thd->system_thread || !inspect_sctx_user.str ||
-                    strcmp(inspect_sctx_user.str, m_user))))
->>>>>>> a2757a60
+                    strcmp(inspect_sctx_user.str, m_user))) ||
+          acl_is_utility_user(inspect_sctx_user.str,
+                              inspect_sctx_host.str,
+                              inspect_sctx->ip().str))
       return;
 
     thread_info *thd_info= new thread_info;
@@ -2237,15 +2232,9 @@
     /* STATE */
     thd_info->state_info= thread_state_info(inspect_thd);
 
-<<<<<<< HEAD
-    if (inspect_thd->mysys_var)
-      mysql_mutex_unlock(&inspect_thd->mysys_var->mutex);
-
     thd_info->rows_sent= inspect_thd->get_sent_row_count();
     thd_info->rows_examined= inspect_thd->get_examined_row_count();
 
-=======
->>>>>>> a2757a60
     mysql_mutex_unlock(&inspect_thd->LOCK_thd_data);
 
     /* INFO */
@@ -2291,20 +2280,14 @@
   field->maybe_null=1;
   field_list.push_back(field=new Item_empty_string("Info",max_query_length));
   field->maybe_null=1;
-<<<<<<< HEAD
   field_list.push_back(field= new Item_return_int("Rows_sent",
                                                   MY_INT64_NUM_DECIMAL_DIGITS,
                                                   MYSQL_TYPE_LONGLONG));
   field_list.push_back(field= new Item_return_int("Rows_examined",
                                                   MY_INT64_NUM_DECIMAL_DIGITS,
                                                   MYSQL_TYPE_LONGLONG));
-  if (protocol->
-      send_result_set_metadata(&field_list,
-                               Protocol::SEND_NUM_ROWS | Protocol::SEND_EOF))
-=======
   if (thd->send_result_metadata(&field_list,
                                 Protocol::SEND_NUM_ROWS | Protocol::SEND_EOF))
->>>>>>> a2757a60
     DBUG_VOID_RETURN;
 
   if (!thd->killed)
@@ -2338,13 +2321,9 @@
     protocol->store(thd_info->state_info, system_charset_info);
     protocol->store(thd_info->query_string.str(),
                     thd_info->query_string.charset());
-<<<<<<< HEAD
     protocol->store(thd_info->rows_sent);
     protocol->store(thd_info->rows_examined);
-    if (protocol->write())
-=======
     if (protocol->end_row())
->>>>>>> a2757a60
       break; /* purecov: inspected */
   }
   my_eof(thd);
@@ -2370,20 +2349,6 @@
 
   virtual void operator()(THD *inspect_thd)
   {
-<<<<<<< HEAD
-    Security_context *inspect_sctx= inspect_thd->security_ctx;
-    const char *user= m_client_thd->security_ctx->master_access & PROCESS_ACL ?
-      NullS : m_client_thd->security_ctx->priv_user;
-    ulonglong now_utime= my_micro_time();
-
-    if ((!inspect_thd->vio_ok() && !inspect_thd->system_thread) ||
-        (user &&
-         (!inspect_sctx->user || strcmp(inspect_sctx->user, user))) ||
-        acl_is_utility_user(inspect_sctx->user,
-                            inspect_sctx->get_host()->ptr(),
-                            inspect_sctx->get_ip()->ptr()))
-        return;
-=======
     Security_context *inspect_sctx= inspect_thd->security_context();
     LEX_CSTRING inspect_sctx_user= inspect_sctx->user();
     LEX_CSTRING inspect_sctx_host= inspect_sctx->host();
@@ -2393,12 +2358,15 @@
     const char *user=
       m_client_thd->security_context()->check_access(PROCESS_ACL) ?
         NullS : client_priv_user;
+    ulonglong now_utime= my_micro_time();
 
     if ((!inspect_thd->vio_ok() && !inspect_thd->system_thread) ||
         (user && (inspect_thd->system_thread || !inspect_sctx_user.str ||
-                  strcmp(inspect_sctx_user.str, user))))
+                  strcmp(inspect_sctx_user.str, user))) ||
+        acl_is_utility_user(inspect_sctx_user.str,
+                            inspect_sctx_host.str,
+                            inspect_sctx->ip().str))
       return;
->>>>>>> a2757a60
 
     TABLE *table= m_tables->table;
     restore_record(table, s->default_values);
@@ -2466,10 +2434,6 @@
       table->field[6]->set_notnull();
     }
 
-<<<<<<< HEAD
-    if (inspect_thd->mysys_var)
-      mysql_mutex_unlock(&inspect_thd->mysys_var->mutex);
-
     /* TIME_MS */
     table->field[8]->store(((inspect_thd->start_utime ?
                              now_utime - inspect_thd->start_utime : 0)/ 1000));
@@ -2479,8 +2443,6 @@
     /* ROWS_EXAMINED */
     table->field[10]->store((ulonglong) inspect_thd->get_examined_row_count());
 
-=======
->>>>>>> a2757a60
     mysql_mutex_unlock(&inspect_thd->LOCK_thd_data);
 
     /* INFO */
@@ -3204,7 +3166,7 @@
     TABLE_STATS *table_stats =
       (TABLE_STATS *) my_hash_element(&global_table_stats, i);
 
-    table_full_name= thd->strdup(table_stats->table);
+    table_full_name= thd->mem_strdup(table_stats->table);
     table_schema= strsep(&table_full_name, ".");
 
     TABLE_LIST tmp_table;
@@ -3248,7 +3210,7 @@
     INDEX_STATS *index_stats =
       (INDEX_STATS *) my_hash_element(&global_index_stats, i);
 
-    index_full_name= thd->strdup(index_stats->index);
+    index_full_name= thd->mem_strdup(index_stats->index);
     table_schema= strsep(&index_full_name, ".");
     table_name= strsep(&index_full_name, ".");
 
@@ -4453,7 +4415,7 @@
   Fill_global_temporary_tables(THD* client_thd, TABLE_LIST* tables)
     : m_client_thd(client_thd),
 #ifndef NO_EMBEDDED_ACCESS_CHECKS
-      m_sctx(client_thd->security_ctx),
+      m_sctx(client_thd->security_context()),
 #endif
       m_failed(false),
       m_tables(tables)
@@ -4468,12 +4430,12 @@
     {
 #ifndef NO_EMBEDDED_ACCESS_CHECKS
       uint db_access;
-      if (test_all_bits(m_sctx->master_access, DB_ACLS))
+      if (test_all_bits(m_sctx->master_access(), DB_ACLS))
         db_access=DB_ACLS;
       else
-        db_access= (acl_get(m_sctx->get_host()->ptr(), m_sctx->get_ip()->ptr(),
-                            m_sctx->priv_user, tmp->s->db.str, 0)
-                    | m_sctx->master_access);
+        db_access= (acl_get(m_sctx->host().str, m_sctx->ip().str,
+                            m_sctx->priv_user().str, tmp->s->db.str, 0)
+                    | m_sctx->master_access());
 
       if (!(db_access & DB_ACLS) && check_grant_db(m_client_thd,
                                                    tmp->s->db.str)) {
