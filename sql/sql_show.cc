/* Copyright (c) 2000, 2015, Oracle and/or its affiliates. All rights reserved.

   This program is free software; you can redistribute it and/or modify
   it under the terms of the GNU General Public License as published by
   the Free Software Foundation; version 2 of the License.

   This program is distributed in the hope that it will be useful,
   but WITHOUT ANY WARRANTY; without even the implied warranty of
   MERCHANTABILITY or FITNESS FOR A PARTICULAR PURPOSE.  See the
   GNU General Public License for more details.

   You should have received a copy of the GNU General Public License
   along with this program; if not, write to the Free Software
   Foundation, Inc., 51 Franklin St, Fifth Floor, Boston, MA 02110-1301  USA */


/* Function with list databases, tables or fields */

#include "my_global.h"                          /* NO_EMBEDDED_ACCESS_CHECKS */
#include "sql_priv.h"
#include "unireg.h"
#include "sql_acl.h"                        // fill_schema_*_privileges
#include "sql_select.h"
#include "sql_base.h"                       // close_tables_for_reopen
#include "sql_show.h"
#include "sql_table.h"                        // filename_to_tablename,
                                              // primary_key_name,
                                              // build_table_filename
#include "sql_view.h"                           // mysql_frm_type
#include "sql_parse.h"             // check_access, check_table_access
#include "sql_partition.h"         // partition_element
#include "sql_derived.h"           // mysql_derived_prepare,
                                   // mysql_handle_derived,
#include "sql_db.h"     // check_db_dir_existence, load_db_opt_by_name
#include "sql_time.h"   // interval_type_to_name
#include "tztime.h"                             // struct Time_zone
#include "sql_acl.h"     // TABLE_ACLS, check_grant, DB_ACLS, acl_get,
                         // check_grant_db
#include "filesort.h"    // filesort_free_buffers
#include "sp.h"
#include "sp_head.h"
#include "sp_pcontext.h"
#include "set_var.h"
#include "sql_trigger.h"
#include "sql_derived.h"
#include "sql_partition.h"
#ifdef HAVE_EVENT_SCHEDULER
#include "events.h"
#include "event_data_objects.h"
#endif
#include <my_dir.h>
#include "lock.h"                           // MYSQL_OPEN_IGNORE_FLUSH
#include "debug_sync.h"
#include "datadict.h"   // dd_frm_type()
#include "opt_trace.h"     // Optimizer trace information schema tables
#include "sql_tmp_table.h" // Tmp tables
#include "sql_optimizer.h" // JOIN
#include "global_threads.h"

#include <algorithm>
using std::max;
using std::min;

#define STR_OR_NIL(S) ((S) ? (S) : "<nil>")

#ifdef WITH_PARTITION_STORAGE_ENGINE
#include "ha_partition.h"
#endif
enum enum_i_s_events_fields
{
  ISE_EVENT_CATALOG= 0,
  ISE_EVENT_SCHEMA,
  ISE_EVENT_NAME,
  ISE_DEFINER,
  ISE_TIME_ZONE,
  ISE_EVENT_BODY,
  ISE_EVENT_DEFINITION,
  ISE_EVENT_TYPE,
  ISE_EXECUTE_AT,
  ISE_INTERVAL_VALUE,
  ISE_INTERVAL_FIELD,
  ISE_SQL_MODE,
  ISE_STARTS,
  ISE_ENDS,
  ISE_STATUS,
  ISE_ON_COMPLETION,
  ISE_CREATED,
  ISE_LAST_ALTERED,
  ISE_LAST_EXECUTED,
  ISE_EVENT_COMMENT,
  ISE_ORIGINATOR,
  ISE_CLIENT_CS,
  ISE_CONNECTION_CL,
  ISE_DB_CL
};

#ifndef NO_EMBEDDED_ACCESS_CHECKS
static const char *grant_names[]={
  "select","insert","update","delete","create","drop","reload","shutdown",
  "process","file","grant","references","index","alter"};

static TYPELIB grant_types = { sizeof(grant_names)/sizeof(char **),
                               "grant_types",
                               grant_names, NULL};
#endif

static void store_key_options(THD *thd, String *packet, TABLE *table,
                              KEY *key_info);

#ifdef WITH_PARTITION_STORAGE_ENGINE
static void get_cs_converted_string_value(THD *thd,
                                          String *input_str,
                                          String *output_str,
                                          const CHARSET_INFO *cs,
                                          bool use_hex);
#endif

static void
append_algorithm(TABLE_LIST *table, String *buff);

static Item * make_cond_for_info_schema(Item *cond, TABLE_LIST *table);

/***************************************************************************
** List all table types supported
***************************************************************************/

static int make_version_string(char *buf, int buf_length, uint version)
{
  return my_snprintf(buf, buf_length, "%d.%d", version>>8,version&0xff);
}

static my_bool show_plugins(THD *thd, plugin_ref plugin,
                            void *arg)
{
  TABLE *table= (TABLE*) arg;
  struct st_mysql_plugin *plug= plugin_decl(plugin);
  struct st_plugin_dl *plugin_dl= plugin_dlib(plugin);
  CHARSET_INFO *cs= system_charset_info;
  char version_buf[20];

  restore_record(table, s->default_values);

  table->field[0]->store(plugin_name(plugin)->str,
                         plugin_name(plugin)->length, cs);

  table->field[1]->store(version_buf,
        make_version_string(version_buf, sizeof(version_buf), plug->version),
        cs);


  switch (plugin_state(plugin)) {
  /* case PLUGIN_IS_FREED: does not happen */
  case PLUGIN_IS_DELETED:
    table->field[2]->store(STRING_WITH_LEN("DELETED"), cs);
    break;
  case PLUGIN_IS_UNINITIALIZED:
    table->field[2]->store(STRING_WITH_LEN("INACTIVE"), cs);
    break;
  case PLUGIN_IS_READY:
    table->field[2]->store(STRING_WITH_LEN("ACTIVE"), cs);
    break;
  case PLUGIN_IS_DISABLED:
    table->field[2]->store(STRING_WITH_LEN("DISABLED"), cs);
    break;
  default:
    DBUG_ASSERT(0);
  }

  table->field[3]->store(plugin_type_names[plug->type].str,
                         plugin_type_names[plug->type].length,
                         cs);
  table->field[4]->store(version_buf,
        make_version_string(version_buf, sizeof(version_buf),
                            *(uint *)plug->info), cs);

  if (plugin_dl)
  {
    table->field[5]->store(plugin_dl->dl.str, plugin_dl->dl.length, cs);
    table->field[5]->set_notnull();
    table->field[6]->store(version_buf,
          make_version_string(version_buf, sizeof(version_buf),
                              plugin_dl->version),
          cs);
    table->field[6]->set_notnull();
  }
  else
  {
    table->field[5]->set_null();
    table->field[6]->set_null();
  }


  if (plug->author)
  {
    table->field[7]->store(plug->author, strlen(plug->author), cs);
    table->field[7]->set_notnull();
  }
  else
    table->field[7]->set_null();

  if (plug->descr)
  {
    table->field[8]->store(plug->descr, strlen(plug->descr), cs);
    table->field[8]->set_notnull();
  }
  else
    table->field[8]->set_null();

  switch (plug->license) {
  case PLUGIN_LICENSE_GPL:
    table->field[9]->store(PLUGIN_LICENSE_GPL_STRING, 
                           strlen(PLUGIN_LICENSE_GPL_STRING), cs);
    break;
  case PLUGIN_LICENSE_BSD:
    table->field[9]->store(PLUGIN_LICENSE_BSD_STRING, 
                           strlen(PLUGIN_LICENSE_BSD_STRING), cs);
    break;
  default:
    table->field[9]->store(PLUGIN_LICENSE_PROPRIETARY_STRING, 
                           strlen(PLUGIN_LICENSE_PROPRIETARY_STRING), cs);
    break;
  }
  table->field[9]->set_notnull();

  table->field[10]->store(
    global_plugin_typelib_names[plugin_load_option(plugin)],
    strlen(global_plugin_typelib_names[plugin_load_option(plugin)]),
    cs);

  return schema_table_store_record(thd, table);
}


int fill_plugins(THD *thd, TABLE_LIST *tables, Item *cond)
{
  DBUG_ENTER("fill_plugins");
  TABLE *table= tables->table;

  if (plugin_foreach_with_mask(thd, show_plugins, MYSQL_ANY_PLUGIN,
                               ~PLUGIN_IS_FREED, table))
    DBUG_RETURN(1);

  DBUG_RETURN(0);
}


/***************************************************************************
 List all privileges supported
***************************************************************************/

struct show_privileges_st {
  const char *privilege;
  const char *context;
  const char *comment;
};

static struct show_privileges_st sys_privileges[]=
{
  {"Alter", "Tables",  "To alter the table"},
  {"Alter routine", "Functions,Procedures",  "To alter or drop stored functions/procedures"},
  {"Create", "Databases,Tables,Indexes",  "To create new databases and tables"},
  {"Create routine","Databases","To use CREATE FUNCTION/PROCEDURE"},
  {"Create temporary tables","Databases","To use CREATE TEMPORARY TABLE"},
  {"Create view", "Tables",  "To create new views"},
  {"Create user", "Server Admin",  "To create new users"},
  {"Delete", "Tables",  "To delete existing rows"},
  {"Drop", "Databases,Tables", "To drop databases, tables, and views"},
#ifdef HAVE_EVENT_SCHEDULER
  {"Event","Server Admin","To create, alter, drop and execute events"},
#endif
  {"Execute", "Functions,Procedures", "To execute stored routines"},
  {"File", "File access on server",   "To read and write files on the server"},
  {"Grant option",  "Databases,Tables,Functions,Procedures", "To give to other users those privileges you possess"},
  {"Index", "Tables",  "To create or drop indexes"},
  {"Insert", "Tables",  "To insert data into tables"},
  {"Lock tables","Databases","To use LOCK TABLES (together with SELECT privilege)"},
  {"Process", "Server Admin", "To view the plain text of currently executing queries"},
  {"Proxy", "Server Admin", "To make proxy user possible"},
  {"References", "Databases,Tables", "To have references on tables"},
  {"Reload", "Server Admin", "To reload or refresh tables, logs and privileges"},
  {"Replication client","Server Admin","To ask where the slave or master servers are"},
  {"Replication slave","Server Admin","To read binary log events from the master"},
  {"Select", "Tables",  "To retrieve rows from table"},
  {"Show databases","Server Admin","To see all databases with SHOW DATABASES"},
  {"Show view","Tables","To see views with SHOW CREATE VIEW"},
  {"Shutdown","Server Admin", "To shut down the server"},
  {"Super","Server Admin","To use KILL thread, SET GLOBAL, CHANGE MASTER, etc."},
  {"Trigger","Tables", "To use triggers"},
  {"Create tablespace", "Server Admin", "To create/alter/drop tablespaces"},
  {"Update", "Tables",  "To update existing rows"},
  {"Usage","Server Admin","No privileges - allow connect only"},
  {NullS, NullS, NullS}
};

bool mysqld_show_privileges(THD *thd)
{
  List<Item> field_list;
  Protocol *protocol= thd->protocol;
  DBUG_ENTER("mysqld_show_privileges");

  field_list.push_back(new Item_empty_string("Privilege",10));
  field_list.push_back(new Item_empty_string("Context",15));
  field_list.push_back(new Item_empty_string("Comment",NAME_CHAR_LEN));

  if (protocol->send_result_set_metadata(&field_list,
                            Protocol::SEND_NUM_ROWS | Protocol::SEND_EOF))
    DBUG_RETURN(TRUE);

  show_privileges_st *privilege= sys_privileges;
  for (privilege= sys_privileges; privilege->privilege ; privilege++)
  {
    protocol->prepare_for_resend();
    protocol->store(privilege->privilege, system_charset_info);
    protocol->store(privilege->context, system_charset_info);
    protocol->store(privilege->comment, system_charset_info);
    if (protocol->write())
      DBUG_RETURN(TRUE);
  }
  my_eof(thd);
  DBUG_RETURN(FALSE);
}


/** Hash of LEX_STRINGs used to search for ignored db directories. */
static HASH ignore_db_dirs_hash;

/** 
  An array of LEX_STRING pointers to collect the options at 
  option parsing time.
*/
static DYNAMIC_ARRAY ignore_db_dirs_array;

/**
  A value for the read only system variable to show a list of
  ignored directories.
*/
char *opt_ignore_db_dirs= NULL;


/**
  Sets up the data structures for collection of directories at option
  processing time.
  We need to collect the directories in an array first, because
  we need the character sets initialized before setting up the hash.

  @return state
  @retval TRUE  failed
  @retval FALSE success
*/

bool
ignore_db_dirs_init()
{
  return my_init_dynamic_array(&ignore_db_dirs_array, sizeof(LEX_STRING *),
                               0, 0);
}


/**
  Retrieves the key (the string itself) from the LEX_STRING hash members.

  Needed by hash_init().

  @param     data         the data element from the hash
  @param out len_ret      Placeholder to return the length of the key
  @param                  unused
  @return                 a pointer to the key
*/

static uchar *
db_dirs_hash_get_key(const uchar *data, size_t *len_ret,
                     my_bool __attribute__((unused)))
{
  LEX_STRING *e= (LEX_STRING *) data;

  *len_ret= e->length;
  return (uchar *) e->str;
}


/**
  Wrap a directory name into a LEX_STRING and push it to the array.

  Called at option processing time for each --ignore-db-dir option.

  @param    path  the name of the directory to push
  @return state
  @retval TRUE  failed
  @retval FALSE success
*/

bool
push_ignored_db_dir(char *path)
{
  LEX_STRING *new_elt;
  char *new_elt_buffer;
  size_t path_len= strlen(path);

  if (!path_len || path_len >= FN_REFLEN)
    return true;

  // No need to normalize, it's only a directory name, not a path.
  if (!my_multi_malloc(0,
                       &new_elt, sizeof(LEX_STRING),
                       &new_elt_buffer, path_len + 1,
                       NullS))
    return true;
  new_elt->str= new_elt_buffer;
  memcpy(new_elt_buffer, path, path_len);
  new_elt_buffer[path_len]= 0;
  new_elt->length= path_len;
  return insert_dynamic(&ignore_db_dirs_array, &new_elt);
}


/**
  Clean up the directory ignore options accumulated so far.

  Called at option processing time for each --ignore-db-dir option
  with an empty argument.
*/

void
ignore_db_dirs_reset()
{
  LEX_STRING **elt;
  while (NULL!= (elt= (LEX_STRING **) pop_dynamic(&ignore_db_dirs_array)))
    if (elt && *elt)
      my_free(*elt);
}


/**
  Free the directory ignore option variables.

  Called at server shutdown.
*/

void
ignore_db_dirs_free()
{
  if (opt_ignore_db_dirs)
  {
    my_free(opt_ignore_db_dirs);
    opt_ignore_db_dirs= NULL;
  }
  ignore_db_dirs_reset();
  delete_dynamic(&ignore_db_dirs_array);
  my_hash_free(&ignore_db_dirs_hash);
}


/**
  Initialize the ignore db directories hash and status variable from
  the options collected in the array.

  Called when option processing is over and the server's in-memory 
  structures are fully initialized.

  @return state
  @retval TRUE  failed
  @retval FALSE success
*/

bool
ignore_db_dirs_process_additions()
{
  ulong i;
  size_t len;
  char *ptr;
  LEX_STRING *dir;

  DBUG_ASSERT(opt_ignore_db_dirs == NULL);

  if (my_hash_init(&ignore_db_dirs_hash, 
                   lower_case_table_names ?
                     character_set_filesystem : &my_charset_bin,
                   0, 0, 0, db_dirs_hash_get_key,
                   my_free,
                   HASH_UNIQUE))
    return true;

  /* len starts from 1 because of the terminating zero. */
  len= 1;
  for (i= 0; i < ignore_db_dirs_array.elements; i++)
  {
    get_dynamic(&ignore_db_dirs_array, (uchar *) &dir, i);
    len+= dir->length + 1;                      // +1 for the comma
  }

  /* No delimiter for the last directory. */
  if (len > 1)
    len--;

  /* +1 the terminating zero */
  ptr= opt_ignore_db_dirs= (char *) my_malloc(len + 1, MYF(0));
  if (!ptr)
    return true;

  /* Make sure we have an empty string to start with. */
  *ptr= 0;

  for (i= 0; i < ignore_db_dirs_array.elements; i++)
  {
    get_dynamic(&ignore_db_dirs_array, (uchar *) &dir, i);
    if (my_hash_insert(&ignore_db_dirs_hash, (uchar *) dir))
      return true;
    ptr= strnmov(ptr, dir->str, dir->length);
    if (i + 1 < ignore_db_dirs_array.elements)
      ptr= strmov(ptr, ",");

    /*
      Set the transferred array element to NULL to avoid double free
      in case of error.
    */
    dir= NULL;
    set_dynamic(&ignore_db_dirs_array, (uchar *) &dir, i);
  }

  /* make sure the string is terminated */
  DBUG_ASSERT(ptr - opt_ignore_db_dirs <= (ptrdiff_t) len);
  *ptr= 0;

  /* 
    It's OK to empty the array here as the allocated elements are
    referenced through the hash now.
  */
  reset_dynamic(&ignore_db_dirs_array);

  return false;
}


/**
  Check if a directory name is in the hash of ignored directories.

  @return search result
  @retval TRUE  found
  @retval FALSE not found
*/

static inline bool
is_in_ignore_db_dirs_list(const char *directory)
{
  return ignore_db_dirs_hash.records &&
    NULL != my_hash_search(&ignore_db_dirs_hash, (const uchar *) directory, 
                           strlen(directory));
}


/*
  find_files() - find files in a given directory.

  SYNOPSIS
    find_files()
    thd                 thread handler
    files               put found files in this list
    db                  database name to set in TABLE_LIST structure
    path                path to database
    wild                filter for found files
    dir                 read databases in path if TRUE, read .frm files in
                        database otherwise

  RETURN
    FIND_FILES_OK       success
    FIND_FILES_OOM      out of memory error
    FIND_FILES_DIR      no such directory, or directory can't be read
*/


find_files_result
find_files(THD *thd, List<LEX_STRING> *files, const char *db,
           const char *path, const char *wild, bool dir)
{
  uint i;
  MY_DIR *dirp;
#ifndef NO_EMBEDDED_ACCESS_CHECKS
  uint col_access=thd->col_access;
#endif
  uint wild_length= 0;
  TABLE_LIST table_list;
  DBUG_ENTER("find_files");

  if (wild)
  {
    if (!wild[0])
      wild= 0;
    else
      wild_length= strlen(wild);
  }



  memset(&table_list, 0, sizeof(table_list));

  if (!(dirp = my_dir(path,MYF(dir ? MY_WANT_STAT : 0))))
  {
    if (my_errno == ENOENT)
      my_error(ER_BAD_DB_ERROR, MYF(ME_BELL+ME_WAITTANG), db);
    else
    {
      char errbuf[MYSYS_STRERROR_SIZE];
      my_error(ER_CANT_READ_DIR, MYF(ME_BELL+ME_WAITTANG), path,
               my_errno, my_strerror(errbuf, sizeof(errbuf), my_errno));
    }
    DBUG_RETURN(FIND_FILES_DIR);
  }

  for (i=0 ; i < (uint) dirp->number_off_files  ; i++)
  {
    char uname[NAME_LEN + 1];                   /* Unencoded name */
    FILEINFO *file;
    LEX_STRING *file_name= 0;
    uint file_name_len;
    char *ext;

    file=dirp->dir_entry+i;
    if (dir)
    {                                           /* Return databases */
      /*
        Ignore all the directories having names that start with a  dot (.).
        This covers '.' and '..' and other cases like e.g. '.mysqlgui'.
        Note that since 5.1 database directory names can't start with a
        dot (.) thanks to table name encoding.
      */
      if (file->name[0]  == '.')
        continue;
#ifdef USE_SYMDIR
      char buff[FN_REFLEN];
      if (my_use_symdir && !strcmp(ext=fn_ext(file->name), ".sym"))
      {
	/* Only show the sym file if it points to a directory */
	char *end;
        my_bool not_used;
        *ext=0;                                 /* Remove extension */
	unpack_dirname(buff, file->name, &not_used);
	end= strend(buff);
	if (end != buff && end[-1] == FN_LIBCHAR)
	  end[-1]= 0;				// Remove end FN_LIBCHAR
        if (!mysql_file_stat(key_file_misc, buff, file->mystat, MYF(0)))
               continue;
       }
#endif
      if (!MY_S_ISDIR(file->mystat->st_mode))
        continue;

      if (is_in_ignore_db_dirs_list(file->name))
        continue;

    }
    else
    {
        // Return only .frm files which aren't temp files.
      if (my_strcasecmp(system_charset_info, ext=fn_rext(file->name),reg_ext) ||
          is_prefix(file->name, tmp_file_prefix))
        continue;
      *ext=0;
    }

    file_name_len= filename_to_tablename(file->name, uname, sizeof(uname));

    if (wild)
    {
      if (lower_case_table_names)
      {
        if (my_wildcmp(files_charset_info,
                       uname, uname + file_name_len,
                       wild, wild + wild_length,
                       wild_prefix, wild_one,wild_many))
          continue;
      }
      else if (wild_compare(uname, wild, 0))
        continue;
    }

#ifndef NO_EMBEDDED_ACCESS_CHECKS
    /* Don't show tables where we don't have any privileges */
    if (db && !(col_access & TABLE_ACLS))
    {
      table_list.db= (char*) db;
      table_list.db_length= strlen(db);
      table_list.table_name= uname;
      table_list.table_name_length= file_name_len;
      table_list.grant.privilege=col_access;
      if (check_grant(thd, TABLE_ACLS, &table_list, TRUE, 1, TRUE))
        continue;
    }
#endif
    if (!(file_name= 
          thd->make_lex_string(file_name, uname, file_name_len, TRUE)) ||
        files->push_back(file_name))
    {
      my_dirend(dirp);
      DBUG_RETURN(FIND_FILES_OOM);
    }
  }
  DBUG_PRINT("info",("found: %d files", files->elements));
  my_dirend(dirp);

  (void) ha_find_files(thd, db, path, wild, dir, files);

  DBUG_RETURN(FIND_FILES_OK);
}


/**
   An Internal_error_handler that suppresses errors regarding views'
   underlying tables that occur during privilege checking within SHOW CREATE
   VIEW commands. This happens in the cases when

   - A view's underlying table (e.g. referenced in its SELECT list) does not
     exist. There should not be an error as no attempt was made to access it
     per se.

   - Access is denied for some table, column, function or stored procedure
     such as mentioned above. This error gets raised automatically, since we
     can't untangle its access checking from that of the view itself.
 */
class Show_create_error_handler : public Internal_error_handler {
  
  TABLE_LIST *m_top_view;
  bool m_handling;
  Security_context *m_sctx;

  char m_view_access_denied_message[MYSQL_ERRMSG_SIZE];
  char *m_view_access_denied_message_ptr;

public:

  /**
     Creates a new Show_create_error_handler for the particular security
     context and view. 

     @thd Thread context, used for security context information if needed.
     @top_view The view. We do not verify at this point that top_view is in
     fact a view since, alas, these things do not stay constant.
  */
  explicit Show_create_error_handler(THD *thd, TABLE_LIST *top_view) : 
    m_top_view(top_view), m_handling(FALSE),
    m_view_access_denied_message_ptr(NULL) 
  {
    
    m_sctx = MY_TEST(m_top_view->security_ctx) ?
      m_top_view->security_ctx : thd->security_ctx;
  }

  /**
     Lazy instantiation of 'view access denied' message. The purpose of the
     Show_create_error_handler is to hide details of underlying tables for
     which we have no privileges behind ER_VIEW_INVALID messages. But this
     obviously does not apply if we lack privileges on the view itself.
     Unfortunately the information about for which table privilege checking
     failed is not available at this point. The only way for us to check is by
     reconstructing the actual error message and see if it's the same.
  */
  char* get_view_access_denied_message() 
  {
    if (!m_view_access_denied_message_ptr)
    {
      m_view_access_denied_message_ptr= m_view_access_denied_message;
      my_snprintf(m_view_access_denied_message, MYSQL_ERRMSG_SIZE,
                  ER(ER_TABLEACCESS_DENIED_ERROR), "SHOW VIEW",
                  m_sctx->priv_user,
                  m_sctx->host_or_ip, m_top_view->get_table_name());
    }
    return m_view_access_denied_message_ptr;
  }

  bool handle_condition(THD *thd, uint sql_errno, const char * /* sqlstate */,
                        Sql_condition::enum_warning_level level,
                        const char *message, Sql_condition ** /* cond_hdl */)
  {
    /*
       The handler does not handle the errors raised by itself.
       At this point we know if top_view is really a view.
    */
    if (m_handling || !m_top_view->view)
      return FALSE;

    m_handling= TRUE;

    bool is_handled;

    switch (sql_errno)
    {
    case ER_TABLEACCESS_DENIED_ERROR:
      if (!strcmp(get_view_access_denied_message(), message))
      {
        /* Access to top view is not granted, don't interfere. */
        is_handled= FALSE;
        break;
      }
    case ER_COLUMNACCESS_DENIED_ERROR:
    case ER_VIEW_NO_EXPLAIN: /* Error was anonymized, ignore all the same. */
    case ER_PROCACCESS_DENIED_ERROR:
      is_handled= TRUE;
      break;

    case ER_NO_SUCH_TABLE:
      /* Established behavior: warn if underlying tables are missing. */
      push_warning_printf(thd, Sql_condition::WARN_LEVEL_WARN, 
                          ER_VIEW_INVALID,
                          ER(ER_VIEW_INVALID),
                          m_top_view->get_db_name(),
                          m_top_view->get_table_name());
      is_handled= TRUE;
      break;

    case ER_SP_DOES_NOT_EXIST:
      /* Established behavior: warn if underlying functions are missing. */
      push_warning_printf(thd, Sql_condition::WARN_LEVEL_WARN, 
                          ER_VIEW_INVALID,
                          ER(ER_VIEW_INVALID),
                          m_top_view->get_db_name(),
                          m_top_view->get_table_name());
      is_handled= TRUE;
      break;
    default:
      is_handled= FALSE;
    }

    m_handling= FALSE;
    return is_handled;
  }
};


bool
mysqld_show_create(THD *thd, TABLE_LIST *table_list)
{
  Protocol *protocol= thd->protocol;
  char buff[2048];
  String buffer(buff, sizeof(buff), system_charset_info);
  List<Item> field_list;
  bool error= TRUE;
  DBUG_ENTER("mysqld_show_create");
  DBUG_PRINT("enter",("db: %s  table: %s",table_list->db,
                      table_list->table_name));

  /*
    Metadata locks taken during SHOW CREATE should be released when
    the statmement completes as it is an information statement.
  */
  MDL_savepoint mdl_savepoint= thd->mdl_context.mdl_savepoint();

  /* We want to preserve the tree for views. */
  thd->lex->context_analysis_only|= CONTEXT_ANALYSIS_ONLY_VIEW;

  {
    /*
      Use open_tables() directly rather than open_normal_and_derived_tables().
      This ensures that close_thread_tables() is not called if open tables fails
      and the error is ignored. This allows us to handle broken views nicely.
    */
    uint counter;
    Show_create_error_handler view_error_suppressor(thd, table_list);
    thd->push_internal_handler(&view_error_suppressor);
    bool open_error=
      open_tables(thd, &table_list, &counter,
                  MYSQL_OPEN_FORCE_SHARED_HIGH_PRIO_MDL) ||
                  mysql_handle_derived(thd->lex, &mysql_derived_prepare);
    thd->pop_internal_handler();
    if (open_error && (thd->killed || thd->is_error()))
      goto exit;
  }

  /* TODO: add environment variables show when it become possible */
  if (thd->lex->only_view && !table_list->view)
  {
    my_error(ER_WRONG_OBJECT, MYF(0),
             table_list->db, table_list->table_name, "VIEW");
    goto exit;
  }

  buffer.length(0);

  if (table_list->view)
    buffer.set_charset(table_list->view_creation_ctx->get_client_cs());

  if ((table_list->view ?
       view_store_create_info(thd, table_list, &buffer) :
       store_create_info(thd, table_list, &buffer, NULL,
                         FALSE /* show_database */)))
    goto exit;

  if (table_list->view)
  {
    field_list.push_back(new Item_empty_string("View",NAME_CHAR_LEN));
    field_list.push_back(new Item_empty_string("Create View",
                                               max(buffer.length(), 1024U)));
    field_list.push_back(new Item_empty_string("character_set_client",
                                               MY_CS_NAME_SIZE));
    field_list.push_back(new Item_empty_string("collation_connection",
                                               MY_CS_NAME_SIZE));
  }
  else
  {
    field_list.push_back(new Item_empty_string("Table",NAME_CHAR_LEN));
    // 1024 is for not to confuse old clients
    field_list.push_back(new Item_empty_string("Create Table",
                                               max(buffer.length(), 1024U)));
  }

  if (protocol->send_result_set_metadata(&field_list,
                            Protocol::SEND_NUM_ROWS | Protocol::SEND_EOF))
    goto exit;

  protocol->prepare_for_resend();
  if (table_list->view)
    protocol->store(table_list->view_name.str, system_charset_info);
  else
  {
    if (table_list->schema_table)
      protocol->store(table_list->schema_table->table_name,
                      system_charset_info);
    else
      protocol->store(table_list->table->alias, system_charset_info);
  }

  if (table_list->view)
  {
    protocol->store(buffer.ptr(), buffer.length(),
                    table_list->view_creation_ctx->get_client_cs());

    protocol->store(table_list->view_creation_ctx->get_client_cs()->csname,
                    system_charset_info);

    protocol->store(table_list->view_creation_ctx->get_connection_cl()->name,
                    system_charset_info);
  }
  else
    protocol->store(buffer.ptr(), buffer.length(), buffer.charset());

  if (protocol->write())
    goto exit;

  error= FALSE;
  my_eof(thd);

exit:
  close_thread_tables(thd);
  /* Release any metadata locks taken during SHOW CREATE. */
  thd->mdl_context.rollback_to_savepoint(mdl_savepoint);
  DBUG_RETURN(error);
}

bool mysqld_show_create_db(THD *thd, char *dbname,
                           HA_CREATE_INFO *create_info)
{
  char buff[2048], orig_dbname[NAME_LEN];
  String buffer(buff, sizeof(buff), system_charset_info);
#ifndef NO_EMBEDDED_ACCESS_CHECKS
  Security_context *sctx= thd->security_ctx;
  uint db_access;
#endif
  HA_CREATE_INFO create;
  uint create_options = create_info ? create_info->options : 0;
  Protocol *protocol=thd->protocol;
  DBUG_ENTER("mysql_show_create_db");

  strcpy(orig_dbname, dbname);
  if (lower_case_table_names && dbname != any_db)
    my_casedn_str(files_charset_info, dbname);

#ifndef NO_EMBEDDED_ACCESS_CHECKS
  if (test_all_bits(sctx->master_access, DB_ACLS))
    db_access=DB_ACLS;
  else
    db_access= (acl_get(sctx->get_host()->ptr(), sctx->get_ip()->ptr(),
                        sctx->priv_user, dbname, 0) | sctx->master_access);
  if (!(db_access & DB_ACLS) && check_grant_db(thd,dbname))
  {
    thd->diff_access_denied_errors++;
    my_error(ER_DBACCESS_DENIED_ERROR, MYF(0),
             sctx->priv_user, sctx->host_or_ip, dbname);
    general_log_print(thd,COM_INIT_DB,ER(ER_DBACCESS_DENIED_ERROR),
                      sctx->priv_user, sctx->host_or_ip, dbname);
    DBUG_RETURN(TRUE);
  }
#endif
  if (is_infoschema_db(dbname))
  {
    dbname= INFORMATION_SCHEMA_NAME.str;
    create.default_table_charset= system_charset_info;
  }
  else
  {
    if (check_db_dir_existence(dbname))
    {
      my_error(ER_BAD_DB_ERROR, MYF(0), dbname);
      DBUG_RETURN(TRUE);
    }

    load_db_opt_by_name(thd, dbname, &create);
  }
  List<Item> field_list;
  field_list.push_back(new Item_empty_string("Database",NAME_CHAR_LEN));
  field_list.push_back(new Item_empty_string("Create Database",1024));

  if (protocol->send_result_set_metadata(&field_list,
                            Protocol::SEND_NUM_ROWS | Protocol::SEND_EOF))
    DBUG_RETURN(TRUE);

  protocol->prepare_for_resend();
  protocol->store(orig_dbname, strlen(orig_dbname), system_charset_info);
  buffer.length(0);
  buffer.append(STRING_WITH_LEN("CREATE DATABASE "));
  if (create_options & HA_LEX_CREATE_IF_NOT_EXISTS)
    buffer.append(STRING_WITH_LEN("/*!32312 IF NOT EXISTS*/ "));
  append_identifier(thd, &buffer, orig_dbname, strlen(orig_dbname));

  if (create.default_table_charset)
  {
    buffer.append(STRING_WITH_LEN(" /*!40100"));
    buffer.append(STRING_WITH_LEN(" DEFAULT CHARACTER SET "));
    buffer.append(create.default_table_charset->csname);
    if (!(create.default_table_charset->state & MY_CS_PRIMARY))
    {
      buffer.append(STRING_WITH_LEN(" COLLATE "));
      buffer.append(create.default_table_charset->name);
    }
    buffer.append(STRING_WITH_LEN(" */"));
  }
  protocol->store(buffer.ptr(), buffer.length(), buffer.charset());

  if (protocol->write())
    DBUG_RETURN(TRUE);
  my_eof(thd);
  DBUG_RETURN(FALSE);
}



/****************************************************************************
  Return only fields for API mysql_list_fields
  Use "show table wildcard" in mysql instead of this
****************************************************************************/

void
mysqld_list_fields(THD *thd, TABLE_LIST *table_list, const char *wild)
{
  TABLE *table;
  DBUG_ENTER("mysqld_list_fields");
  DBUG_PRINT("enter",("table: %s",table_list->table_name));

  if (open_normal_and_derived_tables(thd, table_list,
                                     MYSQL_OPEN_FORCE_SHARED_HIGH_PRIO_MDL))
    DBUG_VOID_RETURN;
  table= table_list->table;
  /* Create derived tables result table prior to reading it's fields list. */
  mysql_handle_single_derived(thd->lex, table_list, &mysql_derived_create);
  List<Item> field_list;

  Field **ptr,*field;
  for (ptr=table->field ; (field= *ptr); ptr++)
  {
    if (!wild || !wild[0] || 
        !wild_case_compare(system_charset_info, field->field_name,wild))
    {
      if (table_list->view)
        field_list.push_back(new Item_ident_for_show(field,
                                                     table_list->view_db.str,
                                                     table_list->view_name.str));
      else
        field_list.push_back(new Item_field(field));
    }
  }
  restore_record(table, s->default_values);              // Get empty record
  table->use_all_columns();
  if (thd->protocol->send_result_set_metadata(&field_list, Protocol::SEND_DEFAULTS))
    DBUG_VOID_RETURN;
  my_eof(thd);
  DBUG_VOID_RETURN;
}

/*
  Go through all character combinations and ensure that sql_lex.cc can
  parse it as an identifier.

  SYNOPSIS
  require_quotes()
  name			attribute name
  name_length		length of name

  RETURN
    #	Pointer to conflicting character
    0	No conflicting character
*/

static const char *require_quotes(const char *name, uint name_length)
{
  uint length;
  bool pure_digit= TRUE;
  const char *end= name + name_length;

  for (; name < end ; name++)
  {
    uchar chr= (uchar) *name;
    length= my_mbcharlen(system_charset_info, chr);
    if (length == 1 && !system_charset_info->ident_map[chr])
      return name;
    if (length == 1 && (chr < '0' || chr > '9'))
      pure_digit= FALSE;
  }
  if (pure_digit)
    return name;
  return 0;
}


/*
  Quote the given identifier if needed and append it to the target string.
  If the given identifier is empty, it will be quoted.

  SYNOPSIS
  append_identifier()
  thd                   thread handler
  packet                target string
  name                  the identifier to be appended
  name_length           length of the appending identifier
*/

void
append_identifier(THD *thd, String *packet, const char *name, uint length)
{
  const char *name_end;
  char quote_char;
  int q;
  q= thd ? get_quote_char_for_identifier(thd, name, length) : '`';

  if (q == EOF)
  {
    packet->append(name, length, packet->charset());
    return;
  }

  /*
    The identifier must be quoted as it includes a quote character or
   it's a keyword
  */

  (void) packet->reserve(length*2 + 2);
  quote_char= (char) q;
  packet->append(&quote_char, 1, system_charset_info);

  for (name_end= name+length ; name < name_end ; name+= length)
  {
    uchar chr= (uchar) *name;
    length= my_mbcharlen(system_charset_info, chr);
    /*
      my_mbcharlen can return 0 on a wrong multibyte
      sequence. It is possible when upgrading from 4.0,
      and identifier contains some accented characters.
      The manual says it does not work. So we'll just
      change length to 1 not to hang in the endless loop.
    */
    if (!length)
      length= 1;
    if (length == 1 && chr == (uchar) quote_char)
      packet->append(&quote_char, 1, system_charset_info);
    packet->append(name, length, system_charset_info);
  }
  packet->append(&quote_char, 1, system_charset_info);
}


/*
  Get the quote character for displaying an identifier.

  SYNOPSIS
    get_quote_char_for_identifier()
    thd		Thread handler
    name	name to quote
    length	length of name

  IMPLEMENTATION
    Force quoting in the following cases:
      - name is empty (for one, it is possible when we use this function for
        quoting user and host names for DEFINER clause);
      - name is a keyword;
      - name includes a special character;
    Otherwise identifier is quoted only if the option OPTION_QUOTE_SHOW_CREATE
    is set.

  RETURN
    EOF	  No quote character is needed
    #	  Quote character
*/

int get_quote_char_for_identifier(THD *thd, const char *name, uint length)
{
  if (length &&
      !is_keyword(name,length) &&
      !require_quotes(name, length) &&
      !(thd->variables.option_bits & OPTION_QUOTE_SHOW_CREATE))
    return EOF;
  if (thd->variables.sql_mode & MODE_ANSI_QUOTES)
    return '"';
  return '`';
}


/* Append directory name (if exists) to CREATE INFO */

static void append_directory(THD *thd, String *packet, const char *dir_type,
			     const char *filename)
{
  if (filename && !(thd->variables.sql_mode & MODE_NO_DIR_IN_CREATE))
  {
    uint length= dirname_length(filename);
    packet->append(' ');
    packet->append(dir_type);
    packet->append(STRING_WITH_LEN(" DIRECTORY='"));
#ifdef __WIN__
    /* Convert \ to / to be able to create table on unix */
    char *winfilename= (char*) thd->memdup(filename, length);
    char *pos, *end;
    for (pos= winfilename, end= pos+length ; pos < end ; pos++)
    {
      if (*pos == '\\')
        *pos = '/';
    }
    filename= winfilename;
#endif
    packet->append(filename, length);
    packet->append('\'');
  }
}


/**
  Print "ON UPDATE" clause of a field into a string.

  @param timestamp_field   Pointer to timestamp field of a table.
  @param field             The field to generate ON UPDATE clause for.
  @bool  lcase             Whether to print in lower case.
  @return                  false on success, true on error.
*/
static bool print_on_update_clause(Field *field, String *val, bool lcase)
{
  DBUG_ASSERT(val->charset()->mbminlen == 1);
  val->length(0);
  if (field->has_update_default_function())
  {
    if (lcase)
      val->copy(STRING_WITH_LEN("on update "), val->charset());
    else
      val->copy(STRING_WITH_LEN("ON UPDATE "), val->charset());
    val->append(STRING_WITH_LEN("CURRENT_TIMESTAMP"));
    if (field->decimals() > 0)
      val->append_parenthesized(field->decimals());
    return true;
  }
  return false;
}


static bool print_default_clause(THD *thd, Field *field, String *def_value,
                                 bool quoted)
{
  enum enum_field_types field_type= field->type();

  const bool has_now_default= field->has_insert_default_function();
  const bool has_default=
    (field_type != FIELD_TYPE_BLOB &&
     !(field->flags & NO_DEFAULT_VALUE_FLAG) &&
     field->unireg_check != Field::NEXT_NUMBER &&
     !((thd->variables.sql_mode & (MODE_MYSQL323 | MODE_MYSQL40))
       && has_now_default));

  def_value->length(0);
  if (has_default)
  {
    if (has_now_default)
      /*
        We are using CURRENT_TIMESTAMP instead of NOW because it is the SQL
        standard.
      */
    {
      def_value->append(STRING_WITH_LEN("CURRENT_TIMESTAMP"));
      if (field->decimals() > 0)
        def_value->append_parenthesized(field->decimals());
    }
    else if (!field->is_null())
    {                                             // Not null by default
      char tmp[MAX_FIELD_WIDTH];
      String type(tmp, sizeof(tmp), field->charset());
      if (field_type == MYSQL_TYPE_BIT)
      {
        longlong dec= field->val_int();
        char *ptr= longlong2str(dec, tmp + 2, 2);
        uint32 length= (uint32) (ptr - tmp);
        tmp[0]= 'b';
        tmp[1]= '\'';        
        tmp[length]= '\'';
        type.length(length + 1);
        quoted= 0;
      }
      else
        field->val_str(&type);
      if (type.length())
      {
        String def_val;
        uint dummy_errors;
        /* convert to system_charset_info == utf8 */
        def_val.copy(type.ptr(), type.length(), field->charset(),
                     system_charset_info, &dummy_errors);
        if (quoted)
          append_unescaped(def_value, def_val.ptr(), def_val.length());
        else
          def_value->append(def_val.ptr(), def_val.length());
      }
      else if (quoted)
        def_value->append(STRING_WITH_LEN("''"));
    }
    else if (field->maybe_null() && quoted)
      def_value->append(STRING_WITH_LEN("NULL"));    // Null as default
    else
      return 0;

  }
  return has_default;
}


/*
  Build a CREATE TABLE statement for a table.

  SYNOPSIS
    store_create_info()
    thd               The thread
    table_list        A list containing one table to write statement
                      for.
    packet            Pointer to a string where statement will be
                      written.
    create_info_arg   Pointer to create information that can be used
                      to tailor the format of the statement.  Can be
                      NULL, in which case only SQL_MODE is considered
                      when building the statement.
  
  NOTE
    Currently always return 0, but might return error code in the
    future.
    
  RETURN
    0       OK
 */

int store_create_info(THD *thd, TABLE_LIST *table_list, String *packet,
                      HA_CREATE_INFO *create_info_arg, bool show_database)
{
  List<Item> field_list;
  char tmp[MAX_FIELD_WIDTH], *for_str, buff[128], def_value_buf[MAX_FIELD_WIDTH];
  const char *alias;
  String type(tmp, sizeof(tmp), system_charset_info);
  String def_value(def_value_buf, sizeof(def_value_buf), system_charset_info);
  Field **ptr,*field;
  uint primary_key;
  KEY *key_info;
  TABLE *table= table_list->table;
  handler *file= table->file;
  TABLE_SHARE *share= table->s;
  HA_CREATE_INFO create_info;
#ifdef WITH_PARTITION_STORAGE_ENGINE
  bool show_table_options= FALSE;
#endif /* WITH_PARTITION_STORAGE_ENGINE */
  bool foreign_db_mode=  (thd->variables.sql_mode & (MODE_POSTGRESQL |
                                                     MODE_ORACLE |
                                                     MODE_MSSQL |
                                                     MODE_DB2 |
                                                     MODE_MAXDB |
                                                     MODE_ANSI)) != 0;
  bool limited_mysql_mode= (thd->variables.sql_mode & (MODE_NO_FIELD_OPTIONS |
                                                       MODE_MYSQL323 |
                                                       MODE_MYSQL40)) != 0;
  my_bitmap_map *old_map;
  int error= 0;
  DBUG_ENTER("store_create_info");
  DBUG_PRINT("enter",("table: %s", table->s->table_name.str));

  restore_record(table, s->default_values); // Get empty record

  if (share->tmp_table)
    packet->append(STRING_WITH_LEN("CREATE TEMPORARY TABLE "));
  else
    packet->append(STRING_WITH_LEN("CREATE TABLE "));
  if (create_info_arg &&
      (create_info_arg->options & HA_LEX_CREATE_IF_NOT_EXISTS))
    packet->append(STRING_WITH_LEN("IF NOT EXISTS "));
  if (table_list->schema_table)
    alias= table_list->schema_table->table_name;
  else
  {
    if (lower_case_table_names == 2)
      alias= table->alias;
    else
    {
      alias= share->table_name.str;
    }
  }

  /*
    Print the database before the table name if told to do that. The
    database name is only printed in the event that it is different
    from the current database.  The main reason for doing this is to
    avoid having to update gazillions of tests and result files, but
    it also saves a few bytes of the binary log.
   */
  if (show_database)
  {
    const LEX_STRING *const db=
      table_list->schema_table ? &INFORMATION_SCHEMA_NAME : &table->s->db;
    if (!thd->db || strcmp(db->str, thd->db))
    {
      append_identifier(thd, packet, db->str, db->length);
      packet->append(STRING_WITH_LEN("."));
    }
  }

  append_identifier(thd, packet, alias, strlen(alias));
  packet->append(STRING_WITH_LEN(" (\n"));
  /*
    We need this to get default values from the table
    We have to restore the read_set if we are called from insert in case
    of row based replication.
  */
  old_map= tmp_use_all_columns(table, table->read_set);

  for (ptr=table->field ; (field= *ptr); ptr++)
  {
    uint flags = field->flags;
    enum_field_types field_type= field->real_type();

    if (ptr != table->field)
      packet->append(STRING_WITH_LEN(",\n"));

    packet->append(STRING_WITH_LEN("  "));
    append_identifier(thd,packet,field->field_name, strlen(field->field_name));
    packet->append(' ');
    // check for surprises from the previous call to Field::sql_type()
    if (type.ptr() != tmp)
      type.set(tmp, sizeof(tmp), system_charset_info);
    else
      type.set_charset(system_charset_info);

    field->sql_type(type);
    /*
      If the session variable 'show_old_temporals' is enabled and the field
      is a temporal type of old format, add a comment to indicate the same.
    */
    if (thd->variables.show_old_temporals &&
        (field_type == MYSQL_TYPE_TIME || field_type == MYSQL_TYPE_DATETIME ||
         field_type == MYSQL_TYPE_TIMESTAMP))
      type.append(" /* 5.5 binary format */");
    packet->append(type.ptr(), type.length(), system_charset_info);

    if (field->has_charset() && 
        !(thd->variables.sql_mode & (MODE_MYSQL323 | MODE_MYSQL40)))
    {
      if (field->charset() != share->table_charset)
      {
	packet->append(STRING_WITH_LEN(" CHARACTER SET "));
	packet->append(field->charset()->csname);
      }
      /* 
	For string types dump collation name only if 
	collation is not primary for the given charset
      */
      if (!(field->charset()->state & MY_CS_PRIMARY))
      {
	packet->append(STRING_WITH_LEN(" COLLATE "));
	packet->append(field->charset()->name);
      }
    }

    if (flags & NOT_NULL_FLAG)
      packet->append(STRING_WITH_LEN(" NOT NULL"));
    else if (field->type() == MYSQL_TYPE_TIMESTAMP)
    {
      /*
        TIMESTAMP field require explicit NULL flag, because unlike
        all other fields they are treated as NOT NULL by default.
      */
      packet->append(STRING_WITH_LEN(" NULL"));
    }

    switch(field->field_storage_type()){
    case HA_SM_DEFAULT:
      break;
    case HA_SM_DISK:
      packet->append(STRING_WITH_LEN(" /*!50606 STORAGE DISK */"));
      break;
    case HA_SM_MEMORY:
      packet->append(STRING_WITH_LEN(" /*!50606 STORAGE MEMORY */"));
      break;
    default:
      DBUG_ASSERT(0);
      break;
    }

    switch(field->column_format()){
    case COLUMN_FORMAT_TYPE_DEFAULT:
      break;
    case COLUMN_FORMAT_TYPE_FIXED:
      packet->append(STRING_WITH_LEN(" /*!50606 COLUMN_FORMAT FIXED */"));
      break;
    case COLUMN_FORMAT_TYPE_DYNAMIC:
      packet->append(STRING_WITH_LEN(" /*!50606 COLUMN_FORMAT DYNAMIC */"));
      break;
    default:
      DBUG_ASSERT(0);
      break;
    }

    if (print_default_clause(thd, field, &def_value, true))
    {
      packet->append(STRING_WITH_LEN(" DEFAULT "));
      packet->append(def_value.ptr(), def_value.length(), system_charset_info);
    }

    if (!limited_mysql_mode &&
        print_on_update_clause(field, &def_value, false))
    {
      packet->append(STRING_WITH_LEN(" "));
      packet->append(def_value);
    }

    if (field->unireg_check == Field::NEXT_NUMBER && 
        !(thd->variables.sql_mode & MODE_NO_FIELD_OPTIONS))
      packet->append(STRING_WITH_LEN(" AUTO_INCREMENT"));

    if (field->comment.length)
    {
      packet->append(STRING_WITH_LEN(" COMMENT "));
      append_unescaped(packet, field->comment.str, field->comment.length);
    }
  }

  key_info= table->key_info;
  memset(&create_info, 0, sizeof(create_info));
  /* Allow update_create_info to update row type */
  create_info.row_type= share->row_type;
  file->update_create_info(&create_info);
  primary_key= share->primary_key;

  for (uint i=0 ; i < share->keys ; i++,key_info++)
  {
    KEY_PART_INFO *key_part= key_info->key_part;
    bool found_primary=0;
    packet->append(STRING_WITH_LEN(",\n  "));

    if (i == primary_key && !strcmp(key_info->name, primary_key_name))
    {
      found_primary=1;
      /*
        No space at end, because a space will be added after where the
        identifier would go, but that is not added for primary key.
      */
      packet->append(STRING_WITH_LEN("PRIMARY KEY"));
    }
    else if (key_info->flags & HA_NOSAME)
      packet->append(STRING_WITH_LEN("UNIQUE KEY "));
    else if (key_info->flags & HA_FULLTEXT)
      packet->append(STRING_WITH_LEN("FULLTEXT KEY "));
    else if (key_info->flags & HA_SPATIAL)
      packet->append(STRING_WITH_LEN("SPATIAL KEY "));
    else if (key_info->flags & HA_CLUSTERING)
      packet->append(STRING_WITH_LEN("CLUSTERING KEY "));
    else
      packet->append(STRING_WITH_LEN("KEY "));

    if (!found_primary)
     append_identifier(thd, packet, key_info->name, strlen(key_info->name));

    packet->append(STRING_WITH_LEN(" ("));

    for (uint j=0 ; j < key_info->user_defined_key_parts ; j++,key_part++)
    {
      if (j)
        packet->append(',');

      if (key_part->field)
        append_identifier(thd,packet,key_part->field->field_name,
			  strlen(key_part->field->field_name));
      if (key_part->field &&
          (key_part->length !=
           table->field[key_part->fieldnr-1]->key_length() &&
           !(key_info->flags & (HA_FULLTEXT | HA_SPATIAL))))
      {
        packet->append_parenthesized((long) key_part->length /
                                      key_part->field->charset()->mbmaxlen);
      }
    }
    packet->append(')');
    store_key_options(thd, packet, table, key_info);
    if (key_info->parser)
    {
      LEX_STRING *parser_name= plugin_name(key_info->parser);
      packet->append(STRING_WITH_LEN(" /*!50100 WITH PARSER "));
      append_identifier(thd, packet, parser_name->str, parser_name->length);
      packet->append(STRING_WITH_LEN(" */ "));
    }
  }

  /*
    Get possible foreign key definitions stored in InnoDB and append them
    to the CREATE TABLE statement
  */

  if ((for_str= file->get_foreign_key_create_info()))
  {
    packet->append(for_str, strlen(for_str));
    file->free_foreign_key_create_info(for_str);
  }

  packet->append(STRING_WITH_LEN("\n)"));
  if (!(thd->variables.sql_mode & MODE_NO_TABLE_OPTIONS) && !foreign_db_mode)
  {
#ifdef WITH_PARTITION_STORAGE_ENGINE
    show_table_options= TRUE;
#endif /* WITH_PARTITION_STORAGE_ENGINE */

    /* TABLESPACE and STORAGE */
    if (share->tablespace ||
        share->default_storage_media != HA_SM_DEFAULT)
    {
      packet->append(STRING_WITH_LEN(" /*!50100"));
      if (share->tablespace)
      {
        packet->append(STRING_WITH_LEN(" TABLESPACE "));
        packet->append(share->tablespace, strlen(share->tablespace));
      }

      if (share->default_storage_media == HA_SM_DISK)
        packet->append(STRING_WITH_LEN(" STORAGE DISK"));
      if (share->default_storage_media == HA_SM_MEMORY)
        packet->append(STRING_WITH_LEN(" STORAGE MEMORY"));

      packet->append(STRING_WITH_LEN(" */"));
    }

    /*
      IF   check_create_info
      THEN add ENGINE only if it was used when creating the table
    */
    if (!create_info_arg ||
        (create_info_arg->used_fields & HA_CREATE_USED_ENGINE))
    {
      if (thd->variables.sql_mode & (MODE_MYSQL323 | MODE_MYSQL40))
        packet->append(STRING_WITH_LEN(" TYPE="));
      else
        packet->append(STRING_WITH_LEN(" ENGINE="));
#ifdef WITH_PARTITION_STORAGE_ENGINE
    if (table->part_info)
      packet->append(ha_resolve_storage_engine_name(
                        table->part_info->default_engine_type));
    else
      packet->append(file->table_type());
#else
      packet->append(file->table_type());
#endif
    }

    /*
      Add AUTO_INCREMENT=... if there is an AUTO_INCREMENT column,
      and NEXT_ID > 1 (the default).  We must not print the clause
      for engines that do not support this as it would break the
      import of dumps, but as of this writing, the test for whether
      AUTO_INCREMENT columns are allowed and wether AUTO_INCREMENT=...
      is supported is identical, !(file->table_flags() & HA_NO_AUTO_INCREMENT))
      Because of that, we do not explicitly test for the feature,
      but may extrapolate its existence from that of an AUTO_INCREMENT column.
    */

    if (create_info.auto_increment_value > 1)
    {
      char *end;
      packet->append(STRING_WITH_LEN(" AUTO_INCREMENT="));
      end= longlong10_to_str(create_info.auto_increment_value, buff,10);
      packet->append(buff, (uint) (end - buff));
    }
    
    if (share->table_charset &&
	!(thd->variables.sql_mode & MODE_MYSQL323) &&
	!(thd->variables.sql_mode & MODE_MYSQL40))
    {
      /*
        IF   check_create_info
        THEN add DEFAULT CHARSET only if it was used when creating the table
      */
      if (!create_info_arg ||
          (create_info_arg->used_fields & HA_CREATE_USED_DEFAULT_CHARSET))
      {
        packet->append(STRING_WITH_LEN(" DEFAULT CHARSET="));
        packet->append(share->table_charset->csname);
        if (!(share->table_charset->state & MY_CS_PRIMARY))
        {
          packet->append(STRING_WITH_LEN(" COLLATE="));
          packet->append(table->s->table_charset->name);
        }
      }
    }

    if (share->min_rows)
    {
      char *end;
      packet->append(STRING_WITH_LEN(" MIN_ROWS="));
      end= longlong10_to_str(share->min_rows, buff, 10);
      packet->append(buff, (uint) (end- buff));
    }

    if (share->max_rows && !table_list->schema_table)
    {
      char *end;
      packet->append(STRING_WITH_LEN(" MAX_ROWS="));
      end= longlong10_to_str(share->max_rows, buff, 10);
      packet->append(buff, (uint) (end - buff));
    }

    if (share->avg_row_length)
    {
      char *end;
      packet->append(STRING_WITH_LEN(" AVG_ROW_LENGTH="));
      end= longlong10_to_str(share->avg_row_length, buff,10);
      packet->append(buff, (uint) (end - buff));
    }

    if (share->db_create_options & HA_OPTION_PACK_KEYS)
      packet->append(STRING_WITH_LEN(" PACK_KEYS=1"));
    if (share->db_create_options & HA_OPTION_NO_PACK_KEYS)
      packet->append(STRING_WITH_LEN(" PACK_KEYS=0"));
    if (share->db_create_options & HA_OPTION_STATS_PERSISTENT)
      packet->append(STRING_WITH_LEN(" STATS_PERSISTENT=1"));
    if (share->db_create_options & HA_OPTION_NO_STATS_PERSISTENT)
      packet->append(STRING_WITH_LEN(" STATS_PERSISTENT=0"));
    if (share->stats_auto_recalc == HA_STATS_AUTO_RECALC_ON)
      packet->append(STRING_WITH_LEN(" STATS_AUTO_RECALC=1"));
    else if (share->stats_auto_recalc == HA_STATS_AUTO_RECALC_OFF)
      packet->append(STRING_WITH_LEN(" STATS_AUTO_RECALC=0"));
    if (share->stats_sample_pages != 0)
    {
      char *end;
      packet->append(STRING_WITH_LEN(" STATS_SAMPLE_PAGES="));
      end= longlong10_to_str(share->stats_sample_pages, buff, 10);
      packet->append(buff, (uint) (end - buff));
    }
    /* We use CHECKSUM, instead of TABLE_CHECKSUM, for backward compability */
    if (share->db_create_options & HA_OPTION_CHECKSUM)
      packet->append(STRING_WITH_LEN(" CHECKSUM=1"));
    if (share->db_create_options & HA_OPTION_DELAY_KEY_WRITE)
      packet->append(STRING_WITH_LEN(" DELAY_KEY_WRITE=1"));
    if (create_info.row_type != ROW_TYPE_DEFAULT)
    {
      packet->append(STRING_WITH_LEN(" ROW_FORMAT="));
      packet->append(ha_row_type[(uint) create_info.row_type]);
    }
    if (table->s->key_block_size)
    {
      char *end;
      packet->append(STRING_WITH_LEN(" KEY_BLOCK_SIZE="));
      end= longlong10_to_str(table->s->key_block_size, buff, 10);
      packet->append(buff, (uint) (end - buff));
    }
    table->file->append_create_info(packet);
    if (share->comment.length)
    {
      packet->append(STRING_WITH_LEN(" COMMENT="));
      append_unescaped(packet, share->comment.str, share->comment.length);
    }
    if (share->connect_string.length)
    {
      packet->append(STRING_WITH_LEN(" CONNECTION="));
      append_unescaped(packet, share->connect_string.str, share->connect_string.length);
    }
    append_directory(thd, packet, "DATA",  create_info.data_file_name);
    append_directory(thd, packet, "INDEX", create_info.index_file_name);
  }
#ifdef WITH_PARTITION_STORAGE_ENGINE
  {
    if (table->part_info &&
        !((table->s->db_type()->partition_flags() & HA_USE_AUTO_PARTITION) &&
          table->part_info->is_auto_partitioned))
    {
      /*
        Partition syntax for CREATE TABLE is at the end of the syntax.
      */
      uint part_syntax_len;
      char *part_syntax;
      String comment_start;
      table->part_info->set_show_version_string(&comment_start);
      if ((part_syntax= generate_partition_syntax(table->part_info,
                                                  &part_syntax_len,
                                                  FALSE,
                                                  show_table_options,
                                                  NULL, NULL,
                                                  comment_start.c_ptr())))
      {
         packet->append(comment_start);
         if (packet->append(part_syntax, part_syntax_len) ||
             packet->append(STRING_WITH_LEN(" */")))
          error= 1;
         my_free(part_syntax);
      }
    }
  }
#endif
  tmp_restore_column_map(table->read_set, old_map);
  DBUG_RETURN(error);
}


static void store_key_options(THD *thd, String *packet, TABLE *table,
                              KEY *key_info)
{
  bool limited_mysql_mode= (thd->variables.sql_mode &
                            (MODE_NO_FIELD_OPTIONS | MODE_MYSQL323 |
                             MODE_MYSQL40)) != 0;
  bool foreign_db_mode=  (thd->variables.sql_mode & (MODE_POSTGRESQL |
                                                     MODE_ORACLE |
                                                     MODE_MSSQL |
                                                     MODE_DB2 |
                                                     MODE_MAXDB |
                                                     MODE_ANSI)) != 0;
  char *end, buff[32];

  if (!(thd->variables.sql_mode & MODE_NO_KEY_OPTIONS) &&
      !limited_mysql_mode && !foreign_db_mode)
  {

    if (key_info->algorithm == HA_KEY_ALG_BTREE)
      packet->append(STRING_WITH_LEN(" USING BTREE"));

    if (key_info->algorithm == HA_KEY_ALG_HASH)
      packet->append(STRING_WITH_LEN(" USING HASH"));

    /* send USING only in non-default case: non-spatial rtree */
    if ((key_info->algorithm == HA_KEY_ALG_RTREE) &&
        !(key_info->flags & HA_SPATIAL))
      packet->append(STRING_WITH_LEN(" USING RTREE"));

    if ((key_info->flags & HA_USES_BLOCK_SIZE) &&
        table->s->key_block_size != key_info->block_size)
    {
      packet->append(STRING_WITH_LEN(" KEY_BLOCK_SIZE="));
      end= longlong10_to_str(key_info->block_size, buff, 10);
      packet->append(buff, (uint) (end - buff));
    }
    DBUG_ASSERT(MY_TEST(key_info->flags & HA_USES_COMMENT) == 
               (key_info->comment.length > 0));
    if (key_info->flags & HA_USES_COMMENT)
    {
      packet->append(STRING_WITH_LEN(" COMMENT "));
      append_unescaped(packet, key_info->comment.str, 
                       key_info->comment.length);
    }
  }
}


void
view_store_options(THD *thd, TABLE_LIST *table, String *buff)
{
  append_algorithm(table, buff);
  append_definer(thd, buff, &table->definer.user, &table->definer.host);
  if (table->view_suid)
    buff->append(STRING_WITH_LEN("SQL SECURITY DEFINER "));
  else
    buff->append(STRING_WITH_LEN("SQL SECURITY INVOKER "));
}


/*
  Append DEFINER clause to the given buffer.
  
  SYNOPSIS
    append_definer()
    thd           [in] thread handle
    buffer        [inout] buffer to hold DEFINER clause
    definer_user  [in] user name part of definer
    definer_host  [in] host name part of definer
*/

static void append_algorithm(TABLE_LIST *table, String *buff)
{
  buff->append(STRING_WITH_LEN("ALGORITHM="));
  switch ((int8)table->algorithm) {
  case VIEW_ALGORITHM_UNDEFINED:
    buff->append(STRING_WITH_LEN("UNDEFINED "));
    break;
  case VIEW_ALGORITHM_TMPTABLE:
    buff->append(STRING_WITH_LEN("TEMPTABLE "));
    break;
  case VIEW_ALGORITHM_MERGE:
    buff->append(STRING_WITH_LEN("MERGE "));
    break;
  default:
    DBUG_ASSERT(0); // never should happen
  }
}

/*
  Append DEFINER clause to the given buffer.
  
  SYNOPSIS
    append_definer()
    thd           [in] thread handle
    buffer        [inout] buffer to hold DEFINER clause
    definer_user  [in] user name part of definer
    definer_host  [in] host name part of definer
*/

void append_definer(THD *thd, String *buffer, const LEX_STRING *definer_user,
                    const LEX_STRING *definer_host)
{
  buffer->append(STRING_WITH_LEN("DEFINER="));
  append_identifier(thd, buffer, definer_user->str, definer_user->length);
  buffer->append('@');
  append_identifier(thd, buffer, definer_host->str, definer_host->length);
  buffer->append(' ');
}


int
view_store_create_info(THD *thd, TABLE_LIST *table, String *buff)
{
  my_bool compact_view_name= TRUE;
  my_bool foreign_db_mode= (thd->variables.sql_mode & (MODE_POSTGRESQL |
                                                       MODE_ORACLE |
                                                       MODE_MSSQL |
                                                       MODE_DB2 |
                                                       MODE_MAXDB |
                                                       MODE_ANSI)) != 0;

  if (!thd->db || strcmp(thd->db, table->view_db.str))
    /*
      print compact view name if the view belongs to the current database
    */
    compact_view_name= table->compact_view_format= FALSE;
  else
  {
    /*
      Compact output format for view body can be used
      if this view only references table inside it's own db
    */
    TABLE_LIST *tbl;
    table->compact_view_format= TRUE;
    for (tbl= thd->lex->query_tables;
         tbl;
         tbl= tbl->next_global)
    {
      if (strcmp(table->view_db.str, tbl->view ? tbl->view_db.str :tbl->db)!= 0)
      {
        table->compact_view_format= FALSE;
        break;
      }
    }
  }

  buff->append(STRING_WITH_LEN("CREATE "));
  if (!foreign_db_mode)
  {
    view_store_options(thd, table, buff);
  }
  buff->append(STRING_WITH_LEN("VIEW "));
  if (!compact_view_name)
  {
    append_identifier(thd, buff, table->view_db.str, table->view_db.length);
    buff->append('.');
  }
  append_identifier(thd, buff, table->view_name.str, table->view_name.length);
  buff->append(STRING_WITH_LEN(" AS "));

  /*
    We can't just use table->query, because our SQL_MODE may trigger
    a different syntax, like when ANSI_QUOTES is defined.
  */
  table->view->unit.print(buff, QT_ORDINARY);

  if (table->with_check != VIEW_CHECK_NONE)
  {
    if (table->with_check == VIEW_CHECK_LOCAL)
      buff->append(STRING_WITH_LEN(" WITH LOCAL CHECK OPTION"));
    else
      buff->append(STRING_WITH_LEN(" WITH CASCADED CHECK OPTION"));
  }
  return 0;
}


/****************************************************************************
  Return info about all processes
  returns for each thread: thread id, user, host, db, command, info,
  rows_sent, rows_examined
****************************************************************************/

class thread_info
{
public:
  static void *operator new(size_t size)
  {
    return (void*) sql_alloc((uint) size);
  }
  static void operator delete(void *ptr __attribute__((unused)),
                              size_t size __attribute__((unused)))
  { TRASH(ptr, size); }

  ulong thread_id;
  time_t start_time;
  uint   command;
  const char *user,*host,*db,*proc_info,*state_info;
  CSET_STRING query_string;
  ulonglong rows_sent, rows_examined;
};

// For sorting by thread_id.
class thread_info_compare :
  public std::binary_function<const thread_info*, const thread_info*, bool>
{
public:
  bool operator() (const thread_info* p1, const thread_info* p2)
  {
    return p1->thread_id < p2->thread_id;
  }
};

static const char *thread_state_info(THD *tmp)
{
#ifndef EMBEDDED_LIBRARY
  if (tmp->net.reading_or_writing)
  {
    if (tmp->net.reading_or_writing == 2)
      return "Writing to net";
    else if (tmp->get_command() == COM_SLEEP)
      return "";
    else
      return "Reading from net";
  }
  else
#endif
  {
    if (tmp->proc_info)
      return tmp->proc_info;
    else if (tmp->mysys_var && tmp->mysys_var->current_cond)
      return "Waiting on cond";
    else
      return NULL;
  }
}

void mysqld_list_processes(THD *thd,const char *user, bool verbose)
{
  Item *field;
  List<Item> field_list;
  Mem_root_array<thread_info*, true> thread_infos(thd->mem_root);
  ulong max_query_length= (verbose ? thd->variables.max_allowed_packet :
			   PROCESS_LIST_WIDTH);
  Protocol *protocol= thd->protocol;
  DBUG_ENTER("mysqld_list_processes");

  field_list.push_back(new Item_int(NAME_STRING("Id"), 0, MY_INT64_NUM_DECIMAL_DIGITS));
  field_list.push_back(new Item_empty_string("User",16));
  field_list.push_back(new Item_empty_string("Host",LIST_PROCESS_HOST_LEN));
  field_list.push_back(field=new Item_empty_string("db",NAME_CHAR_LEN));
  field->maybe_null=1;
  field_list.push_back(new Item_empty_string("Command",16));
  field_list.push_back(field= new Item_return_int("Time",7, MYSQL_TYPE_LONG));
  field->unsigned_flag= 0;
  field_list.push_back(field=new Item_empty_string("State",30));
  field->maybe_null=1;
  field_list.push_back(field=new Item_empty_string("Info",max_query_length));
  field->maybe_null=1;
  field_list.push_back(field= new Item_return_int("Rows_sent",
                                                  MY_INT64_NUM_DECIMAL_DIGITS,
                                                  MYSQL_TYPE_LONGLONG));
  field_list.push_back(field= new Item_return_int("Rows_examined",
                                                  MY_INT64_NUM_DECIMAL_DIGITS,
                                                  MYSQL_TYPE_LONGLONG));
  if (protocol->send_result_set_metadata(&field_list,
                            Protocol::SEND_NUM_ROWS | Protocol::SEND_EOF))
    DBUG_VOID_RETURN;

  if (!thd->killed)
  {
    /* take copy of global_thread_list */
    std::set<THD*> global_thread_list_copy;
    DEBUG_SYNC(thd,"before_copying_threads");
    /*
      Allow inserts to global_thread_list. Newly added thd
      will not be accounted for `show processlist` and
      removal from global_thread_list is blocked as LOCK_thd_remove
      mutex is not released yet
     */
    mysql_mutex_lock(&LOCK_thd_remove);
    copy_global_thread_list(&global_thread_list_copy);

    DEBUG_SYNC(thd,"after_copying_threads");
    thread_infos.reserve(get_thread_count());
    Thread_iterator it= global_thread_list_copy.begin();
    Thread_iterator end= global_thread_list_copy.end();
    for (; it != end; ++it)
    {
      THD *tmp= *it;
      Security_context *tmp_sctx= tmp->security_ctx;
      struct st_my_thread_var *mysys_var;
      if ((tmp->vio_ok() || tmp->system_thread) &&
<<<<<<< HEAD
          (!user || (tmp_sctx->user && !strcmp(tmp_sctx->user, user)))
          && !acl_is_utility_user(tmp_sctx->user, tmp_sctx->get_host()->ptr(),
                                  tmp_sctx->get_ip()->ptr()))
=======
          (!user || (!tmp->system_thread && tmp_sctx->user &&
                     !strcmp(tmp_sctx->user, user))))
>>>>>>> cc89b19b
      {
        thread_info *thd_info= new thread_info;

        thd_info->thread_id=tmp->thread_id;
        thd_info->user= thd->strdup(tmp_sctx->user ? tmp_sctx->user :
                                    (tmp->system_thread ?
                                     "system user" : "unauthenticated user"));
	if (tmp->peer_port && (tmp_sctx->get_host()->length() ||
            tmp_sctx->get_ip()->length()) && thd->security_ctx->host_or_ip[0])
	{
	  if ((thd_info->host= (char*) thd->alloc(LIST_PROCESS_HOST_LEN+1)))
	    my_snprintf((char *) thd_info->host, LIST_PROCESS_HOST_LEN,
			"%s:%u", tmp_sctx->host_or_ip, tmp->peer_port);
	}
	else
	  thd_info->host= thd->strdup(tmp_sctx->host_or_ip[0] ? 
                                      tmp_sctx->host_or_ip : 
                                      tmp_sctx->get_host()->length() ?
                                      tmp_sctx->get_host()->ptr() : "");
        thd_info->command=(int) tmp->get_command();
        DBUG_EXECUTE_IF("processlist_acquiring_dump_threads_LOCK_thd_data",
                        {
                         if (thd_info->command == COM_BINLOG_DUMP ||
                             thd_info->command == COM_BINLOG_DUMP_GTID)
                           DEBUG_SYNC(thd, "processlist_after_LOCK_thd_count_before_LOCK_thd_data");
                        });
        mysql_mutex_lock(&tmp->LOCK_thd_data);
        if ((thd_info->db= tmp->db))             // Safe test
          thd_info->db= thd->strdup(thd_info->db);
        if ((mysys_var= tmp->mysys_var))
          mysql_mutex_lock(&mysys_var->mutex);
        thd_info->proc_info= (char*) (tmp->killed == THD::KILL_CONNECTION? "Killed" : 0);
        thd_info->state_info= thread_state_info(tmp);
        if (mysys_var)
          mysql_mutex_unlock(&mysys_var->mutex);

        /* Lock THD mutex that protects its data when looking at it. */
        if (tmp->query())
        {
          uint length= min<uint>(max_query_length, tmp->query_length());
          char *q= thd->strmake(tmp->query(),length);
          /* Safety: in case strmake failed, we set length to 0. */
          thd_info->query_string=
            CSET_STRING(q, q ? length : 0, tmp->query_charset());
        }
        thd_info->rows_sent= tmp->get_sent_row_count();
        thd_info->rows_examined= tmp->get_examined_row_count();
        mysql_mutex_unlock(&tmp->LOCK_thd_data);
        thd_info->start_time= tmp->start_time.tv_sec;
        thread_infos.push_back(thd_info);
      }
    }
    mysql_mutex_unlock(&LOCK_thd_remove);
  }

  // Return list sorted by thread_id.
  std::sort(thread_infos.begin(), thread_infos.end(), thread_info_compare());

  time_t now= my_time(0);
  for (size_t ix= 0; ix < thread_infos.size(); ++ix)
  {
    thread_info *thd_info= thread_infos.at(ix);
    protocol->prepare_for_resend();
    protocol->store((ulonglong) thd_info->thread_id);
    protocol->store(thd_info->user, system_charset_info);
    protocol->store(thd_info->host, system_charset_info);
    protocol->store(thd_info->db, system_charset_info);
    if (thd_info->proc_info)
      protocol->store(thd_info->proc_info, system_charset_info);
    else
      protocol->store(command_name[thd_info->command].str, system_charset_info);
    if (thd_info->start_time)
      protocol->store_long ((longlong) (now - thd_info->start_time));
    else
      protocol->store_null();
    protocol->store(thd_info->state_info, system_charset_info);
    protocol->store(thd_info->query_string.str(),
                    thd_info->query_string.charset());
    protocol->store(thd_info->rows_sent);
    protocol->store(thd_info->rows_examined);
    if (protocol->write())
      break; /* purecov: inspected */
  }
  my_eof(thd);
  DBUG_VOID_RETURN;
}

int fill_schema_processlist(THD* thd, TABLE_LIST* tables, Item* cond)
{
  TABLE *table= tables->table;
  CHARSET_INFO *cs= system_charset_info;
  char *user;
  time_t now;
  ulonglong now_utime= my_micro_time_and_time(&now);
  DBUG_ENTER("fill_process_list");

  user= thd->security_ctx->master_access & PROCESS_ACL ?
        NullS : thd->security_ctx->priv_user;

  if (!thd->killed)
  {
    /* take copy of global_thread_list */
    std::set<THD*> global_thread_list_copy;
    /*
      Allow inserts to global_thread_list. Newly added thd
      will not be accounted for `fill schema processlist` and
      removal from global_thread_list is blocked as LOCK_thd_remove
      mutex is not released yet
     */
    mysql_mutex_lock(&LOCK_thd_remove);
    copy_global_thread_list(&global_thread_list_copy);

    Thread_iterator it= global_thread_list_copy.begin();
    Thread_iterator end= global_thread_list_copy.end();
    for (; it != end; ++it)
    {
      THD* tmp= *it;
      Security_context *tmp_sctx= tmp->security_ctx;
      struct st_my_thread_var *mysys_var;
      const char *val, *db;

      if ((!tmp->vio_ok() && !tmp->system_thread) ||
<<<<<<< HEAD
          (user && (!tmp_sctx->user || strcmp(tmp_sctx->user, user)))
          || acl_is_utility_user(tmp_sctx->user, tmp_sctx->get_host()->ptr(),
                                 tmp_sctx->get_ip()->ptr()))
=======
          (user && (tmp->system_thread || !tmp_sctx->user ||
                    strcmp(tmp_sctx->user, user))))
>>>>>>> cc89b19b
        continue;

      restore_record(table, s->default_values);
      /* ID */

      table->field[0]->store((ulonglong) tmp->thread_id, TRUE);
      /* USER */
      val= tmp_sctx->user ? tmp_sctx->user :
            (tmp->system_thread ? "system user" : "unauthenticated user");
      table->field[1]->store(val, strlen(val), cs);
      /* HOST */
      if (tmp->peer_port && (tmp_sctx->get_host()->length() ||
          tmp_sctx->get_ip()->length()) && thd->security_ctx->host_or_ip[0])
      {
        char host[LIST_PROCESS_HOST_LEN + 1];
        my_snprintf(host, LIST_PROCESS_HOST_LEN, "%s:%u",
                    tmp_sctx->host_or_ip, tmp->peer_port);
        table->field[2]->store(host, strlen(host), cs);
      }
      else
        table->field[2]->store(tmp_sctx->host_or_ip,
                               strlen(tmp_sctx->host_or_ip), cs);
      DBUG_EXECUTE_IF("processlist_acquiring_dump_threads_LOCK_thd_data",
                      {
                      if (tmp->get_command() == COM_BINLOG_DUMP ||
                          tmp->get_command() == COM_BINLOG_DUMP_GTID)
                      DEBUG_SYNC(thd, "processlist_after_LOCK_thd_count_before_LOCK_thd_data");
                      });
      /* DB */
      mysql_mutex_lock(&tmp->LOCK_thd_data);
      if ((db= tmp->db))
      {
        table->field[3]->store(db, strlen(db), cs);
        table->field[3]->set_notnull();
      }

      if ((mysys_var= tmp->mysys_var))
        mysql_mutex_lock(&mysys_var->mutex);
      /* COMMAND */
      if ((val= (char *) (tmp->killed == THD::KILL_CONNECTION? "Killed" : 0)))
        table->field[4]->store(val, strlen(val), cs);
      else
        table->field[4]->store(command_name[tmp->get_command()].str,
                               command_name[tmp->get_command()].length, cs);
      /* MYSQL_TIME */
      longlong value_in_time_column= 0;
      if(tmp->start_time.tv_sec)
      {
        value_in_time_column = (now - tmp->start_time.tv_sec);
        if(value_in_time_column > now)
        {
          value_in_time_column= 0;
        }
      }
      table->field[5]->store(value_in_time_column, FALSE);

      /* STATE */
      if ((val= thread_state_info(tmp)))
      {
        table->field[6]->store(val, strlen(val), cs);
        table->field[6]->set_notnull();
      }

      if (mysys_var)
        mysql_mutex_unlock(&mysys_var->mutex);
      /* INFO */
      if (tmp->query())
      {
        size_t const width=
          min<size_t>(PROCESS_LIST_INFO_WIDTH, tmp->query_length());
        table->field[7]->store(tmp->query(), width, cs);
        table->field[7]->set_notnull();
      }
      mysql_mutex_unlock(&tmp->LOCK_thd_data);

      /* TIME_MS */
      table->field[8]->store(((tmp->start_utime ?
                               now_utime - tmp->start_utime : 0)/ 1000));

      mysql_mutex_lock(&tmp->LOCK_thd_data);
      /* ROWS_SENT */
      table->field[9]->store((ulonglong) tmp->get_sent_row_count());
      /* ROWS_EXAMINED */
      table->field[10]->store((ulonglong) tmp->get_examined_row_count());
      mysql_mutex_unlock(&tmp->LOCK_thd_data);

      if (schema_table_store_record(thd, table))
      {
        mysql_mutex_unlock(&LOCK_thd_remove);
        DBUG_RETURN(1);
      }
    }
    mysql_mutex_unlock(&LOCK_thd_remove);
  }

  DBUG_RETURN(0);
}

/*****************************************************************************
  Status functions
*****************************************************************************/

static DYNAMIC_ARRAY all_status_vars;
static bool status_vars_inited= 0;

C_MODE_START
static int show_var_cmp(const void *var1, const void *var2)
{
  return strcmp(((SHOW_VAR*)var1)->name, ((SHOW_VAR*)var2)->name);
}
C_MODE_END

/*
  deletes all the SHOW_UNDEF elements from the array and calls
  delete_dynamic() if it's completely empty.
*/
static void shrink_var_array(DYNAMIC_ARRAY *array)
{
  uint a,b;
  SHOW_VAR *all= dynamic_element(array, 0, SHOW_VAR *);

  for (a= b= 0; b < array->elements; b++)
    if (all[b].type != SHOW_UNDEF)
      all[a++]= all[b];
  if (a)
  {
    memset(all+a, 0, sizeof(SHOW_VAR)); // writing NULL-element to the end
    array->elements= a;
  }
  else // array is completely empty - delete it
    delete_dynamic(array);
}

/*
  Adds an array of SHOW_VAR entries to the output of SHOW STATUS

  SYNOPSIS
    add_status_vars(SHOW_VAR *list)
    list - an array of SHOW_VAR entries to add to all_status_vars
           the last entry must be {0,0,SHOW_UNDEF}

  NOTE
    The handling of all_status_vars[] is completely internal, it's allocated
    automatically when something is added to it, and deleted completely when
    the last entry is removed.

    As a special optimization, if add_status_vars() is called before
    init_status_vars(), it assumes "startup mode" - neither concurrent access
    to the array nor SHOW STATUS are possible (thus it skips locks and qsort)

    The last entry of the all_status_vars[] should always be {0,0,SHOW_UNDEF}
*/
int add_status_vars(SHOW_VAR *list)
{
  int res= 0;
  if (status_vars_inited)
    mysql_mutex_lock(&LOCK_status);
  if (!all_status_vars.buffer && // array is not allocated yet - do it now
      my_init_dynamic_array(&all_status_vars, sizeof(SHOW_VAR), 200, 20))
  {
    res= 1;
    goto err;
  }
  while (list->name)
    res|= insert_dynamic(&all_status_vars, list++);
  res|= insert_dynamic(&all_status_vars, list); // appending NULL-element
  all_status_vars.elements--; // but next insert_dynamic should overwite it
  if (status_vars_inited)
    sort_dynamic(&all_status_vars, show_var_cmp);
err:
  if (status_vars_inited)
    mysql_mutex_unlock(&LOCK_status);
  return res;
}

/*
  Make all_status_vars[] usable for SHOW STATUS

  NOTE
    See add_status_vars(). Before init_status_vars() call, add_status_vars()
    works in a special fast "startup" mode. Thus init_status_vars()
    should be called as late as possible but before enabling multi-threading.
*/
void init_status_vars()
{
  status_vars_inited=1;
  sort_dynamic(&all_status_vars, show_var_cmp);
}

void reset_status_vars()
{
  SHOW_VAR *ptr= (SHOW_VAR*) all_status_vars.buffer;
  SHOW_VAR *last= ptr + all_status_vars.elements;
  for (; ptr < last; ptr++)
  {
    /* Note that SHOW_LONG_NOFLUSH variables are not reset */
    if (ptr->type == SHOW_LONG || ptr->type == SHOW_SIGNED_LONG)
      *(ulong*) ptr->value= 0;
  }  
}

/*
  catch-all cleanup function, cleans up everything no matter what

  DESCRIPTION
    This function is not strictly required if all add_to_status/
    remove_status_vars are properly paired, but it's a safety measure that
    deletes everything from the all_status_vars[] even if some
    remove_status_vars were forgotten
*/
void free_status_vars()
{
  delete_dynamic(&all_status_vars);
}

/**
  @brief           Get the value of given status variable

  @param[in]       thd        thread handler
  @param[in]       list       list of SHOW_VAR objects in which function should
                              search
  @param[in]       name       name of the status variable
  @param[in/out]   value      buffer in which value of the status variable
                              needs to be filled in

  @return          status
    @retval        FALSE      if variable is not found in the list
    @retval        TRUE       if variable is found in the list
  NOTE: Currently this function is implemented just to support 'bool' status
  variables and 'long' status variables *only*. It can be extended very easily
  for further show_types in future if required.
  TODO: Currently show_status_arary switch case is tightly coupled with
  pos, end, buff, value variables and also it stores the values in a 'table'.
  Decouple the switch case to fill the buffer value so that it can be used
  in show_status_array() and get_status_var() to avoid duplicate code.
 */

bool get_status_var(THD* thd, SHOW_VAR *list, const char * name, char * const value)
{
  for (; list->name; list++)
  {
    int res= strcmp(list->name, name);
    if (res == 0)
    {
      /*
        if var->type is SHOW_FUNC, call the function.
        Repeat as necessary, if new var is again SHOW_FUNC
      */
      SHOW_VAR tmp;
      for (; list->type == SHOW_FUNC; list= &tmp)
        ((mysql_show_var_func)(list->value))(thd, &tmp, value);
      switch (list->type) {
      case SHOW_BOOL:
        strmov(value, *(bool*) list->value ? "ON" : "OFF");
        break;
      case SHOW_LONG:
        int10_to_str(*(long*) list->value, value, 10);
        break;
      default:
        /* not supported type */
        DBUG_ASSERT(0);
      }
      return TRUE;
    }
  }
  return FALSE;
}

/*
  Removes an array of SHOW_VAR entries from the output of SHOW STATUS

  SYNOPSIS
    remove_status_vars(SHOW_VAR *list)
    list - an array of SHOW_VAR entries to remove to all_status_vars
           the last entry must be {0,0,SHOW_UNDEF}

  NOTE
    there's lots of room for optimizing this, especially in non-sorted mode,
    but nobody cares - it may be called only in case of failed plugin
    initialization in the mysqld startup.
*/

void remove_status_vars(SHOW_VAR *list)
{
  if (status_vars_inited)
  {
    mysql_mutex_lock(&LOCK_status);
    SHOW_VAR *all= dynamic_element(&all_status_vars, 0, SHOW_VAR *);
    int a= 0, b= all_status_vars.elements, c= (a+b)/2;

    for (; list->name; list++)
    {
      int res= 0;
      for (a= 0, b= all_status_vars.elements; b-a > 1; c= (a+b)/2)
      {
        res= show_var_cmp(list, all+c);
        if (res < 0)
          b= c;
        else if (res > 0)
          a= c;
        else
          break;
      }
      if (res == 0)
        all[c].type= SHOW_UNDEF;
    }
    shrink_var_array(&all_status_vars);
    mysql_mutex_unlock(&LOCK_status);
  }
  else
  {
    SHOW_VAR *all= dynamic_element(&all_status_vars, 0, SHOW_VAR *);
    uint i;
    for (; list->name; list++)
    {
      for (i= 0; i < all_status_vars.elements; i++)
      {
        if (show_var_cmp(list, all+i))
          continue;
        all[i].type= SHOW_UNDEF;
        break;
      }
    }
    shrink_var_array(&all_status_vars);
  }
}

inline void make_upper(char *buf)
{
  for (; *buf; buf++)
    *buf= my_toupper(system_charset_info, *buf);
}

static bool show_status_array(THD *thd, const char *wild,
                              SHOW_VAR *variables,
                              enum enum_var_type value_type,
                              struct system_status_var *status_var,
                              const char *prefix, TABLE *table,
                              bool ucase_names,
                              Item *cond)
{
  my_aligned_storage<SHOW_VAR_FUNC_BUFF_SIZE, MY_ALIGNOF(long)> buffer;
  char * const buff= buffer.data;
  char *prefix_end;
  /* the variable name should not be longer than 64 characters */
  char name_buffer[64];
  int len;
  LEX_STRING null_lex_str;
  SHOW_VAR tmp, *var;
  Item *partial_cond= 0;
  enum_check_fields save_count_cuted_fields= thd->count_cuted_fields;
  bool res= FALSE;
  const CHARSET_INFO *charset= system_charset_info;
  DBUG_ENTER("show_status_array");

  thd->count_cuted_fields= CHECK_FIELD_WARN;  
  null_lex_str.str= 0;				// For sys_var->value_ptr()
  null_lex_str.length= 0;

  prefix_end=strnmov(name_buffer, prefix, sizeof(name_buffer)-1);
  if (*prefix)
    *prefix_end++= '_';
  len=name_buffer + sizeof(name_buffer) - prefix_end;
  partial_cond= make_cond_for_info_schema(cond, table->pos_in_table_list);

  for (; variables->name; variables++)
  {
    strnmov(prefix_end, variables->name, len);
    name_buffer[sizeof(name_buffer)-1]=0;       /* Safety */
    if (ucase_names)
      make_upper(name_buffer);

    restore_record(table, s->default_values);
    table->field[0]->store(name_buffer, strlen(name_buffer),
                           system_charset_info);
    /*
      if var->type is SHOW_FUNC, call the function.
      Repeat as necessary, if new var is again SHOW_FUNC
    */
    for (var=variables; var->type == SHOW_FUNC; var= &tmp)
      ((mysql_show_var_func)(var->value))(thd, &tmp, buff);

    SHOW_TYPE show_type=var->type;
    if (show_type == SHOW_ARRAY)
    {
      show_status_array(thd, wild, (SHOW_VAR *) var->value, value_type,
                        status_var, name_buffer, table, ucase_names, partial_cond);
    }
    else
    {
      if (!(wild && wild[0] && wild_case_compare(system_charset_info,
                                                 name_buffer, wild)) &&
          (!partial_cond || partial_cond->val_int()))
      {
        char *value=var->value;
        const char *pos, *end;                  // We assign a lot of const's

        mysql_mutex_lock(&LOCK_global_system_variables);

        if (show_type == SHOW_SYS)
        {
          sys_var *var= ((sys_var *) value);
          show_type= var->show_type();
          value= (char*) var->value_ptr(thd, value_type, &null_lex_str);
          charset= var->charset(thd);
        }

        pos= end= buff;
        /*
          note that value may be == buff. All SHOW_xxx code below
          should still work in this case
        */
        switch (show_type) {
        case SHOW_DOUBLE_STATUS:
          value= ((char *) status_var + (ulong) value);
          /* fall through */
        case SHOW_DOUBLE:
          /* 6 is the default precision for '%f' in sprintf() */
          end= buff + my_fcvt(*(double *) value, 6, buff, NULL);
          break;
        case SHOW_LONG_STATUS:
          value= ((char *) status_var + (ulong) value);
          /* fall through */
        case SHOW_LONG:
        case SHOW_LONG_NOFLUSH: // the difference lies in refresh_status()
          end= int10_to_str(*(long*) value, buff, 10);
          break;
        case SHOW_SIGNED_LONG:
          end= int10_to_str(*(long*) value, buff, -10);
          break;
        case SHOW_LONGLONG_STATUS:
          value= ((char *) status_var + (ulong) value);
          /* fall through */
        case SHOW_LONGLONG:
          end= longlong10_to_str(*(longlong*) value, buff, 10);
          break;
        case SHOW_HA_ROWS:
          end= longlong10_to_str((longlong) *(ha_rows*) value, buff, 10);
          break;
        case SHOW_BOOL:
          end= strmov(buff, *(bool*) value ? "ON" : "OFF");
          break;
        case SHOW_MY_BOOL:
          end= strmov(buff, *(my_bool*) value ? "ON" : "OFF");
          break;
        case SHOW_INT:
          end= int10_to_str((long) *(uint32*) value, buff, 10);
          break;
        case SHOW_HAVE:
        {
          SHOW_COMP_OPTION tmp= *(SHOW_COMP_OPTION*) value;
          pos= show_comp_option_name[(int) tmp];
          end= strend(pos);
          break;
        }
        case SHOW_CHAR:
        {
          if (!(pos= value))
            pos= "";
          end= strend(pos);
          break;
        }
       case SHOW_CHAR_PTR:
        {
          if (!(pos= *(char**) value))
            pos= "";

          DBUG_EXECUTE_IF("alter_server_version_str",
                          if (!my_strcasecmp(system_charset_info,
                                             variables->name,
                                             "version")) {
                            pos= "some-other-version";
                          });

          end= strend(pos);
          break;
        }
        case SHOW_LEX_STRING:
        {
          LEX_STRING *ls=(LEX_STRING*)value;
          if (!(pos= ls->str))
            end= pos= "";
          else
            end= pos + ls->length;
          break;
        }
        case SHOW_KEY_CACHE_LONG:
          value= (char*) dflt_key_cache + (ulong)value;
          end= int10_to_str(*(long*) value, buff, 10);
          break;
        case SHOW_KEY_CACHE_LONGLONG:
          value= (char*) dflt_key_cache + (ulong)value;
	  end= longlong10_to_str(*(longlong*) value, buff, 10);
	  break;
        case SHOW_UNDEF:
          break;                                        // Return empty string
        case SHOW_SYS:                                  // Cannot happen
        default:
          DBUG_ASSERT(0);
          break;
        }
        table->field[1]->store(pos, (uint32) (end - pos), charset);
        thd->count_cuted_fields= CHECK_FIELD_IGNORE;
        table->field[1]->set_notnull();

        mysql_mutex_unlock(&LOCK_global_system_variables);

        if (schema_table_store_record(thd, table))
        {
          res= TRUE;
          goto end;
        }
      }
    }
  }
end:
  thd->count_cuted_fields= save_count_cuted_fields;
  DBUG_RETURN(res);
}

/*
   Write result to network for SHOW USER_STATISTICS

   SYNOPSIS
     send_user_stats
       all_user_stats - values to return
       table - I_S table

   RETURN
     0 - OK
     1 - error
*/
int send_user_stats(THD* thd, HASH *all_user_stats, TABLE *table)
{
  DBUG_ENTER("send_user_stats");
  for (uint i = 0; i < all_user_stats->records; ++i)
  {
    restore_record(table, s->default_values);
    USER_STATS *user_stats = (USER_STATS*) my_hash_element(all_user_stats, i);
    table->field[0]->store(user_stats->user, strlen(user_stats->user),
                           system_charset_info);
    table->field[1]->store(user_stats->total_connections, true);
    table->field[2]->store(user_stats->concurrent_connections, true);
    table->field[3]->store(user_stats->connected_time, true);
    table->field[4]->store((ulonglong)user_stats->busy_time, true);
    table->field[5]->store((ulonglong)user_stats->cpu_time, true);
    table->field[6]->store(user_stats->bytes_received, true);
    table->field[7]->store(user_stats->bytes_sent, true);
    table->field[8]->store(user_stats->binlog_bytes_written, true);
    table->field[9]->store(user_stats->rows_fetched, true);
    table->field[10]->store(user_stats->rows_updated, true);
    table->field[11]->store(user_stats->rows_read, true);
    table->field[12]->store(user_stats->select_commands, true);
    table->field[13]->store(user_stats->update_commands, true);
    table->field[14]->store(user_stats->other_commands, true);
    table->field[15]->store(user_stats->commit_trans, true);
    table->field[16]->store(user_stats->rollback_trans, true);
    table->field[17]->store(user_stats->denied_connections, true);
    table->field[18]->store(user_stats->lost_connections, true);
    table->field[19]->store(user_stats->access_denied_errors, true);
    table->field[20]->store(user_stats->empty_queries, true);
    table->field[21]->store(user_stats->total_ssl_connections, true);
    if (schema_table_store_record(thd, table))
    {
      DBUG_PRINT("error", ("store record error"));
      DBUG_RETURN(1);
    }
  }
  DBUG_RETURN(0);
}

int send_thread_stats(THD* thd, HASH *all_thread_stats, TABLE *table)
{
  DBUG_ENTER("send_thread_stats");
  for (uint i = 0; i < all_thread_stats->records; ++i)
  {
    restore_record(table, s->default_values);
    THREAD_STATS *user_stats
      = (THREAD_STATS*)my_hash_element(all_thread_stats, i);
    table->field[0]->store(user_stats->id, true);
    table->field[1]->store(user_stats->total_connections, true);
    table->field[2]->store(user_stats->concurrent_connections, true);
    table->field[3]->store(user_stats->connected_time, true);
    table->field[4]->store((ulonglong)user_stats->busy_time, true);
    table->field[5]->store((ulonglong)user_stats->cpu_time, true);
    table->field[6]->store(user_stats->bytes_received, true);
    table->field[7]->store(user_stats->bytes_sent, true);
    table->field[8]->store(user_stats->binlog_bytes_written, true);
    table->field[9]->store(user_stats->rows_fetched, true);
    table->field[10]->store(user_stats->rows_updated, true);
    table->field[11]->store(user_stats->rows_read, true);
    table->field[12]->store(user_stats->select_commands, true);
    table->field[13]->store(user_stats->update_commands, true);
    table->field[14]->store(user_stats->other_commands, true);
    table->field[15]->store(user_stats->commit_trans, true);
    table->field[16]->store(user_stats->rollback_trans, true);
    table->field[17]->store(user_stats->denied_connections, true);
    table->field[18]->store(user_stats->lost_connections, true);
    table->field[19]->store(user_stats->access_denied_errors, true);
    table->field[20]->store(user_stats->empty_queries, true);
    table->field[21]->store(user_stats->total_ssl_connections, true);
    if (schema_table_store_record(thd, table))
    {
      DBUG_PRINT("error", ("store record error"));
      DBUG_RETURN(1);
    }
  }
  DBUG_RETURN(0);
}

/*
   Process SHOW USER_STATISTICS

   SYNOPSIS
     mysqld_show_user_stats
       thd - current thread
       wild - limit results to the entry for this user
       with_roles - when true, display role for mapped users

   RETURN
     0 - OK
     1 - error
*/


int fill_schema_user_stats(THD* thd, TABLE_LIST* tables, Item* cond)
{
  TABLE *table= tables->table;
  DBUG_ENTER("fill_schema_user_stats");

  if (check_global_access(thd, SUPER_ACL | PROCESS_ACL))
          DBUG_RETURN(1);

  // Iterates through all the global stats and sends them to the client.
  // Pattern matching on the client IP is supported.

  mysql_mutex_lock(&LOCK_global_user_client_stats);
  int result= send_user_stats(thd, &global_user_stats, table);
  mysql_mutex_unlock(&LOCK_global_user_client_stats);
  if (result)
    goto err;

  DBUG_PRINT("exit", ("fill_schema_user_stats result is 0"));
  DBUG_RETURN(0);

 err:
  DBUG_PRINT("exit", ("fill_schema_user_stats result is 1"));
  DBUG_RETURN(1);
}

/*
   Process SHOW CLIENT_STATISTICS

   SYNOPSIS
     mysqld_show_client_stats
       thd - current thread
       wild - limit results to the entry for this client

   RETURN
     0 - OK
     1 - error
*/


int fill_schema_client_stats(THD* thd, TABLE_LIST* tables, Item* cond)
{
  TABLE *table= tables->table;
  DBUG_ENTER("fill_schema_client_stats");

  if (check_global_access(thd, SUPER_ACL | PROCESS_ACL))
          DBUG_RETURN(1);

  // Iterates through all the global stats and sends them to the client.
  // Pattern matching on the client IP is supported.

  mysql_mutex_lock(&LOCK_global_user_client_stats);
  int result= send_user_stats(thd, &global_client_stats, table);
  mysql_mutex_unlock(&LOCK_global_user_client_stats);
  if (result)
    goto err;

  DBUG_PRINT("exit", ("mysqld_show_client_stats result is 0"));
  DBUG_RETURN(0);

 err:
  DBUG_PRINT("exit", ("mysqld_show_client_stats result is 1"));
  DBUG_RETURN(1);
}

int fill_schema_thread_stats(THD* thd, TABLE_LIST* tables, Item* cond)
{
  TABLE *table= tables->table;
  DBUG_ENTER("fill_schema_thread_stats");

  if (check_global_access(thd, SUPER_ACL | PROCESS_ACL))
          DBUG_RETURN(1);

  // Iterates through all the global stats and sends them to the client.
  // Pattern matching on the client IP is supported.

  mysql_mutex_lock(&LOCK_global_user_client_stats);
  int result= send_thread_stats(thd, &global_thread_stats, table);
  mysql_mutex_unlock(&LOCK_global_user_client_stats);
  if (result)
    goto err;

  DBUG_PRINT("exit", ("mysqld_show_thread_stats result is 0"));
  DBUG_RETURN(0);

 err:
  DBUG_PRINT("exit", ("mysqld_show_thread_stats result is 1"));
  DBUG_RETURN(1);
}

// Sends the global table stats back to the client.
int fill_schema_table_stats(THD* thd, TABLE_LIST* tables, Item* cond)
{
  TABLE *table= tables->table;
  DBUG_ENTER("fill_schema_table_stats");
  char *table_full_name, *table_schema;

  mysql_mutex_lock(&LOCK_global_table_stats);
  for (uint i = 0; i < global_table_stats.records; ++i)
  {
    restore_record(table, s->default_values);
    TABLE_STATS *table_stats =
      (TABLE_STATS *) my_hash_element(&global_table_stats, i);

    table_full_name= thd->strdup(table_stats->table);
    table_schema= strsep(&table_full_name, ".");

    TABLE_LIST tmp_table;
    memset((char *) &tmp_table, 0, sizeof(tmp_table));
    tmp_table.table_name= table_full_name;
    tmp_table.db= table_schema;
    tmp_table.grant.privilege= 0;
    if (check_access(thd, SELECT_ACL, tmp_table.db,
                      &tmp_table.grant.privilege, 0, 0,
                      is_infoschema_db(table_schema)) ||
         check_grant(thd, SELECT_ACL, &tmp_table, 1, UINT_MAX, 1))
        continue;

    table->field[0]->store(table_schema, strlen(table_schema), system_charset_info);
    table->field[1]->store(table_full_name, strlen(table_full_name), system_charset_info);
    table->field[2]->store(table_stats->rows_read, true);
    table->field[3]->store(table_stats->rows_changed, true);
    table->field[4]->store(table_stats->rows_changed_x_indexes, true);

    if (schema_table_store_record(thd, table))
    {
      mysql_mutex_unlock(&LOCK_global_table_stats);
      DBUG_RETURN(1);
    }
  }
  mysql_mutex_unlock(&LOCK_global_table_stats);
  DBUG_RETURN(0);
}

// Sends the global index stats back to the client.
int fill_schema_index_stats(THD* thd, TABLE_LIST* tables, Item* cond)
{
  TABLE *table= tables->table;
  DBUG_ENTER("fill_schema_index_stats");
  char *index_full_name, *table_schema, *table_name;

  mysql_mutex_lock(&LOCK_global_index_stats);
  for (uint i = 0; i < global_index_stats.records; ++i)
  {
    restore_record(table, s->default_values);
    INDEX_STATS *index_stats =
      (INDEX_STATS *) my_hash_element(&global_index_stats, i);

    index_full_name= thd->strdup(index_stats->index);
    table_schema= strsep(&index_full_name, ".");
    table_name= strsep(&index_full_name, ".");

    TABLE_LIST tmp_table;
    memset((char *) &tmp_table, 0, sizeof(tmp_table));
    tmp_table.table_name= table_name;
    tmp_table.db= table_schema;
    tmp_table.grant.privilege= 0;
    if (check_access(thd, SELECT_ACL, tmp_table.db,
                      &tmp_table.grant.privilege, 0, 0,
                      is_infoschema_db(table_schema)) ||
         check_grant(thd, SELECT_ACL, &tmp_table, 1, UINT_MAX, 1))
        continue;

    table->field[0]->store(table_schema, strlen(table_schema), system_charset_info);
    table->field[1]->store(table_name, strlen(table_name), system_charset_info);
    table->field[2]->store(index_full_name, strlen(index_full_name), system_charset_info);
    table->field[3]->store(index_stats->rows_read, true);

    if (schema_table_store_record(thd, table))
    {
      mysql_mutex_unlock(&LOCK_global_index_stats);
      DBUG_RETURN(1);
    }
  }
  mysql_mutex_unlock(&LOCK_global_index_stats);
  DBUG_RETURN(0);
}


/* collect status for all running threads */

void calc_sum_of_all_status(STATUS_VAR *to)
{
  DBUG_ENTER("calc_sum_of_all_status");

  mysql_mutex_lock(&LOCK_thread_count);

  Thread_iterator it= global_thread_list_begin();
  Thread_iterator end= global_thread_list_end();
  /* Get global values as base */
  *to= global_status_var;
  
  /* Add to this status from existing threads */
  for (; it != end; ++it)
    add_to_status(to, &(*it)->status_var);
  
  mysql_mutex_unlock(&LOCK_thread_count);
  DBUG_VOID_RETURN;
}


/* This is only used internally, but we need it here as a forward reference */
extern ST_SCHEMA_TABLE schema_tables[];

/**
  Condition pushdown used for INFORMATION_SCHEMA / SHOW queries.
  This structure is to implement an optimization when
  accessing data dictionary data in the INFORMATION_SCHEMA
  or SHOW commands.
  When the query contain a TABLE_SCHEMA or TABLE_NAME clause,
  narrow the search for data based on the constraints given.
*/
typedef struct st_lookup_field_values
{
  /**
    Value of a TABLE_SCHEMA clause.
    Note that this value length may exceed @c NAME_LEN.
    @sa wild_db_value
  */
  LEX_STRING db_value;
  /**
    Value of a TABLE_NAME clause.
    Note that this value length may exceed @c NAME_LEN.
    @sa wild_table_value
  */
  LEX_STRING table_value;
  /**
    True when @c db_value is a LIKE clause,
    false when @c db_value is an '=' clause.
  */
  bool wild_db_value;
  /**
    True when @c table_value is a LIKE clause,
    false when @c table_value is an '=' clause.
  */
  bool wild_table_value;
} LOOKUP_FIELD_VALUES;


/*
  Store record to I_S table, convert HEAP table
  to MyISAM if necessary

  SYNOPSIS
    schema_table_store_record()
    thd                   thread handler
    table                 Information schema table to be updated

  RETURN
    0	                  success
    1	                  error
*/

bool schema_table_store_record(THD *thd, TABLE *table)
{
  int error;
  if ((error= table->file->ha_write_row(table->record[0])))
  {
    TMP_TABLE_PARAM *param= table->pos_in_table_list->schema_table_param;

    if (create_myisam_from_heap(thd, table, param->start_recinfo, 
                                &param->recinfo, error, FALSE, NULL))
      return 1;
  }
  return 0;
}


static int make_table_list(THD *thd, SELECT_LEX *sel,
                           LEX_STRING *db_name, LEX_STRING *table_name)
{
  Table_ident *table_ident;
  table_ident= new Table_ident(thd, *db_name, *table_name, 1);
  if (!sel->add_table_to_list(thd, table_ident, 0, 0, TL_READ, MDL_SHARED_READ))
    return 1;
  return 0;
}


/**
  @brief    Get lookup value from the part of 'WHERE' condition 

  @details This function gets lookup value from 
           the part of 'WHERE' condition if it's possible and 
           fill appropriate lookup_field_vals struct field
           with this value.

  @param[in]      thd                   thread handler
  @param[in]      item_func             part of WHERE condition
  @param[in]      table                 I_S table
  @param[in, out] lookup_field_vals     Struct which holds lookup values 

  @return
    0             success
    1             error, there can be no matching records for the condition
*/

bool get_lookup_value(THD *thd, Item_func *item_func,
                      TABLE_LIST *table, 
                      LOOKUP_FIELD_VALUES *lookup_field_vals)
{
  ST_SCHEMA_TABLE *schema_table= table->schema_table;
  ST_FIELD_INFO *field_info= schema_table->fields_info;
  const char *field_name1= schema_table->idx_field1 >= 0 ?
    field_info[schema_table->idx_field1].field_name : "";
  const char *field_name2= schema_table->idx_field2 >= 0 ?
    field_info[schema_table->idx_field2].field_name : "";

  if (item_func->functype() == Item_func::EQ_FUNC ||
      item_func->functype() == Item_func::EQUAL_FUNC)
  {
    int idx_field, idx_val;
    char tmp[MAX_FIELD_WIDTH];
    String *tmp_str, str_buff(tmp, sizeof(tmp), system_charset_info);
    Item_field *item_field;
    CHARSET_INFO *cs= system_charset_info;

    if (item_func->arguments()[0]->type() == Item::FIELD_ITEM &&
        item_func->arguments()[1]->const_item())
    {
      idx_field= 0;
      idx_val= 1;
    }
    else if (item_func->arguments()[1]->type() == Item::FIELD_ITEM &&
             item_func->arguments()[0]->const_item())
    {
      idx_field= 1;
      idx_val= 0;
    }
    else
      return 0;

    item_field= (Item_field*) item_func->arguments()[idx_field];
    if (table->table != item_field->field->table)
      return 0;
    tmp_str= item_func->arguments()[idx_val]->val_str(&str_buff);

    /* impossible value */
    if (!tmp_str)
      return 1;

    /* Lookup value is database name */
    if (!cs->coll->strnncollsp(cs, (uchar *) field_name1, strlen(field_name1),
                               (uchar *) item_field->field_name,
                               strlen(item_field->field_name), 0))
    {
      thd->make_lex_string(&lookup_field_vals->db_value, tmp_str->ptr(),
                           tmp_str->length(), FALSE);
    }
    /* Lookup value is table name */
    else if (!cs->coll->strnncollsp(cs, (uchar *) field_name2,
                                    strlen(field_name2),
                                    (uchar *) item_field->field_name,
                                    strlen(item_field->field_name), 0))
    {
      thd->make_lex_string(&lookup_field_vals->table_value, tmp_str->ptr(),
                           tmp_str->length(), FALSE);
    }
  }
  return 0;
}


/**
  @brief    Calculates lookup values from 'WHERE' condition 

  @details This function calculates lookup value(database name, table name)
           from 'WHERE' condition if it's possible and 
           fill lookup_field_vals struct fields with these values.

  @param[in]      thd                   thread handler
  @param[in]      cond                  WHERE condition
  @param[in]      table                 I_S table
  @param[in, out] lookup_field_vals     Struct which holds lookup values 

  @return
    0             success
    1             error, there can be no matching records for the condition
*/

bool calc_lookup_values_from_cond(THD *thd, Item *cond, TABLE_LIST *table,
                                  LOOKUP_FIELD_VALUES *lookup_field_vals)
{
  if (!cond)
    return 0;

  if (cond->type() == Item::COND_ITEM)
  {
    if (((Item_cond*) cond)->functype() == Item_func::COND_AND_FUNC)
    {
      List_iterator<Item> li(*((Item_cond*) cond)->argument_list());
      Item *item;
      while ((item= li++))
      {
        if (item->type() == Item::FUNC_ITEM)
        {
          if (get_lookup_value(thd, (Item_func*)item, table, lookup_field_vals))
            return 1;
        }
        else
        {
          if (calc_lookup_values_from_cond(thd, item, table, lookup_field_vals))
            return 1;
        }
      }
    }
    return 0;
  }
  else if (cond->type() == Item::FUNC_ITEM &&
           get_lookup_value(thd, (Item_func*) cond, table, lookup_field_vals))
    return 1;
  return 0;
}


bool uses_only_table_name_fields(Item *item, TABLE_LIST *table)
{
  if (item->type() == Item::FUNC_ITEM)
  {
    Item_func *item_func= (Item_func*)item;
    for (uint i=0; i<item_func->argument_count(); i++)
    {
      if (!uses_only_table_name_fields(item_func->arguments()[i], table))
        return 0;
    }
  }
  else if (item->type() == Item::FIELD_ITEM)
  {
    Item_field *item_field= (Item_field*)item;
    CHARSET_INFO *cs= system_charset_info;
    ST_SCHEMA_TABLE *schema_table= table->schema_table;
    ST_FIELD_INFO *field_info= schema_table->fields_info;
    const char *field_name1= schema_table->idx_field1 >= 0 ?
      field_info[schema_table->idx_field1].field_name : "";
    const char *field_name2= schema_table->idx_field2 >= 0 ?
      field_info[schema_table->idx_field2].field_name : "";
    if (table->table != item_field->field->table ||
        (cs->coll->strnncollsp(cs, (uchar *) field_name1, strlen(field_name1),
                               (uchar *) item_field->field_name,
                               strlen(item_field->field_name), 0) &&
         cs->coll->strnncollsp(cs, (uchar *) field_name2, strlen(field_name2),
                               (uchar *) item_field->field_name,
                               strlen(item_field->field_name), 0)))
      return 0;
  }
  else if (item->type() == Item::REF_ITEM)
    return uses_only_table_name_fields(item->real_item(), table);

  if (item->type() == Item::SUBSELECT_ITEM && !item->const_item())
    return 0;

  return 1;
}


static Item * make_cond_for_info_schema(Item *cond, TABLE_LIST *table)
{
  if (!cond)
    return (Item*) 0;
  if (cond->type() == Item::COND_ITEM)
  {
    if (((Item_cond*) cond)->functype() == Item_func::COND_AND_FUNC)
    {
      /* Create new top level AND item */
      Item_cond_and *new_cond=new Item_cond_and;
      if (!new_cond)
	return (Item*) 0;
      List_iterator<Item> li(*((Item_cond*) cond)->argument_list());
      Item *item;
      while ((item=li++))
      {
	Item *fix= make_cond_for_info_schema(item, table);
	if (fix)
	  new_cond->argument_list()->push_back(fix);
      }
      switch (new_cond->argument_list()->elements) {
      case 0:
	return (Item*) 0;
      case 1:
	return new_cond->argument_list()->head();
      default:
	new_cond->quick_fix_field();
	return new_cond;
      }
    }
    else
    {						// Or list
      Item_cond_or *new_cond=new Item_cond_or;
      if (!new_cond)
	return (Item*) 0;
      List_iterator<Item> li(*((Item_cond*) cond)->argument_list());
      Item *item;
      while ((item=li++))
      {
	Item *fix=make_cond_for_info_schema(item, table);
	if (!fix)
	  return (Item*) 0;
	new_cond->argument_list()->push_back(fix);
      }
      new_cond->quick_fix_field();
      new_cond->top_level_item();
      return new_cond;
    }
  }

  if (!uses_only_table_name_fields(cond, table))
    return (Item*) 0;
  return cond;
}


/**
  @brief   Calculate lookup values(database name, table name)

  @details This function calculates lookup values(database name, table name)
           from 'WHERE' condition or wild values (for 'SHOW' commands only)
           from LEX struct and fill lookup_field_vals struct field
           with these values.

  @param[in]      thd                   thread handler
  @param[in]      cond                  WHERE condition
  @param[in]      tables                I_S table
  @param[in, out] lookup_field_values   Struct which holds lookup values 

  @return
    0             success
    1             error, there can be no matching records for the condition
*/

bool get_lookup_field_values(THD *thd, Item *cond, TABLE_LIST *tables,
                             LOOKUP_FIELD_VALUES *lookup_field_values)
{
  LEX *lex= thd->lex;
  const char *wild= lex->wild ? lex->wild->ptr() : NullS;
  bool rc= 0;

  memset(lookup_field_values, 0, sizeof(LOOKUP_FIELD_VALUES));
  switch (lex->sql_command) {
  case SQLCOM_SHOW_DATABASES:
    if (wild)
    {
      thd->make_lex_string(&lookup_field_values->db_value, 
                           wild, strlen(wild), 0);
      lookup_field_values->wild_db_value= 1;
    }
    break;
  case SQLCOM_SHOW_TABLES:
  case SQLCOM_SHOW_TABLE_STATUS:
  case SQLCOM_SHOW_TRIGGERS:
  case SQLCOM_SHOW_EVENTS:
    thd->make_lex_string(&lookup_field_values->db_value, 
                         lex->select_lex.db, strlen(lex->select_lex.db), 0);
    if (wild)
    {
      thd->make_lex_string(&lookup_field_values->table_value, 
                           wild, strlen(wild), 0);
      lookup_field_values->wild_table_value= 1;
    }
    break;
  default:
    /*
      The "default" is for queries over I_S.
      All previous cases handle SHOW commands.
    */
    rc= calc_lookup_values_from_cond(thd, cond, tables, lookup_field_values);
    break;
  }

  if (lower_case_table_names && !rc)
  {
    /* 
      We can safely do in-place upgrades here since all of the above cases
      are allocating a new memory buffer for these strings.
    */  
    if (lookup_field_values->db_value.str && lookup_field_values->db_value.str[0])
      my_casedn_str(system_charset_info, lookup_field_values->db_value.str);
    if (lookup_field_values->table_value.str && 
        lookup_field_values->table_value.str[0])
      my_casedn_str(system_charset_info, lookup_field_values->table_value.str);
  }

  return rc;
}


enum enum_schema_tables get_schema_table_idx(ST_SCHEMA_TABLE *schema_table)
{
  return (enum enum_schema_tables) (schema_table - &schema_tables[0]);
}


/*
  Create db names list. Information schema name always is first in list

  SYNOPSIS
    make_db_list()
    thd                   thread handler
    files                 list of db names
    wild                  wild string
    idx_field_vals        idx_field_vals->db_name contains db name or
                          wild string
    with_i_schema         returns 1 if we added 'IS' name to list
                          otherwise returns 0 

  RETURN
    zero                  success
    non-zero              error
*/

int make_db_list(THD *thd, List<LEX_STRING> *files,
                 LOOKUP_FIELD_VALUES *lookup_field_vals,
                 bool *with_i_schema)
{
  LEX_STRING *i_s_name_copy= 0;
  i_s_name_copy= thd->make_lex_string(i_s_name_copy,
                                      INFORMATION_SCHEMA_NAME.str,
                                      INFORMATION_SCHEMA_NAME.length, TRUE);
  *with_i_schema= 0;
  if (lookup_field_vals->wild_db_value)
  {
    /*
      This part of code is only for SHOW DATABASES command.
      idx_field_vals->db_value can be 0 when we don't use
      LIKE clause (see also get_index_field_values() function)
    */
    if (!lookup_field_vals->db_value.str ||
        !wild_case_compare(system_charset_info, 
                           INFORMATION_SCHEMA_NAME.str,
                           lookup_field_vals->db_value.str))
    {
      *with_i_schema= 1;
      if (files->push_back(i_s_name_copy))
        return 1;
    }
    return (find_files(thd, files, NullS, mysql_data_home,
                       lookup_field_vals->db_value.str, 1) != FIND_FILES_OK);
  }


  /*
    If we have db lookup value we just add it to list and
    exit from the function.
    We don't do this for database names longer than the maximum
    name length.
  */
  if (lookup_field_vals->db_value.str)
  {
    if (lookup_field_vals->db_value.length > NAME_LEN)
    {
      /*
        Impossible value for a database name,
        found in a WHERE DATABASE_NAME = 'xxx' clause.
      */
      return 0;
    }

    if (is_infoschema_db(lookup_field_vals->db_value.str,
                         lookup_field_vals->db_value.length))
    {
      *with_i_schema= 1;
      if (files->push_back(i_s_name_copy))
        return 1;
      return 0;
    }
    if (files->push_back(&lookup_field_vals->db_value))
      return 1;
    return 0;
  }

  /*
    Create list of existing databases. It is used in case
    of select from information schema table
  */
  if (files->push_back(i_s_name_copy))
    return 1;
  *with_i_schema= 1;
  return (find_files(thd, files, NullS,
                     mysql_data_home, NullS, 1) != FIND_FILES_OK);
}


struct st_add_schema_table 
{
  List<LEX_STRING> *files;
  const char *wild;
};


static my_bool add_schema_table(THD *thd, plugin_ref plugin,
                                void* p_data)
{
  LEX_STRING *file_name= 0;
  st_add_schema_table *data= (st_add_schema_table *)p_data;
  List<LEX_STRING> *file_list= data->files;
  const char *wild= data->wild;
  ST_SCHEMA_TABLE *schema_table= plugin_data(plugin, ST_SCHEMA_TABLE *);
  DBUG_ENTER("add_schema_table");

  if (schema_table->hidden)
      DBUG_RETURN(0);
  if (wild)
  {
    if (lower_case_table_names)
    {
      if (wild_case_compare(files_charset_info,
                            schema_table->table_name,
                            wild))
        DBUG_RETURN(0);
    }
    else if (wild_compare(schema_table->table_name, wild, 0))
      DBUG_RETURN(0);
  }

  if ((file_name= thd->make_lex_string(file_name, schema_table->table_name,
                                       strlen(schema_table->table_name),
                                       TRUE)) &&
      !file_list->push_back(file_name))
    DBUG_RETURN(0);
  DBUG_RETURN(1);
}


int schema_tables_add(THD *thd, List<LEX_STRING> *files, const char *wild)
{
  LEX_STRING *file_name= 0;
  ST_SCHEMA_TABLE *tmp_schema_table= schema_tables;
  st_add_schema_table add_data;
  DBUG_ENTER("schema_tables_add");

  for (; tmp_schema_table->table_name; tmp_schema_table++)
  {
    if (tmp_schema_table->hidden)
      continue;
    if (wild)
    {
      if (lower_case_table_names)
      {
        if (wild_case_compare(files_charset_info,
                              tmp_schema_table->table_name,
                              wild))
          continue;
      }
      else if (wild_compare(tmp_schema_table->table_name, wild, 0))
        continue;
    }
    if ((file_name= 
         thd->make_lex_string(file_name, tmp_schema_table->table_name,
                              strlen(tmp_schema_table->table_name), TRUE)) &&
        !files->push_back(file_name))
      continue;
    DBUG_RETURN(1);
  }

  add_data.files= files;
  add_data.wild= wild;
  if (plugin_foreach(thd, add_schema_table,
                     MYSQL_INFORMATION_SCHEMA_PLUGIN, &add_data))
      DBUG_RETURN(1);

  DBUG_RETURN(0);
}


/**
  @brief          Create table names list

  @details        The function creates the list of table names in
                  database

  @param[in]      thd                   thread handler
  @param[in]      table_names           List of table names in database
  @param[in]      lex                   pointer to LEX struct
  @param[in]      lookup_field_vals     pointer to LOOKUP_FIELD_VALUE struct
  @param[in]      with_i_schema         TRUE means that we add I_S tables to list
  @param[in]      db_name               database name

  @return         Operation status
    @retval       0           ok
    @retval       1           fatal error
    @retval       2           Not fatal error; Safe to ignore this file list
*/

static int
make_table_name_list(THD *thd, List<LEX_STRING> *table_names, LEX *lex,
                     LOOKUP_FIELD_VALUES *lookup_field_vals,
                     bool with_i_schema, LEX_STRING *db_name)
{
  char path[FN_REFLEN + 1];
  build_table_filename(path, sizeof(path) - 1, db_name->str, "", "", 0);
  if (!lookup_field_vals->wild_table_value &&
      lookup_field_vals->table_value.str)
  {
    if (lookup_field_vals->table_value.length > NAME_LEN)
    {
      /*
        Impossible value for a table name,
        found in a WHERE TABLE_NAME = 'xxx' clause.
      */
      return 0;
    }

    if (with_i_schema)
    {
      LEX_STRING *name;
      ST_SCHEMA_TABLE *schema_table=
        find_schema_table(thd, lookup_field_vals->table_value.str);
      if (schema_table && !schema_table->hidden)
      {
        if (!(name= 
              thd->make_lex_string(NULL, schema_table->table_name,
                                   strlen(schema_table->table_name), TRUE)) ||
            table_names->push_back(name))
          return 1;
      }
    }
    else
    {    
      if (table_names->push_back(&lookup_field_vals->table_value))
        return 1;
      /*
        Check that table is relevant in current transaction.
        (used for ndb engine, see ndbcluster_find_files(), ha_ndbcluster.cc)
      */
      (void) ha_find_files(thd, db_name->str, path,
                         lookup_field_vals->table_value.str, 0,
                         table_names);
    }
    return 0;
  }

  /*
    This call will add all matching the wildcards (if specified) IS tables
    to the list
  */
  if (with_i_schema)
    return (schema_tables_add(thd, table_names,
                              lookup_field_vals->table_value.str));

  find_files_result res= find_files(thd, table_names, db_name->str, path,
                                    lookup_field_vals->table_value.str, 0);
  if (res != FIND_FILES_OK)
  {
    /*
      Downgrade errors about problems with database directory to
      warnings if this is not a 'SHOW' command.  Another thread
      may have dropped database, and we may still have a name
      for that directory.
    */
    if (res == FIND_FILES_DIR)
    {
      if (sql_command_flags[lex->sql_command] & CF_STATUS_COMMAND)
        return 1;
      thd->clear_error();
      return 2;
    }
    return 1;
  }
  return 0;
}


/**
  Fill I_S table with data obtained by performing full-blown table open.

  @param  thd                       Thread handler.
  @param  is_show_fields_or_keys    Indicates whether it is a legacy SHOW
                                    COLUMNS or SHOW KEYS statement.
  @param  table                     TABLE object for I_S table to be filled.
  @param  schema_table              I_S table description structure.
  @param  orig_db_name              Database name.
  @param  orig_table_name           Table name.
  @param  open_tables_state_backup  Open_tables_state object which is used
                                    to save/restore original status of
                                    variables related to open tables state.
  @param  can_deadlock              Indicates that deadlocks are possible
                                    due to metadata locks, so to avoid
                                    them we should not wait in case if
                                    conflicting lock is present.

  @retval FALSE - Success.
  @retval TRUE  - Failure.
*/
static bool
fill_schema_table_by_open(THD *thd, bool is_show_fields_or_keys,
                          TABLE *table, ST_SCHEMA_TABLE *schema_table,
                          LEX_STRING *orig_db_name,
                          LEX_STRING *orig_table_name,
                          Open_tables_backup *open_tables_state_backup,
                          bool can_deadlock)
{
  Query_arena i_s_arena(thd->mem_root,
                        Query_arena::STMT_CONVENTIONAL_EXECUTION),
              backup_arena, *old_arena;
  LEX *old_lex= thd->lex, temp_lex, *lex;
  LEX_STRING db_name, table_name;
  TABLE_LIST *table_list;
  bool result= true;

  DBUG_ENTER("fill_schema_table_by_open");
  /*
    When a view is opened its structures are allocated on a permanent
    statement arena and linked into the LEX tree for the current statement
    (this happens even in cases when view is handled through TEMPTABLE
    algorithm).

    To prevent this process from unnecessary hogging of memory in the permanent
    arena of our I_S query and to avoid damaging its LEX we use temporary
    arena and LEX for table/view opening.

    Use temporary arena instead of statement permanent arena. Also make
    it active arena and save original one for successive restoring.
  */
  old_arena= thd->stmt_arena;
  thd->stmt_arena= &i_s_arena;
  thd->set_n_backup_active_arena(&i_s_arena, &backup_arena);

  /* Prepare temporary LEX. */
  thd->lex= lex= &temp_lex;
  lex_start(thd);

  /* Disable constant subquery evaluation as we won't be locking tables. */
  lex->context_analysis_only= CONTEXT_ANALYSIS_ONLY_VIEW;

  /*
    Some of process_table() functions rely on wildcard being passed from
    old LEX (or at least being initialized).
  */
  lex->wild= old_lex->wild;

  /*
    Since make_table_list() might change database and table name passed
    to it we create copies of orig_db_name and orig_table_name here.
    These copies are used for make_table_list() while unaltered values
    are passed to process_table() functions.
  */
  if (!thd->make_lex_string(&db_name, orig_db_name->str,
                            orig_db_name->length, FALSE) ||
      !thd->make_lex_string(&table_name, orig_table_name->str,
                            orig_table_name->length, FALSE))
    goto end;

  /*
    Create table list element for table to be open. Link it with the
    temporary LEX. The latter is required to correctly open views and
    produce table describing their structure.
  */
  if (make_table_list(thd, &lex->select_lex, &db_name, &table_name))
    goto end;

  table_list= lex->select_lex.table_list.first;

  if (is_show_fields_or_keys)
  {
    /*
      Restore thd->temporary_tables to be able to process
      temporary tables (only for 'show index' & 'show columns').
      This should be changed when processing of temporary tables for
      I_S tables will be done.
    */
    thd->temporary_tables= open_tables_state_backup->temporary_tables;
  }
  else
  {
    /*
      Apply optimization flags for table opening which are relevant for
      this I_S table. We can't do this for SHOW COLUMNS/KEYS because of
      backward compatibility.
    */
    table_list->i_s_requested_object= schema_table->i_s_requested_object;
  }

  /*
    Let us set fake sql_command so views won't try to merge
    themselves into main statement. If we don't do this,
    SELECT * from information_schema.xxxx will cause problems.
    SQLCOM_SHOW_FIELDS is used because it satisfies
    'only_view_structure()'.
  */
  lex->sql_command= SQLCOM_SHOW_FIELDS;

  result= open_temporary_tables(thd, table_list);

  if (!result)
  {
    result= open_normal_and_derived_tables(thd, table_list,
                                           (MYSQL_OPEN_IGNORE_FLUSH |
                                            MYSQL_OPEN_FORCE_SHARED_HIGH_PRIO_MDL |
                                            (can_deadlock ?
                                             MYSQL_OPEN_FAIL_ON_MDL_CONFLICT : 0)));
    lex->select_lex.handle_derived(lex, &mysql_derived_create);
  }
  /*
    Restore old value of sql_command back as it is being looked at in
    process_table() function.
  */
  lex->sql_command= old_lex->sql_command;

  DEBUG_SYNC(thd, "after_open_table_ignore_flush");

  /*
    XXX:  show_table_list has a flag i_is_requested,
    and when it's set, open_normal_and_derived_tables()
    can return an error without setting an error message
    in THD, which is a hack. This is why we have to
    check for res, then for thd->is_error() and only then
    for thd->main_da.sql_errno().

    Again we don't do this for SHOW COLUMNS/KEYS because
    of backward compatibility.
  */
  if (!is_show_fields_or_keys && result && thd->is_error() &&
      thd->get_stmt_da()->sql_errno() == ER_NO_SUCH_TABLE)
  {
    /*
      Hide error for a non-existing table.
      For example, this error can occur when we use a where condition
      with a db name and table, but the table does not exist.
    */
    result= false;
    thd->clear_error();
  }
  else
  {
    result= schema_table->process_table(thd, table_list,
                                        table, result,
                                        orig_db_name,
                                        orig_table_name);
  }


end:
  lex->unit.cleanup();

  /* Restore original LEX value, statement's arena and THD arena values. */
  lex_end(thd->lex);

  // Free items, before restoring backup_arena below.
  DBUG_ASSERT(i_s_arena.free_list == NULL);
  thd->free_items();

  /*
    For safety reset list of open temporary tables before closing
    all tables open within this Open_tables_state.
  */
  thd->temporary_tables= NULL;
  close_thread_tables(thd);
  /*
    Release metadata lock we might have acquired.
    See comment in fill_schema_table_from_frm() for details.
  */
  thd->mdl_context.rollback_to_savepoint(open_tables_state_backup->mdl_system_tables_svp);

  thd->lex= old_lex;

  thd->stmt_arena= old_arena;
  thd->restore_active_arena(&i_s_arena, &backup_arena);

  DBUG_RETURN(result);
}


/**
  @brief          Fill I_S table for SHOW TABLE NAMES commands

  @param[in]      thd                      thread handler
  @param[in]      table                    TABLE struct for I_S table
  @param[in]      db_name                  database name
  @param[in]      table_name               table name
  @param[in]      with_i_schema            I_S table if TRUE

  @return         Operation status
    @retval       0           success
    @retval       1           error
*/

static int fill_schema_table_names(THD *thd, TABLE *table,
                                   LEX_STRING *db_name, LEX_STRING *table_name,
                                   bool with_i_schema,
                                   bool need_table_type)
{
  /* Avoid opening FRM files if table type is not needed. */
  if (need_table_type)
  {
    if (with_i_schema)
    {
      table->field[3]->store(STRING_WITH_LEN("SYSTEM VIEW"),
                             system_charset_info);
    }
    else
    {
      enum legacy_db_type not_used;
      char path[FN_REFLEN + 1];
      (void) build_table_filename(path, sizeof(path) - 1, db_name->str, 
                                  table_name->str, reg_ext, 0);
      switch (dd_frm_type(thd, path, &not_used)) {
      case FRMTYPE_ERROR:
        table->field[3]->store(STRING_WITH_LEN("ERROR"),
                               system_charset_info);
        break;
      case FRMTYPE_TABLE:
        table->field[3]->store(STRING_WITH_LEN("BASE TABLE"),
                               system_charset_info);
        break;
      case FRMTYPE_VIEW:
        table->field[3]->store(STRING_WITH_LEN("VIEW"),
                               system_charset_info);
        break;
      default:
        DBUG_ASSERT(0);
      }
    if (thd->is_error() && thd->get_stmt_da()->sql_errno() == ER_NO_SUCH_TABLE)
      {
        thd->clear_error();
        return 0;
      }
    }
  }
  if (schema_table_store_record(thd, table))
    return 1;
  return 0;
}


/**
  @brief          Get open table method

  @details        The function calculates the method which will be used
                  for table opening:
                  SKIP_OPEN_TABLE - do not open table
                  OPEN_FRM_ONLY   - open FRM file only
                  OPEN_FULL_TABLE - open FRM, data, index files
  @param[in]      tables               I_S table table_list
  @param[in]      schema_table         I_S table struct
  @param[in]      schema_table_idx     I_S table index

  @return         return a set of flags
    @retval       SKIP_OPEN_TABLE | OPEN_FRM_ONLY | OPEN_FULL_TABLE
*/

uint get_table_open_method(TABLE_LIST *tables,
                                  ST_SCHEMA_TABLE *schema_table,
                                  enum enum_schema_tables schema_table_idx)
{
  /*
    determine which method will be used for table opening
  */
  if (schema_table->i_s_requested_object & OPTIMIZE_I_S_TABLE)
  {
    Field **ptr, *field;
    int table_open_method= 0, field_indx= 0;
    uint star_table_open_method= OPEN_FULL_TABLE;
    bool used_star= true;                  // true if '*' is used in select
    for (ptr=tables->table->field; (field= *ptr) ; ptr++)
    {
      star_table_open_method=
        min(star_table_open_method,
            schema_table->fields_info[field_indx].open_method);
      if (bitmap_is_set(tables->table->read_set, field->field_index))
      {
        used_star= false;
        table_open_method|= schema_table->fields_info[field_indx].open_method;
      }
      field_indx++;
    }
    if (used_star)
      return star_table_open_method;
    return table_open_method;
  }
  /* I_S tables which use get_all_tables but can not be optimized */
  return (uint) OPEN_FULL_TABLE;
}

/**
  @brief          Change I_S table item list for SHOW [GLOBAL] TEMPORARY TABLES [FROM/IN db]

  @param[in]      thd                      thread handler
  @param[in]      schema_table             I_S table

  @return         Operation status
    @retval       0                        success
    @retval       1                        error
*/
int make_temporary_tables_old_format(THD *thd, ST_SCHEMA_TABLE *schema_table)
{
  char tmp[128];
  String buffer(tmp,sizeof(tmp), thd->charset());
  LEX *lex= thd->lex;
  Name_resolution_context *context= &lex->select_lex.context;

  if (thd->lex->option_type == OPT_GLOBAL) {
    ST_FIELD_INFO *field_info= &schema_table->fields_info[0];
    Item_field *field= new Item_field(context, NullS, NullS, field_info->field_name);
    if (add_item_to_list(thd, field))
      return 1;
    field->item_name.copy(field_info->old_name, strlen(field_info->old_name), system_charset_info);
  }

  ST_FIELD_INFO *field_info= &schema_table->fields_info[2];
  buffer.length(0);
  buffer.append(field_info->old_name);
  buffer.append(lex->select_lex.db);

  if (lex->wild && lex->wild->ptr())
  {
    buffer.append(STRING_WITH_LEN(" ("));
    buffer.append(lex->wild->ptr());
    buffer.append(')');
  }

  Item_field *field= new Item_field(context, NullS, NullS, field_info->field_name);    
  if (add_item_to_list(thd, field))
    return 1;

  field->item_name.copy(buffer.ptr(), buffer.length(), system_charset_info);
  return 0;
}

/**
  @brief          Fill records for temporary tables by reading info from table object

  @param[in]      thd                      thread handler
  @param[in]      table                    I_S table
  @param[in]      tmp_table                temporary table
  @param[in]      db                       database name

  @return         Operation status
    @retval       0                        success
    @retval       1                        error
*/

static int store_temporary_table_record(THD *thd, TABLE *table, TABLE *tmp_table, const char *db)
{
  CHARSET_INFO *cs= system_charset_info;
  DBUG_ENTER("store_temporary_table_record");

  if (db && my_strcasecmp(cs, db, tmp_table->s->db.str))
    DBUG_RETURN(0);

  restore_record(table, s->default_values);

  //session_id
  table->field[0]->store((longlong) thd->thread_id, TRUE);

  //database
  table->field[1]->store(tmp_table->s->db.str, tmp_table->s->db.length, cs);

  //table
  table->field[2]->store(tmp_table->s->table_name.str, tmp_table->s->table_name.length, cs);

  //engine
  handler *handle= tmp_table->file;
  // Assume that invoking handler::table_type() on a shared handler is safe
  const char *engineType = (char *)(handle ? handle->table_type() : "UNKNOWN");
  table->field[3]->store(engineType, strlen(engineType), cs);

  //name
  if (tmp_table->s->path.str) {
    char *p=strstr(tmp_table->s->path.str, "#sql");
    int len=tmp_table->s->path.length-(p-tmp_table->s->path.str);
    table->field[4]->store(p, min(FN_REFLEN, len), cs);
  }

  // file stats
  handler *file= tmp_table->file;

  /* We have only one handler object for a temp table globally and it might
  be in use by other thread.  Do not trash it by invoking handler methods on
  it but rather clone it. */
  if (file) {
    file= file->clone(tmp_table->s->normalized_path.str, thd->mem_root);
  }

  if (file) {

    MYSQL_TIME time;

    /**
        TODO: InnoDB stat(file) checks file on short names within data dictionary
        rather than using full path, because of that, temp files created in
        TMPDIR will not have access/create time as it will not find the file

        The fix is to patch InnoDB to use full path
    */
    file->info(HA_STATUS_VARIABLE | HA_STATUS_TIME | HA_STATUS_NO_LOCK);

    table->field[5]->store((longlong) file->stats.records, TRUE);
    table->field[5]->set_notnull();

    table->field[6]->store((longlong) file->stats.mean_rec_length, TRUE);
    table->field[7]->store((longlong) file->stats.data_file_length, TRUE);
    table->field[8]->store((longlong) file->stats.index_file_length, TRUE);
    if (file->stats.create_time)
    {
      thd->variables.time_zone->gmt_sec_to_TIME(&time,
                                                (my_time_t) file->stats.create_time);
      table->field[9]->store_time(&time, MYSQL_TIMESTAMP_DATETIME);
      table->field[9]->set_notnull();
    }
    if (file->stats.update_time)
    {
      thd->variables.time_zone->gmt_sec_to_TIME(&time,
                                                (my_time_t) file->stats.update_time);
      table->field[10]->store_time(&time, MYSQL_TIMESTAMP_DATETIME);
      table->field[10]->set_notnull();
    }

    file->ha_close();
  }

  DBUG_RETURN(schema_table_store_record(thd, table));
}

/**
  @brief          Fill I_S tables with global temporary tables

  @param[in]      thd                      thread handler
  @param[in]      tables                   I_S table
  @param[in]      cond                     'WHERE' condition

  @return         Operation status
    @retval       0                        success
    @retval       1                        error
*/

static int fill_global_temporary_tables(THD *thd, TABLE_LIST *tables, Item *cond)
{
  DBUG_ENTER("fill_global_temporary_tables");

  mysql_mutex_lock(&LOCK_thread_count);

  Thread_iterator it= global_thread_list_begin();
  Thread_iterator end= global_thread_list_end();
  THD *thd_item;
  TABLE *tmp;

#ifndef NO_EMBEDDED_ACCESS_CHECKS
  Security_context *sctx= thd->security_ctx;
  uint db_access;
#endif
 
  while (it != end && (thd_item=*(it++))) {
    mysql_mutex_lock(&thd_item->LOCK_temporary_tables);
    for (tmp=thd_item->temporary_tables; tmp; tmp=tmp->next) {

#ifndef NO_EMBEDDED_ACCESS_CHECKS
      if (test_all_bits(sctx->master_access, DB_ACLS))
        db_access=DB_ACLS;
      else
        db_access= (acl_get(sctx->get_host()->ptr(), sctx->get_ip()->ptr(),
                            sctx->priv_user, tmp->s->db.str, 0)
                    | sctx->master_access);

      if (!(db_access & DB_ACLS) && check_grant_db(thd,tmp->s->db.str)) {
        //no access for temp tables within this db for user
        continue;
      }
#endif

      THD *t= tmp->in_use;
      tmp->in_use= thd;

      if (store_temporary_table_record(thd_item, tables->table, tmp,
                                       thd->lex->select_lex.db)) {
        tmp->in_use= t;
        mysql_mutex_unlock(&thd_item->LOCK_temporary_tables);
        mysql_mutex_unlock(&LOCK_thread_count); 
        DBUG_RETURN(1);
      }

      tmp->in_use= t;
    }
    mysql_mutex_unlock(&thd_item->LOCK_temporary_tables);
  }

  mysql_mutex_unlock(&LOCK_thread_count); 
  DBUG_RETURN(0);
}

/**
  @brief          Fill I_S tables with session temporary tables

  @param[in]      thd                      thread handler
  @param[in]      tables                   I_S table
  @param[in]      cond                     'WHERE' condition

  @return         Operation status
    @retval       0                        success
    @retval       1                        error
*/

int fill_temporary_tables(THD *thd, TABLE_LIST *tables, Item *cond)
{
  DBUG_ENTER("fill_temporary_tables");

  if (thd->lex->option_type == OPT_GLOBAL)
    DBUG_RETURN(fill_global_temporary_tables(thd, tables, cond));

  TABLE *tmp;

  for (tmp=thd->temporary_tables; tmp; tmp=tmp->next) {
    if (store_temporary_table_record(thd, tables->table, tmp,
                                     thd->lex->select_lex.db)) {
      DBUG_RETURN(1);
    }
  }
  DBUG_RETURN(0);
}

/**
   Try acquire high priority share metadata lock on a table (with
   optional wait for conflicting locks to go away).

   @param thd            Thread context.
   @param mdl_request    Pointer to memory to be used for MDL_request
                         object for a lock request.
   @param table          Table list element for the table
   @param can_deadlock   Indicates that deadlocks are possible due to
                         metadata locks, so to avoid them we should not
                         wait in case if conflicting lock is present.

   @note This is an auxiliary function to be used in cases when we want to
         access table's description by looking up info in TABLE_SHARE without
         going through full-blown table open.
   @note This function assumes that there are no other metadata lock requests
         in the current metadata locking context.

   @retval FALSE  No error, if lock was obtained TABLE_LIST::mdl_request::ticket
                  is set to non-NULL value.
   @retval TRUE   Some error occured (probably thread was killed).
*/

static bool
try_acquire_high_prio_shared_mdl_lock(THD *thd, TABLE_LIST *table,
                                      bool can_deadlock)
{
  bool error;
  table->mdl_request.init(MDL_key::TABLE, table->db, table->table_name,
                          MDL_SHARED_HIGH_PRIO, MDL_TRANSACTION);

  if (can_deadlock)
  {
    /*
      When .FRM is being open in order to get data for an I_S table,
      we might have some tables not only open but also locked.
      E.g. this happens when a SHOW or I_S statement is run
      under LOCK TABLES or inside a stored function.
      By waiting for the conflicting metadata lock to go away we
      might create a deadlock which won't entirely belong to the
      MDL subsystem and thus won't be detectable by this subsystem's
      deadlock detector. To avoid such situation, when there are
      other locked tables, we prefer not to wait on a conflicting
      lock.
    */
    error= thd->mdl_context.try_acquire_lock(&table->mdl_request);
  }
  else
    error= thd->mdl_context.acquire_lock(&table->mdl_request,
                                         thd->variables.lock_wait_timeout);

  return error;
}


/**
  @brief          Fill I_S table with data from FRM file only

  @param[in]      thd                      thread handler
  @param[in]      table                    TABLE struct for I_S table
  @param[in]      schema_table             I_S table struct
  @param[in]      db_name                  database name
  @param[in]      table_name               table name
  @param[in]      schema_table_idx         I_S table index
  @param[in]      open_tables_state_backup Open_tables_state object which is used
                                           to save/restore original state of metadata
                                           locks.
  @param[in]      can_deadlock             Indicates that deadlocks are possible
                                           due to metadata locks, so to avoid
                                           them we should not wait in case if
                                           conflicting lock is present.

  @return         Operation status
    @retval       0           Table is processed and we can continue
                              with new table
    @retval       1           It's view and we have to use
                              open_tables function for this table
*/

static int fill_schema_table_from_frm(THD *thd, TABLE_LIST *tables,
                                      ST_SCHEMA_TABLE *schema_table,
                                      LEX_STRING *db_name,
                                      LEX_STRING *table_name,
                                      enum enum_schema_tables schema_table_idx,
                                      Open_tables_backup *open_tables_state_backup,
                                      bool can_deadlock)
{
  TABLE *table= tables->table;
  TABLE_SHARE *share;
  TABLE tbl;
  TABLE_LIST table_list;
  uint res= 0;
  int not_used;
  my_hash_value_type hash_value;
  const char *key;
  uint key_length;
  char db_name_buff[NAME_LEN + 1], table_name_buff[NAME_LEN + 1];

  memset(&table_list, 0, sizeof(TABLE_LIST));
  memset(&tbl, 0, sizeof(TABLE));

  DBUG_ASSERT(db_name->length <= NAME_LEN);
  DBUG_ASSERT(table_name->length <= NAME_LEN);

  if (lower_case_table_names)
  {
    /*
      In lower_case_table_names > 0 metadata locking and table definition
      cache subsystems require normalized (lowercased) database and table
      names as input.
    */
    strmov(db_name_buff, db_name->str);
    strmov(table_name_buff, table_name->str);
    my_casedn_str(files_charset_info, db_name_buff);
    my_casedn_str(files_charset_info, table_name_buff);
    table_list.db= db_name_buff;
    table_list.table_name= table_name_buff;
  }
  else
  {
    table_list.table_name= table_name->str;
    table_list.db= db_name->str;
  }

  /*
    TODO: investigate if in this particular situation we can get by
          simply obtaining internal lock of the data-dictionary
          instead of obtaining full-blown metadata lock.
  */
  if (try_acquire_high_prio_shared_mdl_lock(thd, &table_list, can_deadlock))
  {
    /*
      Some error occured (most probably we have been killed while
      waiting for conflicting locks to go away), let the caller to
      handle the situation.
    */
    return 1;
  }

  if (! table_list.mdl_request.ticket)
  {
    /*
      We are in situation when we have encountered conflicting metadata
      lock and deadlocks can occur due to waiting for it to go away.
      So instead of waiting skip this table with an appropriate warning.
    */
    DBUG_ASSERT(can_deadlock);

    push_warning_printf(thd, Sql_condition::WARN_LEVEL_WARN,
                        ER_WARN_I_S_SKIPPED_TABLE,
                        ER(ER_WARN_I_S_SKIPPED_TABLE),
                        table_list.db, table_list.table_name);
    return 0;
  }

  if (schema_table->i_s_requested_object & OPEN_TRIGGER_ONLY)
  {
    init_sql_alloc(&tbl.mem_root, TABLE_ALLOC_BLOCK_SIZE, 0);
    if (!Table_triggers_list::check_n_load(thd, db_name->str,
                                           table_name->str, &tbl, 1))
    {
      table_list.table= &tbl;
      res= schema_table->process_table(thd, &table_list, table,
                                       res, db_name, table_name);
      delete tbl.triggers;
    }
    free_root(&tbl.mem_root, MYF(0));
    goto end;
  }

  key_length= get_table_def_key(&table_list, &key);
  hash_value= my_calc_hash(&table_def_cache, (uchar*) key, key_length);
  mysql_mutex_lock(&LOCK_open);
  share= get_table_share(thd, &table_list, key,
                         key_length, OPEN_VIEW, &not_used, hash_value);
  if (!share)
  {
    res= 0;
    goto end_unlock;
  }

  if (share->is_view)
  {
    if (schema_table->i_s_requested_object & OPEN_TABLE_ONLY)
    {
      /* skip view processing */
      res= 0;
      goto end_share;
    }
    else if (schema_table->i_s_requested_object & OPEN_VIEW_FULL)
    {
      /*
        tell get_all_tables() to fall back to
        open_normal_and_derived_tables()
      */
      res= 1;
      goto end_share;
    }
  }

  if (share->is_view)
  {
    if (mysql_make_view(thd, share, &table_list, true))
      goto end_share;
    table_list.view= (LEX*) share->is_view;
    res= schema_table->process_table(thd, &table_list, table,
                                     res, db_name, table_name);
    goto end_share;
  }

  if (!open_table_from_share(thd, share, table_name->str, 0,
                             (EXTRA_RECORD | OPEN_FRM_FILE_ONLY),
                             thd->open_options, &tbl, FALSE))
  {
    tbl.s= share;
    table_list.table= &tbl;
    table_list.view= (LEX*) share->is_view;
    res= schema_table->process_table(thd, &table_list, table,
                                     res, db_name, table_name);
    free_root(&tbl.mem_root, MYF(0));
    my_free((void *) tbl.alias);
  }

end_share:
  release_table_share(share);

end_unlock:
  mysql_mutex_unlock(&LOCK_open);

end:
  /*
    Release metadata lock we might have acquired.

    Without this step metadata locks acquired for each table processed
    will be accumulated. In situation when a lot of tables are processed
    by I_S query this will result in transaction with too many metadata
    locks. As result performance of acquisition of new lock will suffer.

    Of course, the fact that we don't hold metadata lock on tables which
    were processed till the end of I_S query makes execution less isolated
    from concurrent DDL. Consequently one might get 'dirty' results from
    such a query. But we have never promised serializability of I_S queries
    anyway.

    We don't have any tables open since we took backup, so rolling back to
    savepoint is safe.
  */
  DBUG_ASSERT(thd->open_tables == NULL);
  thd->mdl_context.rollback_to_savepoint(open_tables_state_backup->mdl_system_tables_svp);
  thd->clear_error();
  return res;
}


/**
  Trigger_error_handler is intended to intercept and silence SQL conditions
  that might happen during trigger loading for SHOW statements.
  The potential SQL conditions are:

    - ER_PARSE_ERROR -- this error is thrown if a trigger definition file
      is damaged or contains invalid CREATE TRIGGER statement. That should
      not happen in normal life.

    - ER_TRG_NO_DEFINER -- this warning is thrown when we're loading a
      trigger created/imported in/from the version of MySQL, which does not
      support trigger definers.

    - ER_TRG_NO_CREATION_CTX -- this warning is thrown when we're loading a
      trigger created/imported in/from the version of MySQL, which does not
      support trigger creation contexts.
*/

class Trigger_error_handler : public Internal_error_handler
{
public:
  bool handle_condition(THD *thd,
                        uint sql_errno,
                        const char* sqlstate,
                        Sql_condition::enum_warning_level level,
                        const char* msg,
                        Sql_condition ** cond_hdl)
  {
    if (sql_errno == ER_PARSE_ERROR ||
        sql_errno == ER_TRG_NO_DEFINER ||
        sql_errno == ER_TRG_NO_CREATION_CTX)
      return true;

    return false;
  }
};



/**
  @brief          Fill I_S tables whose data are retrieved
                  from frm files and storage engine

  @details        The information schema tables are internally represented as
                  temporary tables that are filled at query execution time.
                  Those I_S tables whose data are retrieved
                  from frm files and storage engine are filled by the function
                  get_all_tables().

  @param[in]      thd                      thread handler
  @param[in]      tables                   I_S table
  @param[in]      cond                     'WHERE' condition

  @return         Operation status
    @retval       0                        success
    @retval       1                        error
*/

int get_all_tables(THD *thd, TABLE_LIST *tables, Item *cond)
{
  LEX *lex= thd->lex;
  TABLE *table= tables->table;
  SELECT_LEX *lsel= tables->schema_select_lex;
  ST_SCHEMA_TABLE *schema_table= tables->schema_table;
  LOOKUP_FIELD_VALUES lookup_field_vals;
  LEX_STRING *db_name, *table_name;
  bool with_i_schema;
  enum enum_schema_tables schema_table_idx;
  List<LEX_STRING> db_names;
  List_iterator_fast<LEX_STRING> it(db_names);
  Item *partial_cond= 0;
  int error= 1;
  Open_tables_backup open_tables_state_backup;
#ifndef NO_EMBEDDED_ACCESS_CHECKS
  Security_context *sctx= thd->security_ctx;
#endif
  uint table_open_method;
  bool can_deadlock;
  DBUG_ENTER("get_all_tables");

  /*
    In cases when SELECT from I_S table being filled by this call is
    part of statement which also uses other tables or is being executed
    under LOCK TABLES or is part of transaction which also uses other
    tables waiting for metadata locks which happens below might result
    in deadlocks.
    To avoid them we don't wait if conflicting metadata lock is
    encountered and skip table with emitting an appropriate warning.
  */
  can_deadlock= thd->mdl_context.has_locks();

  /*
    We should not introduce deadlocks even if we already have some
    tables open and locked, since we won't lock tables which we will
    open and will ignore pending exclusive metadata locks for these
    tables by using high-priority requests for shared metadata locks.
  */
  thd->reset_n_backup_open_tables_state(&open_tables_state_backup);

  schema_table_idx= get_schema_table_idx(schema_table);
  tables->table_open_method= table_open_method=
    get_table_open_method(tables, schema_table, schema_table_idx);
  DBUG_PRINT("open_method", ("%d", tables->table_open_method));
  /* 
    this branch processes SHOW FIELDS, SHOW INDEXES commands.
    see sql_parse.cc, prepare_schema_table() function where
    this values are initialized
  */
  if (lsel && lsel->table_list.first)
  {
    LEX_STRING db_name, table_name;

    db_name.str= lsel->table_list.first->db;
    db_name.length= lsel->table_list.first->db_length;

    table_name.str= lsel->table_list.first->table_name;
    table_name.length= lsel->table_list.first->table_name_length;

    error= fill_schema_table_by_open(thd, TRUE,
                                     table, schema_table,
                                     &db_name, &table_name,
                                     &open_tables_state_backup,
                                     can_deadlock);
    goto err;
  }

  if (get_lookup_field_values(thd, cond, tables, &lookup_field_vals))
  {
    error= 0;
    goto err;
  }

  DBUG_PRINT("INDEX VALUES",("db_name='%s', table_name='%s'",
                             STR_OR_NIL(lookup_field_vals.db_value.str),
                             STR_OR_NIL(lookup_field_vals.table_value.str)));

  if (!lookup_field_vals.wild_db_value && !lookup_field_vals.wild_table_value)
  {
    /* 
      if lookup value is empty string then
      it's impossible table name or db name
    */
    if ((lookup_field_vals.db_value.str &&
         !lookup_field_vals.db_value.str[0]) ||
        (lookup_field_vals.table_value.str &&
         !lookup_field_vals.table_value.str[0]))
    {
      error= 0;
      goto err;
    }
  }

  if (lookup_field_vals.db_value.length &&
      !lookup_field_vals.wild_db_value)
    tables->has_db_lookup_value= TRUE;
  if (lookup_field_vals.table_value.length &&
      !lookup_field_vals.wild_table_value) 
    tables->has_table_lookup_value= TRUE;

  if (tables->has_db_lookup_value && tables->has_table_lookup_value)
    partial_cond= 0;
  else
    partial_cond= make_cond_for_info_schema(cond, tables);

  if (lex->describe)
  {
    /* EXPLAIN SELECT */
    error= 0;
    goto err;
  }

  if (make_db_list(thd, &db_names, &lookup_field_vals, &with_i_schema))
    goto err;
  it.rewind(); /* To get access to new elements in basis list */
  while ((db_name= it++))
  {
    DBUG_ASSERT(db_name->length <= NAME_LEN);
#ifndef NO_EMBEDDED_ACCESS_CHECKS
    if (!(check_access(thd, SELECT_ACL, db_name->str,
                       &thd->col_access, NULL, 0, 1) ||
          (!thd->col_access && check_grant_db(thd, db_name->str))) ||
        sctx->master_access & (DB_ACLS | SHOW_DB_ACL) ||
        acl_get(sctx->get_host()->ptr(), sctx->get_ip()->ptr(),
                sctx->priv_user, db_name->str, 0))
#endif
    {
      List<LEX_STRING> table_names;
      int res= make_table_name_list(thd, &table_names, lex,
                                    &lookup_field_vals,
                                    with_i_schema, db_name);
      if (res == 2)   /* Not fatal error, continue */
        continue;
      if (res)
        goto err;

      List_iterator_fast<LEX_STRING> it_files(table_names);
      while ((table_name= it_files++))
      {
        DBUG_ASSERT(table_name->length <= NAME_LEN);
	restore_record(table, s->default_values);
        table->field[schema_table->idx_field1]->
          store(db_name->str, db_name->length, system_charset_info);
        table->field[schema_table->idx_field2]->
          store(table_name->str, table_name->length, system_charset_info);

        if (!partial_cond || partial_cond->val_int())
        {
          /*
            If table is I_S.tables and open_table_method is 0 (eg SKIP_OPEN)
            we can skip table opening and we don't have lookup value for 
            table name or lookup value is wild string(table name list is
            already created by make_table_name_list() function).
          */
          if (!table_open_method && schema_table_idx == SCH_TABLES &&
              (!lookup_field_vals.table_value.length ||
               lookup_field_vals.wild_table_value))
          {
            table->field[0]->store(STRING_WITH_LEN("def"), system_charset_info);
            if (schema_table_store_record(thd, table))
              goto err;      /* Out of space in temporary table */
            continue;
          }

          /* SHOW TABLE NAMES command */
          if (schema_table_idx == SCH_TABLE_NAMES)
          {
            if (fill_schema_table_names(thd, tables->table, db_name,
                                        table_name, with_i_schema,
                                        lex->verbose))
              continue;
          }
          else
          {
            if (!(table_open_method & ~OPEN_FRM_ONLY) &&
                !with_i_schema)
            {
              /*
                Here we need to filter out warnings, which can happen
                during loading of triggers in fill_schema_table_from_frm(),
                because we don't need those warnings to pollute output of
                SELECT from I_S / SHOW-statements.
              */

              Trigger_error_handler err_handler;
              thd->push_internal_handler(&err_handler);

              int res= fill_schema_table_from_frm(thd, tables, schema_table,
                                                  db_name, table_name,
                                                  schema_table_idx,
                                                  &open_tables_state_backup,
                                                  can_deadlock);

              thd->pop_internal_handler();

              if (!res)
                continue;
            }

            DEBUG_SYNC(thd, "before_open_in_get_all_tables");

            if (fill_schema_table_by_open(thd, FALSE,
                                          table, schema_table,
                                          db_name, table_name,
                                          &open_tables_state_backup,
                                          can_deadlock))
              goto err;
          }
        }
      }
      /*
        If we have information schema its always the first table and only
        the first table. Reset for other tables.
      */
      with_i_schema= 0;
    }
  }

  error= 0;
err:
  thd->restore_backup_open_tables_state(&open_tables_state_backup);

  DBUG_RETURN(error);
}


bool store_schema_shemata(THD* thd, TABLE *table, LEX_STRING *db_name,
                          const CHARSET_INFO *cs)
{
  restore_record(table, s->default_values);
  table->field[0]->store(STRING_WITH_LEN("def"), system_charset_info);
  table->field[1]->store(db_name->str, db_name->length, system_charset_info);
  table->field[2]->store(cs->csname, strlen(cs->csname), system_charset_info);
  table->field[3]->store(cs->name, strlen(cs->name), system_charset_info);
  return schema_table_store_record(thd, table);
}


int fill_schema_schemata(THD *thd, TABLE_LIST *tables, Item *cond)
{
  /*
    TODO: fill_schema_shemata() is called when new client is connected.
    Returning error status in this case leads to client hangup.
  */

  LOOKUP_FIELD_VALUES lookup_field_vals;
  List<LEX_STRING> db_names;
  LEX_STRING *db_name;
  bool with_i_schema;
  HA_CREATE_INFO create;
  TABLE *table= tables->table;
#ifndef NO_EMBEDDED_ACCESS_CHECKS
  Security_context *sctx= thd->security_ctx;
#endif
  DBUG_ENTER("fill_schema_shemata");

  if (get_lookup_field_values(thd, cond, tables, &lookup_field_vals))
    DBUG_RETURN(0);
  DBUG_PRINT("INDEX VALUES",("db_name='%s', table_name='%s'",
                             lookup_field_vals.db_value.str,
                             lookup_field_vals.table_value.str));
  if (make_db_list(thd, &db_names, &lookup_field_vals,
                   &with_i_schema))
    DBUG_RETURN(1);

  /*
    If we have lookup db value we should check that the database exists
  */
  if(lookup_field_vals.db_value.str && !lookup_field_vals.wild_db_value &&
     !with_i_schema)
  {
    char path[FN_REFLEN+16];
    uint path_len;
    MY_STAT stat_info;
    if (!lookup_field_vals.db_value.str[0])
      DBUG_RETURN(0);
    path_len= build_table_filename(path, sizeof(path) - 1,
                                   lookup_field_vals.db_value.str, "", "", 0);
    path[path_len-1]= 0;
    if (!mysql_file_stat(key_file_misc, path, &stat_info, MYF(0)))
      DBUG_RETURN(0);
  }

  List_iterator_fast<LEX_STRING> it(db_names);
  while ((db_name=it++))
  {
    DBUG_ASSERT(db_name->length <= NAME_LEN);
    if (with_i_schema)       // information schema name is always first in list
    {
      if (store_schema_shemata(thd, table, db_name,
                               system_charset_info))
        DBUG_RETURN(1);
      with_i_schema= 0;
      continue;
    }
#ifndef NO_EMBEDDED_ACCESS_CHECKS
    if (sctx->master_access & (DB_ACLS | SHOW_DB_ACL) ||
	acl_get(sctx->get_host()->ptr(), sctx->get_ip()->ptr(),
                sctx->priv_user, db_name->str, 0) ||
	!check_grant_db(thd, db_name->str))
#endif
    {
      load_db_opt_by_name(thd, db_name->str, &create);
      if (store_schema_shemata(thd, table, db_name,
                               create.default_table_charset))
        DBUG_RETURN(1);
    }
  }
  DBUG_RETURN(0);
}


static int get_schema_tables_record(THD *thd, TABLE_LIST *tables,
				    TABLE *table, bool res,
				    LEX_STRING *db_name,
				    LEX_STRING *table_name)
{
  const char *tmp_buff;
  MYSQL_TIME time;
  int info_error= 0;
  CHARSET_INFO *cs= system_charset_info;
  DBUG_ENTER("get_schema_tables_record");

  restore_record(table, s->default_values);
  table->field[0]->store(STRING_WITH_LEN("def"), cs);
  table->field[1]->store(db_name->str, db_name->length, cs);
  table->field[2]->store(table_name->str, table_name->length, cs);

  if (res)
  {
    /* There was a table open error, so set the table type and return */
    if (tables->view)
      table->field[3]->store(STRING_WITH_LEN("VIEW"), cs);
    else if (tables->schema_table)
      table->field[3]->store(STRING_WITH_LEN("SYSTEM VIEW"), cs);
    else
      table->field[3]->store(STRING_WITH_LEN("BASE TABLE"), cs);

    goto err;
  }

  if (tables->view)
  {
    table->field[3]->store(STRING_WITH_LEN("VIEW"), cs);
    table->field[20]->store(STRING_WITH_LEN("VIEW"), cs);
  }
  else
  {
    char option_buff[350],*ptr;
    TABLE *show_table= tables->table;
    TABLE_SHARE *share= show_table->s;
    handler *file= show_table->file;
    handlerton *tmp_db_type= share->db_type();
#ifdef WITH_PARTITION_STORAGE_ENGINE
    bool is_partitioned= FALSE;
#endif

    if (share->tmp_table == SYSTEM_TMP_TABLE)
      table->field[3]->store(STRING_WITH_LEN("SYSTEM VIEW"), cs);
    else if (share->tmp_table)
      table->field[3]->store(STRING_WITH_LEN("LOCAL TEMPORARY"), cs);
    else
      table->field[3]->store(STRING_WITH_LEN("BASE TABLE"), cs);

    for (int i= 4; i < 20; i++)
    {
      if (i == 7 || (i > 12 && i < 17) || i == 18)
        continue;
      table->field[i]->set_notnull();
    }

    /* Collect table info from the table share */

#ifdef WITH_PARTITION_STORAGE_ENGINE
    if (share->db_type() == partition_hton &&
        share->partition_info_str_len)
    {
      tmp_db_type= share->default_part_db_type;
      is_partitioned= TRUE;
    }
#endif

    tmp_buff= (char *) ha_resolve_storage_engine_name(tmp_db_type);
    table->field[4]->store(tmp_buff, strlen(tmp_buff), cs);
    table->field[5]->store((longlong) share->frm_version, TRUE);

    ptr=option_buff;

    if (share->min_rows)
    {
      ptr=strmov(ptr," min_rows=");
      ptr=longlong10_to_str(share->min_rows,ptr,10);
    }

    if (share->max_rows)
    {
      ptr=strmov(ptr," max_rows=");
      ptr=longlong10_to_str(share->max_rows,ptr,10);
    }

    if (share->avg_row_length)
    {
      ptr=strmov(ptr," avg_row_length=");
      ptr=longlong10_to_str(share->avg_row_length,ptr,10);
    }

    if (share->db_create_options & HA_OPTION_PACK_KEYS)
      ptr=strmov(ptr," pack_keys=1");

    if (share->db_create_options & HA_OPTION_NO_PACK_KEYS)
      ptr=strmov(ptr," pack_keys=0");

    if (share->db_create_options & HA_OPTION_STATS_PERSISTENT)
      ptr=strmov(ptr," stats_persistent=1");

    if (share->db_create_options & HA_OPTION_NO_STATS_PERSISTENT)
      ptr=strmov(ptr," stats_persistent=0");

    if (share->stats_auto_recalc == HA_STATS_AUTO_RECALC_ON)
      ptr=strmov(ptr," stats_auto_recalc=1");
    else if (share->stats_auto_recalc == HA_STATS_AUTO_RECALC_OFF)
      ptr=strmov(ptr," stats_auto_recalc=0");

    if (share->stats_sample_pages != 0)
    {
      ptr= strmov(ptr, " stats_sample_pages=");
      ptr= longlong10_to_str(share->stats_sample_pages, ptr, 10);
    }

    /* We use CHECKSUM, instead of TABLE_CHECKSUM, for backward compability */
    if (share->db_create_options & HA_OPTION_CHECKSUM)
      ptr=strmov(ptr," checksum=1");

    if (share->db_create_options & HA_OPTION_DELAY_KEY_WRITE)
      ptr=strmov(ptr," delay_key_write=1");

    if (share->row_type != ROW_TYPE_DEFAULT)
      ptr=strxmov(ptr, " row_format=", 
                  ha_row_type[(uint) share->row_type],
                  NullS);

    if (share->key_block_size)
    {
      ptr= strmov(ptr, " KEY_BLOCK_SIZE=");
      ptr= longlong10_to_str(share->key_block_size, ptr, 10);
    }

#ifdef WITH_PARTITION_STORAGE_ENGINE
    if (is_partitioned)
      ptr= strmov(ptr, " partitioned");
#endif

    table->field[19]->store(option_buff+1,
                            (ptr == option_buff ? 0 : 
                             (uint) (ptr-option_buff)-1), cs);

    tmp_buff= (share->table_charset ?
               share->table_charset->name : "default");

    table->field[17]->store(tmp_buff, strlen(tmp_buff), cs);

    if (share->comment.str)
      table->field[20]->store(share->comment.str, share->comment.length, cs);

    /* Collect table info from the storage engine  */

    if(file)
    {
      /* If info() fails, then there's nothing else to do */
      if ((info_error= file->info(HA_STATUS_VARIABLE |
                                  HA_STATUS_TIME |
                                  HA_STATUS_VARIABLE_EXTRA |
                                  HA_STATUS_AUTO)) != 0)
        goto err;

      enum row_type row_type = file->get_row_type();
      switch (row_type) {
      case ROW_TYPE_NOT_USED:
      case ROW_TYPE_DEFAULT:
        tmp_buff= ((share->db_options_in_use &
                    HA_OPTION_COMPRESS_RECORD) ? "Compressed" :
                   (share->db_options_in_use & HA_OPTION_PACK_RECORD) ?
                   "Dynamic" : "Fixed");
        break;
      case ROW_TYPE_FIXED:
        tmp_buff= "Fixed";
        break;
      case ROW_TYPE_DYNAMIC:
        tmp_buff= "Dynamic";
        break;
      case ROW_TYPE_COMPRESSED:
        tmp_buff= "Compressed";
        break;
      case ROW_TYPE_REDUNDANT:
        tmp_buff= "Redundant";
        break;
      case ROW_TYPE_COMPACT:
        tmp_buff= "Compact";
        break;
      case ROW_TYPE_PAGE:
        tmp_buff= "Paged";
        break;
      case ROW_TYPE_TOKU_UNCOMPRESSED:
        tmp_buff= "tokudb_uncompressed";
        break;
      case ROW_TYPE_TOKU_ZLIB:
        tmp_buff= "tokudb_zlib";
        break;
      case ROW_TYPE_TOKU_QUICKLZ:
        tmp_buff= "tokudb_quicklz";
        break;
      case ROW_TYPE_TOKU_LZMA:
        tmp_buff= "tokudb_lzma";
        break;
      case ROW_TYPE_TOKU_FAST:
        tmp_buff= "tokudb_fast";
        break;
      case ROW_TYPE_TOKU_SMALL:
        tmp_buff= "tokudb_small";
        break;
      }

      table->field[6]->store(tmp_buff, strlen(tmp_buff), cs);

      if (!tables->schema_table)
      {
        table->field[7]->store((longlong) file->stats.records, TRUE);
        table->field[7]->set_notnull();
      }
      table->field[8]->store((longlong) file->stats.mean_rec_length, TRUE);
      table->field[9]->store((longlong) file->stats.data_file_length, TRUE);
      if (file->stats.max_data_file_length)
      {
        table->field[10]->store((longlong) file->stats.max_data_file_length,
                                TRUE);
      }
      table->field[11]->store((longlong) file->stats.index_file_length, TRUE);
      table->field[12]->store((longlong) file->stats.delete_length, TRUE);
      if (show_table->found_next_number_field)
      {
        table->field[13]->store((longlong) file->stats.auto_increment_value,
                                TRUE);
        table->field[13]->set_notnull();
      }
      if (file->stats.create_time)
      {
        thd->variables.time_zone->gmt_sec_to_TIME(&time,
                                                  (my_time_t) file->stats.create_time);
        table->field[14]->store_time(&time);
        table->field[14]->set_notnull();
      }
      if (file->stats.update_time)
      {
        thd->variables.time_zone->gmt_sec_to_TIME(&time,
                                                  (my_time_t) file->stats.update_time);
        table->field[15]->store_time(&time);
        table->field[15]->set_notnull();
      }
      if (file->stats.check_time)
      {
        thd->variables.time_zone->gmt_sec_to_TIME(&time,
                                                  (my_time_t) file->stats.check_time);
        table->field[16]->store_time(&time);
        table->field[16]->set_notnull();
      }
      if (file->ha_table_flags() & (ulong) HA_HAS_CHECKSUM)
      {
        table->field[18]->store((longlong) file->checksum(), TRUE);
        table->field[18]->set_notnull();
      }
    }
  }

err:
  if (res || info_error)
  {
    /*
      If an error was encountered, push a warning, set the TABLE COMMENT
      column with the error text, and clear the error so that the operation
      can continue.
    */
    const char *error= thd->is_error() ? thd->get_stmt_da()->message() : "";
    table->field[20]->store(error, strlen(error), cs);

    if (thd->is_error())
    {
      push_warning(thd, Sql_condition::WARN_LEVEL_WARN,
                   thd->get_stmt_da()->sql_errno(), thd->get_stmt_da()->message());
      thd->clear_error();
    }
  }

  DBUG_RETURN(schema_table_store_record(thd, table));
}


/**
  @brief    Store field characteristics into appropriate I_S table columns
            starting from DATA_TYPE column till DTD_IDENTIFIER column.

  @param[in]      thd               Thread context.
  @param[in]      table             I_S table
  @param[in]      field             processed field
  @param[in]      cs                I_S table charset
  @param[in]      offset            offset from beginning of table
                                    to DATE_TYPE column in I_S table
  @return         void
*/

void store_column_type(THD *thd, TABLE *table, Field *field, CHARSET_INFO *cs,
                       uint offset)
{
  bool is_blob;
  int decimals, field_length;
  const char *tmp_buff;
  char column_type_buff[MAX_FIELD_WIDTH];
  String column_type(column_type_buff, sizeof(column_type_buff), cs);
  enum_field_types field_type= field->real_type();
  uint32 orig_column_type_length;

  field->sql_type(column_type);
  orig_column_type_length= column_type.length();

  /*
    If the session variable 'show_old_temporals' is enabled and the field
    is a temporal type of old format, add a comment to the COLUMN_TYPE
    indicate the same.
  */
  if (thd->variables.show_old_temporals &&
      (field_type == MYSQL_TYPE_TIME || field_type == MYSQL_TYPE_DATETIME ||
       field_type == MYSQL_TYPE_TIMESTAMP))
    column_type.append(" /* 5.5 binary format */");

  /* DTD_IDENTIFIER column */
  table->field[offset + 8]->store(column_type.ptr(), column_type.length(), cs);
  column_type.length(orig_column_type_length);
  table->field[offset + 8]->set_notnull();
  /*
    DATA_TYPE column:
    MySQL column type has the following format:
    base_type [(dimension)] [unsigned] [zerofill].
    For DATA_TYPE column we extract only base type.
  */
  tmp_buff= strchr(column_type.ptr(), '(');
  if (!tmp_buff)
    /*
      if there is no dimention part then check the presence of
      [unsigned] [zerofill] attributes and cut them of if exist.
    */
    tmp_buff= strchr(column_type.ptr(), ' ');
  table->field[offset]->store(column_type.ptr(),
                              (tmp_buff ? tmp_buff - column_type.ptr() :
                               column_type.length()), cs);

  is_blob= (field->type() == MYSQL_TYPE_BLOB);
  if (field->has_charset() || is_blob ||
      field->real_type() == MYSQL_TYPE_VARCHAR ||  // For varbinary type
      field->real_type() == MYSQL_TYPE_STRING)     // For binary type
  {
    uint32 octet_max_length= field->max_display_length();
    if (is_blob && octet_max_length != (uint32) 4294967295U)
      octet_max_length /= field->charset()->mbmaxlen;
    longlong char_max_len= is_blob ? 
      (longlong) octet_max_length / field->charset()->mbminlen :
      (longlong) octet_max_length / field->charset()->mbmaxlen;
    /* CHARACTER_MAXIMUM_LENGTH column*/
    table->field[offset + 1]->store(char_max_len, TRUE);
    table->field[offset + 1]->set_notnull();
    /* CHARACTER_OCTET_LENGTH column */
    table->field[offset + 2]->store((longlong) octet_max_length, TRUE);
    table->field[offset + 2]->set_notnull();
  }

  /*
    Calculate field_length and decimals.
    They are set to -1 if they should not be set (we should return NULL)
  */

  decimals= field->decimals();
  switch (field->type()) {
  case MYSQL_TYPE_NEWDECIMAL:
    field_length= ((Field_new_decimal*) field)->precision;
    break;
  case MYSQL_TYPE_DECIMAL:
    field_length= field->field_length - (decimals  ? 2 : 1);
    break;
  case MYSQL_TYPE_TINY:
  case MYSQL_TYPE_SHORT:
  case MYSQL_TYPE_LONG:
  case MYSQL_TYPE_INT24:
    field_length= field->max_display_length() - 1;
    break;
  case MYSQL_TYPE_LONGLONG:
    field_length= field->max_display_length() - 
      ((field->flags & UNSIGNED_FLAG) ? 0 : 1);
    break;
  case MYSQL_TYPE_BIT:
    field_length= field->max_display_length();
    decimals= -1;                             // return NULL
    break;
  case MYSQL_TYPE_FLOAT:  
  case MYSQL_TYPE_DOUBLE:
    field_length= field->field_length;
    if (decimals == NOT_FIXED_DEC)
      decimals= -1;                           // return NULL
    break;
  case MYSQL_TYPE_DATETIME:
  case MYSQL_TYPE_TIMESTAMP:
  case MYSQL_TYPE_TIME:
    /* DATETIME_PRECISION column */
    table->field[offset + 5]->store(field->decimals(), TRUE);
    table->field[offset + 5]->set_notnull();
    field_length= decimals= -1;
    break;
  default:
    field_length= decimals= -1;
    break;
  }

  /* NUMERIC_PRECISION column */
  if (field_length >= 0)
  {
    table->field[offset + 3]->store((longlong) field_length, TRUE);
    table->field[offset + 3]->set_notnull();
  }
  /* NUMERIC_SCALE column */
  if (decimals >= 0)
  {
    table->field[offset + 4]->store((longlong) decimals, TRUE);
    table->field[offset + 4]->set_notnull();
  }
  if (field->has_charset())
  {
    /* CHARACTER_SET_NAME column*/
    tmp_buff= field->charset()->csname;
    table->field[offset + 6]->store(tmp_buff, strlen(tmp_buff), cs);
    table->field[offset + 6]->set_notnull();
    /* COLLATION_NAME column */
    tmp_buff= field->charset()->name;
    table->field[offset + 7]->store(tmp_buff, strlen(tmp_buff), cs);
    table->field[offset + 7]->set_notnull();
  }
}


static int get_schema_column_record(THD *thd, TABLE_LIST *tables,
				    TABLE *table, bool res,
				    LEX_STRING *db_name,
				    LEX_STRING *table_name)
{
  LEX *lex= thd->lex;
  const char *wild= lex->wild ? lex->wild->ptr() : NullS;
  CHARSET_INFO *cs= system_charset_info;
  TABLE *show_table;
  Field **ptr, *field;
  int count;
  DBUG_ENTER("get_schema_column_record");

  if (res)
  {
    if (lex->sql_command != SQLCOM_SHOW_FIELDS)
    {
      /*
        I.e. we are in SELECT FROM INFORMATION_SCHEMA.COLUMS
        rather than in SHOW COLUMNS
      */
      if (thd->is_error())
        push_warning(thd, Sql_condition::WARN_LEVEL_WARN,
                     thd->get_stmt_da()->sql_errno(), thd->get_stmt_da()->message());
      thd->clear_error();
      res= 0;
    }
    DBUG_RETURN(res);
  }

  show_table= tables->table;
  count= 0;
  ptr= show_table->field;
  show_table->use_all_columns();               // Required for default
  restore_record(show_table, s->default_values);

  for (; (field= *ptr) ; ptr++)
  {
    uchar *pos;
    char tmp[MAX_FIELD_WIDTH];
    String type(tmp,sizeof(tmp), system_charset_info);

    DEBUG_SYNC(thd, "get_schema_column");

    if (wild && wild[0] &&
        wild_case_compare(system_charset_info, field->field_name,wild))
      continue;

    count++;
    /* Get default row, with all NULL fields set to NULL */
    restore_record(table, s->default_values);

#ifndef NO_EMBEDDED_ACCESS_CHECKS
    uint col_access;
    check_access(thd,SELECT_ACL, db_name->str,
                 &tables->grant.privilege, 0, 0, MY_TEST(tables->schema_table));
    col_access= get_column_grant(thd, &tables->grant,
                                 db_name->str, table_name->str,
                                 field->field_name) & COL_ACLS;
    if (!tables->schema_table && !col_access)
      continue;
    char *end= tmp;
    for (uint bitnr=0; col_access ; col_access>>=1,bitnr++)
    {
      if (col_access & 1)
      {
        *end++=',';
        end=strmov(end,grant_types.type_names[bitnr]);
      }
    }
    table->field[IS_COLUMNS_PRIVILEGES]->store(tmp+1,
                                               end == tmp ? 0 : 
                                               (uint) (end-tmp-1), cs);

#endif
    table->field[IS_COLUMNS_TABLE_CATALOG]->store(STRING_WITH_LEN("def"), cs);
    table->field[IS_COLUMNS_TABLE_SCHEMA]->store(db_name->str,
                                                 db_name->length, cs);
    table->field[IS_COLUMNS_TABLE_NAME]->store(table_name->str,
                                               table_name->length, cs);
    table->field[IS_COLUMNS_COLUMN_NAME]->store(field->field_name,
                                                strlen(field->field_name), cs);
    table->field[IS_COLUMNS_ORDINAL_POSITION]->store((longlong) count, TRUE);
    field->sql_type(type);
    table->field[IS_COLUMNS_COLUMN_TYPE]->store(type.ptr(), type.length(), cs);

    if (print_default_clause(thd, field, &type, false))
    {
      table->field[IS_COLUMNS_COLUMN_DEFAULT]->store(type.ptr(), type.length(),
                                                    cs);
      table->field[IS_COLUMNS_COLUMN_DEFAULT]->set_notnull();
    }
    pos=(uchar*) ((field->flags & NOT_NULL_FLAG) ?  "NO" : "YES");
    table->field[IS_COLUMNS_IS_NULLABLE]->store((const char*) pos,
                           strlen((const char*) pos), cs);
    store_column_type(thd, table, field, cs, IS_COLUMNS_DATA_TYPE);
    pos=(uchar*) ((field->flags & PRI_KEY_FLAG) ? "PRI" :
                 (field->flags & UNIQUE_KEY_FLAG) ? "UNI" :
                 (field->flags & CLUSTERING_FLAG) ? "CLU" :
                 (field->flags & MULTIPLE_KEY_FLAG) ? "MUL":"");
    table->field[IS_COLUMNS_COLUMN_KEY]->store((const char*) pos,
                            strlen((const char*) pos), cs);

    if (field->unireg_check == Field::NEXT_NUMBER)
      table->field[IS_COLUMNS_EXTRA]->store(STRING_WITH_LEN("auto_increment"),
                                            cs);
    if (print_on_update_clause(field, &type, true))
      table->field[IS_COLUMNS_EXTRA]->store(type.ptr(), type.length(), cs);
    table->field[IS_COLUMNS_COLUMN_COMMENT]->store(field->comment.str,
                                                   field->comment.length, cs);
    if (schema_table_store_record(thd, table))
      DBUG_RETURN(1);
  }
  DBUG_RETURN(0);
}


int fill_schema_charsets(THD *thd, TABLE_LIST *tables, Item *cond)
{
  CHARSET_INFO **cs;
  const char *wild= thd->lex->wild ? thd->lex->wild->ptr() : NullS;
  TABLE *table= tables->table;
  CHARSET_INFO *scs= system_charset_info;

  for (cs= all_charsets ;
       cs < all_charsets + array_elements(all_charsets) ;
       cs++)
  {
    CHARSET_INFO *tmp_cs= cs[0];
    if (tmp_cs && (tmp_cs->state & MY_CS_PRIMARY) && 
        (tmp_cs->state & MY_CS_AVAILABLE) &&
        !(tmp_cs->state & MY_CS_HIDDEN) &&
        !(wild && wild[0] &&
	  wild_case_compare(scs, tmp_cs->csname,wild)))
    {
      const char *comment;
      restore_record(table, s->default_values);
      table->field[0]->store(tmp_cs->csname, strlen(tmp_cs->csname), scs);
      table->field[1]->store(tmp_cs->name, strlen(tmp_cs->name), scs);
      comment= tmp_cs->comment ? tmp_cs->comment : "";
      table->field[2]->store(comment, strlen(comment), scs);
      table->field[3]->store((longlong) tmp_cs->mbmaxlen, TRUE);
      if (schema_table_store_record(thd, table))
        return 1;
    }
  }
  return 0;
}


static my_bool iter_schema_engines(THD *thd, plugin_ref plugin,
                                   void *ptable)
{
  TABLE *table= (TABLE *) ptable;
  handlerton *hton= plugin_data(plugin, handlerton *);
  const char *wild= thd->lex->wild ? thd->lex->wild->ptr() : NullS;
  CHARSET_INFO *scs= system_charset_info;
  handlerton *default_type= ha_default_handlerton(thd);
  DBUG_ENTER("iter_schema_engines");


  /* Disabled plugins */
  if (plugin_state(plugin) != PLUGIN_IS_READY)
  {

    struct st_mysql_plugin *plug= plugin_decl(plugin);
    if (!(wild && wild[0] &&
          wild_case_compare(scs, plug->name,wild)))
    {
      restore_record(table, s->default_values);
      table->field[0]->store(plug->name, strlen(plug->name), scs);
      table->field[1]->store(C_STRING_WITH_LEN("NO"), scs);
      table->field[2]->store(plug->descr, strlen(plug->descr), scs);
      if (schema_table_store_record(thd, table))
        DBUG_RETURN(1);
    }
    DBUG_RETURN(0);
  }

  if (!(hton->flags & HTON_HIDDEN))
  {
    LEX_STRING *name= plugin_name(plugin);
    if (!(wild && wild[0] &&
          wild_case_compare(scs, name->str,wild)))
    {
      LEX_STRING yesno[2]= {{ C_STRING_WITH_LEN("NO") },
                            { C_STRING_WITH_LEN("YES") }};
      LEX_STRING *tmp;
      const char *option_name= show_comp_option_name[(int) hton->state];
      restore_record(table, s->default_values);

      table->field[0]->store(name->str, name->length, scs);
      if (hton->state == SHOW_OPTION_YES && default_type == hton)
        option_name= "DEFAULT";
      table->field[1]->store(option_name, strlen(option_name), scs);
      table->field[2]->store(plugin_decl(plugin)->descr,
                             strlen(plugin_decl(plugin)->descr), scs);
      tmp= &yesno[MY_TEST(hton->commit)];
      table->field[3]->store(tmp->str, tmp->length, scs);
      table->field[3]->set_notnull();
      tmp= &yesno[MY_TEST(hton->prepare)];
      table->field[4]->store(tmp->str, tmp->length, scs);
      table->field[4]->set_notnull();
      tmp= &yesno[MY_TEST(hton->savepoint_set)];
      table->field[5]->store(tmp->str, tmp->length, scs);
      table->field[5]->set_notnull();

      if (schema_table_store_record(thd, table))
        DBUG_RETURN(1);
    }
  }
  DBUG_RETURN(0);
}

int fill_schema_engines(THD *thd, TABLE_LIST *tables, Item *cond)
{
  DBUG_ENTER("fill_schema_engines");
  if (plugin_foreach_with_mask(thd, iter_schema_engines,
                               MYSQL_STORAGE_ENGINE_PLUGIN,
                               ~PLUGIN_IS_FREED, tables->table))
    DBUG_RETURN(1);
  DBUG_RETURN(0);
}


int fill_schema_collation(THD *thd, TABLE_LIST *tables, Item *cond)
{
  CHARSET_INFO **cs;
  const char *wild= thd->lex->wild ? thd->lex->wild->ptr() : NullS;
  TABLE *table= tables->table;
  CHARSET_INFO *scs= system_charset_info;
  for (cs= all_charsets ;
       cs < all_charsets + array_elements(all_charsets)  ;
       cs++ )
  {
    CHARSET_INFO **cl;
    CHARSET_INFO *tmp_cs= cs[0];
    if (!tmp_cs || !(tmp_cs->state & MY_CS_AVAILABLE) ||
         (tmp_cs->state & MY_CS_HIDDEN) ||
        !(tmp_cs->state & MY_CS_PRIMARY))
      continue;
    for (cl= all_charsets;
         cl < all_charsets + array_elements(all_charsets)  ;
         cl ++)
    {
      CHARSET_INFO *tmp_cl= cl[0];
      if (!tmp_cl || !(tmp_cl->state & MY_CS_AVAILABLE) || 
          !my_charset_same(tmp_cs, tmp_cl))
	continue;
      if (!(wild && wild[0] &&
	  wild_case_compare(scs, tmp_cl->name,wild)))
      {
	const char *tmp_buff;
	restore_record(table, s->default_values);
	table->field[0]->store(tmp_cl->name, strlen(tmp_cl->name), scs);
        table->field[1]->store(tmp_cl->csname , strlen(tmp_cl->csname), scs);
        table->field[2]->store((longlong) tmp_cl->number, TRUE);
        tmp_buff= (tmp_cl->state & MY_CS_PRIMARY) ? "Yes" : "";
	table->field[3]->store(tmp_buff, strlen(tmp_buff), scs);
        tmp_buff= (tmp_cl->state & MY_CS_COMPILED)? "Yes" : "";
	table->field[4]->store(tmp_buff, strlen(tmp_buff), scs);
        table->field[5]->store((longlong) tmp_cl->strxfrm_multiply, TRUE);
        if (schema_table_store_record(thd, table))
          return 1;
      }
    }
  }
  return 0;
}


int fill_schema_coll_charset_app(THD *thd, TABLE_LIST *tables, Item *cond)
{
  CHARSET_INFO **cs;
  TABLE *table= tables->table;
  CHARSET_INFO *scs= system_charset_info;
  for (cs= all_charsets ;
       cs < all_charsets + array_elements(all_charsets) ;
       cs++ )
  {
    CHARSET_INFO **cl;
    CHARSET_INFO *tmp_cs= cs[0];
    if (!tmp_cs || !(tmp_cs->state & MY_CS_AVAILABLE) || 
        !(tmp_cs->state & MY_CS_PRIMARY))
      continue;
    for (cl= all_charsets;
         cl < all_charsets + array_elements(all_charsets) ;
         cl ++)
    {
      CHARSET_INFO *tmp_cl= cl[0];
      if (!tmp_cl || !(tmp_cl->state & MY_CS_AVAILABLE) ||
          (tmp_cl->state & MY_CS_HIDDEN) ||
          !my_charset_same(tmp_cs,tmp_cl))
	continue;
      restore_record(table, s->default_values);
      table->field[0]->store(tmp_cl->name, strlen(tmp_cl->name), scs);
      table->field[1]->store(tmp_cl->csname , strlen(tmp_cl->csname), scs);
      if (schema_table_store_record(thd, table))
        return 1;
    }
  }
  return 0;
}


static inline void copy_field_as_string(Field *to_field, Field *from_field)
{
  char buff[MAX_FIELD_WIDTH];
  String tmp_str(buff, sizeof(buff), system_charset_info);
  from_field->val_str(&tmp_str);
  to_field->store(tmp_str.ptr(), tmp_str.length(), system_charset_info);
}


/**
  @brief Store record into I_S.PARAMETERS table

  @param[in]      thd                   thread handler
  @param[in]      table                 I_S table
  @param[in]      proc_table            'mysql.proc' table
  @param[in]      wild                  wild string, not used for now,
                                        will be useful
                                        if we add 'SHOW PARAMETERs'
  @param[in]      full_access           if 1 user has privileges on the routine
  @param[in]      sp_user               user in 'user@host' format

  @return         Operation status
    @retval       0                     ok
    @retval       1                     error
*/

bool store_schema_params(THD *thd, TABLE *table, TABLE *proc_table,
                         const char *wild, bool full_access,
                         const char *sp_user)
{
  TABLE_SHARE share;
  TABLE tbl;
  CHARSET_INFO *cs= system_charset_info;
  char params_buff[MAX_FIELD_WIDTH], returns_buff[MAX_FIELD_WIDTH],
    sp_db_buff[NAME_LEN], sp_name_buff[NAME_LEN], path[FN_REFLEN],
    definer_buff[USERNAME_LENGTH + HOSTNAME_LENGTH + 1];
  String params(params_buff, sizeof(params_buff), cs);
  String returns(returns_buff, sizeof(returns_buff), cs);
  String sp_db(sp_db_buff, sizeof(sp_db_buff), cs);
  String sp_name(sp_name_buff, sizeof(sp_name_buff), cs);
  String definer(definer_buff, sizeof(definer_buff), cs);
  sp_head *sp;
  enum_sp_type routine_type;
  bool free_sp_head;
  DBUG_ENTER("store_schema_params");

  memset(&tbl, 0, sizeof(TABLE));
  (void) build_table_filename(path, sizeof(path), "", "", "", 0);
  init_tmp_table_share(thd, &share, "", 0, "", path);

  get_field(thd->mem_root, proc_table->field[MYSQL_PROC_FIELD_DB], &sp_db);
  get_field(thd->mem_root, proc_table->field[MYSQL_PROC_FIELD_NAME], &sp_name);
  get_field(thd->mem_root,proc_table->field[MYSQL_PROC_FIELD_DEFINER],&definer);
  routine_type= (enum_sp_type) proc_table->field[MYSQL_PROC_MYSQL_TYPE]->val_int();

  if (!full_access)
    full_access= !strcmp(sp_user, definer.ptr());
  if (!full_access &&
      check_some_routine_access(thd, sp_db.ptr(),sp_name.ptr(),
                                routine_type == SP_TYPE_PROCEDURE))
    DBUG_RETURN(0);

  params.length(0);
  get_field(thd->mem_root, proc_table->field[MYSQL_PROC_FIELD_PARAM_LIST],
            &params);
  returns.length(0);
  if (routine_type == SP_TYPE_FUNCTION)
    get_field(thd->mem_root, proc_table->field[MYSQL_PROC_FIELD_RETURNS],
              &returns);

  sp= sp_load_for_information_schema(thd, proc_table, &sp_db, &sp_name,
                                     (sql_mode_t) proc_table->
                                     field[MYSQL_PROC_FIELD_SQL_MODE]->val_int(),
                                     routine_type,
                                     returns.c_ptr_safe(),
                                     params.c_ptr_safe(),
                                     &free_sp_head);

  if (sp)
  {
    Field *field;
    Create_field *field_def;
    String tmp_string;
    if (routine_type == SP_TYPE_FUNCTION)
    {
      restore_record(table, s->default_values);
      table->field[IS_PARAMETERS_SPECIFIC_CATALOG]->store(STRING_WITH_LEN
                                                          ("def"), cs);
      table->field[IS_PARAMETERS_SPECIFIC_SCHEMA]->store(sp_db.ptr(),
                                                         sp_db.length(), cs);
      table->field[IS_PARAMETERS_SPECIFIC_NAME]->store(sp_name.ptr(),
                                                       sp_name.length(), cs);
      table->field[IS_PARAMETERS_ORDINAL_POSITION]->store((longlong) 0, TRUE);
      get_field(thd->mem_root, proc_table->field[MYSQL_PROC_MYSQL_TYPE],
                &tmp_string);
      table->field[IS_PARAMETERS_ROUTINE_TYPE]->store(tmp_string.ptr(),
                                                      tmp_string.length(), cs);
      field_def= &sp->m_return_field_def;
      field= make_field(&share, (uchar*) 0, field_def->length,
                        (uchar*) "", 0, field_def->pack_flag,
                        field_def->sql_type, field_def->charset,
                        field_def->geom_type, Field::NONE,
                        field_def->interval, "");

      field->table= &tbl;
      tbl.in_use= thd;
      store_column_type(thd, table, field, cs, IS_PARAMETERS_DATA_TYPE);
      if (schema_table_store_record(thd, table))
      {
        free_table_share(&share);
        if (free_sp_head)
          delete sp;
        DBUG_RETURN(1);
      }
    }

    sp_pcontext *sp_root_parsing_ctx= sp->get_root_parsing_context();

    for (uint i= 0; i < sp_root_parsing_ctx->context_var_count(); i++)
    {
      const char *tmp_buff;
      sp_variable *spvar= sp_root_parsing_ctx->find_variable(i);
      field_def= &spvar->field_def;
      switch (spvar->mode) {
      case sp_variable::MODE_IN:
        tmp_buff= "IN";
        break;
      case sp_variable::MODE_OUT:
        tmp_buff= "OUT";
        break;
      case sp_variable::MODE_INOUT:
        tmp_buff= "INOUT";
        break;
      default:
        tmp_buff= "";
        break;
      }  

      restore_record(table, s->default_values);
      table->field[IS_PARAMETERS_SPECIFIC_CATALOG]->store(STRING_WITH_LEN
                                                          ("def"), cs);
      table->field[IS_PARAMETERS_SPECIFIC_SCHEMA]->store(sp_db.ptr(),
                                                         sp_db.length(), cs);
      table->field[IS_PARAMETERS_SPECIFIC_NAME]->store(sp_name.ptr(),
                                                       sp_name.length(), cs);
      table->field[IS_PARAMETERS_ORDINAL_POSITION]->store((longlong) i + 1,
                                                          TRUE);
      table->field[IS_PARAMETERS_PARAMETER_MODE]->store(tmp_buff,
                                                        strlen(tmp_buff), cs);
      table->field[IS_PARAMETERS_PARAMETER_MODE]->set_notnull();
      table->field[IS_PARAMETERS_PARAMETER_NAME]->store(spvar->name.str,
                                                        spvar->name.length, cs);
      table->field[IS_PARAMETERS_PARAMETER_NAME]->set_notnull();
      get_field(thd->mem_root, proc_table->field[MYSQL_PROC_MYSQL_TYPE],
                &tmp_string);
      table->field[IS_PARAMETERS_ROUTINE_TYPE]->store(tmp_string.ptr(),
                                                      tmp_string.length(), cs);

      field= make_field(&share, (uchar*) 0, field_def->length,
                        (uchar*) "", 0, field_def->pack_flag,
                        field_def->sql_type, field_def->charset,
                        field_def->geom_type, Field::NONE,
                        field_def->interval, spvar->name.str);

      field->table= &tbl;
      tbl.in_use= thd;
      store_column_type(thd, table, field, cs, IS_PARAMETERS_DATA_TYPE);
      if (schema_table_store_record(thd, table))
      {
        free_table_share(&share);
        if (free_sp_head)
          delete sp;
        DBUG_RETURN(1);
      }
    }
    if (free_sp_head)
      delete sp;
  }
  free_table_share(&share);
  DBUG_RETURN(0);
}


bool store_schema_proc(THD *thd, TABLE *table, TABLE *proc_table,
                       const char *wild, bool full_access, const char *sp_user)
{
  MYSQL_TIME time;
  LEX *lex= thd->lex;
  CHARSET_INFO *cs= system_charset_info;
  char sp_db_buff[NAME_LEN + 1], sp_name_buff[NAME_LEN + 1],
    definer_buff[USERNAME_LENGTH + HOSTNAME_LENGTH + 2],
    returns_buff[MAX_FIELD_WIDTH];

  String sp_db(sp_db_buff, sizeof(sp_db_buff), cs);
  String sp_name(sp_name_buff, sizeof(sp_name_buff), cs);
  String definer(definer_buff, sizeof(definer_buff), cs);
  String returns(returns_buff, sizeof(returns_buff), cs);

  proc_table->field[MYSQL_PROC_FIELD_DB]->val_str(&sp_db);
  proc_table->field[MYSQL_PROC_FIELD_NAME]->val_str(&sp_name);
  proc_table->field[MYSQL_PROC_FIELD_DEFINER]->val_str(&definer);

  enum_sp_type sp_type=
    (enum_sp_type) proc_table->field[MYSQL_PROC_MYSQL_TYPE]->val_int();

  if (!full_access)
    full_access= !strcmp(sp_user, definer.c_ptr_safe());
  if (!full_access &&
      check_some_routine_access(thd, sp_db.c_ptr_safe(), sp_name.c_ptr_safe(),
                                sp_type == SP_TYPE_PROCEDURE))
    return 0;

  if ((lex->sql_command == SQLCOM_SHOW_STATUS_PROC &&
      sp_type == SP_TYPE_PROCEDURE) ||
      (lex->sql_command == SQLCOM_SHOW_STATUS_FUNC &&
      sp_type == SP_TYPE_FUNCTION) ||
      (sql_command_flags[lex->sql_command] & CF_STATUS_COMMAND) == 0)
  {
    restore_record(table, s->default_values);
    if (!wild || !wild[0] || !wild_case_compare(system_charset_info,
                                                sp_name.c_ptr_safe(), wild))
    {
      int enum_idx= (int) proc_table->field[MYSQL_PROC_FIELD_ACCESS]->val_int();
      table->field[IS_ROUTINES_ROUTINE_NAME]->store(sp_name.ptr(),
                                                    sp_name.length(), cs);

      copy_field_as_string(table->field[IS_ROUTINES_SPECIFIC_NAME],
                           proc_table->field[MYSQL_PROC_FIELD_SPECIFIC_NAME]);
      table->field[IS_ROUTINES_ROUTINE_CATALOG]->store(STRING_WITH_LEN("def"),
                                                       cs);
      table->field[IS_ROUTINES_ROUTINE_SCHEMA]->store(sp_db.ptr(), sp_db.length(), cs);
      copy_field_as_string(table->field[IS_ROUTINES_ROUTINE_TYPE],
                           proc_table->field[MYSQL_PROC_MYSQL_TYPE]);

      if (sp_type == SP_TYPE_FUNCTION)
      {
        sp_head *sp;
        bool free_sp_head;
        proc_table->field[MYSQL_PROC_FIELD_RETURNS]->val_str(&returns);
        sp= sp_load_for_information_schema(thd, proc_table, &sp_db, &sp_name,
                                           (sql_mode_t) proc_table->
                                           field[MYSQL_PROC_FIELD_SQL_MODE]->
                                           val_int(),
                                           SP_TYPE_FUNCTION,
                                           returns.c_ptr_safe(),
                                           "", &free_sp_head);

        if (sp)
        {
          char path[FN_REFLEN];
          TABLE_SHARE share;
          TABLE tbl;
          Field *field;
          Create_field *field_def= &sp->m_return_field_def;

          memset(&tbl, 0, sizeof(TABLE));
          (void) build_table_filename(path, sizeof(path), "", "", "", 0);
          init_tmp_table_share(thd, &share, "", 0, "", path);
          field= make_field(&share, (uchar*) 0, field_def->length,
                            (uchar*) "", 0, field_def->pack_flag,
                            field_def->sql_type, field_def->charset,
                            field_def->geom_type, Field::NONE,
                            field_def->interval, "");

          field->table= &tbl;
          tbl.in_use= thd;
          store_column_type(thd, table, field, cs, IS_ROUTINES_DATA_TYPE);
          free_table_share(&share);
          if (free_sp_head)
            delete sp;
        }
      }

      if (full_access)
      {
        copy_field_as_string(table->field[IS_ROUTINES_ROUTINE_DEFINITION],
                             proc_table->field[MYSQL_PROC_FIELD_BODY_UTF8]);
        table->field[IS_ROUTINES_ROUTINE_DEFINITION]->set_notnull();
      }
      table->field[IS_ROUTINES_ROUTINE_BODY]->store(STRING_WITH_LEN("SQL"), cs);
      table->field[IS_ROUTINES_PARAMETER_STYLE]->store(STRING_WITH_LEN("SQL"),
                                                       cs);
      copy_field_as_string(table->field[IS_ROUTINES_IS_DETERMINISTIC],
                           proc_table->field[MYSQL_PROC_FIELD_DETERMINISTIC]);
      table->field[IS_ROUTINES_SQL_DATA_ACCESS]->
                   store(sp_data_access_name[enum_idx].str, 
                         sp_data_access_name[enum_idx].length , cs);
      copy_field_as_string(table->field[IS_ROUTINES_SECURITY_TYPE],
                           proc_table->field[MYSQL_PROC_FIELD_SECURITY_TYPE]);

      memset(&time, 0, sizeof(time));
      proc_table->field[MYSQL_PROC_FIELD_CREATED]->get_time(&time);
      table->field[IS_ROUTINES_CREATED]->store_time(&time);
      memset(&time, 0, sizeof(time));
      proc_table->field[MYSQL_PROC_FIELD_MODIFIED]->get_time(&time);
      table->field[IS_ROUTINES_LAST_ALTERED]->store_time(&time);
      copy_field_as_string(table->field[IS_ROUTINES_SQL_MODE],
                           proc_table->field[MYSQL_PROC_FIELD_SQL_MODE]);
      copy_field_as_string(table->field[IS_ROUTINES_ROUTINE_COMMENT],
                           proc_table->field[MYSQL_PROC_FIELD_COMMENT]);

      table->field[IS_ROUTINES_DEFINER]->store(definer.ptr(),
                                               definer.length(), cs);
      copy_field_as_string(table->field[IS_ROUTINES_CHARACTER_SET_CLIENT],
                           proc_table->
                           field[MYSQL_PROC_FIELD_CHARACTER_SET_CLIENT]);
      copy_field_as_string(table->field[IS_ROUTINES_COLLATION_CONNECTION],
                           proc_table->
                           field[MYSQL_PROC_FIELD_COLLATION_CONNECTION]);
      copy_field_as_string(table->field[IS_ROUTINES_DATABASE_COLLATION],
			   proc_table->field[MYSQL_PROC_FIELD_DB_COLLATION]);

      return schema_table_store_record(thd, table);
    }
  }
  return 0;
}


int fill_schema_proc(THD *thd, TABLE_LIST *tables, Item *cond)
{
  TABLE *proc_table;
  TABLE_LIST proc_tables;
  const char *wild= thd->lex->wild ? thd->lex->wild->ptr() : NullS;
  int error, res= 0;
  TABLE *table= tables->table;
  bool full_access;
  char definer[USER_HOST_BUFF_SIZE];
  Open_tables_backup open_tables_state_backup;
  enum enum_schema_tables schema_table_idx=
    get_schema_table_idx(tables->schema_table);
  DBUG_ENTER("fill_schema_proc");

  strxmov(definer, thd->security_ctx->priv_user, "@",
          thd->security_ctx->priv_host, NullS);
  /* We use this TABLE_LIST instance only for checking of privileges. */
  memset(&proc_tables, 0, sizeof(proc_tables));
  proc_tables.db= (char*) "mysql";
  proc_tables.db_length= 5;
  proc_tables.table_name= proc_tables.alias= (char*) "proc";
  proc_tables.table_name_length= 4;
  proc_tables.lock_type= TL_READ;
  full_access= !check_table_access(thd, SELECT_ACL, &proc_tables, FALSE,
                                   1, TRUE);
  if (!(proc_table= open_proc_table_for_read(thd, &open_tables_state_backup)))
  {
    DBUG_RETURN(1);
  }
  if ((error= proc_table->file->ha_index_init(0, 1)))
  {
    proc_table->file->print_error(error, MYF(0));
    res= 1;
    goto err;
  }
  if ((error= proc_table->file->ha_index_first(proc_table->record[0])))
  {
    res= (error == HA_ERR_END_OF_FILE) ? 0 : 1;
    if (res)
      proc_table->file->print_error(error, MYF(0));
    goto err;
  }

  if (schema_table_idx == SCH_PROCEDURES ?
      store_schema_proc(thd, table, proc_table, wild, full_access, definer) :
      store_schema_params(thd, table, proc_table, wild, full_access, definer))
  {
    res= 1;
    goto err;
  }
  while (!proc_table->file->ha_index_next(proc_table->record[0]))
  {
    if (schema_table_idx == SCH_PROCEDURES ?
        store_schema_proc(thd, table, proc_table, wild, full_access, definer): 
        store_schema_params(thd, table, proc_table, wild, full_access, definer))
    {
      res= 1;
      goto err;
    }
  }

err:
  if (proc_table->file->inited)
    (void) proc_table->file->ha_index_end();
  close_system_tables(thd, &open_tables_state_backup);
  DBUG_RETURN(res);
}


static int get_schema_stat_record(THD *thd, TABLE_LIST *tables,
				  TABLE *table, bool res,
				  LEX_STRING *db_name,
				  LEX_STRING *table_name)
{
  CHARSET_INFO *cs= system_charset_info;
  DBUG_ENTER("get_schema_stat_record");
  if (res)
  {
    if (thd->lex->sql_command != SQLCOM_SHOW_KEYS)
    {
      /*
        I.e. we are in SELECT FROM INFORMATION_SCHEMA.STATISTICS
        rather than in SHOW KEYS
      */
      if (thd->is_error())
        push_warning(thd, Sql_condition::WARN_LEVEL_WARN,
                     thd->get_stmt_da()->sql_errno(), thd->get_stmt_da()->message());
      thd->clear_error();
      res= 0;
    }
    DBUG_RETURN(res);
  }
  else if (!tables->view)
  {
    TABLE *show_table= tables->table;
    KEY *key_info=show_table->s->key_info;
    if (show_table->file)
      show_table->file->info(HA_STATUS_VARIABLE |
                             HA_STATUS_NO_LOCK |
                             HA_STATUS_TIME);
    for (uint i=0 ; i < show_table->s->keys ; i++,key_info++)
    {
      KEY_PART_INFO *key_part= key_info->key_part;
      const char *str;
      for (uint j=0 ; j < key_info->user_defined_key_parts ; j++,key_part++)
      {
        restore_record(table, s->default_values);
        table->field[0]->store(STRING_WITH_LEN("def"), cs);
        table->field[1]->store(db_name->str, db_name->length, cs);
        table->field[2]->store(table_name->str, table_name->length, cs);
        table->field[3]->store((longlong) ((key_info->flags &
                                            HA_NOSAME) ? 0 : 1), TRUE);
        table->field[4]->store(db_name->str, db_name->length, cs);
        table->field[5]->store(key_info->name, strlen(key_info->name), cs);
        table->field[6]->store((longlong) (j+1), TRUE);
        str=(key_part->field ? key_part->field->field_name :
             "?unknown field?");
        table->field[7]->store(str, strlen(str), cs);
        if (show_table->file)
        {
          if (show_table->file->index_flags(i, j, 0) & HA_READ_ORDER)
          {
            table->field[8]->store(((key_part->key_part_flag &
                                     HA_REVERSE_SORT) ?
                                    "D" : "A"), 1, cs);
            table->field[8]->set_notnull();
          }
          KEY *key=show_table->key_info+i;
          if (key->rec_per_key[j])
          {
            ha_rows records=(show_table->file->stats.records /
                             key->rec_per_key[j]);
            table->field[9]->store((longlong) records, TRUE);
            table->field[9]->set_notnull();
          }
          str= show_table->file->index_type(i);
          table->field[13]->store(str, strlen(str), cs);
        }
        if (!(key_info->flags & HA_FULLTEXT) &&
            (key_part->field &&
             key_part->length !=
             show_table->s->field[key_part->fieldnr-1]->key_length()))
        {
          table->field[10]->store((longlong) key_part->length /
                                  key_part->field->charset()->mbmaxlen, TRUE);
          table->field[10]->set_notnull();
        }
        uint flags= key_part->field ? key_part->field->flags : 0;
        const char *pos=(char*) ((flags & NOT_NULL_FLAG) ? "" : "YES");
        table->field[12]->store(pos, strlen(pos), cs);
        if (!show_table->s->keys_in_use.is_set(i))
          table->field[14]->store(STRING_WITH_LEN("disabled"), cs);
        else
          table->field[14]->store("", 0, cs);
        table->field[14]->set_notnull();
        DBUG_ASSERT(MY_TEST(key_info->flags & HA_USES_COMMENT) ==
                   (key_info->comment.length > 0));
        if (key_info->flags & HA_USES_COMMENT)
          table->field[15]->store(key_info->comment.str, 
                                  key_info->comment.length, cs);
        if (schema_table_store_record(thd, table))
          DBUG_RETURN(1);
      }
    }
  }
  DBUG_RETURN(res);
}


static int get_schema_views_record(THD *thd, TABLE_LIST *tables,
				   TABLE *table, bool res,
				   LEX_STRING *db_name,
				   LEX_STRING *table_name)
{
  CHARSET_INFO *cs= system_charset_info;
  char definer[USER_HOST_BUFF_SIZE];
  uint definer_len;
  bool updatable_view;
  DBUG_ENTER("get_schema_views_record");

  if (tables->view)
  {
    Security_context *sctx= thd->security_ctx;
    if (!tables->allowed_show)
    {
      if (!my_strcasecmp(system_charset_info, tables->definer.user.str,
                         sctx->priv_user) &&
          !my_strcasecmp(system_charset_info, tables->definer.host.str,
                         sctx->priv_host))
        tables->allowed_show= TRUE;
#ifndef NO_EMBEDDED_ACCESS_CHECKS
      else
      {
        if ((thd->col_access & (SHOW_VIEW_ACL|SELECT_ACL)) ==
            (SHOW_VIEW_ACL|SELECT_ACL))
          tables->allowed_show= TRUE;
        else
        {
          TABLE_LIST table_list;
          uint view_access;
          memset(&table_list, 0, sizeof(table_list));
          table_list.db= tables->db;
          table_list.table_name= tables->table_name;
          table_list.grant.privilege= thd->col_access;
          view_access= get_table_grant(thd, &table_list);
	  if ((view_access & (SHOW_VIEW_ACL|SELECT_ACL)) ==
	      (SHOW_VIEW_ACL|SELECT_ACL))
	    tables->allowed_show= TRUE;
        }
      }
#endif
    }
    restore_record(table, s->default_values);
    table->field[0]->store(STRING_WITH_LEN("def"), cs);
    table->field[1]->store(db_name->str, db_name->length, cs);
    table->field[2]->store(table_name->str, table_name->length, cs);

    if (tables->allowed_show)
    {
      table->field[3]->store(tables->view_body_utf8.str,
                             tables->view_body_utf8.length,
                             cs);
    }

    if (tables->with_check != VIEW_CHECK_NONE)
    {
      if (tables->with_check == VIEW_CHECK_LOCAL)
        table->field[4]->store(STRING_WITH_LEN("LOCAL"), cs);
      else
        table->field[4]->store(STRING_WITH_LEN("CASCADED"), cs);
    }
    else
      table->field[4]->store(STRING_WITH_LEN("NONE"), cs);

    /*
      Only try to fill in the information about view updatability
      if it is requested as part of the top-level query (i.e.
      it's select * from i_s.views, as opposed to, say, select
      security_type from i_s.views).  Do not try to access the
      underlying tables if there was an error when opening the
      view: all underlying tables are released back to the table
      definition cache on error inside open_normal_and_derived_tables().
      If a field is not assigned explicitly, it defaults to NULL.
    */
    if (res == FALSE &&
        table->pos_in_table_list->table_open_method & OPEN_FULL_TABLE)
    {
      updatable_view= 0;
      if (tables->algorithm != VIEW_ALGORITHM_TMPTABLE)
      {
        /*
          We should use tables->view->select_lex.item_list here
          and can not use Field_iterator_view because the view
          always uses temporary algorithm during opening for I_S
          and TABLE_LIST fields 'field_translation'
          & 'field_translation_end' are uninitialized is this
          case.
        */
        List<Item> *fields= &tables->view->select_lex.item_list;
        List_iterator<Item> it(*fields);
        Item *item;
        Item_field *field;
        /*
          check that at least one column in view is updatable
        */
        while ((item= it++))
        {
          if ((field= item->field_for_view_update()) && field->field &&
              !field->field->table->pos_in_table_list->schema_table)
          {
            updatable_view= 1;
            break;
          }
        }
        if (updatable_view && !tables->view->can_be_merged())
          updatable_view= 0;
      }
      if (updatable_view)
        table->field[5]->store(STRING_WITH_LEN("YES"), cs);
      else
        table->field[5]->store(STRING_WITH_LEN("NO"), cs);
    }

    definer_len= (strxmov(definer, tables->definer.user.str, "@",
                          tables->definer.host.str, NullS) - definer);
    table->field[6]->store(definer, definer_len, cs);
    if (tables->view_suid)
      table->field[7]->store(STRING_WITH_LEN("DEFINER"), cs);
    else
      table->field[7]->store(STRING_WITH_LEN("INVOKER"), cs);

    table->field[8]->store(tables->view_creation_ctx->get_client_cs()->csname,
                           strlen(tables->view_creation_ctx->
                                  get_client_cs()->csname), cs);

    table->field[9]->store(tables->view_creation_ctx->
                           get_connection_cl()->name,
                           strlen(tables->view_creation_ctx->
                                  get_connection_cl()->name), cs);


    if (schema_table_store_record(thd, table))
      DBUG_RETURN(1);
    if (res && thd->is_error())
      push_warning(thd, Sql_condition::WARN_LEVEL_WARN,
                   thd->get_stmt_da()->sql_errno(), thd->get_stmt_da()->message());
  }
  if (res)
    thd->clear_error();
  DBUG_RETURN(0);
}


bool store_constraints(THD *thd, TABLE *table, LEX_STRING *db_name,
                       LEX_STRING *table_name, const char *key_name,
                       uint key_len, const char *con_type, uint con_len)
{
  CHARSET_INFO *cs= system_charset_info;
  restore_record(table, s->default_values);
  table->field[0]->store(STRING_WITH_LEN("def"), cs);
  table->field[1]->store(db_name->str, db_name->length, cs);
  table->field[2]->store(key_name, key_len, cs);
  table->field[3]->store(db_name->str, db_name->length, cs);
  table->field[4]->store(table_name->str, table_name->length, cs);
  table->field[5]->store(con_type, con_len, cs);
  return schema_table_store_record(thd, table);
}


static int get_schema_constraints_record(THD *thd, TABLE_LIST *tables,
					 TABLE *table, bool res,
					 LEX_STRING *db_name,
					 LEX_STRING *table_name)
{
  DBUG_ENTER("get_schema_constraints_record");
  if (res)
  {
    if (thd->is_error())
      push_warning(thd, Sql_condition::WARN_LEVEL_WARN,
                   thd->get_stmt_da()->sql_errno(), thd->get_stmt_da()->message());
    thd->clear_error();
    DBUG_RETURN(0);
  }
  else if (!tables->view)
  {
    List<FOREIGN_KEY_INFO> f_key_list;
    TABLE *show_table= tables->table;
    KEY *key_info=show_table->key_info;
    uint primary_key= show_table->s->primary_key;
    for (uint i=0 ; i < show_table->s->keys ; i++, key_info++)
    {
      if (i != primary_key && !(key_info->flags & HA_NOSAME))
        continue;

      if (i == primary_key && !strcmp(key_info->name, primary_key_name))
      {
        if (store_constraints(thd, table, db_name, table_name, key_info->name,
                              strlen(key_info->name),
                              STRING_WITH_LEN("PRIMARY KEY")))
          DBUG_RETURN(1);
      }
      else if (key_info->flags & HA_NOSAME)
      {
        if (store_constraints(thd, table, db_name, table_name, key_info->name,
                              strlen(key_info->name),
                              STRING_WITH_LEN("UNIQUE")))
          DBUG_RETURN(1);
      }
    }

    show_table->file->get_foreign_key_list(thd, &f_key_list);
    FOREIGN_KEY_INFO *f_key_info;
    List_iterator_fast<FOREIGN_KEY_INFO> it(f_key_list);
    while ((f_key_info=it++))
    {
      if (store_constraints(thd, table, db_name, table_name, 
                            f_key_info->foreign_id->str,
                            strlen(f_key_info->foreign_id->str),
                            "FOREIGN KEY", 11))
        DBUG_RETURN(1);
    }
  }
  DBUG_RETURN(res);
}


static bool store_trigger(THD *thd, TABLE *table, LEX_STRING *db_name,
                          LEX_STRING *table_name, LEX_STRING *trigger_name,
                          enum trg_event_type event,
                          enum trg_action_time_type timing,
                          LEX_STRING *trigger_stmt,
                          sql_mode_t sql_mode,
                          LEX_STRING *definer_buffer,
                          LEX_STRING *client_cs_name,
                          LEX_STRING *connection_cl_name,
                          LEX_STRING *db_cl_name)
{
  CHARSET_INFO *cs= system_charset_info;
  LEX_STRING sql_mode_rep;

  restore_record(table, s->default_values);
  table->field[0]->store(STRING_WITH_LEN("def"), cs);
  table->field[1]->store(db_name->str, db_name->length, cs);
  table->field[2]->store(trigger_name->str, trigger_name->length, cs);
  table->field[3]->store(trg_event_type_names[event].str,
                         trg_event_type_names[event].length, cs);
  table->field[4]->store(STRING_WITH_LEN("def"), cs);
  table->field[5]->store(db_name->str, db_name->length, cs);
  table->field[6]->store(table_name->str, table_name->length, cs);
  table->field[9]->store(trigger_stmt->str, trigger_stmt->length, cs);
  table->field[10]->store(STRING_WITH_LEN("ROW"), cs);
  table->field[11]->store(trg_action_time_type_names[timing].str,
                          trg_action_time_type_names[timing].length, cs);
  table->field[14]->store(STRING_WITH_LEN("OLD"), cs);
  table->field[15]->store(STRING_WITH_LEN("NEW"), cs);

  sql_mode_string_representation(thd, sql_mode, &sql_mode_rep);
  table->field[17]->store(sql_mode_rep.str, sql_mode_rep.length, cs);
  table->field[18]->store(definer_buffer->str, definer_buffer->length, cs);
  table->field[19]->store(client_cs_name->str, client_cs_name->length, cs);
  table->field[20]->store(connection_cl_name->str,
                          connection_cl_name->length, cs);
  table->field[21]->store(db_cl_name->str, db_cl_name->length, cs);

  return schema_table_store_record(thd, table);
}


static int get_schema_triggers_record(THD *thd, TABLE_LIST *tables,
				      TABLE *table, bool res,
				      LEX_STRING *db_name,
				      LEX_STRING *table_name)
{
  DBUG_ENTER("get_schema_triggers_record");
  /*
    res can be non zero value when processed table is a view or
    error happened during opening of processed table.
  */
  if (res)
  {
    if (thd->is_error())
      push_warning(thd, Sql_condition::WARN_LEVEL_WARN,
                   thd->get_stmt_da()->sql_errno(), thd->get_stmt_da()->message());
    thd->clear_error();
    DBUG_RETURN(0);
  }
  if (!tables->view && tables->table->triggers)
  {
    Table_triggers_list *triggers= tables->table->triggers;
    int event, timing;

    if (check_table_access(thd, TRIGGER_ACL, tables, FALSE, 1, TRUE))
      goto ret;

    for (event= 0; event < (int)TRG_EVENT_MAX; event++)
    {
      for (timing= 0; timing < (int)TRG_ACTION_MAX; timing++)
      {
        LEX_STRING trigger_name;
        LEX_STRING trigger_stmt;
        sql_mode_t sql_mode;
        char definer_holder[USER_HOST_BUFF_SIZE];
        LEX_STRING definer_buffer;
        LEX_STRING client_cs_name;
        LEX_STRING connection_cl_name;
        LEX_STRING db_cl_name;

        definer_buffer.str= definer_holder;
        if (triggers->get_trigger_info(thd, (enum trg_event_type) event,
                                       (enum trg_action_time_type)timing,
                                       &trigger_name, &trigger_stmt,
                                       &sql_mode,
                                       &definer_buffer,
                                       &client_cs_name,
                                       &connection_cl_name,
                                       &db_cl_name))
          continue;

        if (store_trigger(thd, table, db_name, table_name, &trigger_name,
                         (enum trg_event_type) event,
                         (enum trg_action_time_type) timing, &trigger_stmt,
                         sql_mode,
                         &definer_buffer,
                         &client_cs_name,
                         &connection_cl_name,
                         &db_cl_name))
          DBUG_RETURN(1);
      }
    }
  }
ret:
  DBUG_RETURN(0);
}


void store_key_column_usage(TABLE *table, LEX_STRING *db_name,
                            LEX_STRING *table_name, const char *key_name,
                            uint key_len, const char *con_type, uint con_len,
                            longlong idx)
{
  CHARSET_INFO *cs= system_charset_info;
  table->field[0]->store(STRING_WITH_LEN("def"), cs);
  table->field[1]->store(db_name->str, db_name->length, cs);
  table->field[2]->store(key_name, key_len, cs);
  table->field[3]->store(STRING_WITH_LEN("def"), cs);
  table->field[4]->store(db_name->str, db_name->length, cs);
  table->field[5]->store(table_name->str, table_name->length, cs);
  table->field[6]->store(con_type, con_len, cs);
  table->field[7]->store((longlong) idx, TRUE);
}


static int get_schema_key_column_usage_record(THD *thd,
					      TABLE_LIST *tables,
					      TABLE *table, bool res,
					      LEX_STRING *db_name,
					      LEX_STRING *table_name)
{
  DBUG_ENTER("get_schema_key_column_usage_record");
  if (res)
  {
    if (thd->is_error())
      push_warning(thd, Sql_condition::WARN_LEVEL_WARN,
                   thd->get_stmt_da()->sql_errno(), thd->get_stmt_da()->message());
    thd->clear_error();
    DBUG_RETURN(0);
  }
  else if (!tables->view)
  {
    List<FOREIGN_KEY_INFO> f_key_list;
    TABLE *show_table= tables->table;
    KEY *key_info=show_table->key_info;
    uint primary_key= show_table->s->primary_key;
    for (uint i=0 ; i < show_table->s->keys ; i++, key_info++)
    {
      if (i != primary_key && !(key_info->flags & HA_NOSAME))
        continue;
      uint f_idx= 0;
      KEY_PART_INFO *key_part= key_info->key_part;
      for (uint j=0 ; j < key_info->user_defined_key_parts ; j++,key_part++)
      {
        if (key_part->field)
        {
          f_idx++;
          restore_record(table, s->default_values);
          store_key_column_usage(table, db_name, table_name,
                                 key_info->name,
                                 strlen(key_info->name), 
                                 key_part->field->field_name, 
                                 strlen(key_part->field->field_name),
                                 (longlong) f_idx);
          if (schema_table_store_record(thd, table))
            DBUG_RETURN(1);
        }
      }
    }

    show_table->file->get_foreign_key_list(thd, &f_key_list);
    FOREIGN_KEY_INFO *f_key_info;
    List_iterator_fast<FOREIGN_KEY_INFO> fkey_it(f_key_list);
    while ((f_key_info= fkey_it++))
    {
      LEX_STRING *f_info;
      LEX_STRING *r_info;
      List_iterator_fast<LEX_STRING> it(f_key_info->foreign_fields),
        it1(f_key_info->referenced_fields);
      uint f_idx= 0;
      while ((f_info= it++))
      {
        r_info= it1++;
        f_idx++;
        restore_record(table, s->default_values);
        store_key_column_usage(table, db_name, table_name,
                               f_key_info->foreign_id->str,
                               f_key_info->foreign_id->length,
                               f_info->str, f_info->length,
                               (longlong) f_idx);
        table->field[8]->store((longlong) f_idx, TRUE);
        table->field[8]->set_notnull();
        table->field[9]->store(f_key_info->referenced_db->str,
                               f_key_info->referenced_db->length,
                               system_charset_info);
        table->field[9]->set_notnull();
        table->field[10]->store(f_key_info->referenced_table->str,
                                f_key_info->referenced_table->length, 
                                system_charset_info);
        table->field[10]->set_notnull();
        table->field[11]->store(r_info->str, r_info->length,
                                system_charset_info);
        table->field[11]->set_notnull();
        if (schema_table_store_record(thd, table))
          DBUG_RETURN(1);
      }
    }
  }
  DBUG_RETURN(res);
}


#ifdef WITH_PARTITION_STORAGE_ENGINE
static void collect_partition_expr(THD *thd, List<char> &field_list,
                                   String *str)
{
  List_iterator<char> part_it(field_list);
  ulong no_fields= field_list.elements;
  const char *field_str;
  str->length(0);
  while ((field_str= part_it++))
  {
    append_identifier(thd, str, field_str, strlen(field_str));
    if (--no_fields != 0)
      str->append(",");
  }
  return;
}


/*
  Convert a string in a given character set to a string which can be
  used for FRM file storage in which case use_hex is TRUE and we store
  the character constants as hex strings in the character set encoding
  their field have. In the case of SHOW CREATE TABLE and the
  PARTITIONS information schema table we instead provide utf8 strings
  to the user and convert to the utf8 character set.

  SYNOPSIS
    get_cs_converted_part_value_from_string()
    item                           Item from which constant comes
    input_str                      String as provided by val_str after
                                   conversion to character set
    output_str                     Out value: The string created
    cs                             Character set string is encoded in
                                   NULL for INT_RESULT's here
    use_hex                        TRUE => hex string created
                                   FALSE => utf8 constant string created

  RETURN VALUES
    TRUE                           Error
    FALSE                          Ok
*/

int get_cs_converted_part_value_from_string(THD *thd,
                                            Item *item,
                                            String *input_str,
                                            String *output_str,
                                            const CHARSET_INFO *cs,
                                            bool use_hex)
{
  if (item->result_type() == INT_RESULT)
  {
    longlong value= item->val_int();
    output_str->set(value, system_charset_info);
    return FALSE;
  }
  if (!input_str)
  {
    my_error(ER_PARTITION_FUNCTION_IS_NOT_ALLOWED, MYF(0));
    return TRUE;
  }
  get_cs_converted_string_value(thd,
                                input_str,
                                output_str,
                                cs,
                                use_hex);
  return FALSE;
}
#endif


static void store_schema_partitions_record(THD *thd, TABLE *schema_table,
                                           TABLE *showing_table,
                                           partition_element *part_elem,
                                           handler *file, uint part_id)
{
  TABLE* table= schema_table;
  CHARSET_INFO *cs= system_charset_info;
  PARTITION_STATS stat_info;
  MYSQL_TIME time;
  file->get_dynamic_partition_info(&stat_info, part_id);
  table->field[0]->store(STRING_WITH_LEN("def"), cs);
  table->field[12]->store((longlong) stat_info.records, TRUE);
  table->field[13]->store((longlong) stat_info.mean_rec_length, TRUE);
  table->field[14]->store((longlong) stat_info.data_file_length, TRUE);
  if (stat_info.max_data_file_length)
  {
    table->field[15]->store((longlong) stat_info.max_data_file_length, TRUE);
    table->field[15]->set_notnull();
  }
  table->field[16]->store((longlong) stat_info.index_file_length, TRUE);
  table->field[17]->store((longlong) stat_info.delete_length, TRUE);
  if (stat_info.create_time)
  {
    thd->variables.time_zone->gmt_sec_to_TIME(&time,
                                              (my_time_t)stat_info.create_time);
    table->field[18]->store_time(&time);
    table->field[18]->set_notnull();
  }
  if (stat_info.update_time)
  {
    thd->variables.time_zone->gmt_sec_to_TIME(&time,
                                              (my_time_t)stat_info.update_time);
    table->field[19]->store_time(&time);
    table->field[19]->set_notnull();
  }
  if (stat_info.check_time)
  {
    thd->variables.time_zone->gmt_sec_to_TIME(&time,
                                              (my_time_t)stat_info.check_time);
    table->field[20]->store_time(&time);
    table->field[20]->set_notnull();
  }
  if (file->ha_table_flags() & (ulong) HA_HAS_CHECKSUM)
  {
    table->field[21]->store((longlong) stat_info.check_sum, TRUE);
    table->field[21]->set_notnull();
  }
  if (part_elem)
  {
    if (part_elem->part_comment)
      table->field[22]->store(part_elem->part_comment,
                              strlen(part_elem->part_comment), cs);
    else
      table->field[22]->store(STRING_WITH_LEN(""), cs);
    if (part_elem->nodegroup_id != UNDEF_NODEGROUP)
      table->field[23]->store((longlong) part_elem->nodegroup_id, TRUE);
    else
      table->field[23]->store(STRING_WITH_LEN("default"), cs);

    table->field[24]->set_notnull();
    if (part_elem->tablespace_name)
      table->field[24]->store(part_elem->tablespace_name,
                              strlen(part_elem->tablespace_name), cs);
    else
    {
      char *ts= showing_table->s->tablespace;
      if(ts)
        table->field[24]->store(ts, strlen(ts), cs);
      else
        table->field[24]->set_null();
    }
  }
  return;
}

#ifdef WITH_PARTITION_STORAGE_ENGINE
static int
get_partition_column_description(THD *thd,
                                 partition_info *part_info,
                                 part_elem_value *list_value,
                                 String &tmp_str)
{
  uint num_elements= part_info->part_field_list.elements;
  uint i;
  DBUG_ENTER("get_partition_column_description");

  for (i= 0; i < num_elements; i++)
  {
    part_column_list_val *col_val= &list_value->col_val_array[i];
    if (col_val->max_value)
      tmp_str.append(partition_keywords[PKW_MAXVALUE].str);
    else if (col_val->null_value)
      tmp_str.append("NULL");
    else
    {
      char buffer[MAX_KEY_LENGTH];
      String str(buffer, sizeof(buffer), &my_charset_bin);
      String val_conv;
      Item *item= col_val->item_expression;

      if (!(item= part_info->get_column_item(item,
                              part_info->part_field_array[i])))
      {
        DBUG_RETURN(1);
      }
      String *res= item->val_str(&str);
      if (get_cs_converted_part_value_from_string(thd, item, res, &val_conv,
                              part_info->part_field_array[i]->charset(),
                              FALSE))
      {
        DBUG_RETURN(1);
      }
      tmp_str.append(val_conv);
    }
    if (i != num_elements - 1)
      tmp_str.append(",");
  }
  DBUG_RETURN(0);
}
#endif /* WITH_PARTITION_STORAGE_ENGINE */

static int get_schema_partitions_record(THD *thd, TABLE_LIST *tables,
                                        TABLE *table, bool res,
                                        LEX_STRING *db_name,
                                        LEX_STRING *table_name)
{
  CHARSET_INFO *cs= system_charset_info;
  char buff[61];
  String tmp_res(buff, sizeof(buff), cs);
  String tmp_str;
  TABLE *show_table= tables->table;
  handler *file;
#ifdef WITH_PARTITION_STORAGE_ENGINE
  partition_info *part_info;
#endif
  DBUG_ENTER("get_schema_partitions_record");

  if (res)
  {
    if (thd->is_error())
      push_warning(thd, Sql_condition::WARN_LEVEL_WARN,
                   thd->get_stmt_da()->sql_errno(), thd->get_stmt_da()->message());
    thd->clear_error();
    DBUG_RETURN(0);
  }
  file= show_table->file;
#ifdef WITH_PARTITION_STORAGE_ENGINE
  part_info= show_table->part_info;
  if (part_info)
  {
    partition_element *part_elem;
    List_iterator<partition_element> part_it(part_info->partitions);
    uint part_pos= 0, part_id= 0;

    restore_record(table, s->default_values);
    table->field[0]->store(STRING_WITH_LEN("def"), cs);
    table->field[1]->store(db_name->str, db_name->length, cs);
    table->field[2]->store(table_name->str, table_name->length, cs);


    /* Partition method*/
    switch (part_info->part_type) {
    case RANGE_PARTITION:
    case LIST_PARTITION:
      tmp_res.length(0);
      if (part_info->part_type == RANGE_PARTITION)
        tmp_res.append(partition_keywords[PKW_RANGE].str,
                       partition_keywords[PKW_RANGE].length);
      else
        tmp_res.append(partition_keywords[PKW_LIST].str,
                       partition_keywords[PKW_LIST].length);
      if (part_info->column_list)
        tmp_res.append(partition_keywords[PKW_COLUMNS].str,
                       partition_keywords[PKW_COLUMNS].length);
      table->field[7]->store(tmp_res.ptr(), tmp_res.length(), cs);
      break;
    case HASH_PARTITION:
      tmp_res.length(0);
      if (part_info->linear_hash_ind)
        tmp_res.append(partition_keywords[PKW_LINEAR].str,
                       partition_keywords[PKW_LINEAR].length);
      if (part_info->list_of_part_fields)
        tmp_res.append(partition_keywords[PKW_KEY].str,
                       partition_keywords[PKW_KEY].length);
      else
        tmp_res.append(partition_keywords[PKW_HASH].str, 
                       partition_keywords[PKW_HASH].length);
      table->field[7]->store(tmp_res.ptr(), tmp_res.length(), cs);
      break;
    default:
      DBUG_ASSERT(0);
      my_error(ER_OUT_OF_RESOURCES, MYF(ME_FATALERROR));
      DBUG_RETURN(1);
    }
    table->field[7]->set_notnull();

    /* Partition expression */
    if (part_info->part_expr)
    {
      table->field[9]->store(part_info->part_func_string,
                             part_info->part_func_len, cs);
    }
    else if (part_info->list_of_part_fields)
    {
      collect_partition_expr(thd, part_info->part_field_list, &tmp_str);
      table->field[9]->store(tmp_str.ptr(), tmp_str.length(), cs);
    }
    table->field[9]->set_notnull();

    if (part_info->is_sub_partitioned())
    {
      /* Subpartition method */
      tmp_res.length(0);
      if (part_info->linear_hash_ind)
        tmp_res.append(partition_keywords[PKW_LINEAR].str,
                       partition_keywords[PKW_LINEAR].length);
      if (part_info->list_of_subpart_fields)
        tmp_res.append(partition_keywords[PKW_KEY].str,
                       partition_keywords[PKW_KEY].length);
      else
        tmp_res.append(partition_keywords[PKW_HASH].str, 
                       partition_keywords[PKW_HASH].length);
      table->field[8]->store(tmp_res.ptr(), tmp_res.length(), cs);
      table->field[8]->set_notnull();

      /* Subpartition expression */
      if (part_info->subpart_expr)
      {
        table->field[10]->store(part_info->subpart_func_string,
                                part_info->subpart_func_len, cs);
      }
      else if (part_info->list_of_subpart_fields)
      {
        collect_partition_expr(thd, part_info->subpart_field_list, &tmp_str);
        table->field[10]->store(tmp_str.ptr(), tmp_str.length(), cs);
      }
      table->field[10]->set_notnull();
    }

    while ((part_elem= part_it++))
    {
      table->field[3]->store(part_elem->partition_name,
                             strlen(part_elem->partition_name), cs);
      table->field[3]->set_notnull();
      /* PARTITION_ORDINAL_POSITION */
      table->field[5]->store((longlong) ++part_pos, TRUE);
      table->field[5]->set_notnull();

      /* Partition description */
      if (part_info->part_type == RANGE_PARTITION)
      {
        if (part_info->column_list)
        {
          List_iterator<part_elem_value> list_val_it(part_elem->list_val_list);
          part_elem_value *list_value= list_val_it++;
          tmp_str.length(0);
          if (get_partition_column_description(thd,
                                               part_info,
                                               list_value,
                                               tmp_str))
          {
            DBUG_RETURN(1);
          }
          table->field[11]->store(tmp_str.ptr(), tmp_str.length(), cs);
        }
        else
        {
          if (part_elem->range_value != LONGLONG_MAX)
            table->field[11]->store((longlong) part_elem->range_value, FALSE);
          else
            table->field[11]->store(partition_keywords[PKW_MAXVALUE].str,
                                 partition_keywords[PKW_MAXVALUE].length, cs);
        }
        table->field[11]->set_notnull();
      }
      else if (part_info->part_type == LIST_PARTITION)
      {
        List_iterator<part_elem_value> list_val_it(part_elem->list_val_list);
        part_elem_value *list_value;
        uint num_items= part_elem->list_val_list.elements;
        tmp_str.length(0);
        tmp_res.length(0);
        if (part_elem->has_null_value)
        {
          tmp_str.append("NULL");
          if (num_items > 0)
            tmp_str.append(",");
        }
        while ((list_value= list_val_it++))
        {
          if (part_info->column_list)
          {
            if (part_info->part_field_list.elements > 1U)
              tmp_str.append("(");
            if (get_partition_column_description(thd,
                                                 part_info,
                                                 list_value,
                                                 tmp_str))
            {
              DBUG_RETURN(1);
            }
            if (part_info->part_field_list.elements > 1U)
              tmp_str.append(")");
          }
          else
          {
            if (!list_value->unsigned_flag)
              tmp_res.set(list_value->value, cs);
            else
              tmp_res.set((ulonglong)list_value->value, cs);
            tmp_str.append(tmp_res);
          }
          if (--num_items != 0)
            tmp_str.append(",");
        }
        table->field[11]->store(tmp_str.ptr(), tmp_str.length(), cs);
        table->field[11]->set_notnull();
      }

      if (part_elem->subpartitions.elements)
      {
        List_iterator<partition_element> sub_it(part_elem->subpartitions);
        partition_element *subpart_elem;
        uint subpart_pos= 0;

        while ((subpart_elem= sub_it++))
        {
          table->field[4]->store(subpart_elem->partition_name,
                                 strlen(subpart_elem->partition_name), cs);
          table->field[4]->set_notnull();
          /* SUBPARTITION_ORDINAL_POSITION */
          table->field[6]->store((longlong) ++subpart_pos, TRUE);
          table->field[6]->set_notnull();
          
          store_schema_partitions_record(thd, table, show_table, subpart_elem,
                                         file, part_id);
          part_id++;
          if(schema_table_store_record(thd, table))
            DBUG_RETURN(1);
        }
      }
      else
      {
        store_schema_partitions_record(thd, table, show_table, part_elem,
                                       file, part_id);
        part_id++;
        if(schema_table_store_record(thd, table))
          DBUG_RETURN(1);
      }
    }
    DBUG_RETURN(0);
  }
  else
#endif
  {
    store_schema_partitions_record(thd, table, show_table, 0, file, 0);
    if(schema_table_store_record(thd, table))
      DBUG_RETURN(1);
  }
  DBUG_RETURN(0);
}


#ifdef HAVE_EVENT_SCHEDULER
/*
  Loads an event from mysql.event and copies it's data to a row of
  I_S.EVENTS

  Synopsis
    copy_event_to_schema_table()
      thd         Thread
      sch_table   The schema table (information_schema.event)
      event_table The event table to use for loading (mysql.event).

  Returns
    0  OK
    1  Error
*/

int
copy_event_to_schema_table(THD *thd, TABLE *sch_table, TABLE *event_table)
{
  const char *wild= thd->lex->wild ? thd->lex->wild->ptr() : NullS;
  CHARSET_INFO *scs= system_charset_info;
  MYSQL_TIME time;
  Event_timed et;
  DBUG_ENTER("copy_event_to_schema_table");

  restore_record(sch_table, s->default_values);

  if (et.load_from_row(thd, event_table))
  {
    my_error(ER_CANNOT_LOAD_FROM_TABLE_V2, MYF(0), "mysql", "event");
    DBUG_RETURN(1);
  }

  if (!(!wild || !wild[0] || !wild_case_compare(scs, et.name.str, wild)))
    DBUG_RETURN(0);

  /*
    Skip events in schemas one does not have access to. The check is
    optimized. It's guaranteed in case of SHOW EVENTS that the user
    has access.
  */
  if (thd->lex->sql_command != SQLCOM_SHOW_EVENTS &&
      check_access(thd, EVENT_ACL, et.dbname.str, NULL, NULL, 0, 1))
    DBUG_RETURN(0);

  sch_table->field[ISE_EVENT_CATALOG]->store(STRING_WITH_LEN("def"), scs);
  sch_table->field[ISE_EVENT_SCHEMA]->
                                store(et.dbname.str, et.dbname.length,scs);
  sch_table->field[ISE_EVENT_NAME]->
                                store(et.name.str, et.name.length, scs);
  sch_table->field[ISE_DEFINER]->
                                store(et.definer.str, et.definer.length, scs);
  const String *tz_name= et.time_zone->get_name();
  sch_table->field[ISE_TIME_ZONE]->
                                store(tz_name->ptr(), tz_name->length(), scs);
  sch_table->field[ISE_EVENT_BODY]->
                                store(STRING_WITH_LEN("SQL"), scs);
  sch_table->field[ISE_EVENT_DEFINITION]->store(
    et.body_utf8.str, et.body_utf8.length, scs);

  /* SQL_MODE */
  {
    LEX_STRING sql_mode;
    sql_mode_string_representation(thd, et.sql_mode, &sql_mode);
    sch_table->field[ISE_SQL_MODE]->
                                store(sql_mode.str, sql_mode.length, scs);
  }

  int not_used=0;

  if (et.expression)
  {
    String show_str;
    /* type */
    sch_table->field[ISE_EVENT_TYPE]->store(STRING_WITH_LEN("RECURRING"), scs);

    if (Events::reconstruct_interval_expression(&show_str, et.interval,
                                                et.expression))
      DBUG_RETURN(1);

    sch_table->field[ISE_INTERVAL_VALUE]->set_notnull();
    sch_table->field[ISE_INTERVAL_VALUE]->
                                store(show_str.ptr(), show_str.length(), scs);

    LEX_STRING *ival= &interval_type_to_name[et.interval];
    sch_table->field[ISE_INTERVAL_FIELD]->set_notnull();
    sch_table->field[ISE_INTERVAL_FIELD]->store(ival->str, ival->length, scs);

    /* starts & ends . STARTS is always set - see sql_yacc.yy */
    et.time_zone->gmt_sec_to_TIME(&time, et.starts);
    sch_table->field[ISE_STARTS]->set_notnull();
    sch_table->field[ISE_STARTS]->store_time(&time);

    if (!et.ends_null)
    {
      et.time_zone->gmt_sec_to_TIME(&time, et.ends);
      sch_table->field[ISE_ENDS]->set_notnull();
      sch_table->field[ISE_ENDS]->store_time(&time);
    }
  }
  else
  {
    /* type */
    sch_table->field[ISE_EVENT_TYPE]->store(STRING_WITH_LEN("ONE TIME"), scs);

    et.time_zone->gmt_sec_to_TIME(&time, et.execute_at);
    sch_table->field[ISE_EXECUTE_AT]->set_notnull();
    sch_table->field[ISE_EXECUTE_AT]->store_time(&time);
  }

  /* status */

  switch (et.status)
  {
    case Event_parse_data::ENABLED:
      sch_table->field[ISE_STATUS]->store(STRING_WITH_LEN("ENABLED"), scs);
      break;
    case Event_parse_data::SLAVESIDE_DISABLED:
      sch_table->field[ISE_STATUS]->store(STRING_WITH_LEN("SLAVESIDE_DISABLED"),
                                          scs);
      break;
    case Event_parse_data::DISABLED:
      sch_table->field[ISE_STATUS]->store(STRING_WITH_LEN("DISABLED"), scs);
      break;
    default:
      DBUG_ASSERT(0);
  }
  sch_table->field[ISE_ORIGINATOR]->store(et.originator, TRUE);

  /* on_completion */
  if (et.on_completion == Event_parse_data::ON_COMPLETION_DROP)
    sch_table->field[ISE_ON_COMPLETION]->
                                store(STRING_WITH_LEN("NOT PRESERVE"), scs);
  else
    sch_table->field[ISE_ON_COMPLETION]->
                                store(STRING_WITH_LEN("PRESERVE"), scs);
    
  number_to_datetime(et.created, &time, 0, &not_used);
  DBUG_ASSERT(not_used==0);
  sch_table->field[ISE_CREATED]->store_time(&time);

  number_to_datetime(et.modified, &time, 0, &not_used);
  DBUG_ASSERT(not_used==0);
  sch_table->field[ISE_LAST_ALTERED]->store_time(&time);

  if (et.last_executed)
  {
    et.time_zone->gmt_sec_to_TIME(&time, et.last_executed);
    sch_table->field[ISE_LAST_EXECUTED]->set_notnull();
    sch_table->field[ISE_LAST_EXECUTED]->store_time(&time);
  }

  sch_table->field[ISE_EVENT_COMMENT]->
                      store(et.comment.str, et.comment.length, scs);

  sch_table->field[ISE_CLIENT_CS]->set_notnull();
  sch_table->field[ISE_CLIENT_CS]->store(
    et.creation_ctx->get_client_cs()->csname,
    strlen(et.creation_ctx->get_client_cs()->csname),
    scs);

  sch_table->field[ISE_CONNECTION_CL]->set_notnull();
  sch_table->field[ISE_CONNECTION_CL]->store(
    et.creation_ctx->get_connection_cl()->name,
    strlen(et.creation_ctx->get_connection_cl()->name),
    scs);

  sch_table->field[ISE_DB_CL]->set_notnull();
  sch_table->field[ISE_DB_CL]->store(
    et.creation_ctx->get_db_cl()->name,
    strlen(et.creation_ctx->get_db_cl()->name),
    scs);

  if (schema_table_store_record(thd, sch_table))
    DBUG_RETURN(1);

  DBUG_RETURN(0);
}
#endif

int fill_open_tables(THD *thd, TABLE_LIST *tables, Item *cond)
{
  DBUG_ENTER("fill_open_tables");
  const char *wild= thd->lex->wild ? thd->lex->wild->ptr() : NullS;
  TABLE *table= tables->table;
  CHARSET_INFO *cs= system_charset_info;
  OPEN_TABLE_LIST *open_list;
  if (!(open_list=list_open_tables(thd,thd->lex->select_lex.db, wild))
            && thd->is_fatal_error)
    DBUG_RETURN(1);

  for (; open_list ; open_list=open_list->next)
  {
    restore_record(table, s->default_values);
    table->field[0]->store(open_list->db, strlen(open_list->db), cs);
    table->field[1]->store(open_list->table, strlen(open_list->table), cs);
    table->field[2]->store((longlong) open_list->in_use, TRUE);
    table->field[3]->store((longlong) open_list->locked, TRUE);
    if (schema_table_store_record(thd, table))
      DBUG_RETURN(1);
  }
  DBUG_RETURN(0);
}


int fill_variables(THD *thd, TABLE_LIST *tables, Item *cond)
{
  DBUG_ENTER("fill_variables");
  SHOW_VAR *sys_var_array;
  int res= 0;
  LEX *lex= thd->lex;
  const char *wild= lex->wild ? lex->wild->ptr() : NullS;
  enum enum_schema_tables schema_table_idx=
    get_schema_table_idx(tables->schema_table);
  enum enum_var_type option_type= OPT_SESSION;
  bool upper_case_names= (schema_table_idx != SCH_VARIABLES);
  bool sorted_vars= (schema_table_idx == SCH_VARIABLES);

  if (lex->option_type == OPT_GLOBAL ||
      schema_table_idx == SCH_GLOBAL_VARIABLES)
    option_type= OPT_GLOBAL;

  /*
    Lock LOCK_plugin_delete to avoid deletion of any plugins while creating
    SHOW_VAR array and hold it until all variables are stored in the table.
  */
  mysql_mutex_lock(&LOCK_plugin_delete);
  // Lock LOCK_system_variables_hash to prepare SHOW_VARs array.
  mysql_rwlock_rdlock(&LOCK_system_variables_hash);
  DEBUG_SYNC(thd, "acquired_LOCK_system_variables_hash");
  sys_var_array= enumerate_sys_vars(thd, sorted_vars, option_type);
  mysql_rwlock_unlock(&LOCK_system_variables_hash);

  res= show_status_array(thd, wild, sys_var_array, option_type, NULL, "",
                         tables->table, upper_case_names, cond);

  mysql_mutex_unlock(&LOCK_plugin_delete);
  DBUG_RETURN(res);
}


int fill_status(THD *thd, TABLE_LIST *tables, Item *cond)
{
  DBUG_ENTER("fill_status");
  LEX *lex= thd->lex;
  const char *wild= lex->wild ? lex->wild->ptr() : NullS;
  int res= 0;
  STATUS_VAR *tmp1, tmp;
  enum enum_schema_tables schema_table_idx=
    get_schema_table_idx(tables->schema_table);
  enum enum_var_type option_type;
  bool upper_case_names= (schema_table_idx != SCH_STATUS);

  if (schema_table_idx == SCH_STATUS)
  {
    option_type= lex->option_type;
    if (option_type == OPT_GLOBAL)
      tmp1= &tmp;
    else
      tmp1= thd->initial_status_var;
  }
  else if (schema_table_idx == SCH_GLOBAL_STATUS)
  {
    option_type= OPT_GLOBAL;
    tmp1= &tmp;
  }
  else
  { 
    option_type= OPT_SESSION;
    tmp1= &thd->status_var;
  }

  /*
    Avoid recursive acquisition of LOCK_status in cases when WHERE clause
    represented by "cond" contains subquery on I_S.SESSION/GLOBAL_STATUS.
  */
  if (thd->fill_status_recursion_level++ == 0) 
    mysql_mutex_lock(&LOCK_status);
  if (option_type == OPT_GLOBAL)
    calc_sum_of_all_status(&tmp);
  res= show_status_array(thd, wild,
                         (SHOW_VAR *)all_status_vars.buffer,
                         option_type, tmp1, "", tables->table,
                         upper_case_names, cond);
  if (thd->fill_status_recursion_level-- == 1) 
    mysql_mutex_unlock(&LOCK_status);
  DBUG_RETURN(res);
}


/*
  Fill and store records into I_S.referential_constraints table

  SYNOPSIS
    get_referential_constraints_record()
    thd                 thread handle
    tables              table list struct(processed table)
    table               I_S table
    res                 1 means the error during opening of the processed table
                        0 means processed table is opened without error
    base_name           db name
    file_name           table name

  RETURN
    0	ok
    #   error
*/

static int
get_referential_constraints_record(THD *thd, TABLE_LIST *tables,
                                   TABLE *table, bool res,
                                   LEX_STRING *db_name, LEX_STRING *table_name)
{
  CHARSET_INFO *cs= system_charset_info;
  DBUG_ENTER("get_referential_constraints_record");

  if (res)
  {
    if (thd->is_error())
      push_warning(thd, Sql_condition::WARN_LEVEL_WARN,
                   thd->get_stmt_da()->sql_errno(), thd->get_stmt_da()->message());
    thd->clear_error();
    DBUG_RETURN(0);
  }
  if (!tables->view)
  {
    List<FOREIGN_KEY_INFO> f_key_list;
    TABLE *show_table= tables->table;

    show_table->file->get_foreign_key_list(thd, &f_key_list);
    FOREIGN_KEY_INFO *f_key_info;
    List_iterator_fast<FOREIGN_KEY_INFO> it(f_key_list);
    while ((f_key_info= it++))
    {
      restore_record(table, s->default_values);
      table->field[0]->store(STRING_WITH_LEN("def"), cs);
      table->field[1]->store(db_name->str, db_name->length, cs);
      table->field[9]->store(table_name->str, table_name->length, cs);
      table->field[2]->store(f_key_info->foreign_id->str,
                             f_key_info->foreign_id->length, cs);
      table->field[3]->store(STRING_WITH_LEN("def"), cs);
      table->field[4]->store(f_key_info->referenced_db->str, 
                             f_key_info->referenced_db->length, cs);
      table->field[10]->store(f_key_info->referenced_table->str, 
                             f_key_info->referenced_table->length, cs);
      if (f_key_info->referenced_key_name)
      {
        table->field[5]->store(f_key_info->referenced_key_name->str, 
                               f_key_info->referenced_key_name->length, cs);
        table->field[5]->set_notnull();
      }
      else
        table->field[5]->set_null();
      table->field[6]->store(STRING_WITH_LEN("NONE"), cs);
      table->field[7]->store(f_key_info->update_method->str, 
                             f_key_info->update_method->length, cs);
      table->field[8]->store(f_key_info->delete_method->str, 
                             f_key_info->delete_method->length, cs);
      if (schema_table_store_record(thd, table))
        DBUG_RETURN(1);
    }
  }
  DBUG_RETURN(0);
}

struct schema_table_ref 
{
  const char *table_name;
  ST_SCHEMA_TABLE *schema_table;
};


/*
  Find schema_tables elment by name

  SYNOPSIS
    find_schema_table_in_plugin()
    thd                 thread handler
    plugin              plugin
    table_name          table name

  RETURN
    0	table not found
    1   found the schema table
*/
static my_bool find_schema_table_in_plugin(THD *thd, plugin_ref plugin,
                                           void* p_table)
{
  schema_table_ref *p_schema_table= (schema_table_ref *)p_table;
  const char* table_name= p_schema_table->table_name;
  ST_SCHEMA_TABLE *schema_table= plugin_data(plugin, ST_SCHEMA_TABLE *);
  DBUG_ENTER("find_schema_table_in_plugin");

  if (!my_strcasecmp(system_charset_info,
                     schema_table->table_name,
                     table_name)) {
    p_schema_table->schema_table= schema_table;
    DBUG_RETURN(1);
  }

  DBUG_RETURN(0);
}


/*
  Find schema_tables elment by name

  SYNOPSIS
    find_schema_table()
    thd                 thread handler
    table_name          table name

  RETURN
    0	table not found
    #   pointer to 'schema_tables' element
*/

ST_SCHEMA_TABLE *find_schema_table(THD *thd, const char* table_name)
{
  schema_table_ref schema_table_a;
  ST_SCHEMA_TABLE *schema_table= schema_tables;
  DBUG_ENTER("find_schema_table");

  for (; schema_table->table_name; schema_table++)
  {
    if (!my_strcasecmp(system_charset_info,
                       schema_table->table_name,
                       table_name))
      DBUG_RETURN(schema_table);
  }

  schema_table_a.table_name= table_name;
  if (plugin_foreach(thd, find_schema_table_in_plugin, 
                     MYSQL_INFORMATION_SCHEMA_PLUGIN, &schema_table_a))
    DBUG_RETURN(schema_table_a.schema_table);

  DBUG_RETURN(NULL);
}


ST_SCHEMA_TABLE *get_schema_table(enum enum_schema_tables schema_table_idx)
{
  return &schema_tables[schema_table_idx];
}


/**
  Create information_schema table using schema_table data.

  @note
    For MYSQL_TYPE_DECIMAL fields only, the field_length member has encoded
    into it two numbers, based on modulus of base-10 numbers.  In the ones
    position is the number of decimals.  Tens position is unused.  In the
    hundreds and thousands position is a two-digit decimal number representing
    length.  Encode this value with  (decimals*100)+length  , where
    0<decimals<10 and 0<=length<100 .

  @param
    thd	       	          thread handler

  @param table_list Used to pass I_S table information(fields info, tables
  parameters etc) and table name.

  @retval  \#             Pointer to created table
  @retval  NULL           Can't create table
*/

TABLE *create_schema_table(THD *thd, TABLE_LIST *table_list)
{
  int field_count= 0;
  Item *item;
  TABLE *table;
  List<Item> field_list;
  ST_SCHEMA_TABLE *schema_table= table_list->schema_table;
  ST_FIELD_INFO *fields_info= schema_table->fields_info;
  CHARSET_INFO *cs= system_charset_info;
  DBUG_ENTER("create_schema_table");

  for (; fields_info->field_name; fields_info++)
  {
    switch (fields_info->field_type) {
    case MYSQL_TYPE_TINY:
    case MYSQL_TYPE_LONG:
    case MYSQL_TYPE_SHORT:
    case MYSQL_TYPE_LONGLONG:
    case MYSQL_TYPE_INT24:
      if (!(item= new Item_return_int(fields_info->field_name,
                                      fields_info->field_length,
                                      fields_info->field_type,
                                      fields_info->value)))
      {
        DBUG_RETURN(0);
      }
      item->unsigned_flag= (fields_info->field_flags & MY_I_S_UNSIGNED);
      break;
    case MYSQL_TYPE_DATE:
    case MYSQL_TYPE_TIME:
    case MYSQL_TYPE_TIMESTAMP:
    case MYSQL_TYPE_DATETIME:
    {
      const Name_string field_name(fields_info->field_name,
                                   strlen(fields_info->field_name));
      if (!(item=new Item_temporal(fields_info->field_type, field_name, 0, 0)))
        DBUG_RETURN(0);
      break;
    }
    case MYSQL_TYPE_FLOAT:
    case MYSQL_TYPE_DOUBLE:
    {
      const Name_string field_name(fields_info->field_name,
                                   strlen(fields_info->field_name));
      if ((item= new Item_float(field_name, 0.0, NOT_FIXED_DEC, 
                                fields_info->field_length)) == NULL)
        DBUG_RETURN(NULL);
      break;
    }
    case MYSQL_TYPE_DECIMAL:
    case MYSQL_TYPE_NEWDECIMAL:
      if (!(item= new Item_decimal((longlong) fields_info->value, false)))
      {
        DBUG_RETURN(0);
      }
      item->unsigned_flag= (fields_info->field_flags & MY_I_S_UNSIGNED);
      item->decimals= fields_info->field_length%10;
      item->max_length= (fields_info->field_length/100)%100;
      if (item->unsigned_flag == 0)
        item->max_length+= 1;
      if (item->decimals > 0)
        item->max_length+= 1;
      item->item_name.copy(fields_info->field_name);
      break;
    case MYSQL_TYPE_TINY_BLOB:
    case MYSQL_TYPE_MEDIUM_BLOB:
    case MYSQL_TYPE_LONG_BLOB:
    case MYSQL_TYPE_BLOB:
      if (!(item= new Item_blob(fields_info->field_name,
                                fields_info->field_length)))
      {
        DBUG_RETURN(0);
      }
      break;
    default:
      /* Don't let unimplemented types pass through. Could be a grave error. */
      DBUG_ASSERT(fields_info->field_type == MYSQL_TYPE_STRING);

      if (!(item= new Item_empty_string("", fields_info->field_length, cs)))
      {
        DBUG_RETURN(0);
      }
      item->item_name.copy(fields_info->field_name);
      break;
    }
    field_list.push_back(item);
    item->maybe_null= (fields_info->field_flags & MY_I_S_MAYBE_NULL);
    field_count++;
  }
  TMP_TABLE_PARAM *tmp_table_param =
    (TMP_TABLE_PARAM*) (thd->alloc(sizeof(TMP_TABLE_PARAM)));
  tmp_table_param->init();
  tmp_table_param->table_charset= cs;
  tmp_table_param->field_count= field_count;
  tmp_table_param->schema_table= 1;
  SELECT_LEX *select_lex= thd->lex->current_select;
  if (!(table= create_tmp_table(thd, tmp_table_param,
                                field_list, (ORDER*) 0, 0, 0, 
                                (select_lex->options | thd->variables.option_bits |
                                 TMP_TABLE_ALL_COLUMNS),
                                HA_POS_ERROR, table_list->alias)))
    DBUG_RETURN(0);
  my_bitmap_map* bitmaps=
    (my_bitmap_map*) thd->alloc(bitmap_buffer_size(field_count));
  bitmap_init(&table->def_read_set, (my_bitmap_map*) bitmaps, field_count,
              FALSE);
  table->read_set= &table->def_read_set;
  bitmap_clear_all(table->read_set);
  table_list->schema_table_param= tmp_table_param;
  DBUG_RETURN(table);
}


/*
  For old SHOW compatibility. It is used when
  old SHOW doesn't have generated column names
  Make list of fields for SHOW

  SYNOPSIS
    make_old_format()
    thd			thread handler
    schema_table        pointer to 'schema_tables' element

  RETURN
   1	error
   0	success
*/

int make_old_format(THD *thd, ST_SCHEMA_TABLE *schema_table)
{
  ST_FIELD_INFO *field_info= schema_table->fields_info;
  Name_resolution_context *context= &thd->lex->select_lex.context;
  for (; field_info->field_name; field_info++)
  {
    if (field_info->old_name)
    {
      Item_field *field= new Item_field(context,
                                        NullS, NullS, field_info->field_name);
      if (field)
      {
        field->item_name.copy(field_info->old_name);
        if (add_item_to_list(thd, field))
          return 1;
      }
    }
  }
  return 0;
}


int make_schemata_old_format(THD *thd, ST_SCHEMA_TABLE *schema_table)
{
  char tmp[128];
  LEX *lex= thd->lex;
  SELECT_LEX *sel= lex->current_select;
  Name_resolution_context *context= &sel->context;

  if (!sel->item_list.elements)
  {
    ST_FIELD_INFO *field_info= &schema_table->fields_info[1];
    String buffer(tmp,sizeof(tmp), system_charset_info);
    Item_field *field= new Item_field(context,
                                      NullS, NullS, field_info->field_name);
    if (!field || add_item_to_list(thd, field))
      return 1;
    buffer.length(0);
    buffer.append(field_info->old_name);
    if (lex->wild && lex->wild->ptr())
    {
      buffer.append(STRING_WITH_LEN(" ("));
      buffer.append(lex->wild->ptr());
      buffer.append(')');
    }
    field->item_name.copy(buffer.ptr(), buffer.length(), system_charset_info);
  }
  return 0;
}


int make_table_names_old_format(THD *thd, ST_SCHEMA_TABLE *schema_table)
{
  char tmp[128];
  String buffer(tmp,sizeof(tmp), thd->charset());
  LEX *lex= thd->lex;
  Name_resolution_context *context= &lex->select_lex.context;

  ST_FIELD_INFO *field_info= &schema_table->fields_info[2];
  buffer.length(0);
  buffer.append(field_info->old_name);
  buffer.append(lex->select_lex.db);
  if (lex->wild && lex->wild->ptr())
  {
    buffer.append(STRING_WITH_LEN(" ("));
    buffer.append(lex->wild->ptr());
    buffer.append(')');
  }
  Item_field *field= new Item_field(context,
                                    NullS, NullS, field_info->field_name);
  if (add_item_to_list(thd, field))
    return 1;
  field->item_name.copy(buffer.ptr(), buffer.length(), system_charset_info);
  if (thd->lex->verbose)
  {
    field->item_name.copy(buffer.ptr(), buffer.length(), system_charset_info);
    field_info= &schema_table->fields_info[3];
    field= new Item_field(context, NullS, NullS, field_info->field_name);
    if (add_item_to_list(thd, field))
      return 1;
    field->item_name.copy(field_info->old_name);
  }
  return 0;
}


int make_columns_old_format(THD *thd, ST_SCHEMA_TABLE *schema_table)
{
  int fields_arr[]= {IS_COLUMNS_COLUMN_NAME,
                     IS_COLUMNS_COLUMN_TYPE,
                     IS_COLUMNS_COLLATION_NAME,
                     IS_COLUMNS_IS_NULLABLE,
                     IS_COLUMNS_COLUMN_KEY,
                     IS_COLUMNS_COLUMN_DEFAULT,
                     IS_COLUMNS_EXTRA,
                     IS_COLUMNS_PRIVILEGES,
                     IS_COLUMNS_COLUMN_COMMENT,
                     -1};
  int *field_num= fields_arr;
  ST_FIELD_INFO *field_info;
  Name_resolution_context *context= &thd->lex->select_lex.context;

  for (; *field_num >= 0; field_num++)
  {
    field_info= &schema_table->fields_info[*field_num];
    if (!thd->lex->verbose && (*field_num == IS_COLUMNS_COLLATION_NAME ||
                               *field_num == IS_COLUMNS_PRIVILEGES     ||
                               *field_num == IS_COLUMNS_COLUMN_COMMENT))
      continue;
    Item_field *field= new Item_field(context,
                                      NullS, NullS, field_info->field_name);
    if (field)
    {
      field->item_name.copy(field_info->old_name);
      if (add_item_to_list(thd, field))
        return 1;
    }
  }
  return 0;
}


int make_character_sets_old_format(THD *thd, ST_SCHEMA_TABLE *schema_table)
{
  int fields_arr[]= {0, 2, 1, 3, -1};
  int *field_num= fields_arr;
  ST_FIELD_INFO *field_info;
  Name_resolution_context *context= &thd->lex->select_lex.context;

  for (; *field_num >= 0; field_num++)
  {
    field_info= &schema_table->fields_info[*field_num];
    Item_field *field= new Item_field(context,
                                      NullS, NullS, field_info->field_name);
    if (field)
    {
      field->item_name.copy(field_info->old_name);
      if (add_item_to_list(thd, field))
        return 1;
    }
  }
  return 0;
}


int make_proc_old_format(THD *thd, ST_SCHEMA_TABLE *schema_table)
{
  int fields_arr[]= {IS_ROUTINES_ROUTINE_SCHEMA,
                     IS_ROUTINES_ROUTINE_NAME,
                     IS_ROUTINES_ROUTINE_TYPE,
                     IS_ROUTINES_DEFINER,
                     IS_ROUTINES_LAST_ALTERED,
                     IS_ROUTINES_CREATED,
                     IS_ROUTINES_SECURITY_TYPE,
                     IS_ROUTINES_ROUTINE_COMMENT,
                     IS_ROUTINES_CHARACTER_SET_CLIENT,
                     IS_ROUTINES_COLLATION_CONNECTION,
                     IS_ROUTINES_DATABASE_COLLATION,
                     -1};
  int *field_num= fields_arr;
  ST_FIELD_INFO *field_info;
  Name_resolution_context *context= &thd->lex->select_lex.context;

  for (; *field_num >= 0; field_num++)
  {
    field_info= &schema_table->fields_info[*field_num];
    Item_field *field= new Item_field(context,
                                      NullS, NullS, field_info->field_name);
    if (field)
    {
      field->item_name.copy(field_info->old_name);
      if (add_item_to_list(thd, field))
        return 1;
    }
  }
  return 0;
}


/*
  Create information_schema table

  SYNOPSIS
  mysql_schema_table()
    thd                thread handler
    lex                pointer to LEX
    table_list         pointer to table_list

  RETURN
    0	success
    1   error
*/

int mysql_schema_table(THD *thd, LEX *lex, TABLE_LIST *table_list)
{
  TABLE *table;
  DBUG_ENTER("mysql_schema_table");
  if (!(table= table_list->schema_table->create_table(thd, table_list)))
    DBUG_RETURN(1);
  table->s->tmp_table= SYSTEM_TMP_TABLE;
  table->grant.privilege= SELECT_ACL;
  /*
    This test is necessary to make
    case insensitive file systems +
    upper case table names(information schema tables) +
    views
    working correctly
  */
  if (table_list->schema_table_name)
    table->alias_name_used= my_strcasecmp(table_alias_charset,
                                          table_list->schema_table_name,
                                          table_list->alias);
  table_list->table_name= table->s->table_name.str;
  table_list->table_name_length= table->s->table_name.length;
  table_list->table= table;
  table->next= thd->derived_tables;
  thd->derived_tables= table;
  table_list->select_lex->options |= OPTION_SCHEMA_TABLE;
  lex->safe_to_cache_query= 0;

  if (table_list->schema_table_reformed) // show command
  {
    SELECT_LEX *sel= lex->current_select;
    Item *item;
    Field_translator *transl, *org_transl;

    if (table_list->field_translation)
    {
      Field_translator *end= table_list->field_translation_end;
      for (transl= table_list->field_translation; transl < end; transl++)
      {
        if (!transl->item->fixed &&
            transl->item->fix_fields(thd, &transl->item))
          DBUG_RETURN(1);
      }
      DBUG_RETURN(0);
    }
    List_iterator_fast<Item> it(sel->item_list);
    if (!(transl=
          (Field_translator*)(thd->stmt_arena->
                              alloc(sel->item_list.elements *
                                    sizeof(Field_translator)))))
    {
      DBUG_RETURN(1);
    }
    for (org_transl= transl; (item= it++); transl++)
    {
      transl->item= item;
      transl->name= item->item_name.ptr();
      if (!item->fixed && item->fix_fields(thd, &transl->item))
      {
        DBUG_RETURN(1);
      }
    }
    table_list->field_translation= org_transl;
    table_list->field_translation_end= transl;
  }

  DBUG_RETURN(0);
}


/*
  Generate select from information_schema table

  SYNOPSIS
    make_schema_select()
    thd                  thread handler
    sel                  pointer to SELECT_LEX
    schema_table_idx     index of 'schema_tables' element

  RETURN
    0	success
    1   error
*/

int make_schema_select(THD *thd, SELECT_LEX *sel,
		       enum enum_schema_tables schema_table_idx)
{
  ST_SCHEMA_TABLE *schema_table= get_schema_table(schema_table_idx);
  LEX_STRING db, table;
  DBUG_ENTER("make_schema_select");
  DBUG_PRINT("enter", ("mysql_schema_select: %s", schema_table->table_name));
  /*
     We have to make non const db_name & table_name
     because of lower_case_table_names
  */
  thd->make_lex_string(&db, INFORMATION_SCHEMA_NAME.str,
                       INFORMATION_SCHEMA_NAME.length, 0);
  thd->make_lex_string(&table, schema_table->table_name,
                       strlen(schema_table->table_name), 0);
  if (schema_table->old_format(thd, schema_table) ||   /* Handle old syntax */
      !sel->add_table_to_list(thd, new Table_ident(thd, db, table, 0),
                              0, 0, TL_READ, MDL_SHARED_READ))
  {
    DBUG_RETURN(1);
  }
  DBUG_RETURN(0);
}


/**
  Fill INFORMATION_SCHEMA-table, leave correct Diagnostics_area /
  Warning_info state after itself.

  This function is a wrapper around ST_SCHEMA_TABLE::fill_table(), which
  may "partially silence" some errors. The thing is that during
  fill_table() many errors might be emitted. These errors stem from the
  nature of fill_table().

  For example, SELECT ... FROM INFORMATION_SCHEMA.xxx WHERE TABLE_NAME = 'xxx'
  results in a number of 'Table <db name>.xxx does not exist' errors,
  because fill_table() tries to open the 'xxx' table in every possible
  database.

  Those errors are cleared (the error status is cleared from
  Diagnostics_area) inside fill_table(), but they remain in Warning_info
  (Warning_info is not cleared because it may contain useful warnings).

  This function is responsible for making sure that Warning_info does not
  contain warnings corresponding to the cleared errors.

  @note: THD::no_warnings_for_error used to be set before calling
  fill_table(), thus those errors didn't go to Warning_info. This is not
  the case now (THD::no_warnings_for_error was eliminated as a hack), so we
  need to take care of those warnings here.

  @param thd            Thread context.
  @param table_list     I_S table.
  @param join_table     JOIN/SELECT table.

  @return Error status.
  @retval TRUE Error.
  @retval FALSE Success.
*/
static bool do_fill_table(THD *thd,
                          TABLE_LIST *table_list,
                          JOIN_TAB *join_table)
{
  // NOTE: fill_table() may generate many "useless" warnings, which will be
  // ignored afterwards. On the other hand, there might be "useful"
  // warnings, which should be presented to the user. Warning_info usually
  // stores no more than THD::variables.max_error_count warnings.
  // The problem is that "useless warnings" may occupy all the slots in the
  // Warning_info, so "useful warnings" get rejected. In order to avoid
  // that problem we create a Warning_info instance, which is capable of
  // storing "unlimited" number of warnings.
  Diagnostics_area *da= thd->get_stmt_da();
  Warning_info wi_tmp(thd->query_id, true);

  da->push_warning_info(&wi_tmp);

  bool res= table_list->schema_table->fill_table(
    thd, table_list, join_table->unified_condition());

  da->pop_warning_info();

  // Pass an error if any.

  if (da->is_error())
  {
    da->push_warning(thd,
                     da->sql_errno(),
                     da->get_sqlstate(),
                     Sql_condition::WARN_LEVEL_ERROR,
                     da->message());
  }

  // Pass warnings (if any).
  //
  // Filter out warnings with WARN_LEVEL_ERROR level, because they
  // correspond to the errors which were filtered out in fill_table().
  da->copy_non_errors_from_wi(thd, &wi_tmp);

  return res;
}


/*
  Fill temporary schema tables before SELECT

  SYNOPSIS
    get_schema_tables_result()
    join  join which use schema tables
    executed_place place where I_S table processed

  RETURN
    FALSE success
    TRUE  error
*/

bool get_schema_tables_result(JOIN *join,
                              enum enum_schema_table_state executed_place)
{
  THD *thd= join->thd;
  LEX *lex= thd->lex;
  bool result= 0;
  DBUG_ENTER("get_schema_tables_result");

  /* Check if the schema table is optimized away */
  if (!join->join_tab)
    DBUG_RETURN(result);

  for (uint i= 0; i < join->tables; i++)
  {
    JOIN_TAB *const tab= join->join_tab + i;
    if (!tab->table || !tab->table->pos_in_table_list)
      break;

    TABLE_LIST *table_list= tab->table->pos_in_table_list;
    if (table_list->schema_table && thd->fill_information_schema_tables())
    {
      bool is_subselect= (&lex->unit != lex->current_select->master_unit() &&
                          lex->current_select->master_unit()->item);

      /* A value of 0 indicates a dummy implementation */
      if (table_list->schema_table->fill_table == 0)
        continue;

      /* skip I_S optimizations specific to get_all_tables */
      if (thd->lex->describe &&
          (table_list->schema_table->fill_table != get_all_tables))
        continue;

      /*
        If schema table is already processed and
        the statement is not a subselect then
        we don't need to fill this table again.
        If schema table is already processed and
        schema_table_state != executed_place then
        table is already processed and
        we should skip second data processing.
      */
      if (table_list->schema_table_state &&
          (!is_subselect || table_list->schema_table_state != executed_place))
        continue;

      /*
        if table is used in a subselect and
        table has been processed earlier with the same
        'executed_place' value then we should refresh the table.
      */
      if (table_list->schema_table_state && is_subselect)
      {
        table_list->table->file->extra(HA_EXTRA_NO_CACHE);
        table_list->table->file->extra(HA_EXTRA_RESET_STATE);
        table_list->table->file->ha_delete_all_rows();
        free_io_cache(table_list->table);
        filesort_free_buffers(table_list->table,1);
        table_list->table->null_row= 0;
      }
      else
        table_list->table->file->stats.records= 0;

      if (do_fill_table(thd, table_list, tab))
      {
        result= 1;
        join->error= 1;
        table_list->schema_table_state= executed_place;
        break;
      }
      table_list->schema_table_state= executed_place;
    }
  }
  DBUG_RETURN(result);
}

struct run_hton_fill_schema_table_args
{
  TABLE_LIST *tables;
  Item *cond;
};

static my_bool run_hton_fill_schema_table(THD *thd, plugin_ref plugin,
                                          void *arg)
{
  struct run_hton_fill_schema_table_args *args=
    (run_hton_fill_schema_table_args *) arg;
  handlerton *hton= plugin_data(plugin, handlerton *);
  if (hton->fill_is_table && hton->state == SHOW_OPTION_YES)
      hton->fill_is_table(hton, thd, args->tables, args->cond,
            get_schema_table_idx(args->tables->schema_table));
  return false;
}

int hton_fill_schema_table(THD *thd, TABLE_LIST *tables, Item *cond)
{
  DBUG_ENTER("hton_fill_schema_table");

  struct run_hton_fill_schema_table_args args;
  args.tables= tables;
  args.cond= cond;

  plugin_foreach(thd, run_hton_fill_schema_table,
                 MYSQL_STORAGE_ENGINE_PLUGIN, &args);

  DBUG_RETURN(0);
}


ST_FIELD_INFO schema_fields_info[]=
{
  {"CATALOG_NAME", FN_REFLEN, MYSQL_TYPE_STRING, 0, 0, 0, SKIP_OPEN_TABLE},
  {"SCHEMA_NAME", NAME_CHAR_LEN, MYSQL_TYPE_STRING, 0, 0, "Database",
   SKIP_OPEN_TABLE},
  {"DEFAULT_CHARACTER_SET_NAME", MY_CS_NAME_SIZE, MYSQL_TYPE_STRING, 0, 0, 0,
   SKIP_OPEN_TABLE},
  {"DEFAULT_COLLATION_NAME", MY_CS_NAME_SIZE, MYSQL_TYPE_STRING, 0, 0, 0,
   SKIP_OPEN_TABLE},
  {"SQL_PATH", FN_REFLEN, MYSQL_TYPE_STRING, 0, 1, 0, SKIP_OPEN_TABLE},
  {0, 0, MYSQL_TYPE_STRING, 0, 0, 0, SKIP_OPEN_TABLE}
};


ST_FIELD_INFO tables_fields_info[]=
{
  {"TABLE_CATALOG", FN_REFLEN, MYSQL_TYPE_STRING, 0, 0, 0, SKIP_OPEN_TABLE},
  {"TABLE_SCHEMA", NAME_CHAR_LEN, MYSQL_TYPE_STRING, 0, 0, 0, SKIP_OPEN_TABLE},
  {"TABLE_NAME", NAME_CHAR_LEN, MYSQL_TYPE_STRING, 0, 0, "Name",
   SKIP_OPEN_TABLE},
  {"TABLE_TYPE", NAME_CHAR_LEN, MYSQL_TYPE_STRING, 0, 0, 0, OPEN_FRM_ONLY},
  {"ENGINE", NAME_CHAR_LEN, MYSQL_TYPE_STRING, 0, 1, "Engine", OPEN_FRM_ONLY},
  {"VERSION", MY_INT64_NUM_DECIMAL_DIGITS, MYSQL_TYPE_LONGLONG, 0,
   (MY_I_S_MAYBE_NULL | MY_I_S_UNSIGNED), "Version", OPEN_FRM_ONLY},
  {"ROW_FORMAT", 20, MYSQL_TYPE_STRING, 0, 1, "Row_format", OPEN_FULL_TABLE},
  {"TABLE_ROWS", MY_INT64_NUM_DECIMAL_DIGITS, MYSQL_TYPE_LONGLONG, 0,
   (MY_I_S_MAYBE_NULL | MY_I_S_UNSIGNED), "Rows", OPEN_FULL_TABLE},
  {"AVG_ROW_LENGTH", MY_INT64_NUM_DECIMAL_DIGITS, MYSQL_TYPE_LONGLONG, 0, 
   (MY_I_S_MAYBE_NULL | MY_I_S_UNSIGNED), "Avg_row_length", OPEN_FULL_TABLE},
  {"DATA_LENGTH", MY_INT64_NUM_DECIMAL_DIGITS, MYSQL_TYPE_LONGLONG, 0, 
   (MY_I_S_MAYBE_NULL | MY_I_S_UNSIGNED), "Data_length", OPEN_FULL_TABLE},
  {"MAX_DATA_LENGTH", MY_INT64_NUM_DECIMAL_DIGITS, MYSQL_TYPE_LONGLONG, 0,
   (MY_I_S_MAYBE_NULL | MY_I_S_UNSIGNED), "Max_data_length", OPEN_FULL_TABLE},
  {"INDEX_LENGTH", MY_INT64_NUM_DECIMAL_DIGITS, MYSQL_TYPE_LONGLONG, 0, 
   (MY_I_S_MAYBE_NULL | MY_I_S_UNSIGNED), "Index_length", OPEN_FULL_TABLE},
  {"DATA_FREE", MY_INT64_NUM_DECIMAL_DIGITS, MYSQL_TYPE_LONGLONG, 0,
   (MY_I_S_MAYBE_NULL | MY_I_S_UNSIGNED), "Data_free", OPEN_FULL_TABLE},
  {"AUTO_INCREMENT", MY_INT64_NUM_DECIMAL_DIGITS , MYSQL_TYPE_LONGLONG, 0, 
   (MY_I_S_MAYBE_NULL | MY_I_S_UNSIGNED), "Auto_increment", OPEN_FULL_TABLE},
  {"CREATE_TIME", 0, MYSQL_TYPE_DATETIME, 0, 1, "Create_time", OPEN_FULL_TABLE},
  {"UPDATE_TIME", 0, MYSQL_TYPE_DATETIME, 0, 1, "Update_time", OPEN_FULL_TABLE},
  {"CHECK_TIME", 0, MYSQL_TYPE_DATETIME, 0, 1, "Check_time", OPEN_FULL_TABLE},
  {"TABLE_COLLATION", MY_CS_NAME_SIZE, MYSQL_TYPE_STRING, 0, 1, "Collation",
   OPEN_FRM_ONLY},
  {"CHECKSUM", MY_INT64_NUM_DECIMAL_DIGITS, MYSQL_TYPE_LONGLONG, 0,
   (MY_I_S_MAYBE_NULL | MY_I_S_UNSIGNED), "Checksum", OPEN_FULL_TABLE},
  {"CREATE_OPTIONS", 255, MYSQL_TYPE_STRING, 0, 1, "Create_options",
   OPEN_FRM_ONLY},
  {"TABLE_COMMENT", TABLE_COMMENT_MAXLEN, MYSQL_TYPE_STRING, 0, 0, 
   "Comment", OPEN_FRM_ONLY},
  {0, 0, MYSQL_TYPE_STRING, 0, 0, 0, SKIP_OPEN_TABLE}
};

ST_FIELD_INFO temporary_table_fields_info[]=
{
  {"SESSION_ID", 4, MYSQL_TYPE_LONGLONG, 0, 0, "Session", SKIP_OPEN_TABLE},
  {"TABLE_SCHEMA", NAME_CHAR_LEN, MYSQL_TYPE_STRING, 0, 0, "Db", SKIP_OPEN_TABLE},
  {"TABLE_NAME", NAME_CHAR_LEN, MYSQL_TYPE_STRING, 0, 0, "Temp_tables_in_", SKIP_OPEN_TABLE},
  {"ENGINE", NAME_CHAR_LEN, MYSQL_TYPE_STRING, 0, 0, "Engine", OPEN_FRM_ONLY},
  {"NAME", FN_REFLEN, MYSQL_TYPE_STRING, 0, 0, "Name", SKIP_OPEN_TABLE},
  {"TABLE_ROWS", MY_INT64_NUM_DECIMAL_DIGITS, MYSQL_TYPE_LONGLONG, 0,
   MY_I_S_UNSIGNED, "Rows", OPEN_FULL_TABLE},
  {"AVG_ROW_LENGTH", MY_INT64_NUM_DECIMAL_DIGITS, MYSQL_TYPE_LONGLONG, 0, 
   MY_I_S_UNSIGNED, "Avg Row", OPEN_FULL_TABLE},
  {"DATA_LENGTH", MY_INT64_NUM_DECIMAL_DIGITS, MYSQL_TYPE_LONGLONG, 0, 
   MY_I_S_UNSIGNED, "Data Length", OPEN_FULL_TABLE},
  {"INDEX_LENGTH", MY_INT64_NUM_DECIMAL_DIGITS, MYSQL_TYPE_LONGLONG, 0, 
   MY_I_S_UNSIGNED, "Index Size", OPEN_FULL_TABLE},
  {"CREATE_TIME", 0, MYSQL_TYPE_DATETIME, 0, 1, "Create Time", OPEN_FULL_TABLE},
  {"UPDATE_TIME", 0, MYSQL_TYPE_DATETIME, 0, 1, "Update Time", OPEN_FULL_TABLE},
  {0, 0, MYSQL_TYPE_STRING, 0, 0, 0, SKIP_OPEN_TABLE}
};

ST_FIELD_INFO columns_fields_info[]=
{
  {"TABLE_CATALOG", FN_REFLEN, MYSQL_TYPE_STRING, 0, 0, 0, OPEN_FRM_ONLY},
  {"TABLE_SCHEMA", NAME_CHAR_LEN, MYSQL_TYPE_STRING, 0, 0, 0, OPEN_FRM_ONLY},
  {"TABLE_NAME", NAME_CHAR_LEN, MYSQL_TYPE_STRING, 0, 0, 0, OPEN_FRM_ONLY},
  {"COLUMN_NAME", NAME_CHAR_LEN, MYSQL_TYPE_STRING, 0, 0, "Field",
   OPEN_FRM_ONLY},
  {"ORDINAL_POSITION", MY_INT64_NUM_DECIMAL_DIGITS, MYSQL_TYPE_LONGLONG, 0,
   MY_I_S_UNSIGNED, 0, OPEN_FRM_ONLY},
  {"COLUMN_DEFAULT", MAX_FIELD_VARCHARLENGTH, MYSQL_TYPE_STRING, 0,
   1, "Default", OPEN_FRM_ONLY},
  {"IS_NULLABLE", 3, MYSQL_TYPE_STRING, 0, 0, "Null", OPEN_FRM_ONLY},
  {"DATA_TYPE", NAME_CHAR_LEN, MYSQL_TYPE_STRING, 0, 0, 0, OPEN_FRM_ONLY},
  {"CHARACTER_MAXIMUM_LENGTH", MY_INT64_NUM_DECIMAL_DIGITS, MYSQL_TYPE_LONGLONG,
   0, (MY_I_S_MAYBE_NULL | MY_I_S_UNSIGNED), 0, OPEN_FRM_ONLY},
  {"CHARACTER_OCTET_LENGTH", MY_INT64_NUM_DECIMAL_DIGITS , MYSQL_TYPE_LONGLONG,
   0, (MY_I_S_MAYBE_NULL | MY_I_S_UNSIGNED), 0, OPEN_FRM_ONLY},
  {"NUMERIC_PRECISION", MY_INT64_NUM_DECIMAL_DIGITS, MYSQL_TYPE_LONGLONG,
   0, (MY_I_S_MAYBE_NULL | MY_I_S_UNSIGNED), 0, OPEN_FRM_ONLY},
  {"NUMERIC_SCALE", MY_INT64_NUM_DECIMAL_DIGITS , MYSQL_TYPE_LONGLONG,
   0, (MY_I_S_MAYBE_NULL | MY_I_S_UNSIGNED), 0, OPEN_FRM_ONLY},
  {"DATETIME_PRECISION", MY_INT64_NUM_DECIMAL_DIGITS , MYSQL_TYPE_LONGLONG,
   0, (MY_I_S_MAYBE_NULL | MY_I_S_UNSIGNED), 0, OPEN_FULL_TABLE},
  {"CHARACTER_SET_NAME", MY_CS_NAME_SIZE, MYSQL_TYPE_STRING, 0, 1, 0,
   OPEN_FRM_ONLY},
  {"COLLATION_NAME", MY_CS_NAME_SIZE, MYSQL_TYPE_STRING, 0, 1, "Collation",
   OPEN_FRM_ONLY},
  {"COLUMN_TYPE", 65535, MYSQL_TYPE_STRING, 0, 0, "Type", OPEN_FRM_ONLY},
  {"COLUMN_KEY", 3, MYSQL_TYPE_STRING, 0, 0, "Key", OPEN_FRM_ONLY},
  {"EXTRA", 30, MYSQL_TYPE_STRING, 0, 0, "Extra", OPEN_FRM_ONLY},
  {"PRIVILEGES", 80, MYSQL_TYPE_STRING, 0, 0, "Privileges", OPEN_FRM_ONLY},
  {"COLUMN_COMMENT", COLUMN_COMMENT_MAXLEN, MYSQL_TYPE_STRING, 0, 0, 
   "Comment", OPEN_FRM_ONLY},
  {0, 0, MYSQL_TYPE_STRING, 0, 0, 0, SKIP_OPEN_TABLE}
};


ST_FIELD_INFO charsets_fields_info[]=
{
  {"CHARACTER_SET_NAME", MY_CS_NAME_SIZE, MYSQL_TYPE_STRING, 0, 0, "Charset",
   SKIP_OPEN_TABLE},
  {"DEFAULT_COLLATE_NAME", MY_CS_NAME_SIZE, MYSQL_TYPE_STRING, 0, 0,
   "Default collation", SKIP_OPEN_TABLE},
  {"DESCRIPTION", 60, MYSQL_TYPE_STRING, 0, 0, "Description",
   SKIP_OPEN_TABLE},
  {"MAXLEN", 3, MYSQL_TYPE_LONGLONG, 0, 0, "Maxlen", SKIP_OPEN_TABLE},
  {0, 0, MYSQL_TYPE_STRING, 0, 0, 0, SKIP_OPEN_TABLE}
};


ST_FIELD_INFO collation_fields_info[]=
{
  {"COLLATION_NAME", MY_CS_NAME_SIZE, MYSQL_TYPE_STRING, 0, 0, "Collation",
   SKIP_OPEN_TABLE},
  {"CHARACTER_SET_NAME", MY_CS_NAME_SIZE, MYSQL_TYPE_STRING, 0, 0, "Charset",
   SKIP_OPEN_TABLE},
  {"ID", MY_INT32_NUM_DECIMAL_DIGITS, MYSQL_TYPE_LONGLONG, 0, 0, "Id",
   SKIP_OPEN_TABLE},
  {"IS_DEFAULT", 3, MYSQL_TYPE_STRING, 0, 0, "Default", SKIP_OPEN_TABLE},
  {"IS_COMPILED", 3, MYSQL_TYPE_STRING, 0, 0, "Compiled", SKIP_OPEN_TABLE},
  {"SORTLEN", 3, MYSQL_TYPE_LONGLONG, 0, 0, "Sortlen", SKIP_OPEN_TABLE},
  {0, 0, MYSQL_TYPE_STRING, 0, 0, 0, SKIP_OPEN_TABLE}
};


ST_FIELD_INFO engines_fields_info[]=
{
  {"ENGINE", 64, MYSQL_TYPE_STRING, 0, 0, "Engine", SKIP_OPEN_TABLE},
  {"SUPPORT", 8, MYSQL_TYPE_STRING, 0, 0, "Support", SKIP_OPEN_TABLE},
  {"COMMENT", 80, MYSQL_TYPE_STRING, 0, 0, "Comment", SKIP_OPEN_TABLE},
  {"TRANSACTIONS", 3, MYSQL_TYPE_STRING, 0, 1, "Transactions", SKIP_OPEN_TABLE},
  {"XA", 3, MYSQL_TYPE_STRING, 0, 1, "XA", SKIP_OPEN_TABLE},
  {"SAVEPOINTS", 3 ,MYSQL_TYPE_STRING, 0, 1, "Savepoints", SKIP_OPEN_TABLE},
  {0, 0, MYSQL_TYPE_STRING, 0, 0, 0, SKIP_OPEN_TABLE}
};


ST_FIELD_INFO events_fields_info[]=
{
  {"EVENT_CATALOG", NAME_CHAR_LEN, MYSQL_TYPE_STRING, 0, 0, 0, SKIP_OPEN_TABLE},
  {"EVENT_SCHEMA", NAME_CHAR_LEN, MYSQL_TYPE_STRING, 0, 0, "Db",
   SKIP_OPEN_TABLE},
  {"EVENT_NAME", NAME_CHAR_LEN, MYSQL_TYPE_STRING, 0, 0, "Name",
   SKIP_OPEN_TABLE},
  {"DEFINER", 77, MYSQL_TYPE_STRING, 0, 0, "Definer", SKIP_OPEN_TABLE},
  {"TIME_ZONE", 64, MYSQL_TYPE_STRING, 0, 0, "Time zone", SKIP_OPEN_TABLE},
  {"EVENT_BODY", 8, MYSQL_TYPE_STRING, 0, 0, 0, SKIP_OPEN_TABLE},
  {"EVENT_DEFINITION", 65535, MYSQL_TYPE_STRING, 0, 0, 0, SKIP_OPEN_TABLE},
  {"EVENT_TYPE", 9, MYSQL_TYPE_STRING, 0, 0, "Type", SKIP_OPEN_TABLE},
  {"EXECUTE_AT", 0, MYSQL_TYPE_DATETIME, 0, 1, "Execute at", SKIP_OPEN_TABLE},
  {"INTERVAL_VALUE", 256, MYSQL_TYPE_STRING, 0, 1, "Interval value",
   SKIP_OPEN_TABLE},
  {"INTERVAL_FIELD", 18, MYSQL_TYPE_STRING, 0, 1, "Interval field",
   SKIP_OPEN_TABLE},
  {"SQL_MODE", 32*256, MYSQL_TYPE_STRING, 0, 0, 0, SKIP_OPEN_TABLE},
  {"STARTS", 0, MYSQL_TYPE_DATETIME, 0, 1, "Starts", SKIP_OPEN_TABLE},
  {"ENDS", 0, MYSQL_TYPE_DATETIME, 0, 1, "Ends", SKIP_OPEN_TABLE},
  {"STATUS", 18, MYSQL_TYPE_STRING, 0, 0, "Status", SKIP_OPEN_TABLE},
  {"ON_COMPLETION", 12, MYSQL_TYPE_STRING, 0, 0, 0, SKIP_OPEN_TABLE},
  {"CREATED", 0, MYSQL_TYPE_DATETIME, 0, 0, 0, SKIP_OPEN_TABLE},
  {"LAST_ALTERED", 0, MYSQL_TYPE_DATETIME, 0, 0, 0, SKIP_OPEN_TABLE},
  {"LAST_EXECUTED", 0, MYSQL_TYPE_DATETIME, 0, 1, 0, SKIP_OPEN_TABLE},
  {"EVENT_COMMENT", NAME_CHAR_LEN, MYSQL_TYPE_STRING, 0, 0, 0, SKIP_OPEN_TABLE},
  {"ORIGINATOR", 10, MYSQL_TYPE_LONGLONG, 0, 0, "Originator", SKIP_OPEN_TABLE},
  {"CHARACTER_SET_CLIENT", MY_CS_NAME_SIZE, MYSQL_TYPE_STRING, 0, 0,
   "character_set_client", SKIP_OPEN_TABLE},
  {"COLLATION_CONNECTION", MY_CS_NAME_SIZE, MYSQL_TYPE_STRING, 0, 0,
   "collation_connection", SKIP_OPEN_TABLE},
  {"DATABASE_COLLATION", MY_CS_NAME_SIZE, MYSQL_TYPE_STRING, 0, 0,
   "Database Collation", SKIP_OPEN_TABLE},
  {0, 0, MYSQL_TYPE_STRING, 0, 0, 0, SKIP_OPEN_TABLE}
};



ST_FIELD_INFO coll_charset_app_fields_info[]=
{
  {"COLLATION_NAME", MY_CS_NAME_SIZE, MYSQL_TYPE_STRING, 0, 0, 0,
   SKIP_OPEN_TABLE},
  {"CHARACTER_SET_NAME", MY_CS_NAME_SIZE, MYSQL_TYPE_STRING, 0, 0, 0,
   SKIP_OPEN_TABLE},
  {0, 0, MYSQL_TYPE_STRING, 0, 0, 0, SKIP_OPEN_TABLE}
};


ST_FIELD_INFO proc_fields_info[]=
{
  {"SPECIFIC_NAME", NAME_CHAR_LEN, MYSQL_TYPE_STRING, 0, 0, 0, SKIP_OPEN_TABLE},
  {"ROUTINE_CATALOG", FN_REFLEN, MYSQL_TYPE_STRING, 0, 0, 0, SKIP_OPEN_TABLE},
  {"ROUTINE_SCHEMA", NAME_CHAR_LEN, MYSQL_TYPE_STRING, 0, 0, "Db",
   SKIP_OPEN_TABLE},
  {"ROUTINE_NAME", NAME_CHAR_LEN, MYSQL_TYPE_STRING, 0, 0, "Name",
   SKIP_OPEN_TABLE},
  {"ROUTINE_TYPE", 9, MYSQL_TYPE_STRING, 0, 0, "Type", SKIP_OPEN_TABLE},
  {"DATA_TYPE", NAME_CHAR_LEN, MYSQL_TYPE_STRING, 0, 0, 0, SKIP_OPEN_TABLE},
  {"CHARACTER_MAXIMUM_LENGTH", 21 , MYSQL_TYPE_LONG, 0, 1, 0, SKIP_OPEN_TABLE},
  {"CHARACTER_OCTET_LENGTH", 21 , MYSQL_TYPE_LONG, 0, 1, 0, SKIP_OPEN_TABLE},
  {"NUMERIC_PRECISION", MY_INT64_NUM_DECIMAL_DIGITS, MYSQL_TYPE_LONGLONG,
   0, (MY_I_S_MAYBE_NULL | MY_I_S_UNSIGNED), 0, SKIP_OPEN_TABLE},
  {"NUMERIC_SCALE", 21 , MYSQL_TYPE_LONG, 0, 1, 0, SKIP_OPEN_TABLE},
  {"DATETIME_PRECISION", MY_INT64_NUM_DECIMAL_DIGITS , MYSQL_TYPE_LONGLONG,
   0, (MY_I_S_MAYBE_NULL | MY_I_S_UNSIGNED), 0, SKIP_OPEN_TABLE},
  {"CHARACTER_SET_NAME", 64, MYSQL_TYPE_STRING, 0, 1, 0, SKIP_OPEN_TABLE},
  {"COLLATION_NAME", 64, MYSQL_TYPE_STRING, 0, 1, 0, SKIP_OPEN_TABLE},
  {"DTD_IDENTIFIER", 65535, MYSQL_TYPE_STRING, 0, 1, 0, SKIP_OPEN_TABLE},
  {"ROUTINE_BODY", 8, MYSQL_TYPE_STRING, 0, 0, 0, SKIP_OPEN_TABLE},
  {"ROUTINE_DEFINITION", 65535, MYSQL_TYPE_STRING, 0, 1, 0, SKIP_OPEN_TABLE},
  {"EXTERNAL_NAME", NAME_CHAR_LEN, MYSQL_TYPE_STRING, 0, 1, 0, SKIP_OPEN_TABLE},
  {"EXTERNAL_LANGUAGE", NAME_CHAR_LEN, MYSQL_TYPE_STRING, 0, 1, 0,
   SKIP_OPEN_TABLE},
  {"PARAMETER_STYLE", 8, MYSQL_TYPE_STRING, 0, 0, 0, SKIP_OPEN_TABLE},
  {"IS_DETERMINISTIC", 3, MYSQL_TYPE_STRING, 0, 0, 0, SKIP_OPEN_TABLE},
  {"SQL_DATA_ACCESS", NAME_CHAR_LEN, MYSQL_TYPE_STRING, 0, 0, 0,
   SKIP_OPEN_TABLE},
  {"SQL_PATH", NAME_CHAR_LEN, MYSQL_TYPE_STRING, 0, 1, 0, SKIP_OPEN_TABLE},
  {"SECURITY_TYPE", 7, MYSQL_TYPE_STRING, 0, 0, "Security_type",
   SKIP_OPEN_TABLE},
  {"CREATED", 0, MYSQL_TYPE_DATETIME, 0, 0, "Created", SKIP_OPEN_TABLE},
  {"LAST_ALTERED", 0, MYSQL_TYPE_DATETIME, 0, 0, "Modified", SKIP_OPEN_TABLE},
  {"SQL_MODE", 32*256, MYSQL_TYPE_STRING, 0, 0, 0, SKIP_OPEN_TABLE},
  {"ROUTINE_COMMENT", 65535, MYSQL_TYPE_STRING, 0, 0, "Comment",
   SKIP_OPEN_TABLE},
  {"DEFINER", 77, MYSQL_TYPE_STRING, 0, 0, "Definer", SKIP_OPEN_TABLE},
  {"CHARACTER_SET_CLIENT", MY_CS_NAME_SIZE, MYSQL_TYPE_STRING, 0, 0,
   "character_set_client", SKIP_OPEN_TABLE},
  {"COLLATION_CONNECTION", MY_CS_NAME_SIZE, MYSQL_TYPE_STRING, 0, 0,
   "collation_connection", SKIP_OPEN_TABLE},
  {"DATABASE_COLLATION", MY_CS_NAME_SIZE, MYSQL_TYPE_STRING, 0, 0,
   "Database Collation", SKIP_OPEN_TABLE},
  {0, 0, MYSQL_TYPE_STRING, 0, 0, 0, SKIP_OPEN_TABLE}
};


ST_FIELD_INFO stat_fields_info[]=
{
  {"TABLE_CATALOG", FN_REFLEN, MYSQL_TYPE_STRING, 0, 0, 0, OPEN_FRM_ONLY},
  {"TABLE_SCHEMA", NAME_CHAR_LEN, MYSQL_TYPE_STRING, 0, 0, 0, OPEN_FRM_ONLY},
  {"TABLE_NAME", NAME_CHAR_LEN, MYSQL_TYPE_STRING, 0, 0, "Table", OPEN_FRM_ONLY},
  {"NON_UNIQUE", 1, MYSQL_TYPE_LONGLONG, 0, 0, "Non_unique", OPEN_FRM_ONLY},
  {"INDEX_SCHEMA", NAME_CHAR_LEN, MYSQL_TYPE_STRING, 0, 0, 0, OPEN_FRM_ONLY},
  {"INDEX_NAME", NAME_CHAR_LEN, MYSQL_TYPE_STRING, 0, 0, "Key_name",
   OPEN_FRM_ONLY},
  {"SEQ_IN_INDEX", 2, MYSQL_TYPE_LONGLONG, 0, 0, "Seq_in_index", OPEN_FRM_ONLY},
  {"COLUMN_NAME", NAME_CHAR_LEN, MYSQL_TYPE_STRING, 0, 0, "Column_name",
   OPEN_FRM_ONLY},
  {"COLLATION", 1, MYSQL_TYPE_STRING, 0, 1, "Collation", OPEN_FRM_ONLY},
  {"CARDINALITY", MY_INT64_NUM_DECIMAL_DIGITS, MYSQL_TYPE_LONGLONG, 0, 1,
   "Cardinality", OPEN_FULL_TABLE},
  {"SUB_PART", 3, MYSQL_TYPE_LONGLONG, 0, 1, "Sub_part", OPEN_FRM_ONLY},
  {"PACKED", 10, MYSQL_TYPE_STRING, 0, 1, "Packed", OPEN_FRM_ONLY},
  {"NULLABLE", 3, MYSQL_TYPE_STRING, 0, 0, "Null", OPEN_FRM_ONLY},
  {"INDEX_TYPE", 16, MYSQL_TYPE_STRING, 0, 0, "Index_type", OPEN_FULL_TABLE},
  {"COMMENT", 16, MYSQL_TYPE_STRING, 0, 1, "Comment", OPEN_FRM_ONLY},
  {"INDEX_COMMENT", INDEX_COMMENT_MAXLEN, MYSQL_TYPE_STRING, 0, 0, 
   "Index_comment", OPEN_FRM_ONLY},
  {0, 0, MYSQL_TYPE_STRING, 0, 0, 0, SKIP_OPEN_TABLE}
};


ST_FIELD_INFO view_fields_info[]=
{
  {"TABLE_CATALOG", FN_REFLEN, MYSQL_TYPE_STRING, 0, 0, 0, OPEN_FRM_ONLY},
  {"TABLE_SCHEMA", NAME_CHAR_LEN, MYSQL_TYPE_STRING, 0, 0, 0, OPEN_FRM_ONLY},
  {"TABLE_NAME", NAME_CHAR_LEN, MYSQL_TYPE_STRING, 0, 0, 0, OPEN_FRM_ONLY},
  {"VIEW_DEFINITION", 65535, MYSQL_TYPE_STRING, 0, 0, 0, OPEN_FRM_ONLY},
  {"CHECK_OPTION", 8, MYSQL_TYPE_STRING, 0, 0, 0, OPEN_FRM_ONLY},
  {"IS_UPDATABLE", 3, MYSQL_TYPE_STRING, 0, 0, 0, OPEN_FULL_TABLE},
  {"DEFINER", 77, MYSQL_TYPE_STRING, 0, 0, 0, OPEN_FRM_ONLY},
  {"SECURITY_TYPE", 7, MYSQL_TYPE_STRING, 0, 0, 0, OPEN_FRM_ONLY},
  {"CHARACTER_SET_CLIENT", MY_CS_NAME_SIZE, MYSQL_TYPE_STRING, 0, 0, 0,
   OPEN_FRM_ONLY},
  {"COLLATION_CONNECTION", MY_CS_NAME_SIZE, MYSQL_TYPE_STRING, 0, 0, 0,
   OPEN_FRM_ONLY},
  {0, 0, MYSQL_TYPE_STRING, 0, 0, 0, SKIP_OPEN_TABLE}
};


ST_FIELD_INFO user_privileges_fields_info[]=
{
  {"GRANTEE", 81, MYSQL_TYPE_STRING, 0, 0, 0, SKIP_OPEN_TABLE},
  {"TABLE_CATALOG", FN_REFLEN, MYSQL_TYPE_STRING, 0, 0, 0, SKIP_OPEN_TABLE},
  {"PRIVILEGE_TYPE", NAME_CHAR_LEN, MYSQL_TYPE_STRING, 0, 0, 0, SKIP_OPEN_TABLE},
  {"IS_GRANTABLE", 3, MYSQL_TYPE_STRING, 0, 0, 0, SKIP_OPEN_TABLE},
  {0, 0, MYSQL_TYPE_STRING, 0, 0, 0, SKIP_OPEN_TABLE}
};


ST_FIELD_INFO schema_privileges_fields_info[]=
{
  {"GRANTEE", 81, MYSQL_TYPE_STRING, 0, 0, 0, SKIP_OPEN_TABLE},
  {"TABLE_CATALOG", FN_REFLEN, MYSQL_TYPE_STRING, 0, 0, 0, SKIP_OPEN_TABLE},
  {"TABLE_SCHEMA", NAME_CHAR_LEN, MYSQL_TYPE_STRING, 0, 0, 0, SKIP_OPEN_TABLE},
  {"PRIVILEGE_TYPE", NAME_CHAR_LEN, MYSQL_TYPE_STRING, 0, 0, 0, SKIP_OPEN_TABLE},
  {"IS_GRANTABLE", 3, MYSQL_TYPE_STRING, 0, 0, 0, SKIP_OPEN_TABLE},
  {0, 0, MYSQL_TYPE_STRING, 0, 0, 0, SKIP_OPEN_TABLE}
};


ST_FIELD_INFO table_privileges_fields_info[]=
{
  {"GRANTEE", 81, MYSQL_TYPE_STRING, 0, 0, 0, SKIP_OPEN_TABLE},
  {"TABLE_CATALOG", FN_REFLEN, MYSQL_TYPE_STRING, 0, 0, 0, SKIP_OPEN_TABLE},
  {"TABLE_SCHEMA", NAME_CHAR_LEN, MYSQL_TYPE_STRING, 0, 0, 0, SKIP_OPEN_TABLE},
  {"TABLE_NAME", NAME_CHAR_LEN, MYSQL_TYPE_STRING, 0, 0, 0, SKIP_OPEN_TABLE},
  {"PRIVILEGE_TYPE", NAME_CHAR_LEN, MYSQL_TYPE_STRING, 0, 0, 0, SKIP_OPEN_TABLE},
  {"IS_GRANTABLE", 3, MYSQL_TYPE_STRING, 0, 0, 0, SKIP_OPEN_TABLE},
  {0, 0, MYSQL_TYPE_STRING, 0, 0, 0, SKIP_OPEN_TABLE}
};


ST_FIELD_INFO column_privileges_fields_info[]=
{
  {"GRANTEE", 81, MYSQL_TYPE_STRING, 0, 0, 0, SKIP_OPEN_TABLE},
  {"TABLE_CATALOG", FN_REFLEN, MYSQL_TYPE_STRING, 0, 0, 0, SKIP_OPEN_TABLE},
  {"TABLE_SCHEMA", NAME_CHAR_LEN, MYSQL_TYPE_STRING, 0, 0, 0, SKIP_OPEN_TABLE},
  {"TABLE_NAME", NAME_CHAR_LEN, MYSQL_TYPE_STRING, 0, 0, 0, SKIP_OPEN_TABLE},
  {"COLUMN_NAME", NAME_CHAR_LEN, MYSQL_TYPE_STRING, 0, 0, 0, SKIP_OPEN_TABLE},
  {"PRIVILEGE_TYPE", NAME_CHAR_LEN, MYSQL_TYPE_STRING, 0, 0, 0, SKIP_OPEN_TABLE},
  {"IS_GRANTABLE", 3, MYSQL_TYPE_STRING, 0, 0, 0, SKIP_OPEN_TABLE},
  {0, 0, MYSQL_TYPE_STRING, 0, 0, 0, SKIP_OPEN_TABLE}
};


ST_FIELD_INFO table_constraints_fields_info[]=
{
  {"CONSTRAINT_CATALOG", FN_REFLEN, MYSQL_TYPE_STRING, 0, 0, 0, OPEN_FULL_TABLE},
  {"CONSTRAINT_SCHEMA", NAME_CHAR_LEN, MYSQL_TYPE_STRING, 0, 0, 0,
   OPEN_FULL_TABLE},
  {"CONSTRAINT_NAME", NAME_CHAR_LEN, MYSQL_TYPE_STRING, 0, 0, 0,
   OPEN_FULL_TABLE},
  {"TABLE_SCHEMA", NAME_CHAR_LEN, MYSQL_TYPE_STRING, 0, 0, 0, OPEN_FULL_TABLE},
  {"TABLE_NAME", NAME_CHAR_LEN, MYSQL_TYPE_STRING, 0, 0, 0, OPEN_FULL_TABLE},
  {"CONSTRAINT_TYPE", NAME_CHAR_LEN, MYSQL_TYPE_STRING, 0, 0, 0,
   OPEN_FULL_TABLE},
  {0, 0, MYSQL_TYPE_STRING, 0, 0, 0, SKIP_OPEN_TABLE}
};


ST_FIELD_INFO key_column_usage_fields_info[]=
{
  {"CONSTRAINT_CATALOG", FN_REFLEN, MYSQL_TYPE_STRING, 0, 0, 0, OPEN_FULL_TABLE},
  {"CONSTRAINT_SCHEMA", NAME_CHAR_LEN, MYSQL_TYPE_STRING, 0, 0, 0,
   OPEN_FULL_TABLE},
  {"CONSTRAINT_NAME", NAME_CHAR_LEN, MYSQL_TYPE_STRING, 0, 0, 0,
   OPEN_FULL_TABLE},
  {"TABLE_CATALOG", FN_REFLEN, MYSQL_TYPE_STRING, 0, 0, 0, OPEN_FULL_TABLE},
  {"TABLE_SCHEMA", NAME_CHAR_LEN, MYSQL_TYPE_STRING, 0, 0, 0, OPEN_FULL_TABLE},
  {"TABLE_NAME", NAME_CHAR_LEN, MYSQL_TYPE_STRING, 0, 0, 0, OPEN_FULL_TABLE},
  {"COLUMN_NAME", NAME_CHAR_LEN, MYSQL_TYPE_STRING, 0, 0, 0, OPEN_FULL_TABLE},
  {"ORDINAL_POSITION", 10 ,MYSQL_TYPE_LONGLONG, 0, 0, 0, OPEN_FULL_TABLE},
  {"POSITION_IN_UNIQUE_CONSTRAINT", 10 ,MYSQL_TYPE_LONGLONG, 0, 1, 0,
   OPEN_FULL_TABLE},
  {"REFERENCED_TABLE_SCHEMA", NAME_CHAR_LEN, MYSQL_TYPE_STRING, 0, 1, 0,
   OPEN_FULL_TABLE},
  {"REFERENCED_TABLE_NAME", NAME_CHAR_LEN, MYSQL_TYPE_STRING, 0, 1, 0,
   OPEN_FULL_TABLE},
  {"REFERENCED_COLUMN_NAME", NAME_CHAR_LEN, MYSQL_TYPE_STRING, 0, 1, 0,
   OPEN_FULL_TABLE},
  {0, 0, MYSQL_TYPE_STRING, 0, 0, 0, SKIP_OPEN_TABLE}
};


ST_FIELD_INFO table_names_fields_info[]=
{
  {"TABLE_CATALOG", FN_REFLEN, MYSQL_TYPE_STRING, 0, 0, 0, SKIP_OPEN_TABLE},
  {"TABLE_SCHEMA",NAME_CHAR_LEN, MYSQL_TYPE_STRING, 0, 0, 0, SKIP_OPEN_TABLE},
  {"TABLE_NAME", NAME_CHAR_LEN, MYSQL_TYPE_STRING, 0, 0, "Tables_in_",
   SKIP_OPEN_TABLE},
  {"TABLE_TYPE", NAME_CHAR_LEN, MYSQL_TYPE_STRING, 0, 0, "Table_type",
   OPEN_FRM_ONLY},
  {0, 0, MYSQL_TYPE_STRING, 0, 0, 0, SKIP_OPEN_TABLE}
};


ST_FIELD_INFO open_tables_fields_info[]=
{
  {"Database", NAME_CHAR_LEN, MYSQL_TYPE_STRING, 0, 0, "Database",
   SKIP_OPEN_TABLE},
  {"Table",NAME_CHAR_LEN, MYSQL_TYPE_STRING, 0, 0, "Table", SKIP_OPEN_TABLE},
  {"In_use", 1, MYSQL_TYPE_LONGLONG, 0, 0, "In_use", SKIP_OPEN_TABLE},
  {"Name_locked", 4, MYSQL_TYPE_LONGLONG, 0, 0, "Name_locked", SKIP_OPEN_TABLE},
  {0, 0, MYSQL_TYPE_STRING, 0, 0, 0, SKIP_OPEN_TABLE}
};


ST_FIELD_INFO triggers_fields_info[]=
{
  {"TRIGGER_CATALOG", FN_REFLEN, MYSQL_TYPE_STRING, 0, 0, 0, OPEN_FRM_ONLY},
  {"TRIGGER_SCHEMA",NAME_CHAR_LEN, MYSQL_TYPE_STRING, 0, 0, 0, OPEN_FRM_ONLY},
  {"TRIGGER_NAME", NAME_CHAR_LEN, MYSQL_TYPE_STRING, 0, 0, "Trigger",
   OPEN_FRM_ONLY},
  {"EVENT_MANIPULATION", 6, MYSQL_TYPE_STRING, 0, 0, "Event", OPEN_FRM_ONLY},
  {"EVENT_OBJECT_CATALOG", FN_REFLEN, MYSQL_TYPE_STRING, 0, 0, 0,
   OPEN_FRM_ONLY},
  {"EVENT_OBJECT_SCHEMA",NAME_CHAR_LEN, MYSQL_TYPE_STRING, 0, 0, 0,
   OPEN_FRM_ONLY},
  {"EVENT_OBJECT_TABLE", NAME_CHAR_LEN, MYSQL_TYPE_STRING, 0, 0, "Table",
   OPEN_FRM_ONLY},
  {"ACTION_ORDER", 4, MYSQL_TYPE_LONGLONG, 0, 0, 0, OPEN_FRM_ONLY},
  {"ACTION_CONDITION", 65535, MYSQL_TYPE_STRING, 0, 1, 0, OPEN_FRM_ONLY},
  {"ACTION_STATEMENT", 65535, MYSQL_TYPE_STRING, 0, 0, "Statement",
   OPEN_FRM_ONLY},
  {"ACTION_ORIENTATION", 9, MYSQL_TYPE_STRING, 0, 0, 0, OPEN_FRM_ONLY},
  {"ACTION_TIMING", 6, MYSQL_TYPE_STRING, 0, 0, "Timing", OPEN_FRM_ONLY},
  {"ACTION_REFERENCE_OLD_TABLE", NAME_CHAR_LEN, MYSQL_TYPE_STRING, 0, 1, 0,
   OPEN_FRM_ONLY},
  {"ACTION_REFERENCE_NEW_TABLE", NAME_CHAR_LEN, MYSQL_TYPE_STRING, 0, 1, 0,
   OPEN_FRM_ONLY},
  {"ACTION_REFERENCE_OLD_ROW", 3, MYSQL_TYPE_STRING, 0, 0, 0, OPEN_FRM_ONLY},
  {"ACTION_REFERENCE_NEW_ROW", 3, MYSQL_TYPE_STRING, 0, 0, 0, OPEN_FRM_ONLY},
  {"CREATED", 0, MYSQL_TYPE_DATETIME, 0, 1, "Created", OPEN_FRM_ONLY},
  {"SQL_MODE", 32*256, MYSQL_TYPE_STRING, 0, 0, "sql_mode", OPEN_FRM_ONLY},
  {"DEFINER", 77, MYSQL_TYPE_STRING, 0, 0, "Definer", OPEN_FRM_ONLY},
  {"CHARACTER_SET_CLIENT", MY_CS_NAME_SIZE, MYSQL_TYPE_STRING, 0, 0,
   "character_set_client", OPEN_FRM_ONLY},
  {"COLLATION_CONNECTION", MY_CS_NAME_SIZE, MYSQL_TYPE_STRING, 0, 0,
   "collation_connection", OPEN_FRM_ONLY},
  {"DATABASE_COLLATION", MY_CS_NAME_SIZE, MYSQL_TYPE_STRING, 0, 0,
   "Database Collation", OPEN_FRM_ONLY},
  {0, 0, MYSQL_TYPE_STRING, 0, 0, 0, SKIP_OPEN_TABLE}
};


ST_FIELD_INFO partitions_fields_info[]=
{
  {"TABLE_CATALOG", FN_REFLEN, MYSQL_TYPE_STRING, 0, 0, 0, OPEN_FULL_TABLE},
  {"TABLE_SCHEMA",NAME_CHAR_LEN, MYSQL_TYPE_STRING, 0, 0, 0, OPEN_FULL_TABLE},
  {"TABLE_NAME", NAME_CHAR_LEN, MYSQL_TYPE_STRING, 0, 0, 0, OPEN_FULL_TABLE},
  {"PARTITION_NAME", NAME_CHAR_LEN, MYSQL_TYPE_STRING, 0, 1, 0, OPEN_FULL_TABLE},
  {"SUBPARTITION_NAME", NAME_CHAR_LEN, MYSQL_TYPE_STRING, 0, 1, 0,
   OPEN_FULL_TABLE},
  {"PARTITION_ORDINAL_POSITION", 21 , MYSQL_TYPE_LONGLONG, 0,
   (MY_I_S_MAYBE_NULL | MY_I_S_UNSIGNED), 0, OPEN_FULL_TABLE},
  {"SUBPARTITION_ORDINAL_POSITION", 21 , MYSQL_TYPE_LONGLONG, 0,
   (MY_I_S_MAYBE_NULL | MY_I_S_UNSIGNED), 0, OPEN_FULL_TABLE},
  {"PARTITION_METHOD", 18, MYSQL_TYPE_STRING, 0, 1, 0, OPEN_FULL_TABLE},
  {"SUBPARTITION_METHOD", 12, MYSQL_TYPE_STRING, 0, 1, 0, OPEN_FULL_TABLE},
  {"PARTITION_EXPRESSION", 65535, MYSQL_TYPE_STRING, 0, 1, 0, OPEN_FULL_TABLE},
  {"SUBPARTITION_EXPRESSION", 65535, MYSQL_TYPE_STRING, 0, 1, 0,
   OPEN_FULL_TABLE},
  {"PARTITION_DESCRIPTION", 65535, MYSQL_TYPE_STRING, 0, 1, 0, OPEN_FULL_TABLE},
  {"TABLE_ROWS", 21 , MYSQL_TYPE_LONGLONG, 0, MY_I_S_UNSIGNED, 0,
   OPEN_FULL_TABLE},
  {"AVG_ROW_LENGTH", 21 , MYSQL_TYPE_LONGLONG, 0, MY_I_S_UNSIGNED, 0,
   OPEN_FULL_TABLE},
  {"DATA_LENGTH", 21 , MYSQL_TYPE_LONGLONG, 0, MY_I_S_UNSIGNED, 0,
   OPEN_FULL_TABLE},
  {"MAX_DATA_LENGTH", 21 , MYSQL_TYPE_LONGLONG, 0,
   (MY_I_S_MAYBE_NULL | MY_I_S_UNSIGNED), 0, OPEN_FULL_TABLE},
  {"INDEX_LENGTH", 21 , MYSQL_TYPE_LONGLONG, 0, MY_I_S_UNSIGNED, 0,
   OPEN_FULL_TABLE},
  {"DATA_FREE", 21 , MYSQL_TYPE_LONGLONG, 0, MY_I_S_UNSIGNED, 0,
   OPEN_FULL_TABLE},
  {"CREATE_TIME", 0, MYSQL_TYPE_DATETIME, 0, 1, 0, OPEN_FULL_TABLE},
  {"UPDATE_TIME", 0, MYSQL_TYPE_DATETIME, 0, 1, 0, OPEN_FULL_TABLE},
  {"CHECK_TIME", 0, MYSQL_TYPE_DATETIME, 0, 1, 0, OPEN_FULL_TABLE},
  {"CHECKSUM", 21 , MYSQL_TYPE_LONGLONG, 0,
   (MY_I_S_MAYBE_NULL | MY_I_S_UNSIGNED), 0, OPEN_FULL_TABLE},
  {"PARTITION_COMMENT", 80, MYSQL_TYPE_STRING, 0, 0, 0, OPEN_FULL_TABLE},
  {"NODEGROUP", 12 , MYSQL_TYPE_STRING, 0, 0, 0, OPEN_FULL_TABLE},
  {"TABLESPACE_NAME", NAME_CHAR_LEN, MYSQL_TYPE_STRING, 0, 1, 0,
   OPEN_FULL_TABLE},
  {0, 0, MYSQL_TYPE_STRING, 0, 0, 0, SKIP_OPEN_TABLE}
};


ST_FIELD_INFO variables_fields_info[]=
{
  {"VARIABLE_NAME", 64, MYSQL_TYPE_STRING, 0, 0, "Variable_name",
   SKIP_OPEN_TABLE},
  {"VARIABLE_VALUE", 1024, MYSQL_TYPE_STRING, 0, 1, "Value", SKIP_OPEN_TABLE},
  {0, 0, MYSQL_TYPE_STRING, 0, 0, 0, SKIP_OPEN_TABLE}
};


ST_FIELD_INFO user_stats_fields_info[]=
{
  {"USER", USERNAME_LENGTH, MYSQL_TYPE_STRING, 0, 0, "User", SKIP_OPEN_TABLE},
  {"TOTAL_CONNECTIONS", MY_INT64_NUM_DECIMAL_DIGITS, MYSQL_TYPE_LONGLONG, 0,
   MY_I_S_UNSIGNED, "Total_connections", SKIP_OPEN_TABLE},
  {"CONCURRENT_CONNECTIONS", MY_INT64_NUM_DECIMAL_DIGITS, MYSQL_TYPE_LONGLONG,
   0, MY_I_S_UNSIGNED, "Concurrent_connections", SKIP_OPEN_TABLE},
  {"CONNECTED_TIME", MY_INT64_NUM_DECIMAL_DIGITS, MYSQL_TYPE_LONGLONG, 0,
   MY_I_S_UNSIGNED, "Connected_time", SKIP_OPEN_TABLE},
  {"BUSY_TIME", MY_INT64_NUM_DECIMAL_DIGITS, MYSQL_TYPE_LONGLONG, 0,
   MY_I_S_UNSIGNED, "Busy_time", SKIP_OPEN_TABLE},
  {"CPU_TIME", MY_INT64_NUM_DECIMAL_DIGITS, MYSQL_TYPE_LONGLONG, 0,
   MY_I_S_UNSIGNED, "Cpu_time", SKIP_OPEN_TABLE},
  {"BYTES_RECEIVED", MY_INT64_NUM_DECIMAL_DIGITS, MYSQL_TYPE_LONGLONG, 0,
   MY_I_S_UNSIGNED, "Bytes_received", SKIP_OPEN_TABLE},
  {"BYTES_SENT", MY_INT64_NUM_DECIMAL_DIGITS, MYSQL_TYPE_LONGLONG, 0,
   MY_I_S_UNSIGNED, "Bytes_sent", SKIP_OPEN_TABLE},
  {"BINLOG_BYTES_WRITTEN", MY_INT64_NUM_DECIMAL_DIGITS, MYSQL_TYPE_LONGLONG,
   0, MY_I_S_UNSIGNED, "Binlog_bytes_written", SKIP_OPEN_TABLE},
  {"ROWS_FETCHED", MY_INT64_NUM_DECIMAL_DIGITS, MYSQL_TYPE_LONGLONG, 0,
   MY_I_S_UNSIGNED, "Rows_fetched", SKIP_OPEN_TABLE},
  {"ROWS_UPDATED", MY_INT64_NUM_DECIMAL_DIGITS, MYSQL_TYPE_LONGLONG, 0,
   MY_I_S_UNSIGNED, "Rows_updated", SKIP_OPEN_TABLE},
  {"TABLE_ROWS_READ", MY_INT64_NUM_DECIMAL_DIGITS, MYSQL_TYPE_LONGLONG, 0,
   MY_I_S_UNSIGNED, "Table_rows_read", SKIP_OPEN_TABLE},
  {"SELECT_COMMANDS", MY_INT64_NUM_DECIMAL_DIGITS, MYSQL_TYPE_LONGLONG, 0,
   MY_I_S_UNSIGNED, "Select_commands", SKIP_OPEN_TABLE},
  {"UPDATE_COMMANDS", MY_INT64_NUM_DECIMAL_DIGITS, MYSQL_TYPE_LONGLONG, 0,
   MY_I_S_UNSIGNED, "Update_commands", SKIP_OPEN_TABLE},
  {"OTHER_COMMANDS", MY_INT64_NUM_DECIMAL_DIGITS, MYSQL_TYPE_LONGLONG, 0,
   MY_I_S_UNSIGNED, "Other_commands", SKIP_OPEN_TABLE},
  {"COMMIT_TRANSACTIONS", MY_INT64_NUM_DECIMAL_DIGITS, MYSQL_TYPE_LONGLONG, 0,
   MY_I_S_UNSIGNED, "Commit_transactions", SKIP_OPEN_TABLE},
  {"ROLLBACK_TRANSACTIONS", MY_INT64_NUM_DECIMAL_DIGITS, MYSQL_TYPE_LONGLONG,
   0, MY_I_S_UNSIGNED, "Rollback_transactions", SKIP_OPEN_TABLE},
  {"DENIED_CONNECTIONS", MY_INT64_NUM_DECIMAL_DIGITS, MYSQL_TYPE_LONGLONG, 0,
   MY_I_S_UNSIGNED, "Denied_connections", SKIP_OPEN_TABLE},
  {"LOST_CONNECTIONS", MY_INT64_NUM_DECIMAL_DIGITS, MYSQL_TYPE_LONGLONG, 0,
   MY_I_S_UNSIGNED, "Lost_connections", SKIP_OPEN_TABLE},
  {"ACCESS_DENIED", MY_INT64_NUM_DECIMAL_DIGITS, MYSQL_TYPE_LONGLONG, 0,
   MY_I_S_UNSIGNED, "Access_denied", SKIP_OPEN_TABLE},
  {"EMPTY_QUERIES", MY_INT64_NUM_DECIMAL_DIGITS, MYSQL_TYPE_LONGLONG, 0,
   MY_I_S_UNSIGNED, "Empty_queries", SKIP_OPEN_TABLE},
  {"TOTAL_SSL_CONNECTIONS", MY_INT64_NUM_DECIMAL_DIGITS, MYSQL_TYPE_LONGLONG,
   0, MY_I_S_UNSIGNED, "Total_ssl_connections", SKIP_OPEN_TABLE},
  {0, 0, MYSQL_TYPE_STRING, 0, 0, 0, 0}
};

ST_FIELD_INFO client_stats_fields_info[]=
{
  {"CLIENT", LIST_PROCESS_HOST_LEN, MYSQL_TYPE_STRING, 0, 0, "Client",
   SKIP_OPEN_TABLE},
  {"TOTAL_CONNECTIONS", MY_INT64_NUM_DECIMAL_DIGITS, MYSQL_TYPE_LONGLONG, 0,
   MY_I_S_UNSIGNED, "Total_connections", SKIP_OPEN_TABLE},
  {"CONCURRENT_CONNECTIONS", MY_INT64_NUM_DECIMAL_DIGITS, MYSQL_TYPE_LONGLONG,
   0, MY_I_S_UNSIGNED, "Concurrent_connections", SKIP_OPEN_TABLE},
  {"CONNECTED_TIME", MY_INT64_NUM_DECIMAL_DIGITS, MYSQL_TYPE_LONGLONG, 0,
   MY_I_S_UNSIGNED, "Connected_time", SKIP_OPEN_TABLE},
  {"BUSY_TIME", MY_INT64_NUM_DECIMAL_DIGITS, MYSQL_TYPE_LONGLONG, 0,
   MY_I_S_UNSIGNED, "Busy_time", SKIP_OPEN_TABLE},
  {"CPU_TIME", MY_INT64_NUM_DECIMAL_DIGITS, MYSQL_TYPE_LONGLONG, 0,
   MY_I_S_UNSIGNED, "Cpu_time", SKIP_OPEN_TABLE},
  {"BYTES_RECEIVED", MY_INT64_NUM_DECIMAL_DIGITS, MYSQL_TYPE_LONGLONG, 0,
   MY_I_S_UNSIGNED, "Bytes_received", SKIP_OPEN_TABLE},
  {"BYTES_SENT", MY_INT64_NUM_DECIMAL_DIGITS, MYSQL_TYPE_LONGLONG, 0,
   MY_I_S_UNSIGNED, "Bytes_sent", SKIP_OPEN_TABLE},
  {"BINLOG_BYTES_WRITTEN", MY_INT64_NUM_DECIMAL_DIGITS, MYSQL_TYPE_LONGLONG,
   0, MY_I_S_UNSIGNED, "Binlog_bytes_written", SKIP_OPEN_TABLE},
  {"ROWS_FETCHED", MY_INT64_NUM_DECIMAL_DIGITS, MYSQL_TYPE_LONGLONG, 0,
   MY_I_S_UNSIGNED, "Rows_fetched", SKIP_OPEN_TABLE},
  {"ROWS_UPDATED", MY_INT64_NUM_DECIMAL_DIGITS, MYSQL_TYPE_LONGLONG, 0,
   MY_I_S_UNSIGNED, "Rows_updated", SKIP_OPEN_TABLE},
  {"TABLE_ROWS_READ", MY_INT64_NUM_DECIMAL_DIGITS, MYSQL_TYPE_LONGLONG, 0,
   MY_I_S_UNSIGNED, "Table_rows_read", SKIP_OPEN_TABLE},
  {"SELECT_COMMANDS", MY_INT64_NUM_DECIMAL_DIGITS, MYSQL_TYPE_LONGLONG, 0,
   MY_I_S_UNSIGNED, "Select_commands", SKIP_OPEN_TABLE},
  {"UPDATE_COMMANDS", MY_INT64_NUM_DECIMAL_DIGITS, MYSQL_TYPE_LONGLONG, 0,
   MY_I_S_UNSIGNED, "Update_commands", SKIP_OPEN_TABLE},
  {"OTHER_COMMANDS", MY_INT64_NUM_DECIMAL_DIGITS, MYSQL_TYPE_LONGLONG, 0,
   MY_I_S_UNSIGNED, "Other_commands", SKIP_OPEN_TABLE},
  {"COMMIT_TRANSACTIONS", MY_INT64_NUM_DECIMAL_DIGITS, MYSQL_TYPE_LONGLONG, 0,
   MY_I_S_UNSIGNED, "Commit_transactions", SKIP_OPEN_TABLE},
  {"ROLLBACK_TRANSACTIONS", MY_INT64_NUM_DECIMAL_DIGITS, MYSQL_TYPE_LONGLONG,
   0, MY_I_S_UNSIGNED, "Rollback_transactions", SKIP_OPEN_TABLE},
  {"DENIED_CONNECTIONS", MY_INT64_NUM_DECIMAL_DIGITS, MYSQL_TYPE_LONGLONG, 0,
   MY_I_S_UNSIGNED, "Denied_connections", SKIP_OPEN_TABLE},
  {"LOST_CONNECTIONS", MY_INT64_NUM_DECIMAL_DIGITS, MYSQL_TYPE_LONGLONG, 0,
   MY_I_S_UNSIGNED, "Lost_connections", SKIP_OPEN_TABLE},
  {"ACCESS_DENIED", MY_INT64_NUM_DECIMAL_DIGITS, MYSQL_TYPE_LONGLONG, 0,
   MY_I_S_UNSIGNED, "Access_denied", SKIP_OPEN_TABLE},
  {"EMPTY_QUERIES", MY_INT64_NUM_DECIMAL_DIGITS, MYSQL_TYPE_LONGLONG, 0,
   MY_I_S_UNSIGNED, "Empty_queries", SKIP_OPEN_TABLE},
  {"TOTAL_SSL_CONNECTIONS", MY_INT64_NUM_DECIMAL_DIGITS, MYSQL_TYPE_LONGLONG,
   0, MY_I_S_UNSIGNED, "Total_ssl_connections", SKIP_OPEN_TABLE},
  {0, 0, MYSQL_TYPE_STRING, 0, 0, 0, 0}
};

ST_FIELD_INFO thread_stats_fields_info[]=
{
  {"THREAD_ID", MY_INT64_NUM_DECIMAL_DIGITS, MYSQL_TYPE_LONGLONG, 0,
   MY_I_S_UNSIGNED, "Thread_id", SKIP_OPEN_TABLE},
  {"TOTAL_CONNECTIONS", MY_INT64_NUM_DECIMAL_DIGITS, MYSQL_TYPE_LONGLONG, 0,
   MY_I_S_UNSIGNED, "Total_connections", SKIP_OPEN_TABLE},
  {"CONCURRENT_CONNECTIONS", MY_INT64_NUM_DECIMAL_DIGITS, MYSQL_TYPE_LONGLONG,
   0, MY_I_S_UNSIGNED, "Concurrent_connections", SKIP_OPEN_TABLE},
  {"CONNECTED_TIME", MY_INT64_NUM_DECIMAL_DIGITS, MYSQL_TYPE_LONGLONG, 0,
   MY_I_S_UNSIGNED, "Connected_time", SKIP_OPEN_TABLE},
  {"BUSY_TIME", MY_INT64_NUM_DECIMAL_DIGITS, MYSQL_TYPE_LONGLONG, 0,
   MY_I_S_UNSIGNED, "Busy_time", SKIP_OPEN_TABLE},
  {"CPU_TIME", MY_INT64_NUM_DECIMAL_DIGITS, MYSQL_TYPE_LONGLONG, 0,
   MY_I_S_UNSIGNED, "Cpu_time", SKIP_OPEN_TABLE},
  {"BYTES_RECEIVED", MY_INT64_NUM_DECIMAL_DIGITS, MYSQL_TYPE_LONGLONG, 0,
   MY_I_S_UNSIGNED, "Bytes_received", SKIP_OPEN_TABLE},
  {"BYTES_SENT", MY_INT64_NUM_DECIMAL_DIGITS, MYSQL_TYPE_LONGLONG, 0,
   MY_I_S_UNSIGNED, "Bytes_sent", SKIP_OPEN_TABLE},
  {"BINLOG_BYTES_WRITTEN", MY_INT64_NUM_DECIMAL_DIGITS, MYSQL_TYPE_LONGLONG, 0,
   MY_I_S_UNSIGNED, "Binlog_bytes_written", SKIP_OPEN_TABLE},
  {"ROWS_FETCHED", MY_INT64_NUM_DECIMAL_DIGITS, MYSQL_TYPE_LONGLONG, 0,
   MY_I_S_UNSIGNED, "Rows_fetched", SKIP_OPEN_TABLE},
  {"ROWS_UPDATED", MY_INT64_NUM_DECIMAL_DIGITS, MYSQL_TYPE_LONGLONG, 0,
   MY_I_S_UNSIGNED, "Rows_updated", SKIP_OPEN_TABLE},
  {"TABLE_ROWS_READ", MY_INT64_NUM_DECIMAL_DIGITS, MYSQL_TYPE_LONGLONG, 0,
   MY_I_S_UNSIGNED, "Table_rows_read", SKIP_OPEN_TABLE},
  {"SELECT_COMMANDS", MY_INT64_NUM_DECIMAL_DIGITS, MYSQL_TYPE_LONGLONG, 0,
   MY_I_S_UNSIGNED, "Select_commands", SKIP_OPEN_TABLE},
  {"UPDATE_COMMANDS", MY_INT64_NUM_DECIMAL_DIGITS, MYSQL_TYPE_LONGLONG, 0,
   MY_I_S_UNSIGNED, "Update_commands", SKIP_OPEN_TABLE},
  {"OTHER_COMMANDS", MY_INT64_NUM_DECIMAL_DIGITS, MYSQL_TYPE_LONGLONG, 0,
   MY_I_S_UNSIGNED, "Other_commands", SKIP_OPEN_TABLE},
  {"COMMIT_TRANSACTIONS", MY_INT64_NUM_DECIMAL_DIGITS, MYSQL_TYPE_LONGLONG, 0,
   MY_I_S_UNSIGNED, "Commit_transactions", SKIP_OPEN_TABLE},
  {"ROLLBACK_TRANSACTIONS", MY_INT64_NUM_DECIMAL_DIGITS, MYSQL_TYPE_LONGLONG,
   0, MY_I_S_UNSIGNED, "Rollback_transactions", SKIP_OPEN_TABLE},
  {"DENIED_CONNECTIONS", MY_INT64_NUM_DECIMAL_DIGITS, MYSQL_TYPE_LONGLONG, 0,
   MY_I_S_UNSIGNED, "Denied_connections", SKIP_OPEN_TABLE},
  {"LOST_CONNECTIONS", MY_INT64_NUM_DECIMAL_DIGITS, MYSQL_TYPE_LONGLONG, 0,
   MY_I_S_UNSIGNED, "Lost_connections", SKIP_OPEN_TABLE},
  {"ACCESS_DENIED", MY_INT64_NUM_DECIMAL_DIGITS, MYSQL_TYPE_LONGLONG, 0,
   MY_I_S_UNSIGNED, "Access_denied", SKIP_OPEN_TABLE},
  {"EMPTY_QUERIES", MY_INT64_NUM_DECIMAL_DIGITS, MYSQL_TYPE_LONGLONG, 0,
   MY_I_S_UNSIGNED, "Empty_queries", SKIP_OPEN_TABLE},
  {"TOTAL_SSL_CONNECTIONS", MY_INT64_NUM_DECIMAL_DIGITS, MYSQL_TYPE_LONGLONG,
   0, MY_I_S_UNSIGNED, "Total_ssl_connections", SKIP_OPEN_TABLE},
  {0, 0, MYSQL_TYPE_STRING, 0, 0, 0, 0}
};

ST_FIELD_INFO table_stats_fields_info[]=
{
  {"TABLE_SCHEMA", NAME_LEN, MYSQL_TYPE_STRING, 0, 0, "Table_schema",
   SKIP_OPEN_TABLE},
  {"TABLE_NAME", NAME_LEN, MYSQL_TYPE_STRING, 0, 0, "Table_name",
   SKIP_OPEN_TABLE},
  {"ROWS_READ", MY_INT64_NUM_DECIMAL_DIGITS, MYSQL_TYPE_LONGLONG, 0,
   MY_I_S_UNSIGNED, "Rows_read", SKIP_OPEN_TABLE},
  {"ROWS_CHANGED", MY_INT64_NUM_DECIMAL_DIGITS, MYSQL_TYPE_LONGLONG, 0,
   MY_I_S_UNSIGNED, "Rows_changed", SKIP_OPEN_TABLE},
  {"ROWS_CHANGED_X_INDEXES", MY_INT64_NUM_DECIMAL_DIGITS, MYSQL_TYPE_LONGLONG,
   0, MY_I_S_UNSIGNED, "Rows_changed_x_#indexes", SKIP_OPEN_TABLE},
  {0, 0, MYSQL_TYPE_STRING, 0, 0, 0, 0}
};

ST_FIELD_INFO index_stats_fields_info[]=
{
  {"TABLE_SCHEMA", NAME_LEN, MYSQL_TYPE_STRING, 0, 0, "Table_schema",
   SKIP_OPEN_TABLE},
  {"TABLE_NAME", NAME_LEN, MYSQL_TYPE_STRING, 0, 0, "Table_name",
   SKIP_OPEN_TABLE},
  {"INDEX_NAME", NAME_LEN, MYSQL_TYPE_STRING, 0, 0, "Index_name",
   SKIP_OPEN_TABLE},
  {"ROWS_READ", MY_INT64_NUM_DECIMAL_DIGITS, MYSQL_TYPE_LONGLONG, 0,
   MY_I_S_UNSIGNED, "Rows_read", SKIP_OPEN_TABLE},
  {0, 0, MYSQL_TYPE_STRING, 0, 0, 0, 0}
};


ST_FIELD_INFO processlist_fields_info[]=
{
  {"ID", 21, MYSQL_TYPE_LONGLONG, 0, MY_I_S_UNSIGNED, "Id", SKIP_OPEN_TABLE},
  {"USER", 16, MYSQL_TYPE_STRING, 0, 0, "User", SKIP_OPEN_TABLE},
  {"HOST", LIST_PROCESS_HOST_LEN,  MYSQL_TYPE_STRING, 0, 0, "Host",
   SKIP_OPEN_TABLE},
  {"DB", NAME_CHAR_LEN, MYSQL_TYPE_STRING, 0, 1, "Db", SKIP_OPEN_TABLE},
  {"COMMAND", 16, MYSQL_TYPE_STRING, 0, 0, "Command", SKIP_OPEN_TABLE},
  {"TIME", 7, MYSQL_TYPE_LONG, 0, 0, "Time", SKIP_OPEN_TABLE},
  {"STATE", 64, MYSQL_TYPE_STRING, 0, 1, "State", SKIP_OPEN_TABLE},
  {"INFO", PROCESS_LIST_INFO_WIDTH, MYSQL_TYPE_STRING, 0, 1, "Info",
   SKIP_OPEN_TABLE},
  {"TIME_MS", MY_INT64_NUM_DECIMAL_DIGITS, MYSQL_TYPE_LONGLONG,
   0, 0, "Time_ms", SKIP_OPEN_TABLE},
  {"ROWS_SENT", MY_INT64_NUM_DECIMAL_DIGITS, MYSQL_TYPE_LONGLONG, 0,
   MY_I_S_UNSIGNED, "Rows_sent", SKIP_OPEN_TABLE},
  {"ROWS_EXAMINED", MY_INT64_NUM_DECIMAL_DIGITS, MYSQL_TYPE_LONGLONG, 0,
   MY_I_S_UNSIGNED, "Rows_examined", SKIP_OPEN_TABLE},
  {0, 0, MYSQL_TYPE_STRING, 0, 0, 0, SKIP_OPEN_TABLE}
};


ST_FIELD_INFO plugin_fields_info[]=
{
  {"PLUGIN_NAME", NAME_CHAR_LEN, MYSQL_TYPE_STRING, 0, 0, "Name",
   SKIP_OPEN_TABLE},
  {"PLUGIN_VERSION", 20, MYSQL_TYPE_STRING, 0, 0, 0, SKIP_OPEN_TABLE},
  {"PLUGIN_STATUS", 10, MYSQL_TYPE_STRING, 0, 0, "Status", SKIP_OPEN_TABLE},
  {"PLUGIN_TYPE", 80, MYSQL_TYPE_STRING, 0, 0, "Type", SKIP_OPEN_TABLE},
  {"PLUGIN_TYPE_VERSION", 20, MYSQL_TYPE_STRING, 0, 0, 0, SKIP_OPEN_TABLE},
  {"PLUGIN_LIBRARY", NAME_CHAR_LEN, MYSQL_TYPE_STRING, 0, 1, "Library",
   SKIP_OPEN_TABLE},
  {"PLUGIN_LIBRARY_VERSION", 20, MYSQL_TYPE_STRING, 0, 1, 0, SKIP_OPEN_TABLE},
  {"PLUGIN_AUTHOR", NAME_CHAR_LEN, MYSQL_TYPE_STRING, 0, 1, 0, SKIP_OPEN_TABLE},
  {"PLUGIN_DESCRIPTION", 65535, MYSQL_TYPE_STRING, 0, 1, 0, SKIP_OPEN_TABLE},
  {"PLUGIN_LICENSE", 80, MYSQL_TYPE_STRING, 0, 1, "License", SKIP_OPEN_TABLE},
  {"LOAD_OPTION", 64, MYSQL_TYPE_STRING, 0, 0, 0, SKIP_OPEN_TABLE},
  {0, 0, MYSQL_TYPE_STRING, 0, 0, 0, SKIP_OPEN_TABLE}
};

ST_FIELD_INFO files_fields_info[]=
{
  {"FILE_ID", 4, MYSQL_TYPE_LONGLONG, 0, 0, 0, SKIP_OPEN_TABLE},
  {"FILE_NAME", NAME_CHAR_LEN, MYSQL_TYPE_STRING, 0, 1, 0, SKIP_OPEN_TABLE},
  {"FILE_TYPE", 20, MYSQL_TYPE_STRING, 0, 0, 0, SKIP_OPEN_TABLE},
  {"TABLESPACE_NAME", NAME_CHAR_LEN, MYSQL_TYPE_STRING, 0, 1, 0,
   SKIP_OPEN_TABLE},
  {"TABLE_CATALOG", NAME_CHAR_LEN, MYSQL_TYPE_STRING, 0, 0, 0, SKIP_OPEN_TABLE},
  {"TABLE_SCHEMA", NAME_CHAR_LEN, MYSQL_TYPE_STRING, 0, 1, 0, SKIP_OPEN_TABLE},
  {"TABLE_NAME", NAME_CHAR_LEN, MYSQL_TYPE_STRING, 0, 1, 0, SKIP_OPEN_TABLE},
  {"LOGFILE_GROUP_NAME", NAME_CHAR_LEN, MYSQL_TYPE_STRING, 0, 1, 0,
   SKIP_OPEN_TABLE},
  {"LOGFILE_GROUP_NUMBER", 4, MYSQL_TYPE_LONGLONG, 0, 1, 0, SKIP_OPEN_TABLE},
  {"ENGINE", NAME_CHAR_LEN, MYSQL_TYPE_STRING, 0, 0, 0, SKIP_OPEN_TABLE},
  {"FULLTEXT_KEYS", NAME_CHAR_LEN, MYSQL_TYPE_STRING, 0, 1, 0, SKIP_OPEN_TABLE},
  {"DELETED_ROWS", 4, MYSQL_TYPE_LONGLONG, 0, 1, 0, SKIP_OPEN_TABLE},
  {"UPDATE_COUNT", 4, MYSQL_TYPE_LONGLONG, 0, 1, 0, SKIP_OPEN_TABLE},
  {"FREE_EXTENTS", 4, MYSQL_TYPE_LONGLONG, 0, 1, 0, SKIP_OPEN_TABLE},
  {"TOTAL_EXTENTS", 4, MYSQL_TYPE_LONGLONG, 0, 1, 0, SKIP_OPEN_TABLE},
  {"EXTENT_SIZE", 4, MYSQL_TYPE_LONGLONG, 0, 0, 0, SKIP_OPEN_TABLE},
  {"INITIAL_SIZE", 21, MYSQL_TYPE_LONGLONG, 0,
   (MY_I_S_MAYBE_NULL | MY_I_S_UNSIGNED), 0, SKIP_OPEN_TABLE},
  {"MAXIMUM_SIZE", 21, MYSQL_TYPE_LONGLONG, 0, 
   (MY_I_S_MAYBE_NULL | MY_I_S_UNSIGNED), 0, SKIP_OPEN_TABLE},
  {"AUTOEXTEND_SIZE", 21, MYSQL_TYPE_LONGLONG, 0, 
   (MY_I_S_MAYBE_NULL | MY_I_S_UNSIGNED), 0, SKIP_OPEN_TABLE},
  {"CREATION_TIME", 0, MYSQL_TYPE_DATETIME, 0, 1, 0, SKIP_OPEN_TABLE},
  {"LAST_UPDATE_TIME", 0, MYSQL_TYPE_DATETIME, 0, 1, 0, SKIP_OPEN_TABLE},
  {"LAST_ACCESS_TIME", 0, MYSQL_TYPE_DATETIME, 0, 1, 0, SKIP_OPEN_TABLE},
  {"RECOVER_TIME", 4, MYSQL_TYPE_LONGLONG, 0, 1, 0, SKIP_OPEN_TABLE},
  {"TRANSACTION_COUNTER", 4, MYSQL_TYPE_LONGLONG, 0, 1, 0, SKIP_OPEN_TABLE},
  {"VERSION", 21 , MYSQL_TYPE_LONGLONG, 0,
   (MY_I_S_MAYBE_NULL | MY_I_S_UNSIGNED), "Version", SKIP_OPEN_TABLE},
  {"ROW_FORMAT", 20, MYSQL_TYPE_STRING, 0, 1, "Row_format", SKIP_OPEN_TABLE},
  {"TABLE_ROWS", 21 , MYSQL_TYPE_LONGLONG, 0,
   (MY_I_S_MAYBE_NULL | MY_I_S_UNSIGNED), "Rows", SKIP_OPEN_TABLE},
  {"AVG_ROW_LENGTH", 21 , MYSQL_TYPE_LONGLONG, 0, 
   (MY_I_S_MAYBE_NULL | MY_I_S_UNSIGNED), "Avg_row_length", SKIP_OPEN_TABLE},
  {"DATA_LENGTH", 21 , MYSQL_TYPE_LONGLONG, 0, 
   (MY_I_S_MAYBE_NULL | MY_I_S_UNSIGNED), "Data_length", SKIP_OPEN_TABLE},
  {"MAX_DATA_LENGTH", 21 , MYSQL_TYPE_LONGLONG, 0, 
   (MY_I_S_MAYBE_NULL | MY_I_S_UNSIGNED), "Max_data_length", SKIP_OPEN_TABLE},
  {"INDEX_LENGTH", 21 , MYSQL_TYPE_LONGLONG, 0, 
   (MY_I_S_MAYBE_NULL | MY_I_S_UNSIGNED), "Index_length", SKIP_OPEN_TABLE},
  {"DATA_FREE", 21 , MYSQL_TYPE_LONGLONG, 0, 
   (MY_I_S_MAYBE_NULL | MY_I_S_UNSIGNED), "Data_free", SKIP_OPEN_TABLE},
  {"CREATE_TIME", 0, MYSQL_TYPE_DATETIME, 0, 1, "Create_time", SKIP_OPEN_TABLE},
  {"UPDATE_TIME", 0, MYSQL_TYPE_DATETIME, 0, 1, "Update_time", SKIP_OPEN_TABLE},
  {"CHECK_TIME", 0, MYSQL_TYPE_DATETIME, 0, 1, "Check_time", SKIP_OPEN_TABLE},
  {"CHECKSUM", 21 , MYSQL_TYPE_LONGLONG, 0, 
   (MY_I_S_MAYBE_NULL | MY_I_S_UNSIGNED), "Checksum", SKIP_OPEN_TABLE},
  {"STATUS", 20, MYSQL_TYPE_STRING, 0, 0, 0, SKIP_OPEN_TABLE},
  {"EXTRA", 255, MYSQL_TYPE_STRING, 0, 1, 0, SKIP_OPEN_TABLE},
  {0, 0, MYSQL_TYPE_STRING, 0, 0, 0, SKIP_OPEN_TABLE}
};

void init_fill_schema_files_row(TABLE* table)
{
  int i;
  for(i=0; files_fields_info[i].field_name!=NULL; i++)
    table->field[i]->set_null();

  table->field[IS_FILES_STATUS]->set_notnull();
  table->field[IS_FILES_STATUS]->store("NORMAL", 6, system_charset_info);
}

ST_FIELD_INFO referential_constraints_fields_info[]=
{
  {"CONSTRAINT_CATALOG", FN_REFLEN, MYSQL_TYPE_STRING, 0, 0, 0, OPEN_FULL_TABLE},
  {"CONSTRAINT_SCHEMA", NAME_CHAR_LEN, MYSQL_TYPE_STRING, 0, 0, 0,
   OPEN_FULL_TABLE},
  {"CONSTRAINT_NAME", NAME_CHAR_LEN, MYSQL_TYPE_STRING, 0, 0, 0,
   OPEN_FULL_TABLE},
  {"UNIQUE_CONSTRAINT_CATALOG", FN_REFLEN, MYSQL_TYPE_STRING, 0, 0, 0,
   OPEN_FULL_TABLE},
  {"UNIQUE_CONSTRAINT_SCHEMA", NAME_CHAR_LEN, MYSQL_TYPE_STRING, 0, 0, 0,
   OPEN_FULL_TABLE},
  {"UNIQUE_CONSTRAINT_NAME", NAME_CHAR_LEN, MYSQL_TYPE_STRING, 0,
   MY_I_S_MAYBE_NULL, 0, OPEN_FULL_TABLE},
  {"MATCH_OPTION", NAME_CHAR_LEN, MYSQL_TYPE_STRING, 0, 0, 0, OPEN_FULL_TABLE},
  {"UPDATE_RULE", NAME_CHAR_LEN, MYSQL_TYPE_STRING, 0, 0, 0, OPEN_FULL_TABLE},
  {"DELETE_RULE", NAME_CHAR_LEN, MYSQL_TYPE_STRING, 0, 0, 0, OPEN_FULL_TABLE},
  {"TABLE_NAME", NAME_CHAR_LEN, MYSQL_TYPE_STRING, 0, 0, 0, OPEN_FULL_TABLE},
  {"REFERENCED_TABLE_NAME", NAME_CHAR_LEN, MYSQL_TYPE_STRING, 0, 0, 0,
   OPEN_FULL_TABLE},
  {0, 0, MYSQL_TYPE_STRING, 0, 0, 0, SKIP_OPEN_TABLE}
};


ST_FIELD_INFO parameters_fields_info[]=
{
  {"SPECIFIC_CATALOG", FN_REFLEN, MYSQL_TYPE_STRING, 0, 0, 0, OPEN_FULL_TABLE},
  {"SPECIFIC_SCHEMA", NAME_CHAR_LEN, MYSQL_TYPE_STRING, 0, 0, 0,
   OPEN_FULL_TABLE},
  {"SPECIFIC_NAME", NAME_CHAR_LEN, MYSQL_TYPE_STRING, 0, 0, 0, OPEN_FULL_TABLE},
  {"ORDINAL_POSITION", 21 , MYSQL_TYPE_LONG, 0, 0, 0, OPEN_FULL_TABLE},
  {"PARAMETER_MODE", 5, MYSQL_TYPE_STRING, 0, 1, 0, OPEN_FULL_TABLE},
  {"PARAMETER_NAME", NAME_CHAR_LEN, MYSQL_TYPE_STRING, 0, 1, 0, OPEN_FULL_TABLE},
  {"DATA_TYPE", NAME_CHAR_LEN, MYSQL_TYPE_STRING, 0, 0, 0, OPEN_FULL_TABLE},
  {"CHARACTER_MAXIMUM_LENGTH", 21 , MYSQL_TYPE_LONG, 0, 1, 0, OPEN_FULL_TABLE},
  {"CHARACTER_OCTET_LENGTH", 21 , MYSQL_TYPE_LONG, 0, 1, 0, OPEN_FULL_TABLE},
  {"NUMERIC_PRECISION", MY_INT64_NUM_DECIMAL_DIGITS, MYSQL_TYPE_LONGLONG,
   0, (MY_I_S_MAYBE_NULL | MY_I_S_UNSIGNED), 0, OPEN_FULL_TABLE},
  {"NUMERIC_SCALE", 21 , MYSQL_TYPE_LONG, 0, 1, 0, OPEN_FULL_TABLE},
  {"DATETIME_PRECISION", MY_INT64_NUM_DECIMAL_DIGITS , MYSQL_TYPE_LONGLONG,
   0, (MY_I_S_MAYBE_NULL | MY_I_S_UNSIGNED), 0, OPEN_FULL_TABLE},
  {"CHARACTER_SET_NAME", 64, MYSQL_TYPE_STRING, 0, 1, 0, OPEN_FULL_TABLE},
  {"COLLATION_NAME", 64, MYSQL_TYPE_STRING, 0, 1, 0, OPEN_FULL_TABLE},
  {"DTD_IDENTIFIER", 65535, MYSQL_TYPE_STRING, 0, 0, 0, OPEN_FULL_TABLE},
  {"ROUTINE_TYPE", 9, MYSQL_TYPE_STRING, 0, 0, 0, OPEN_FULL_TABLE},
  {0, 0, MYSQL_TYPE_STRING, 0, 0, 0, OPEN_FULL_TABLE}
};


ST_FIELD_INFO tablespaces_fields_info[]=
{
  {"TABLESPACE_NAME", NAME_CHAR_LEN, MYSQL_TYPE_STRING, 0, 0, 0,
   SKIP_OPEN_TABLE},
  {"ENGINE", NAME_CHAR_LEN, MYSQL_TYPE_STRING, 0, 0, 0, SKIP_OPEN_TABLE},
  {"TABLESPACE_TYPE", NAME_CHAR_LEN, MYSQL_TYPE_STRING, 0, MY_I_S_MAYBE_NULL,
   0, SKIP_OPEN_TABLE},
  {"LOGFILE_GROUP_NAME", NAME_CHAR_LEN, MYSQL_TYPE_STRING, 0, MY_I_S_MAYBE_NULL,
   0, SKIP_OPEN_TABLE},
  {"EXTENT_SIZE", 21, MYSQL_TYPE_LONGLONG, 0,
   MY_I_S_MAYBE_NULL | MY_I_S_UNSIGNED, 0, SKIP_OPEN_TABLE},
  {"AUTOEXTEND_SIZE", 21, MYSQL_TYPE_LONGLONG, 0,
   MY_I_S_MAYBE_NULL | MY_I_S_UNSIGNED, 0, SKIP_OPEN_TABLE},
  {"MAXIMUM_SIZE", 21, MYSQL_TYPE_LONGLONG, 0,
   MY_I_S_MAYBE_NULL | MY_I_S_UNSIGNED, 0, SKIP_OPEN_TABLE},
  {"NODEGROUP_ID", 21, MYSQL_TYPE_LONGLONG, 0,
   MY_I_S_MAYBE_NULL | MY_I_S_UNSIGNED, 0, SKIP_OPEN_TABLE},
  {"TABLESPACE_COMMENT", 2048, MYSQL_TYPE_STRING, 0, MY_I_S_MAYBE_NULL, 0,
   SKIP_OPEN_TABLE},
  {0, 0, MYSQL_TYPE_STRING, 0, 0, 0, SKIP_OPEN_TABLE}
};


/** For creating fields of information_schema.OPTIMIZER_TRACE */
extern ST_FIELD_INFO optimizer_trace_info[];

/*
  Description of ST_FIELD_INFO in table.h

  Make sure that the order of schema_tables and enum_schema_tables are the same.

*/

ST_SCHEMA_TABLE schema_tables[]=
{
  {"CHARACTER_SETS", charsets_fields_info, create_schema_table, 
   fill_schema_charsets, make_character_sets_old_format, 0, -1, -1, 0, 0},
  {"CLIENT_STATISTICS", client_stats_fields_info, create_schema_table,
    fill_schema_client_stats, make_old_format, 0, -1, -1, 0, 0},
  {"COLLATIONS", collation_fields_info, create_schema_table, 
   fill_schema_collation, make_old_format, 0, -1, -1, 0, 0},
  {"COLLATION_CHARACTER_SET_APPLICABILITY", coll_charset_app_fields_info,
   create_schema_table, fill_schema_coll_charset_app, 0, 0, -1, -1, 0, 0},
  {"COLUMNS", columns_fields_info, create_schema_table, 
   get_all_tables, make_columns_old_format, get_schema_column_record, 1, 2, 0,
   OPTIMIZE_I_S_TABLE|OPEN_VIEW_FULL},
  {"COLUMN_PRIVILEGES", column_privileges_fields_info, create_schema_table,
   fill_schema_column_privileges, 0, 0, -1, -1, 0, 0},
  {"INDEX_STATISTICS", index_stats_fields_info, create_schema_table,
   fill_schema_index_stats, make_old_format, 0, -1, -1, 0, 0},
  {"ENGINES", engines_fields_info, create_schema_table,
   fill_schema_engines, make_old_format, 0, -1, -1, 0, 0},
#ifdef HAVE_EVENT_SCHEDULER
  {"EVENTS", events_fields_info, create_schema_table,
   Events::fill_schema_events, make_old_format, 0, -1, -1, 0, 0},
#else // for alignment with enum_schema_tables
  {"EVENTS", events_fields_info, create_schema_table,
   0, make_old_format, 0, -1, -1, 0, 0},
#endif
  {"FILES", files_fields_info, create_schema_table,
   hton_fill_schema_table, 0, 0, -1, -1, 0, 0},
  {"GLOBAL_STATUS", variables_fields_info, create_schema_table,
   fill_status, make_old_format, 0, 0, -1, 0, 0},
  {"GLOBAL_TEMPORARY_TABLES", temporary_table_fields_info, create_schema_table, 
   fill_global_temporary_tables, make_temporary_tables_old_format, 0, 2, 3, 0,
   OPEN_TABLE_ONLY|OPTIMIZE_I_S_TABLE},
  {"GLOBAL_VARIABLES", variables_fields_info, create_schema_table,
   fill_variables, make_old_format, 0, 0, -1, 0, 0},
  {"KEY_COLUMN_USAGE", key_column_usage_fields_info, create_schema_table,
   get_all_tables, 0, get_schema_key_column_usage_record, 4, 5, 0,
   OPTIMIZE_I_S_TABLE|OPEN_TABLE_ONLY},
  {"OPEN_TABLES", open_tables_fields_info, create_schema_table,
   fill_open_tables, make_old_format, 0, -1, -1, 1, 0},
#ifdef OPTIMIZER_TRACE
  {"OPTIMIZER_TRACE", optimizer_trace_info, create_schema_table,
   fill_optimizer_trace_info, NULL, NULL, -1, -1, false, 0},
#else // for alignment with enum_schema_tables
  {"OPTIMIZER_TRACE", optimizer_trace_info, create_schema_table,
   NULL, NULL, NULL, -1, -1, false, 0},
#endif
  {"PARAMETERS", parameters_fields_info, create_schema_table,
   fill_schema_proc, 0, 0, -1, -1, 0, 0},
  {"PARTITIONS", partitions_fields_info, create_schema_table,
   get_all_tables, 0, get_schema_partitions_record, 1, 2, 0,
   OPTIMIZE_I_S_TABLE|OPEN_TABLE_ONLY},
  {"PLUGINS", plugin_fields_info, create_schema_table,
   fill_plugins, make_old_format, 0, -1, -1, 0, 0},
  {"PROCESSLIST", processlist_fields_info, create_schema_table,
   fill_schema_processlist, make_old_format, 0, -1, -1, 0, 0},
  {"PROFILING", query_profile_statistics_info, create_schema_table,
    fill_query_profile_statistics_info, make_profile_table_for_show, 
    NULL, -1, -1, false, 0},
  {"REFERENTIAL_CONSTRAINTS", referential_constraints_fields_info,
   create_schema_table, get_all_tables, 0, get_referential_constraints_record,
   1, 9, 0, OPTIMIZE_I_S_TABLE|OPEN_TABLE_ONLY},
  {"ROUTINES", proc_fields_info, create_schema_table, 
   fill_schema_proc, make_proc_old_format, 0, -1, -1, 0, 0},
  {"SCHEMATA", schema_fields_info, create_schema_table,
   fill_schema_schemata, make_schemata_old_format, 0, 1, -1, 0, 0},
  {"SCHEMA_PRIVILEGES", schema_privileges_fields_info, create_schema_table,
   fill_schema_schema_privileges, 0, 0, -1, -1, 0, 0},
  {"SESSION_STATUS", variables_fields_info, create_schema_table,
   fill_status, make_old_format, 0, 0, -1, 0, 0},
  {"SESSION_VARIABLES", variables_fields_info, create_schema_table,
   fill_variables, make_old_format, 0, 0, -1, 0, 0},
  {"STATISTICS", stat_fields_info, create_schema_table, 
   get_all_tables, make_old_format, get_schema_stat_record, 1, 2, 0,
   OPEN_TABLE_ONLY|OPTIMIZE_I_S_TABLE},
  {"STATUS", variables_fields_info, create_schema_table, fill_status, 
   make_old_format, 0, 0, -1, 1, 0},
  {"TABLES", tables_fields_info, create_schema_table, 
   get_all_tables, make_old_format, get_schema_tables_record, 1, 2, 0,
   OPTIMIZE_I_S_TABLE},
  {"TABLESPACES", tablespaces_fields_info, create_schema_table,
   hton_fill_schema_table, 0, 0, -1, -1, 0, 0},
  {"TABLE_CONSTRAINTS", table_constraints_fields_info, create_schema_table,
   get_all_tables, 0, get_schema_constraints_record, 3, 4, 0,
   OPTIMIZE_I_S_TABLE|OPEN_TABLE_ONLY},
  {"TABLE_NAMES", table_names_fields_info, create_schema_table,
   get_all_tables, make_table_names_old_format, 0, 1, 2, 1, 0},
  {"TABLE_PRIVILEGES", table_privileges_fields_info, create_schema_table,
   fill_schema_table_privileges, 0, 0, -1, -1, 0, 0},
  {"TABLE_STATISTICS", table_stats_fields_info, create_schema_table,
    fill_schema_table_stats, make_old_format, 0, -1, -1, 0, 0},
  {"TEMPORARY_TABLES", temporary_table_fields_info, create_schema_table,
   fill_temporary_tables, make_temporary_tables_old_format, 0, 2, 3, 0,
   OPEN_TABLE_ONLY|OPTIMIZE_I_S_TABLE},
  {"THREAD_STATISTICS", thread_stats_fields_info, create_schema_table,
    fill_schema_thread_stats, make_old_format, 0, -1, -1, 0, 0},
  {"TRIGGERS", triggers_fields_info, create_schema_table,
   get_all_tables, make_old_format, get_schema_triggers_record, 5, 6, 0,
   OPEN_TRIGGER_ONLY|OPTIMIZE_I_S_TABLE},
  {"USER_PRIVILEGES", user_privileges_fields_info, create_schema_table, 
   fill_schema_user_privileges, 0, 0, -1, -1, 0, 0},
  {"USER_STATISTICS", user_stats_fields_info, create_schema_table,
    fill_schema_user_stats, make_old_format, 0, -1, -1, 0, 0},
  {"VARIABLES", variables_fields_info, create_schema_table, fill_variables,
   make_old_format, 0, 0, -1, 1, 0},
  {"VIEWS", view_fields_info, create_schema_table, 
   get_all_tables, 0, get_schema_views_record, 1, 2, 0,
   OPEN_VIEW_ONLY|OPTIMIZE_I_S_TABLE},
  {0, 0, 0, 0, 0, 0, 0, 0, 0, 0}
};


int initialize_schema_table(st_plugin_int *plugin)
{
  ST_SCHEMA_TABLE *schema_table;
  DBUG_ENTER("initialize_schema_table");

  if (!(schema_table= (ST_SCHEMA_TABLE *)my_malloc(sizeof(ST_SCHEMA_TABLE),
                                MYF(MY_WME | MY_ZEROFILL))))
      DBUG_RETURN(1);
  /* Historical Requirement */
  plugin->data= schema_table; // shortcut for the future
  if (plugin->plugin->init)
  {
    schema_table->create_table= create_schema_table;
    schema_table->old_format= make_old_format;
    schema_table->idx_field1= -1, 
    schema_table->idx_field2= -1; 

    /* Make the name available to the init() function. */
    schema_table->table_name= plugin->name.str;

    if (plugin->plugin->init(schema_table))
    {
      sql_print_error("Plugin '%s' init function returned error.",
                      plugin->name.str);
      plugin->data= NULL;
      my_free(schema_table);
      DBUG_RETURN(1);
    }
    
    /* Make sure the plugin name is not set inside the init() function. */
    schema_table->table_name= plugin->name.str;
  }
  DBUG_RETURN(0);
}

int finalize_schema_table(st_plugin_int *plugin)
{
  ST_SCHEMA_TABLE *schema_table= (ST_SCHEMA_TABLE *)plugin->data;
  DBUG_ENTER("finalize_schema_table");

  if (schema_table)
  {
    if (plugin->plugin->deinit)
    {
      DBUG_PRINT("info", ("Deinitializing plugin: '%s'", plugin->name.str));
      if (plugin->plugin->deinit(NULL))
      {
        DBUG_PRINT("warning", ("Plugin '%s' deinit function returned error.",
                               plugin->name.str));
      }
    }
    my_free(schema_table);
  }
  DBUG_RETURN(0);
}


/**
  Output trigger information (SHOW CREATE TRIGGER) to the client.

  @param thd          Thread context.
  @param triggers     List of triggers for the table.
  @param trigger_idx  Index of the trigger to dump.

  @return Operation status
    @retval TRUE Error.
    @retval FALSE Success.
*/

static bool show_create_trigger_impl(THD *thd,
                                     Table_triggers_list *triggers,
                                     int trigger_idx)
{
  int ret_code;

  Protocol *p= thd->protocol;
  List<Item> fields;

  LEX_STRING trg_name;
  sql_mode_t trg_sql_mode;
  LEX_STRING trg_sql_mode_str;
  LEX_STRING trg_sql_original_stmt;
  LEX_STRING trg_client_cs_name;
  LEX_STRING trg_connection_cl_name;
  LEX_STRING trg_db_cl_name;

  const CHARSET_INFO *trg_client_cs;

  /*
    TODO: Check privileges here. This functionality will be added by
    implementation of the following WL items:
      - WL#2227: New privileges for new objects
      - WL#3482: Protect SHOW CREATE PROCEDURE | FUNCTION | VIEW | TRIGGER
        properly

    SHOW TRIGGERS and I_S.TRIGGERS will be affected too.
  */

  /* Prepare trigger "object". */

  triggers->get_trigger_info(thd,
                             trigger_idx,
                             &trg_name,
                             &trg_sql_mode,
                             &trg_sql_original_stmt,
                             &trg_client_cs_name,
                             &trg_connection_cl_name,
                             &trg_db_cl_name);

  sql_mode_string_representation(thd, trg_sql_mode, &trg_sql_mode_str);

  /* Resolve trigger client character set. */

  if (resolve_charset(trg_client_cs_name.str, NULL, &trg_client_cs))
    return TRUE;

  /* Send header. */

  fields.push_back(new Item_empty_string("Trigger", NAME_LEN));
  fields.push_back(new Item_empty_string("sql_mode", trg_sql_mode_str.length));

  {
    /*
      NOTE: SQL statement field must be not less than 1024 in order not to
      confuse old clients.
    */

    Item_empty_string *stmt_fld=
      new Item_empty_string("SQL Original Statement",
                            max<size_t>(trg_sql_original_stmt.length, 1024));

    stmt_fld->maybe_null= TRUE;

    fields.push_back(stmt_fld);
  }

  fields.push_back(new Item_empty_string("character_set_client",
                                         MY_CS_NAME_SIZE));

  fields.push_back(new Item_empty_string("collation_connection",
                                         MY_CS_NAME_SIZE));

  fields.push_back(new Item_empty_string("Database Collation",
                                         MY_CS_NAME_SIZE));

  if (p->send_result_set_metadata(&fields, Protocol::SEND_NUM_ROWS | Protocol::SEND_EOF))
    return TRUE;

  /* Send data. */

  p->prepare_for_resend();

  p->store(trg_name.str,
           trg_name.length,
           system_charset_info);

  p->store(trg_sql_mode_str.str,
           trg_sql_mode_str.length,
           system_charset_info);

  p->store(trg_sql_original_stmt.str,
           trg_sql_original_stmt.length,
           trg_client_cs);

  p->store(trg_client_cs_name.str,
           trg_client_cs_name.length,
           system_charset_info);

  p->store(trg_connection_cl_name.str,
           trg_connection_cl_name.length,
           system_charset_info);

  p->store(trg_db_cl_name.str,
           trg_db_cl_name.length,
           system_charset_info);

  ret_code= p->write();

  if (!ret_code)
    my_eof(thd);

  return ret_code != 0;
}


/**
  Read TRN and TRG files to obtain base table name for the specified
  trigger name and construct TABE_LIST object for the base table.

  @param thd      Thread context.
  @param trg_name Trigger name.

  @return TABLE_LIST object corresponding to the base table.

  TODO: This function is a copy&paste from add_table_to_list() and
  sp_add_to_query_tables(). The problem is that in order to be compatible
  with Stored Programs (Prepared Statements), we should not touch thd->lex.
  The "source" functions also add created TABLE_LIST object to the
  thd->lex->query_tables.

  The plan to eliminate this copy&paste is to:

    - get rid of sp_add_to_query_tables() and use Lex::add_table_to_list().
      Only add_table_to_list() must be used to add tables from the parser
      into Lex::query_tables list.

    - do not update Lex::query_tables in add_table_to_list().
*/

static
TABLE_LIST *get_trigger_table(THD *thd, const sp_name *trg_name)
{
  char trn_path_buff[FN_REFLEN];
  LEX_STRING trn_path= { trn_path_buff, 0 };
  LEX_STRING db;
  LEX_STRING tbl_name;
  TABLE_LIST *table;

  build_trn_path(thd, trg_name, &trn_path);

  if (check_trn_exists(&trn_path))
  {
    my_error(ER_TRG_DOES_NOT_EXIST, MYF(0));
    return NULL;
  }

  if (load_table_name_for_trigger(thd, trg_name, &trn_path, &tbl_name))
    return NULL;

  /* We need to reset statement table list to be PS/SP friendly. */
  if (!(table= (TABLE_LIST*) thd->alloc(sizeof(TABLE_LIST))))
    return NULL;

  db= trg_name->m_db;

  db.str= thd->strmake(db.str, db.length);
  tbl_name.str= thd->strmake(tbl_name.str, tbl_name.length);

  if (db.str == NULL || tbl_name.str == NULL)
    return NULL;

  table->init_one_table(db.str, db.length, tbl_name.str, tbl_name.length,
                        tbl_name.str, TL_IGNORE);

  return table;
}


/**
  SHOW CREATE TRIGGER high-level implementation.

  @param thd      Thread context.
  @param trg_name Trigger name.

  @return Operation status
    @retval TRUE Error.
    @retval FALSE Success.
*/

bool show_create_trigger(THD *thd, const sp_name *trg_name)
{
  TABLE_LIST *lst= get_trigger_table(thd, trg_name);
  uint num_tables; /* NOTE: unused, only to pass to open_tables(). */
  Table_triggers_list *triggers;
  int trigger_idx;
  bool error= TRUE;

  if (!lst)
    return TRUE;

  if (check_table_access(thd, TRIGGER_ACL, lst, FALSE, 1, TRUE))
  {
    my_error(ER_SPECIFIC_ACCESS_DENIED_ERROR, MYF(0), "TRIGGER");
    return TRUE;
  }

  /*
    Metadata locks taken during SHOW CREATE TRIGGER should be released when
    the statement completes as it is an information statement.
  */
  MDL_savepoint mdl_savepoint= thd->mdl_context.mdl_savepoint();

  /*
    Open the table by name in order to load Table_triggers_list object.
  */
  if (open_tables(thd, &lst, &num_tables,
                  MYSQL_OPEN_FORCE_SHARED_HIGH_PRIO_MDL))
  {
    my_error(ER_TRG_CANT_OPEN_TABLE, MYF(0),
             (const char *) trg_name->m_db.str,
             (const char *) lst->table_name);

    goto exit;

    /* Perform closing actions and return error status. */
  }

  triggers= lst->table->triggers;

  if (!triggers)
  {
    my_error(ER_TRG_DOES_NOT_EXIST, MYF(0));
    goto exit;
  }

  trigger_idx= triggers->find_trigger_by_name(&trg_name->m_name);

  if (trigger_idx < 0)
  {
    my_error(ER_TRG_CORRUPTED_FILE, MYF(0),
             (const char *) trg_name->m_db.str,
             (const char *) lst->table_name);

    goto exit;
  }

  error= show_create_trigger_impl(thd, triggers, trigger_idx);

  /*
    NOTE: if show_create_trigger_impl() failed, that means we could not
    send data to the client. In this case we simply raise the error
    status and client connection will be closed.
  */

exit:
  close_thread_tables(thd);
  /* Release any metadata locks taken during SHOW CREATE TRIGGER. */
  thd->mdl_context.rollback_to_savepoint(mdl_savepoint);
  return error;
}

class IS_internal_schema_access : public ACL_internal_schema_access
{
public:
  IS_internal_schema_access()
  {}

  ~IS_internal_schema_access()
  {}

  ACL_internal_access_result check(ulong want_access,
                                   ulong *save_priv) const;

  const ACL_internal_table_access *lookup(const char *name) const;
};

ACL_internal_access_result
IS_internal_schema_access::check(ulong want_access,
                                 ulong *save_priv) const
{
  want_access &= ~SELECT_ACL;

  /*
    We don't allow any simple privileges but SELECT_ACL on
    the information_schema database.
  */
  if (unlikely(want_access & DB_ACLS))
    return ACL_INTERNAL_ACCESS_DENIED;

  /* Always grant SELECT for the information schema. */
  *save_priv|= SELECT_ACL;

  return want_access ? ACL_INTERNAL_ACCESS_CHECK_GRANT :
                       ACL_INTERNAL_ACCESS_GRANTED;
}

const ACL_internal_table_access *
IS_internal_schema_access::lookup(const char *name) const
{
  /* There are no per table rules for the information schema. */
  return NULL;
}

static IS_internal_schema_access is_internal_schema_access;

void initialize_information_schema_acl()
{
  ACL_internal_schema_registry::register_schema(&INFORMATION_SCHEMA_NAME,
                                                &is_internal_schema_access);
}

#ifdef WITH_PARTITION_STORAGE_ENGINE
/*
  Convert a string in character set in column character set format
  to utf8 character set if possible, the utf8 character set string
  will later possibly be converted to character set used by client.
  Thus we attempt conversion from column character set to both
  utf8 and to character set client.

  Examples of strings that should fail conversion to utf8 are unassigned
  characters as e.g. 0x81 in cp1250 (Windows character set for for countries
  like Czech and Poland). Example of string that should fail conversion to
  character set on client (e.g. if this is latin1) is 0x2020 (daggger) in
  ucs2.

  If the conversion fails we will as a fall back convert the string to
  hex encoded format. The caller of the function can also ask for hex
  encoded format of output string unconditionally.

  SYNOPSIS
    get_cs_converted_string_value()
    thd                             Thread object
    input_str                       Input string in cs character set
    output_str                      Output string to be produced in utf8
    cs                              Character set of input string
    use_hex                         Use hex string unconditionally
 

  RETURN VALUES
    No return value
*/

static void get_cs_converted_string_value(THD *thd,
                                          String *input_str,
                                          String *output_str,
                                          const CHARSET_INFO *cs,
                                          bool use_hex)
{

  output_str->length(0);
  if (input_str->length() == 0)
  {
    output_str->append("''");
    return;
  }
  if (!use_hex)
  {
    String try_val;
    uint try_conv_error= 0;

    try_val.copy(input_str->ptr(), input_str->length(), cs,
                 thd->variables.character_set_client, &try_conv_error);
    if (!try_conv_error)
    {
      String val;
      uint conv_error= 0;

      val.copy(input_str->ptr(), input_str->length(), cs,
               system_charset_info, &conv_error);
      if (!conv_error)
      {
        append_unescaped(output_str, val.ptr(), val.length());
        return;
      }
    }
    /* We had a conversion error, use hex encoded string for safety */
  }
  {
    const uchar *ptr;
    uint i, len;
    char buf[3];

    output_str->append("_");
    output_str->append(cs->csname);
    output_str->append(" ");
    output_str->append("0x");
    len= input_str->length();
    ptr= (uchar*)input_str->ptr();
    for (i= 0; i < len; i++)
    {
      uint high, low;

      high= (*ptr) >> 4;
      low= (*ptr) & 0x0F;
      buf[0]= _dig_vec_upper[high];
      buf[1]= _dig_vec_upper[low];
      buf[2]= 0;
      output_str->append((const char*)buf);
      ptr++;
    }
  }
  return;
}
#endif<|MERGE_RESOLUTION|>--- conflicted
+++ resolved
@@ -2103,14 +2103,10 @@
       Security_context *tmp_sctx= tmp->security_ctx;
       struct st_my_thread_var *mysys_var;
       if ((tmp->vio_ok() || tmp->system_thread) &&
-<<<<<<< HEAD
-          (!user || (tmp_sctx->user && !strcmp(tmp_sctx->user, user)))
+          (!user || (!tmp->system_thread && tmp_sctx->user &&
+                     !strcmp(tmp_sctx->user, user)))
           && !acl_is_utility_user(tmp_sctx->user, tmp_sctx->get_host()->ptr(),
                                   tmp_sctx->get_ip()->ptr()))
-=======
-          (!user || (!tmp->system_thread && tmp_sctx->user &&
-                     !strcmp(tmp_sctx->user, user))))
->>>>>>> cc89b19b
       {
         thread_info *thd_info= new thread_info;
 
@@ -2233,14 +2229,10 @@
       const char *val, *db;
 
       if ((!tmp->vio_ok() && !tmp->system_thread) ||
-<<<<<<< HEAD
-          (user && (!tmp_sctx->user || strcmp(tmp_sctx->user, user)))
+          (user && (tmp->system_thread || !tmp_sctx->user ||
+                    strcmp(tmp_sctx->user, user)))
           || acl_is_utility_user(tmp_sctx->user, tmp_sctx->get_host()->ptr(),
                                  tmp_sctx->get_ip()->ptr()))
-=======
-          (user && (tmp->system_thread || !tmp_sctx->user ||
-                    strcmp(tmp_sctx->user, user))))
->>>>>>> cc89b19b
         continue;
 
       restore_record(table, s->default_values);
