/* Copyright (c) 2000, 2018, Oracle and/or its affiliates. All rights reserved.

   This program is free software; you can redistribute it and/or modify
   it under the terms of the GNU General Public License, version 2.0,
   as published by the Free Software Foundation.

   This program is also distributed with certain software (including
   but not limited to OpenSSL) that is licensed under separate terms,
   as designated in a particular file or component or in included license
   documentation.  The authors of MySQL hereby grant you an additional
   permission to link the program and your derivative works with the
   separately licensed software that they have included with MySQL.

   This program is distributed in the hope that it will be useful,
   but WITHOUT ANY WARRANTY; without even the implied warranty of
   MERCHANTABILITY or FITNESS FOR A PARTICULAR PURPOSE.  See the
   GNU General Public License, version 2.0, for more details.

   You should have received a copy of the GNU General Public License
   along with this program; if not, write to the Free Software
   Foundation, Inc., 51 Franklin St, Fifth Floor, Boston, MA 02110-1301  USA */

/* Function with list databases, tables or fields */

<<<<<<< HEAD
#include "sql/sql_show.h"
=======
#include "sql_show.h"

#include "mutex_lock.h"                     // Mutex_lock
#include "my_dir.h"                         // MY_DIR
#include "prealloced_array.h"               // Prealloced_array
#include "template_utils.h"                 // delete_container_pointers
#include "auth_common.h"                    // check_grant_db
#include "datadict.h"                       // dd_frm_type
#include "debug_sync.h"                     // DEBUG_SYNC
#include "field.h"                          // Field
#include "filesort.h"                       // filesort_free_buffers
#include "item.h"                           // Item_empty_string
#include "item_cmpfunc.h"                   // Item_cond
#include "log.h"                            // sql_print_warning
#include "mysqld_thd_manager.h"             // Global_THD_manager
#include "opt_trace.h"                      // fill_optimizer_trace_info
#include "protocol.h"                       // Protocol
#include "sp.h"                             // MYSQL_PROC_FIELD_DB
#include "sp_head.h"                        // sp_head
#include "sql_audit.h"                      // audit_global_variable_get
#include "sql_base.h"                       // close_thread_tables
#include "sql_class.h"                      // THD
#include "sql_db.h"                         // check_db_dir_existence
#include "sql_optimizer.h"                  // JOIN
#include "sql_parse.h"                      // command_name
#include "sql_plugin.h"                     // PLUGIN_IS_DELTED
#include "sql_table.h"                      // filename_to_tablename
#include "sql_time.h"                       // interval_type_to_name
#include "sql_tmp_table.h"                  // create_tmp_table
#include "sql_view.h"                       // open_and_read_view
#include "table_trigger_dispatcher.h"       // Table_trigger_dispatcher
#include "trigger.h"                        // Trigger
#include "trigger_chain.h"                  // Trigger_chain
#include "trigger_loader.h"                 // Trigger_loader
#include "tztime.h"                         // Time_zone

#ifndef EMBEDDED_LIBRARY
#include "events.h"                         // Events
#include "event_data_objects.h"             // Event_timed
#include "event_parse_data.h"               // Event_parse_data
#endif
#include "my_default.h"

#include "partition_info.h"                 // partition_info
#include "partitioning/partition_handler.h" // Partition_handler
>>>>>>> 333b4508

#include "my_config.h"

#include <errno.h>
#include <math.h>
#include <stdio.h>
#include <string.h>
#include <sys/stat.h>
#include <sys/types.h>
#include <time.h>
#include <algorithm>
#include <atomic>
#include <functional>
#include <memory>
#include <new>
#include <string>

#include "binary_log_types.h"
#include "keycache.h"  // dflt_key_cache
#include "m_ctype.h"
#include "m_string.h"
#include "mf_wcomp.h"    // wild_compare,wild_one,wild_many
#include "mutex_lock.h"  // MUTEX_LOCK
#include "my_alloc.h"
#include "my_base.h"
#include "my_bitmap.h"
#include "my_command.h"
#include "my_dbug.h"
#include "my_dir.h"  // MY_DIR
#include "my_io.h"
#include "my_loglevel.h"
#include "my_macros.h"
#include "my_sqlcommand.h"
#include "my_sys.h"
#include "my_thread_local.h"
#include "mysql/components/services/log_builtins.h"
#include "mysql/components/services/log_shared.h"
#include "mysql/mysql_lex_string.h"
#include "mysql/plugin.h"
#include "mysql/psi/mysql_mutex.h"
#include "mysql/service_mysql_alloc.h"
#include "mysql/udf_registration_types.h"
#include "mysql_com.h"
#include "mysql_time.h"
#include "mysqld_error.h"
#include "nullable.h"
#include "sql/auth/auth_acls.h"
#include "sql/auth/auth_common.h"  // check_grant_db
#include "sql/auth/sql_security_ctx.h"
#include "sql/dd/cache/dictionary_client.h"  // dd::cache::Dictionary_client
#include "sql/dd/dd_schema.h"                // dd::Schema_MDL_locker
#include "sql/dd/string_type.h"
#include "sql/dd/types/column.h"  // dd::Column
#include "sql/dd/types/table.h"   // dd::Table
#include "sql/debug_sync.h"       // DEBUG_SYNC
#include "sql/derror.h"           // ER_THD
#include "sql/enum_query_type.h"
#include "sql/error_handler.h"  // Internal_error_handler
#include "sql/field.h"          // Field
#include "sql/filesort.h"       // filesort_free_buffers
#include "sql/item.h"           // Item_empty_string
#include "sql/item_cmpfunc.h"   // Item_cond
#include "sql/item_func.h"
#include "sql/key.h"
#include "sql/log.h"
#include "sql/mdl.h"
#include "sql/mem_root_array.h"
#include "sql/mysqld.h"              // lower_case_table_names
#include "sql/mysqld_thd_manager.h"  // Global_THD_manager
#include "sql/opt_trace.h"           // fill_optimizer_trace_info
#include "sql/partition_info.h"      // partition_info
#include "sql/protocol.h"            // Protocol
#include "sql/psi_memory_key.h"
#include "sql/query_options.h"
#include "sql/sp_head.h"   // sp_head
#include "sql/sql_base.h"  // close_thread_tables
#include "sql/sql_bitmap.h"
#include "sql/sql_class.h"  // THD
#include "sql/sql_const.h"
#include "sql/sql_db.h"  // get_default_db_collation
#include "sql/sql_error.h"
#include "sql/sql_executor.h"
#include "sql/sql_lex.h"
#include "sql/sql_list.h"
#include "sql/sql_optimizer.h"  // JOIN
#include "sql/sql_parse.h"      // command_name
#include "sql/sql_partition.h"
#include "sql/sql_plugin.h"  // PLUGIN_IS_DELETED, LOCK_plugin
#include "sql/sql_plugin_ref.h"
#include "sql/sql_profile.h"
#include "sql/sql_table.h"      // filename_to_tablename
#include "sql/sql_tmp_table.h"  // create_tmp_table
#include "sql/sql_trigger.h"    // acquire_shared_mdl_for_trigger
#include "sql/system_variables.h"
#include "sql/table_trigger_dispatcher.h"  // Table_trigger_dispatcher
#include "sql/temp_table_param.h"
#include "sql/thr_malloc.h"
#include "sql/trigger.h"  // Trigger
#include "sql/tztime.h"   // Time_zone
#include "template_utils.h"
#include "thr_lock.h"

namespace dd {
class Abstract_table;
class Schema;
}  // namespace dd

/* @see dynamic_privileges_table.cc */
bool iterate_all_dynamic_privileges(THD *thd,
                                    std::function<bool(const char *)> action);
using std::max;
using std::min;

#define STR_OR_NIL(S) ((S) ? (S) : "<nil>")

/**
  @class CSET_STRING
  @brief Character set armed LEX_CSTRING
*/
class CSET_STRING {
 private:
  LEX_CSTRING string;
  const CHARSET_INFO *cs;

 public:
  CSET_STRING() : cs(&my_charset_bin) {
    string.str = NULL;
    string.length = 0;
  }
  CSET_STRING(const char *str_arg, size_t length_arg,
              const CHARSET_INFO *cs_arg)
      : cs(cs_arg) {
    DBUG_ASSERT(cs_arg != NULL);
    string.str = str_arg;
    string.length = length_arg;
  }

  inline const char *str() const { return string.str; }
  inline size_t length() const { return string.length; }
  const CHARSET_INFO *charset() const { return cs; }
};

static const char *grant_names[] = {
    "select",   "insert",  "update", "delete", "create",     "drop",  "reload",
    "shutdown", "process", "file",   "grant",  "references", "index", "alter"};

TYPELIB grant_types = {sizeof(grant_names) / sizeof(char **), "grant_types",
                       grant_names, NULL};

static void store_key_options(THD *thd, String *packet, TABLE *table,
                              KEY *key_info);

static void get_cs_converted_string_value(THD *thd, String *input_str,
                                          String *output_str,
                                          const CHARSET_INFO *cs, bool use_hex);

static void append_algorithm(TABLE_LIST *table, String *buff);

static Item *make_cond_for_info_schema(Item *cond, TABLE_LIST *table);

static int view_store_create_info(THD *thd, TABLE_LIST *table, String *buff);

/***************************************************************************
** List all table types supported
***************************************************************************/

static size_t make_version_string(char *buf, size_t buf_length, uint version) {
  return snprintf(buf, buf_length, "%d.%d", version >> 8, version & 0xff);
}

static bool show_plugins(THD *thd, plugin_ref plugin, void *arg) {
  TABLE *table = (TABLE *)arg;
  struct st_mysql_plugin *plug = plugin_decl(plugin);
  struct st_plugin_dl *plugin_dl = plugin_dlib(plugin);
  CHARSET_INFO *cs = system_charset_info;
  char version_buf[20];

  restore_record(table, s->default_values);

  DBUG_EXECUTE_IF("set_uninstall_sync_point", {
    if (strcmp(plugin_name(plugin)->str, "EXAMPLE") == 0)
      DEBUG_SYNC(thd, "before_store_plugin_name");
  });

  mysql_mutex_lock(&LOCK_plugin);
  if (plugin == nullptr || plugin_state(plugin) == PLUGIN_IS_FREED) {
    mysql_mutex_unlock(&LOCK_plugin);
    return false;
  }

  table->field[0]->store(plugin_name(plugin)->str, plugin_name(plugin)->length,
                         cs);

  table->field[1]->store(
      version_buf,
      make_version_string(version_buf, sizeof(version_buf), plug->version), cs);

  switch (plugin_state(plugin)) {
    /* case PLUGIN_IS_FREED: does not happen */
    case PLUGIN_IS_DELETED:
      table->field[2]->store(STRING_WITH_LEN("DELETED"), cs);
      break;
    case PLUGIN_IS_UNINITIALIZED:
      table->field[2]->store(STRING_WITH_LEN("INACTIVE"), cs);
      break;
    case PLUGIN_IS_READY:
      table->field[2]->store(STRING_WITH_LEN("ACTIVE"), cs);
      break;
    case PLUGIN_IS_DYING:
      table->field[2]->store(STRING_WITH_LEN("DELETING"), cs);
      break;
    case PLUGIN_IS_DISABLED:
      table->field[2]->store(STRING_WITH_LEN("DISABLED"), cs);
      break;
    default:
      DBUG_ASSERT(0);
  }

  table->field[3]->store(plugin_type_names[plug->type].str,
                         plugin_type_names[plug->type].length, cs);
  table->field[4]->store(version_buf,
                         make_version_string(version_buf, sizeof(version_buf),
                                             *(uint *)plug->info),
                         cs);

  if (plugin_dl) {
    table->field[5]->store(plugin_dl->dl.str, plugin_dl->dl.length, cs);
    table->field[5]->set_notnull();
    table->field[6]->store(version_buf,
                           make_version_string(version_buf, sizeof(version_buf),
                                               plugin_dl->version),
                           cs);
    table->field[6]->set_notnull();
  } else {
    table->field[5]->set_null();
    table->field[6]->set_null();
  }

  if (plug->author) {
    table->field[7]->store(plug->author, strlen(plug->author), cs);
    table->field[7]->set_notnull();
  } else
    table->field[7]->set_null();

  if (plug->descr) {
    table->field[8]->store(plug->descr, strlen(plug->descr), cs);
    table->field[8]->set_notnull();
  } else
    table->field[8]->set_null();

  switch (plug->license) {
    case PLUGIN_LICENSE_GPL:
      table->field[9]->store(PLUGIN_LICENSE_GPL_STRING,
                             strlen(PLUGIN_LICENSE_GPL_STRING), cs);
      break;
    case PLUGIN_LICENSE_BSD:
      table->field[9]->store(PLUGIN_LICENSE_BSD_STRING,
                             strlen(PLUGIN_LICENSE_BSD_STRING), cs);
      break;
    default:
      table->field[9]->store(PLUGIN_LICENSE_PROPRIETARY_STRING,
                             strlen(PLUGIN_LICENSE_PROPRIETARY_STRING), cs);
      break;
  }
  table->field[9]->set_notnull();

  table->field[10]->store(
      global_plugin_typelib_names[plugin_load_option(plugin)],
      strlen(global_plugin_typelib_names[plugin_load_option(plugin)]), cs);
  mysql_mutex_unlock(&LOCK_plugin);

  return schema_table_store_record(thd, table);
}

static int fill_plugins(THD *thd, TABLE_LIST *tables, Item *) {
  DBUG_ENTER("fill_plugins");

  if (plugin_foreach_with_mask(thd, show_plugins, MYSQL_ANY_PLUGIN,
                               ~PLUGIN_IS_FREED, tables->table))
    DBUG_RETURN(1);

  DBUG_RETURN(0);
}

/***************************************************************************
 List all privileges supported
***************************************************************************/
struct show_privileges_st {
  const char *privilege;
  const char *context;
  const char *comment;
};

static struct show_privileges_st sys_privileges[] = {
    {"Alter", "Tables", "To alter the table"},
    {"Alter routine", "Functions,Procedures",
     "To alter or drop stored functions/procedures"},
    {"Create", "Databases,Tables,Indexes",
     "To create new databases and tables"},
    {"Create routine", "Databases", "To use CREATE FUNCTION/PROCEDURE"},
    {"Create role", "Server Admin", "To create new roles"},
    {"Create temporary tables", "Databases", "To use CREATE TEMPORARY TABLE"},
    {"Create view", "Tables", "To create new views"},
    {"Create user", "Server Admin", "To create new users"},
    {"Delete", "Tables", "To delete existing rows"},
    {"Drop", "Databases,Tables", "To drop databases, tables, and views"},
    {"Drop role", "Server Admin", "To drop roles"},
    {"Event", "Server Admin", "To create, alter, drop and execute events"},
    {"Execute", "Functions,Procedures", "To execute stored routines"},
    {"File", "File access on server", "To read and write files on the server"},
    {"Grant option", "Databases,Tables,Functions,Procedures",
     "To give to other users those privileges you possess"},
    {"Index", "Tables", "To create or drop indexes"},
    {"Insert", "Tables", "To insert data into tables"},
    {"Lock tables", "Databases",
     "To use LOCK TABLES (together with SELECT privilege)"},
    {"Process", "Server Admin",
     "To view the plain text of currently executing queries"},
    {"Proxy", "Server Admin", "To make proxy user possible"},
    {"References", "Databases,Tables", "To have references on tables"},
    {"Reload", "Server Admin",
     "To reload or refresh tables, logs and privileges"},
    {"Replication client", "Server Admin",
     "To ask where the slave or master servers are"},
    {"Replication slave", "Server Admin",
     "To read binary log events from the master"},
    {"Select", "Tables", "To retrieve rows from table"},
    {"Show databases", "Server Admin",
     "To see all databases with SHOW DATABASES"},
    {"Show view", "Tables", "To see views with SHOW CREATE VIEW"},
    {"Shutdown", "Server Admin", "To shut down the server"},
    {"Super", "Server Admin",
     "To use KILL thread, SET GLOBAL, CHANGE MASTER, etc."},
    {"Trigger", "Tables", "To use triggers"},
    {"Create tablespace", "Server Admin", "To create/alter/drop tablespaces"},
    {"Update", "Tables", "To update existing rows"},
    {"Usage", "Server Admin", "No privileges - allow connect only"},
    {NullS, NullS, NullS}};

bool mysqld_show_privileges(THD *thd) {
  List<Item> field_list;
  Protocol *protocol = thd->get_protocol();
  DBUG_ENTER("mysqld_show_privileges");

  field_list.push_back(new Item_empty_string("Privilege", 10));
  field_list.push_back(new Item_empty_string("Context", 15));
  field_list.push_back(new Item_empty_string("Comment", NAME_CHAR_LEN));

  if (thd->send_result_metadata(&field_list,
                                Protocol::SEND_NUM_ROWS | Protocol::SEND_EOF))
    DBUG_RETURN(true);

  show_privileges_st *privilege = sys_privileges;
  for (privilege = sys_privileges; privilege->privilege; privilege++) {
    protocol->start_row();
    protocol->store(privilege->privilege, system_charset_info);
    protocol->store(privilege->context, system_charset_info);
    protocol->store(privilege->comment, system_charset_info);
    if (protocol->end_row()) DBUG_RETURN(true);
  }
  if (iterate_all_dynamic_privileges(
          thd,
          /*
            For each registered dynamic privilege send a strz to
            this lambda function.
          */
          [&](const char *c) -> bool {
            protocol->start_row();
            protocol->store(c, system_charset_info);
            protocol->store("Server Admin", system_charset_info);
            protocol->store("", system_charset_info);
            if (protocol->end_row()) return true;
            return false;
          })) {
    DBUG_RETURN(true);
  }
  my_eof(thd);
  DBUG_RETURN(false);
}

/*
  find_files() - find files in a given directory.

  SYNOPSIS
    find_files()
    thd                 thread handler
    files               put found files in this list
    db                  database name to set in TABLE_LIST structure
    path                path to database
    wild                filter for found files
    dir                 read databases in path if true, read .frm files in
                        database otherwise

  RETURN
    FIND_FILES_OK       success
    FIND_FILES_OOM      out of memory error
    FIND_FILES_DIR      no such directory, or directory can't be read
*/

find_files_result find_files(THD *thd, List<LEX_STRING> *files, const char *db,
                             const char *path, const char *wild, bool dir,
                             MEM_ROOT *tmp_mem_root) {
  uint i;
  MY_DIR *dirp;
  MEM_ROOT **root_ptr = NULL, *old_root = NULL;
  uint col_access = thd->col_access;
  size_t wild_length = 0;
  TABLE_LIST table_list;
  DBUG_ENTER("find_files");

  if (wild) {
    if (!wild[0])
      wild = 0;
    else
      wild_length = strlen(wild);
  }

<<<<<<< HEAD
  if (!(dirp = my_dir(path, MYF(dir ? MY_WANT_STAT : 0)))) {
=======


  memset(static_cast<void*>(&table_list), 0, sizeof(table_list));

  if (!(dirp = my_dir(path,MYF(dir ? MY_WANT_STAT : 0))))
  {
>>>>>>> 333b4508
    if (my_errno() == ENOENT)
      my_error(ER_BAD_DB_ERROR, MYF(0), db);
    else {
      char errbuf[MYSYS_STRERROR_SIZE];
      my_error(ER_CANT_READ_DIR, MYF(0), path, my_errno(),
               my_strerror(errbuf, sizeof(errbuf), my_errno()));
    }
    DBUG_RETURN(FIND_FILES_DIR);
  }

  if (tmp_mem_root) {
    root_ptr = THR_MALLOC;
    old_root = *root_ptr;
    *root_ptr = tmp_mem_root;
  }

  for (i = 0; i < dirp->number_off_files; i++) {
    char uname[NAME_LEN + 1]; /* Unencoded name */
    FILEINFO *file;
    LEX_STRING *file_name = 0;
    size_t file_name_len;
    char *ext;

    file = dirp->dir_entry + i;
    if (dir) { /* Return databases */
      /*
        Ignore all the directories having names that start with a  dot (.).
        This covers '.' and '..' and other cases like e.g. '.mysqlgui'.
        Note that since 5.1 database directory names can't start with a
        dot (.) thanks to table name encoding.
      */
      if (file->name[0] == '.') continue;
      if (!MY_S_ISDIR(file->mystat->st_mode)) continue;
    } else {
      // Return only .frm files which aren't temp files.
      if (my_strcasecmp(system_charset_info, ext = fn_rext(file->name),
                        reg_ext) ||
          is_prefix(file->name, tmp_file_prefix))
        continue;
      *ext = 0;
    }

    file_name_len = filename_to_tablename(file->name, uname, sizeof(uname));

    if (wild) {
      if (lower_case_table_names) {
        if (my_wildcmp(files_charset_info, uname, uname + file_name_len, wild,
                       wild + wild_length, wild_prefix, wild_one, wild_many))
          continue;
      } else if (wild_compare(uname, wild, 0))
        continue;
    }

    /* Don't show tables where we don't have any privileges */
    if (db && !(col_access & TABLE_ACLS)) {
      table_list.db = (char *)db;
      table_list.db_length = strlen(db);
      table_list.table_name = uname;
      table_list.table_name_length = file_name_len;
      table_list.grant.privilege = col_access;
      if (check_grant(thd, TABLE_ACLS, &table_list, true, 1, true)) continue;
    }

    if (!(file_name = tmp_mem_root
                          ? make_lex_string_root(tmp_mem_root, file_name, uname,
                                                 file_name_len, true)
                          : thd->make_lex_string(file_name, uname,
                                                 file_name_len, true)) ||
        files->push_back(file_name)) {
      my_dirend(dirp);
      DBUG_RETURN(FIND_FILES_OOM);
    }
  }
  DBUG_PRINT("info", ("found: %d files", files->elements));
  my_dirend(dirp);

  (void)ha_find_files(thd, db, path, wild, dir, files);

  if (tmp_mem_root) *root_ptr = old_root;

  DBUG_RETURN(FIND_FILES_OK);
}

/**
   An Internal_error_handler that suppresses errors regarding views'
   underlying tables that occur during privilege checking within SHOW CREATE
   VIEW commands. This happens in the cases when

   - A view's underlying table (e.g. referenced in its SELECT list) does not
     exist or columns of underlying table are altered. There should not be an
     error as no attempt was made to access it per se.

   - Access is denied for some table, column, function or stored procedure
     such as mentioned above. This error gets raised automatically, since we
     can't untangle its access checking from that of the view itself.
 */
class Show_create_error_handler : public Internal_error_handler {
  TABLE_LIST *m_top_view;
  bool m_handling;
  Security_context *m_sctx;

  char m_view_access_denied_message[MYSQL_ERRMSG_SIZE];
  const char *m_view_access_denied_message_ptr;

 public:
  /**
     Creates a new Show_create_error_handler for the particular security
     context and view.

     @param thd Thread context, used for security context information if needed.
     @param top_view The view. We do not verify at this point that top_view is
     in fact a view since, alas, these things do not stay constant.
  */
  explicit Show_create_error_handler(THD *thd, TABLE_LIST *top_view)
      : m_top_view(top_view),
        m_handling(false),
        m_view_access_denied_message_ptr(NULL) {
    m_sctx = (m_top_view->security_ctx != nullptr) ? m_top_view->security_ctx
                                                   : thd->security_context();
  }

 private:
  /**
     Lazy instantiation of 'view access denied' message. The purpose of the
     Show_create_error_handler is to hide details of underlying tables for
     which we have no privileges behind ER_VIEW_INVALID messages. But this
     obviously does not apply if we lack privileges on the view itself.
     Unfortunately the information about for which table privilege checking
     failed is not available at this point. The only way for us to check is by
     reconstructing the actual error message and see if it's the same.
  */
  const char *get_view_access_denied_message(THD *thd) {
    if (!m_view_access_denied_message_ptr) {
      m_view_access_denied_message_ptr = m_view_access_denied_message;
      snprintf(m_view_access_denied_message, MYSQL_ERRMSG_SIZE,
               ER_THD(thd, ER_TABLEACCESS_DENIED_ERROR), "SHOW VIEW",
               m_sctx->priv_user().str, m_sctx->host_or_ip().str,
               m_top_view->get_table_name());
    }
    return m_view_access_denied_message_ptr;
  }

 public:
  virtual bool handle_condition(THD *thd, uint sql_errno, const char *,
                                Sql_condition::enum_severity_level *,
                                const char *msg) {
    /*
       The handler does not handle the errors raised by itself.
       At this point we know if top_view is really a view.
    */
    if (m_handling || !m_top_view->is_view()) return false;

    m_handling = true;

    bool is_handled;

    switch (sql_errno) {
      case ER_TABLEACCESS_DENIED_ERROR:
        if (!strcmp(get_view_access_denied_message(thd), msg)) {
          /* Access to top view is not granted, don't interfere. */
          is_handled = false;
          break;
        }
        // Fall through
      case ER_COLUMNACCESS_DENIED_ERROR:
      // ER_VIEW_NO_EXPLAIN cannot happen here.
      case ER_PROCACCESS_DENIED_ERROR:
        is_handled = true;
        break;

      case ER_BAD_FIELD_ERROR:
        /*
          Established behavior: warn if column of underlying table is altered.
        */
      case ER_NO_SUCH_TABLE:
        /* Established behavior: warn if underlying tables are missing. */
      case ER_SP_DOES_NOT_EXIST:
        /* Established behavior: warn if underlying functions are missing. */
        push_warning_printf(thd, Sql_condition::SL_WARNING, ER_VIEW_INVALID,
                            ER_THD(thd, ER_VIEW_INVALID),
                            m_top_view->get_db_name(),
                            m_top_view->get_table_name());
        is_handled = true;
        break;
      default:
        is_handled = false;
    }

    m_handling = false;
    return is_handled;
  }
};

bool mysqld_show_create(THD *thd, TABLE_LIST *table_list) {
  Protocol *protocol = thd->get_protocol();
  char buff[2048];
  String buffer(buff, sizeof(buff), system_charset_info);
  List<Item> field_list;
  bool error = true;
  DBUG_ENTER("mysqld_show_create");
  DBUG_PRINT("enter",
             ("db: %s  table: %s", table_list->db, table_list->table_name));

  /*
    Metadata locks taken during SHOW CREATE should be released when
    the statmement completes as it is an information statement.
  */
  MDL_savepoint mdl_savepoint = thd->mdl_context.mdl_savepoint();

  /* We want to preserve the tree for views. */
  thd->lex->context_analysis_only |= CONTEXT_ANALYSIS_ONLY_VIEW;

  {
    /*
      If there is an error during processing of an underlying view, an
      error message is wanted, but it has to be converted to a warning,
      so that execution can continue.
      This is handled by the Show_create_error_handler class.

      Use open_tables() instead of open_tables_for_query(). If an error occurs,
      this will ensure that tables are not closed on error, but remain open
      for the rest of the processing of the SHOW statement.
    */
    Show_create_error_handler view_error_suppressor(thd, table_list);
    thd->push_internal_handler(&view_error_suppressor);

    uint counter;
    bool open_error = open_tables(thd, &table_list, &counter,
                                  MYSQL_OPEN_FORCE_SHARED_HIGH_PRIO_MDL);
    if (!open_error && table_list->is_view_or_derived()) {
      /*
        Prepare result table for view so that we can read the column list.
        Notice that Show_create_error_handler remains active, so that any
        errors due to missing underlying objects are converted to warnings.
      */
      open_error = table_list->resolve_derived(thd, true);
    }
    thd->pop_internal_handler();
    if (open_error && (thd->killed || thd->is_error())) goto exit;
  }

  /* TODO: add environment variables show when it become possible */
  if (thd->lex->only_view && !table_list->is_view()) {
    my_error(ER_WRONG_OBJECT, MYF(0), table_list->db, table_list->table_name,
             "VIEW");
    goto exit;
  }

  buffer.length(0);

  if (table_list->is_view())
    buffer.set_charset(table_list->view_creation_ctx->get_client_cs());

  if ((table_list->is_view() ? view_store_create_info(thd, table_list, &buffer)
                             : store_create_info(thd, table_list, &buffer, NULL,
                                                 false /* show_database */)))
    goto exit;

  if (table_list->is_view()) {
    field_list.push_back(new Item_empty_string("View", NAME_CHAR_LEN));
    field_list.push_back(new Item_empty_string(
        "Create View", max<uint>(buffer.length(), 1024U)));
    field_list.push_back(
        new Item_empty_string("character_set_client", MY_CS_NAME_SIZE));
    field_list.push_back(
        new Item_empty_string("collation_connection", MY_CS_NAME_SIZE));
  } else {
    field_list.push_back(new Item_empty_string("Table", NAME_CHAR_LEN));
    // 1024 is for not to confuse old clients
    field_list.push_back(new Item_empty_string(
        "Create Table", max<size_t>(buffer.length(), 1024U)));
  }

  if (thd->send_result_metadata(&field_list,
                                Protocol::SEND_NUM_ROWS | Protocol::SEND_EOF))
    goto exit;

  protocol->start_row();
  if (table_list->is_view())
    protocol->store(table_list->view_name.str, system_charset_info);
  else {
    if (table_list->schema_table)
      protocol->store(table_list->schema_table->table_name,
                      system_charset_info);
    else
      protocol->store(table_list->table->alias, system_charset_info);
  }

  if (table_list->is_view()) {
    protocol->store(buffer.ptr(), buffer.length(),
                    table_list->view_creation_ctx->get_client_cs());

    protocol->store(table_list->view_creation_ctx->get_client_cs()->csname,
                    system_charset_info);

    protocol->store(table_list->view_creation_ctx->get_connection_cl()->name,
                    system_charset_info);
  } else
    protocol->store(buffer.ptr(), buffer.length(), buffer.charset());

  if (protocol->end_row()) goto exit;

  error = false;
  my_eof(thd);

exit:
  close_thread_tables(thd);
  /* Release any metadata locks taken during SHOW CREATE. */
  thd->mdl_context.rollback_to_savepoint(mdl_savepoint);
  DBUG_RETURN(error);
}

bool mysqld_show_create_db(THD *thd, char *dbname,
                           HA_CREATE_INFO *create_info) {
  char buff[2048], orig_dbname[NAME_LEN];
  String buffer(buff, sizeof(buff), system_charset_info);
  Security_context *sctx = thd->security_context();
  uint db_access;
  HA_CREATE_INFO create;
  uint create_options = create_info ? create_info->options : 0;
  Protocol *protocol = thd->get_protocol();
  DBUG_ENTER("mysql_show_create_db");

  strcpy(orig_dbname, dbname);
  if (lower_case_table_names && dbname != any_db)
    my_casedn_str(files_charset_info, dbname);

  if (sctx->check_access(DB_ACLS))
<<<<<<< HEAD
    db_access = DB_ACLS;
  else {
    if (sctx->get_active_roles()->size() > 0 && dbname != 0) {
      db_access = sctx->db_acl({dbname, strlen(dbname)});
    } else {
      db_access = (acl_get(thd, sctx->host().str, sctx->ip().str,
                           sctx->priv_user().str, dbname, 0) |
                   sctx->master_access());
    }
  }
  if (!(db_access & DB_ACLS) && check_grant_db(thd, dbname)) {
    my_error(ER_DBACCESS_DENIED_ERROR, MYF(0), sctx->priv_user().str,
             sctx->host_or_ip().str, dbname);
    query_logger.general_log_print(
        thd, COM_INIT_DB, ER_DEFAULT(ER_DBACCESS_DENIED_ERROR),
        sctx->priv_user().str, sctx->host_or_ip().str, dbname);
    DBUG_RETURN(true);
  }

  if (is_infoschema_db(dbname)) {
    dbname = INFORMATION_SCHEMA_NAME.str;
    create.default_table_charset = system_charset_info;
  } else {
    dd::Schema_MDL_locker mdl_handler(thd);
    dd::cache::Dictionary_client::Auto_releaser releaser(thd->dd_client());
    const dd::Schema *schema = nullptr;
    if (mdl_handler.ensure_locked(dbname) ||
        thd->dd_client()->acquire(dbname, &schema))
      DBUG_RETURN(true);

    if (schema == nullptr) {
=======
    db_access=DB_ACLS;
  else
    db_access= (acl_get(sctx->host().str, sctx->ip().str,
                        sctx->priv_user().str, dbname, 0) |
                sctx->master_access());
  if (!(db_access & DB_ACLS) && check_grant_db(thd,dbname))
  {
    thd->diff_access_denied_errors++;
    my_error(ER_DBACCESS_DENIED_ERROR, MYF(0),
             sctx->priv_user().str, sctx->host_or_ip().str, dbname);
    query_logger.general_log_print(thd,COM_INIT_DB,ER(ER_DBACCESS_DENIED_ERROR),
                                   sctx->priv_user().str,
                                   sctx->host_or_ip().str, dbname);
    DBUG_RETURN(TRUE);
  }
#endif
  if (is_infoschema_db(dbname))
  {
    dbname= INFORMATION_SCHEMA_NAME.str;
    create.default_table_charset= system_charset_info;
  }
  else
  {
    if (check_db_dir_existence(dbname))
    {
>>>>>>> 333b4508
      my_error(ER_BAD_DB_ERROR, MYF(0), dbname);
      DBUG_RETURN(true);
    }

    if (get_default_db_collation(*schema, &create.default_table_charset)) {
      DBUG_ASSERT(thd->is_error() || thd->killed);
      DBUG_RETURN(true);
    }

    if (create.default_table_charset == NULL)
      create.default_table_charset = thd->collation();
  }
  List<Item> field_list;
  field_list.push_back(new Item_empty_string("Database", NAME_CHAR_LEN));
  field_list.push_back(new Item_empty_string("Create Database", 1024));

  if (thd->send_result_metadata(&field_list,
                                Protocol::SEND_NUM_ROWS | Protocol::SEND_EOF))
    DBUG_RETURN(true);

  protocol->start_row();
  protocol->store(orig_dbname, strlen(orig_dbname), system_charset_info);
  buffer.length(0);
  buffer.append(STRING_WITH_LEN("CREATE DATABASE "));
  if (create_options & HA_LEX_CREATE_IF_NOT_EXISTS)
    buffer.append(STRING_WITH_LEN("/*!32312 IF NOT EXISTS*/ "));
  append_identifier(thd, &buffer, orig_dbname, strlen(orig_dbname));

  if (create.default_table_charset) {
    buffer.append(STRING_WITH_LEN(" /*!40100"));
    buffer.append(STRING_WITH_LEN(" DEFAULT CHARACTER SET "));
    buffer.append(create.default_table_charset->csname);
    if (!(create.default_table_charset->state & MY_CS_PRIMARY) ||
        create.default_table_charset == &my_charset_utf8mb4_0900_ai_ci) {
      buffer.append(STRING_WITH_LEN(" COLLATE "));
      buffer.append(create.default_table_charset->name);
    }
    buffer.append(STRING_WITH_LEN(" */"));
  }
  protocol->store(buffer.ptr(), buffer.length(), buffer.charset());

  if (protocol->end_row()) DBUG_RETURN(true);
  my_eof(thd);
  DBUG_RETURN(false);
}

/****************************************************************************
  Return only fields for API mysql_list_fields
  Use "show table wildcard" in mysql instead of this
****************************************************************************/

void mysqld_list_fields(THD *thd, TABLE_LIST *table_list, const char *wild) {
  DBUG_ENTER("mysqld_list_fields");
  DBUG_PRINT("enter", ("table: %s", table_list->table_name));

  if (open_tables_for_query(thd, table_list,
                            MYSQL_OPEN_FORCE_SHARED_HIGH_PRIO_MDL))
    DBUG_VOID_RETURN;

  if (table_list->is_view_or_derived()) {
    // Setup materialized result table so that we can read the column list
    if (table_list->resolve_derived(thd, false))
      DBUG_VOID_RETURN; /* purecov: inspected */
    if (table_list->setup_materialized_derived(thd))
      DBUG_VOID_RETURN; /* purecov: inspected */
  }
  TABLE *table = table_list->table;

  List<Item> field_list;

  Field **ptr, *field;
  for (ptr = table->field; (field = *ptr); ptr++) {
    if (!wild || !wild[0] ||
        !wild_case_compare(system_charset_info, field->field_name, wild)) {
      Item *item;
      if (table_list->is_view()) {
        item = new Item_ident_for_show(field, table_list->view_db.str,
                                       table_list->view_name.str);
        (void)item->fix_fields(thd, NULL);
      } else {
        item = new Item_field(field);
      }
      field_list.push_back(item);
    }
  }
  restore_record(table, s->default_values);  // Get empty record
  table->use_all_columns();
  if (thd->send_result_metadata(&field_list, Protocol::SEND_DEFAULTS))
    DBUG_VOID_RETURN;
  my_eof(thd);
  DBUG_VOID_RETURN;
}

/*
  Go through all character combinations and ensure that sql_lex.cc can
  parse it as an identifier.

  SYNOPSIS
  require_quotes()
  name			attribute name
  name_length		length of name

  RETURN
    #	Pointer to conflicting character
    0	No conflicting character
*/

static const char *require_quotes(const char *name, size_t name_length) {
  bool pure_digit = true;
  const char *end = name + name_length;

  for (; name < end; name++) {
    uchar chr = (uchar)*name;
    uint length = my_mbcharlen(system_charset_info, chr);
    if (length == 0 || (length == 1 && !system_charset_info->ident_map[chr]))
      return name;
    if (length == 1 && (chr < '0' || chr > '9')) pure_digit = false;
  }
  if (pure_digit) return name;
  return 0;
}

/**
  Convert and quote the given identifier if needed and append it to the
  target string. If the given identifier is empty, it will be quoted.
  This function always use the backtick as escape char and thus rid itself
  of the THD dependency.

  @param packet                target string
  @param name                  the identifier to be appended
  @param length                length of the appending identifier
*/

void append_identifier(String *packet, const char *name, size_t length) {
  const char *name_end;
  char quote_char = '`';

  const CHARSET_INFO *cs_info = system_charset_info;
  const char *to_name = name;
  size_t to_length = length;

  /*
    The identifier must be quoted as it includes a quote character or
   it's a keyword
  */

  (void)packet->reserve(to_length * 2 + 2);
  packet->append(&quote_char, 1, system_charset_info);

  for (name_end = to_name + to_length; to_name < name_end;
       to_name += to_length) {
    uchar chr = static_cast<uchar>(*to_name);
    to_length = my_mbcharlen(cs_info, chr);
    /*
      my_mbcharlen can return 0 on a wrong multibyte
      sequence. It is possible when upgrading from 4.0,
      and identifier contains some accented characters.
      The manual says it does not work. So we'll just
      change length to 1 not to hang in the endless loop.
    */
    if (!to_length) to_length = 1;
    if (to_length == 1 && chr == static_cast<uchar>(quote_char))
      packet->append(&quote_char, 1, system_charset_info);
    packet->append(to_name, to_length, system_charset_info);
  }
  packet->append(&quote_char, 1, system_charset_info);
}

/**
  Convert and quote the given identifier if needed and append it to the
  target string. If the given identifier is empty, it will be quoted.

  @param thd                   thread handler
  @param packet                target string
  @param name                  the identifier to be appended
  @param length                length of the appending identifier
  @param from_cs               Charset information about the input string
  @param to_cs                 Charset information about the target string
*/

void append_identifier(THD *thd, String *packet, const char *name,
                       size_t length, const CHARSET_INFO *from_cs,
                       const CHARSET_INFO *to_cs) {
  const char *name_end;
  char quote_char;
  int q;

  const CHARSET_INFO *cs_info = system_charset_info;
  const char *to_name = name;
  size_t to_length = length;
  String to_string(name, length, from_cs);

  if (from_cs != NULL && to_cs != NULL && from_cs != to_cs)
    thd->convert_string(&to_string, from_cs, to_cs);

  if (to_cs != NULL) {
    to_name = to_string.c_ptr();
    to_length = to_string.length();
    cs_info = to_cs;
  }

  q = thd != NULL ? get_quote_char_for_identifier(thd, to_name, to_length)
                  : '`';

  if (q == EOF) {
    packet->append(to_name, to_length, packet->charset());
    return;
  }

  /*
    The identifier must be quoted as it includes a quote character or
   it's a keyword
  */

  (void)packet->reserve(to_length * 2 + 2);
  quote_char = (char)q;
  packet->append(&quote_char, 1, system_charset_info);

  for (name_end = to_name + to_length; to_name < name_end;
       to_name += to_length) {
    uchar chr = static_cast<uchar>(*to_name);
    to_length = my_mbcharlen(cs_info, chr);
    /*
      my_mbcharlen can return 0 on a wrong multibyte
      sequence. It is possible when upgrading from 4.0,
      and identifier contains some accented characters.
      The manual says it does not work. So we'll just
      change length to 1 not to hang in the endless loop.
    */
    if (!to_length) to_length = 1;
    if (to_length == 1 && chr == static_cast<uchar>(quote_char))
      packet->append(&quote_char, 1, system_charset_info);
    packet->append(to_name, to_length, system_charset_info);
  }
  packet->append(&quote_char, 1, system_charset_info);
}

/*
  Get the quote character for displaying an identifier.

  SYNOPSIS
    get_quote_char_for_identifier()
    thd		Thread handler
    name	name to quote
    length	length of name

  IMPLEMENTATION
    Force quoting in the following cases:
      - name is empty (for one, it is possible when we use this function for
        quoting user and host names for DEFINER clause);
      - name is a keyword;
      - name includes a special character;
    Otherwise identifier is quoted only if the option OPTION_QUOTE_SHOW_CREATE
    is set.

  RETURN
    EOF	  No quote character is needed
    #	  Quote character
*/

int get_quote_char_for_identifier(THD *thd, const char *name, size_t length) {
  if (length && !is_keyword(name, length) && !require_quotes(name, length) &&
      !(thd->variables.option_bits & OPTION_QUOTE_SHOW_CREATE))
    return EOF;
  if (thd->variables.sql_mode & MODE_ANSI_QUOTES) return '"';
  return '`';
}

void append_identifier(THD *thd, String *packet, const char *name,
                       size_t length) {
  if (thd == 0)
    append_identifier(packet, name, length);
  else
    append_identifier(thd, packet, name, length, NULL, NULL);
}

/* Append directory name (if exists) to CREATE INFO */

static void append_directory(THD *thd, String *packet, const char *dir_type,
                             const char *filename) {
  if (filename && !(thd->variables.sql_mode & MODE_NO_DIR_IN_CREATE)) {
    size_t length = dirname_length(filename);
    packet->append(' ');
    packet->append(dir_type);
    packet->append(STRING_WITH_LEN(" DIRECTORY='"));
#ifdef _WIN32
    /* Convert \ to / to be able to create table on unix */
    char *winfilename = (char *)thd->memdup(filename, length);
    char *pos, *end;
    for (pos = winfilename, end = pos + length; pos < end; pos++) {
      if (*pos == '\\') *pos = '/';
    }
    filename = winfilename;
#endif
    packet->append(filename, length);
    packet->append('\'');
  }
}

<<<<<<< HEAD
#define LIST_PROCESS_HOST_LEN 64
=======
>>>>>>> 333b4508

/**
  Print "ON UPDATE" clause of a field into a string.

  @param field             The field to generate ON UPDATE clause for.
  @param val
  @param lcase             Whether to print in lower case.
  @return                  false on success, true on error.
*/
static bool print_on_update_clause(Field *field, String *val, bool lcase) {
  DBUG_ASSERT(val->charset()->mbminlen == 1);
  val->length(0);
  if (field->has_update_default_function()) {
    if (lcase)
      val->copy(STRING_WITH_LEN("on update "), val->charset());
    else
      val->copy(STRING_WITH_LEN("ON UPDATE "), val->charset());
    val->append(STRING_WITH_LEN("CURRENT_TIMESTAMP"));
    if (field->decimals() > 0) val->append_parenthesized(field->decimals());
    return true;
  }
  return false;
}

static bool print_default_clause(Field *field, String *def_value, bool quoted) {
  enum enum_field_types field_type = field->type();

  const bool has_now_default = field->has_insert_default_function();
  const bool has_default = (field_type != FIELD_TYPE_BLOB &&
                            !(field->flags & NO_DEFAULT_VALUE_FLAG) &&
                            !(field->auto_flags & Field::NEXT_NUMBER));

  if (field->gcol_info) return false;

  def_value->length(0);
  if (has_default) {
    if (has_now_default)
    /*
      We are using CURRENT_TIMESTAMP instead of NOW because it is the SQL
      standard.
    */
    {
      def_value->append(STRING_WITH_LEN("CURRENT_TIMESTAMP"));
      if (field->decimals() > 0)
        def_value->append_parenthesized(field->decimals());
    } else if (!field->is_null()) {  // Not null by default
      char tmp[MAX_FIELD_WIDTH];
      String type(tmp, sizeof(tmp), field->charset());
      if (field_type == MYSQL_TYPE_BIT) {
        longlong dec = field->val_int();
        char *ptr = longlong2str(dec, tmp + 2, 2);
        uint32 length = (uint32)(ptr - tmp);
        tmp[0] = 'b';
        tmp[1] = '\'';
        tmp[length] = '\'';
        type.length(length + 1);
        quoted = 0;
      } else
        field->val_str(&type);
      if (type.length()) {
        String def_val;
        uint dummy_errors;
        /* convert to system_charset_info == utf8 */
        def_val.copy(type.ptr(), type.length(), field->charset(),
                     system_charset_info, &dummy_errors);
        if (quoted)
          append_unescaped(def_value, def_val.ptr(), def_val.length());
        else
          def_value->append(def_val.ptr(), def_val.length());
      } else if (quoted)
        def_value->append(STRING_WITH_LEN("''"));
    } else if (field->maybe_null() && quoted)
      def_value->append(STRING_WITH_LEN("NULL"));  // Null as default
    else
      return 0;
  }
  return has_default;
}

/**
  Build a CREATE TABLE statement for a table.

  @param thd              The thread
  @param table_list       A list containing one table to write statement for.
  @param packet           Pointer to a string where statement will be written.
  @param create_info_arg  Pointer to create information that can be used to
                          tailor the format of the statement.  Can be NULL,
                          in which case only SQL_MODE is considered when
                          building the statement.
  @param show_database    If true, then print the database before the table
                          name. The database name is only printed in the event
                          that it is different from the current database.
                          If false, then do not print the database before
                          the table name.

  @returns Currently always return 0, but might return error code in the future.
*/

int store_create_info(THD *thd, TABLE_LIST *table_list, String *packet,
                      HA_CREATE_INFO *create_info_arg, bool show_database) {
  List<Item> field_list;
  char tmp[MAX_FIELD_WIDTH], *for_str, buff[128],
      def_value_buf[MAX_FIELD_WIDTH];
  const char *alias;
  String type(tmp, sizeof(tmp), system_charset_info);
  String def_value(def_value_buf, sizeof(def_value_buf), system_charset_info);
  Field **ptr, *field;
  uint primary_key;
  KEY *key_info;
  TABLE *table = table_list->table;
  handler *file = table->file;
  TABLE_SHARE *share = table->s;
  HA_CREATE_INFO create_info;
  bool show_table_options = false;
  bool foreign_db_mode = (thd->variables.sql_mode & MODE_ANSI) != 0;
  my_bitmap_map *old_map;
<<<<<<< HEAD
  int error = 0;
=======
  int error= 0;
  bool omit_compressed_columns_extensions= false;
>>>>>>> 333b4508
  DBUG_ENTER("store_create_info");
  DBUG_PRINT("enter", ("table: %s", table->s->table_name.str));

  restore_record(table, s->default_values);  // Get empty record

  if (share->tmp_table)
    packet->append(STRING_WITH_LEN("CREATE TEMPORARY TABLE "));
  else
    packet->append(STRING_WITH_LEN("CREATE TABLE "));
  if (create_info_arg &&
      (create_info_arg->options & HA_LEX_CREATE_IF_NOT_EXISTS))
    packet->append(STRING_WITH_LEN("IF NOT EXISTS "));
  if (table_list->schema_table)
    alias = table_list->schema_table->table_name;
  else {
    if (lower_case_table_names == 2)
      alias = table->alias;
    else {
      alias = share->table_name.str;
    }
  }

  /*
    Print the database before the table name if told to do that. The
    database name is only printed in the event that it is different
    from the current database.  The main reason for doing this is to
    avoid having to update gazillions of tests and result files, but
    it also saves a few bytes of the binary log.
   */
  if (show_database) {
    const LEX_STRING *const db =
        table_list->schema_table ? &INFORMATION_SCHEMA_NAME : &table->s->db;
    if (!thd->db().str || strcmp(db->str, thd->db().str)) {
      append_identifier(thd, packet, db->str, db->length);
      packet->append(STRING_WITH_LEN("."));
    }
  }

  append_identifier(thd, packet, alias, strlen(alias));
  packet->append(STRING_WITH_LEN(" (\n"));
  /*
    We need this to get default values from the table
    We have to restore the read_set if we are called from insert in case
    of row based replication.
  */
  old_map = tmp_use_all_columns(table, table->read_set);

  dd::cache::Dictionary_client::Auto_releaser releaser(thd->dd_client());
  const dd::Table *table_obj = nullptr;
  if (share->tmp_table)
    table_obj = table->s->tmp_table_def;
  else {
    if (thd->dd_client()->acquire(dd::String_type(share->db.str),
                                  dd::String_type(share->table_name.str),
                                  &table_obj))
      DBUG_RETURN(true);
  }

  for (ptr = table->field; (field = *ptr); ptr++) {
    uint flags = field->flags;
    enum_field_types field_type = field->real_type();

    if (ptr != table->field) packet->append(STRING_WITH_LEN(",\n"));

    packet->append(STRING_WITH_LEN("  "));
    append_identifier(thd, packet, field->field_name,
                      strlen(field->field_name));
    packet->append(' ');
    // check for surprises from the previous call to Field::sql_type()
    if (type.ptr() != tmp)
      type.set(tmp, sizeof(tmp), system_charset_info);
    else
      type.set_charset(system_charset_info);

    field->sql_type(type);
    /*
      If the session variable 'show_old_temporals' is enabled and the field
      is a temporal type of old format, add a comment to indicate the same.
    */
    if (thd->variables.show_old_temporals &&
        (field_type == MYSQL_TYPE_TIME || field_type == MYSQL_TYPE_DATETIME ||
         field_type == MYSQL_TYPE_TIMESTAMP))
      type.append(" /* 5.5 binary format */");
    packet->append(type.ptr(), type.length(), system_charset_info);

    bool column_has_explicit_collation = false;
    /* We may not have a table_obj for schema_tables. */
    if (table_obj)
      column_has_explicit_collation =
          table_obj->get_column(field->field_name)->is_explicit_collation();

    if (field->has_charset()) {
      /*
        For string types dump charset name only if field charset is same as
        table charset or was explicitly assigned.
      */
      if (field->charset() != share->table_charset ||
          column_has_explicit_collation) {
        packet->append(STRING_WITH_LEN(" CHARACTER SET "));
        packet->append(field->charset()->csname);
      }
      /*
        For string types dump collation name only if
        collation is not primary for the given charset
        or was explicitly assigned.
      */
      if (!(field->charset()->state & MY_CS_PRIMARY) ||
          column_has_explicit_collation ||
          (field->charset() == &my_charset_utf8mb4_0900_ai_ci &&
           share->table_charset != &my_charset_utf8mb4_0900_ai_ci)) {
        packet->append(STRING_WITH_LEN(" COLLATE "));
        packet->append(field->charset()->name);
      }
    }

    if (field->gcol_info) {
      packet->append(STRING_WITH_LEN(" GENERATED ALWAYS"));
      packet->append(STRING_WITH_LEN(" AS ("));
      char buffer[128];
      String s(buffer, sizeof(buffer), system_charset_info);
      field->gcol_info->print_expr(thd, &s);
      packet->append(s);
      packet->append(STRING_WITH_LEN(")"));
      if (field->stored_in_db)
        packet->append(STRING_WITH_LEN(" STORED"));
      else
        packet->append(STRING_WITH_LEN(" VIRTUAL"));
    }

    if (flags & NOT_NULL_FLAG)
      packet->append(STRING_WITH_LEN(" NOT NULL"));
    else if (field->type() == MYSQL_TYPE_TIMESTAMP) {
      /*
        TIMESTAMP field require explicit NULL flag, because unlike
        all other fields they are treated as NOT NULL by default.
      */
      packet->append(STRING_WITH_LEN(" NULL"));
    }

    if (field->type() == MYSQL_TYPE_GEOMETRY) {
      const Field_geom *field_geom = down_cast<const Field_geom *>(field);
      if (field_geom->get_srid().has_value()) {
        packet->append(STRING_WITH_LEN(" /*!80003 SRID "));
        packet->append_ulonglong(field_geom->get_srid().value());
        packet->append(STRING_WITH_LEN(" */"));
      }
    }
    switch (field->field_storage_type()) {
      case HA_SM_DEFAULT:
        break;
      case HA_SM_DISK:
        packet->append(STRING_WITH_LEN(" /*!50606 STORAGE DISK */"));
        break;
      case HA_SM_MEMORY:
        packet->append(STRING_WITH_LEN(" /*!50606 STORAGE MEMORY */"));
        break;
      default:
        DBUG_ASSERT(0);
        break;
    }

<<<<<<< HEAD
    switch (field->column_format()) {
      case COLUMN_FORMAT_TYPE_DEFAULT:
        break;
      case COLUMN_FORMAT_TYPE_FIXED:
        packet->append(STRING_WITH_LEN(" /*!50606 COLUMN_FORMAT FIXED */"));
        break;
      case COLUMN_FORMAT_TYPE_DYNAMIC:
        packet->append(STRING_WITH_LEN(" /*!50606 COLUMN_FORMAT DYNAMIC */"));
        break;
      default:
        DBUG_ASSERT(0);
        break;
=======
    switch(field->column_format()){
    case COLUMN_FORMAT_TYPE_DEFAULT:
      break;
    case COLUMN_FORMAT_TYPE_FIXED:
      packet->append(STRING_WITH_LEN(" /*!50606 COLUMN_FORMAT FIXED */"));
      break;
    case COLUMN_FORMAT_TYPE_DYNAMIC:
      packet->append(STRING_WITH_LEN(" /*!50606 COLUMN_FORMAT DYNAMIC */"));
      break;
    case COLUMN_FORMAT_TYPE_COMPRESSED:
      DBUG_EXECUTE_IF("omit_compressed_columns_show_extensions",
                      omit_compressed_columns_extensions= true; );
      if (!omit_compressed_columns_extensions)
      {
        packet->append(STRING_WITH_LEN(" /*!"
          STRINGIFY_ARG(FIRST_SUPPORTED_COMPRESSED_COLUMNS_VERSION)
          " COLUMN_FORMAT COMPRESSED"));
        if (field->has_associated_compression_dictionary())
        {
          packet->append(STRING_WITH_LEN(" WITH COMPRESSION_DICTIONARY "));
          append_identifier(thd, packet, field->zip_dict_name.str,
                            field->zip_dict_name.length);
        }
        packet->append(STRING_WITH_LEN(" */"));
      }
      break;
    default:
      DBUG_ASSERT(0);
      break;
>>>>>>> 333b4508
    }

    if (print_default_clause(field, &def_value, true)) {
      packet->append(STRING_WITH_LEN(" DEFAULT "));
      packet->append(def_value.ptr(), def_value.length(), system_charset_info);
    }

    if (print_on_update_clause(field, &def_value, false)) {
      packet->append(STRING_WITH_LEN(" "));
      packet->append(def_value);
    }

    if (field->auto_flags & Field::NEXT_NUMBER)
      packet->append(STRING_WITH_LEN(" AUTO_INCREMENT"));

    if (field->comment.length) {
      packet->append(STRING_WITH_LEN(" COMMENT "));
      append_unescaped(packet, field->comment.str, field->comment.length);
    }
  }

<<<<<<< HEAD
  key_info = table->key_info;
=======
  key_info= table->key_info;
  memset(static_cast<void*>(&create_info), 0, sizeof(create_info));
>>>>>>> 333b4508
  /* Allow update_create_info to update row type */
  create_info.row_type = share->row_type;
  file->update_create_info(&create_info);
  primary_key = share->primary_key;

  for (uint i = 0; i < share->keys; i++, key_info++) {
    KEY_PART_INFO *key_part = key_info->key_part;
    bool found_primary = 0;
    packet->append(STRING_WITH_LEN(",\n  "));

    if (i == primary_key && !strcmp(key_info->name, primary_key_name)) {
      found_primary = 1;
      /*
        No space at end, because a space will be added after where the
        identifier would go, but that is not added for primary key.
      */
      packet->append(STRING_WITH_LEN("PRIMARY KEY"));
    } else if (key_info->flags & HA_NOSAME)
      packet->append(STRING_WITH_LEN("UNIQUE KEY "));
    else if (key_info->flags & HA_FULLTEXT)
      packet->append(STRING_WITH_LEN("FULLTEXT KEY "));
    else if (key_info->flags & HA_SPATIAL)
      packet->append(STRING_WITH_LEN("SPATIAL KEY "));
    else if (key_info->flags & HA_CLUSTERING)
      packet->append(STRING_WITH_LEN("CLUSTERING KEY "));
    else
      packet->append(STRING_WITH_LEN("KEY "));

    if (!found_primary)
      append_identifier(thd, packet, key_info->name, strlen(key_info->name));

    packet->append(STRING_WITH_LEN(" ("));

    for (uint j = 0; j < key_info->user_defined_key_parts; j++, key_part++) {
      if (j) packet->append(',');

      if (key_part->field)
        append_identifier(thd, packet, key_part->field->field_name,
                          strlen(key_part->field->field_name));
      if (key_part->field &&
          (key_part->length !=
               table->field[key_part->fieldnr - 1]->key_length() &&
           !(key_info->flags & (HA_FULLTEXT | HA_SPATIAL)))) {
        packet->append_parenthesized((long)key_part->length /
                                     key_part->field->charset()->mbmaxlen);
      }
      if (key_part->key_part_flag & HA_REVERSE_SORT)
        packet->append(STRING_WITH_LEN(" DESC"));
    }
    packet->append(')');
    store_key_options(thd, packet, table, key_info);
    if (key_info->parser) {
      LEX_STRING *parser_name = plugin_name(key_info->parser);
      packet->append(STRING_WITH_LEN(" /*!50100 WITH PARSER "));
      append_identifier(thd, packet, parser_name->str, parser_name->length);
      packet->append(STRING_WITH_LEN(" */ "));
    }
  }

  /*
    Get possible foreign key definitions stored in InnoDB and append them
    to the CREATE TABLE statement
  */

  if ((for_str = file->get_foreign_key_create_info())) {
    packet->append(for_str, strlen(for_str));
    file->free_foreign_key_create_info(for_str);
  }

  packet->append(STRING_WITH_LEN("\n)"));
  if (!foreign_db_mode) {
    show_table_options = true;

    // Show tablespace name only if it is explicitly provided by user.
    bool show_tablespace = false;
    if (share->tmp_table) {
      // Innodb allows temporary tables in be in system temporary tablespace.
      show_tablespace = share->tablespace;
    } else if (share->tablespace) {
      dd::cache::Dictionary_client::Auto_releaser releaser(thd->dd_client());
      const dd::Table *table_obj = nullptr;
      if (thd->dd_client()->acquire(dd::String_type(share->db.str),
                                    dd::String_type(share->table_name.str),
                                    &table_obj)) {
        DBUG_RETURN(true);
      }
      DBUG_ASSERT(table_obj != nullptr);
      show_tablespace = table_obj->is_explicit_tablespace();
    }

    /* TABLESPACE and STORAGE */
    if (show_tablespace || share->default_storage_media != HA_SM_DEFAULT) {
      packet->append(STRING_WITH_LEN(" /*!50100"));
      if (show_tablespace) {
        packet->append(STRING_WITH_LEN(" TABLESPACE "));
        append_identifier(thd, packet, share->tablespace,
                          strlen(share->tablespace));
      }

      if (share->default_storage_media == HA_SM_DISK)
        packet->append(STRING_WITH_LEN(" STORAGE DISK"));
      if (share->default_storage_media == HA_SM_MEMORY)
        packet->append(STRING_WITH_LEN(" STORAGE MEMORY"));

      packet->append(STRING_WITH_LEN(" */"));
    }

    /*
      IF   check_create_info
      THEN add ENGINE only if it was used when creating the table
    */
    if (!create_info_arg ||
        (create_info_arg->used_fields & HA_CREATE_USED_ENGINE)) {
      packet->append(STRING_WITH_LEN(" ENGINE="));
      /*
        TODO: Replace this if with the else branch. Not done yet since
        NDB handlerton says "ndbcluster" and ha_ndbcluster says "NDBCLUSTER".
      */
      if (table->part_info) {
        packet->append(ha_resolve_storage_engine_name(
            table->part_info->default_engine_type));
      } else {
        packet->append(file->table_type());
      }
    }

    /*
      Add AUTO_INCREMENT=... if there is an AUTO_INCREMENT column,
      and NEXT_ID > 1 (the default).  We must not print the clause
      for engines that do not support this as it would break the
      import of dumps, but as of this writing, the test for whether
      AUTO_INCREMENT columns are allowed and wether AUTO_INCREMENT=...
      is supported is identical, !(file->table_flags() & HA_NO_AUTO_INCREMENT))
      Because of that, we do not explicitly test for the feature,
      but may extrapolate its existence from that of an AUTO_INCREMENT column.
    */

    if (create_info.auto_increment_value > 1) {
      char *end;
      packet->append(STRING_WITH_LEN(" AUTO_INCREMENT="));
      end = longlong10_to_str(create_info.auto_increment_value, buff, 10);
      packet->append(buff, (uint)(end - buff));
    }

    if (share->table_charset) {
      /*
        IF   check_create_info
        THEN add DEFAULT CHARSET only if it was used when creating the table
      */
      if (!create_info_arg ||
          (create_info_arg->used_fields & HA_CREATE_USED_DEFAULT_CHARSET)) {
        packet->append(STRING_WITH_LEN(" DEFAULT CHARSET="));
        packet->append(share->table_charset->csname);
        if (!(share->table_charset->state & MY_CS_PRIMARY) ||
            share->table_charset == &my_charset_utf8mb4_0900_ai_ci) {
          packet->append(STRING_WITH_LEN(" COLLATE="));
          packet->append(table->s->table_charset->name);
        }
      }
    }

    if (share->min_rows) {
      char *end;
      packet->append(STRING_WITH_LEN(" MIN_ROWS="));
      end = longlong10_to_str(share->min_rows, buff, 10);
      packet->append(buff, (uint)(end - buff));
    }

    if (share->max_rows && !table_list->schema_table) {
      char *end;
      packet->append(STRING_WITH_LEN(" MAX_ROWS="));
      end = longlong10_to_str(share->max_rows, buff, 10);
      packet->append(buff, (uint)(end - buff));
    }

    if (share->avg_row_length) {
      char *end;
      packet->append(STRING_WITH_LEN(" AVG_ROW_LENGTH="));
      end = longlong10_to_str(share->avg_row_length, buff, 10);
      packet->append(buff, (uint)(end - buff));
    }

    if (share->db_create_options & HA_OPTION_PACK_KEYS)
      packet->append(STRING_WITH_LEN(" PACK_KEYS=1"));
    if (share->db_create_options & HA_OPTION_NO_PACK_KEYS)
      packet->append(STRING_WITH_LEN(" PACK_KEYS=0"));
    if (share->db_create_options & HA_OPTION_STATS_PERSISTENT)
      packet->append(STRING_WITH_LEN(" STATS_PERSISTENT=1"));
    if (share->db_create_options & HA_OPTION_NO_STATS_PERSISTENT)
      packet->append(STRING_WITH_LEN(" STATS_PERSISTENT=0"));
    if (share->stats_auto_recalc == HA_STATS_AUTO_RECALC_ON)
      packet->append(STRING_WITH_LEN(" STATS_AUTO_RECALC=1"));
    else if (share->stats_auto_recalc == HA_STATS_AUTO_RECALC_OFF)
      packet->append(STRING_WITH_LEN(" STATS_AUTO_RECALC=0"));
    if (share->stats_sample_pages != 0) {
      char *end;
      packet->append(STRING_WITH_LEN(" STATS_SAMPLE_PAGES="));
      end = longlong10_to_str(share->stats_sample_pages, buff, 10);
      packet->append(buff, (uint)(end - buff));
    }
    /* We use CHECKSUM, instead of TABLE_CHECKSUM, for backward compability */
    if (share->db_create_options & HA_OPTION_CHECKSUM)
      packet->append(STRING_WITH_LEN(" CHECKSUM=1"));
    if (share->db_create_options & HA_OPTION_DELAY_KEY_WRITE)
      packet->append(STRING_WITH_LEN(" DELAY_KEY_WRITE=1"));

    /*
      If 'show_create_table_verbosity' is enabled, the row format would
      be displayed in the output of SHOW CREATE TABLE even if default
      row format is used. Otherwise only the explicitly mentioned
      row format would be displayed.
    */
    if (thd->variables.show_create_table_verbosity) {
      packet->append(STRING_WITH_LEN(" ROW_FORMAT="));
      packet->append(ha_row_type[(uint)share->real_row_type]);
    } else if (create_info.row_type != ROW_TYPE_DEFAULT) {
      packet->append(STRING_WITH_LEN(" ROW_FORMAT="));
      packet->append(ha_row_type[(uint)create_info.row_type]);
    }
    if (table->s->key_block_size) {
      char *end;
      packet->append(STRING_WITH_LEN(" KEY_BLOCK_SIZE="));
      end = longlong10_to_str(table->s->key_block_size, buff, 10);
      packet->append(buff, (uint)(end - buff));
    }
    if (table->s->compress.length) {
      packet->append(STRING_WITH_LEN(" COMPRESSION="));
      append_unescaped(packet, share->compress.str, share->compress.length);
    }
    if (table->s->encrypt_type.length) {
      packet->append(STRING_WITH_LEN(" ENCRYPTION="));
      append_unescaped(packet, share->encrypt_type.str,
                       share->encrypt_type.length);
    }
    table->file->append_create_info(packet);
    if (share->comment.length) {
      packet->append(STRING_WITH_LEN(" COMMENT="));
      append_unescaped(packet, share->comment.str, share->comment.length);
    }
    if (share->connect_string.length) {
      packet->append(STRING_WITH_LEN(" CONNECTION="));
      append_unescaped(packet, share->connect_string.str,
                       share->connect_string.length);
    }
    append_directory(thd, packet, "DATA", create_info.data_file_name);
    append_directory(thd, packet, "INDEX", create_info.index_file_name);
  }
  {
    if (table->part_info &&
        !(table->s->db_type()->partition_flags &&
          (table->s->db_type()->partition_flags() & HA_USE_AUTO_PARTITION) &&
          table->part_info->is_auto_partitioned)) {
      /*
        Partition syntax for CREATE TABLE is at the end of the syntax.
      */
      uint part_syntax_len;
      char *part_syntax;
      String comment_start;
      table->part_info->set_show_version_string(&comment_start);
      if ((part_syntax = generate_partition_syntax(
               table->part_info, &part_syntax_len, false, show_table_options,
               true,  // For proper quoting.
               comment_start.c_ptr()))) {
        packet->append(comment_start);
        if (packet->append(part_syntax, part_syntax_len) ||
            packet->append(STRING_WITH_LEN(" */")))
          error = 1;
        my_free(part_syntax);
      }
    }
  }
  tmp_restore_column_map(table->read_set, old_map);
  DBUG_RETURN(error);
}

static void store_key_options(THD *thd, String *packet, TABLE *table,
                              KEY *key_info) {
  bool foreign_db_mode = (thd->variables.sql_mode & MODE_ANSI) != 0;
  char *end, buff[32];

  if (!foreign_db_mode) {
    /*
      Send USING clause only if key algorithm was explicitly specified
      at the table creation time.
    */
    if (key_info->is_algorithm_explicit) {
      if (key_info->algorithm == HA_KEY_ALG_BTREE)
        packet->append(STRING_WITH_LEN(" USING BTREE"));

      if (key_info->algorithm == HA_KEY_ALG_HASH)
        packet->append(STRING_WITH_LEN(" USING HASH"));

      if (key_info->algorithm == HA_KEY_ALG_RTREE) {
        /* We should send USING only in non-default case: non-spatial rtree. */
        DBUG_ASSERT(!(key_info->flags & HA_SPATIAL));
        packet->append(STRING_WITH_LEN(" USING RTREE"));
      }
    }

    if ((key_info->flags & HA_USES_BLOCK_SIZE) &&
        table->s->key_block_size != key_info->block_size) {
      packet->append(STRING_WITH_LEN(" KEY_BLOCK_SIZE="));
      end = longlong10_to_str(key_info->block_size, buff, 10);
      packet->append(buff, (uint)(end - buff));
    }
    DBUG_ASSERT(MY_TEST(key_info->flags & HA_USES_COMMENT) ==
                (key_info->comment.length > 0));
    if (key_info->flags & HA_USES_COMMENT) {
      packet->append(STRING_WITH_LEN(" COMMENT "));
      append_unescaped(packet, key_info->comment.str, key_info->comment.length);
    }

    if (!key_info->is_visible)
      packet->append(STRING_WITH_LEN(" /*!80000 INVISIBLE */"));
  }
}

void view_store_options(THD *thd, TABLE_LIST *table, String *buff) {
  append_algorithm(table, buff);
  append_definer(thd, buff, table->definer.user, table->definer.host);
  if (table->view_suid)
    buff->append(STRING_WITH_LEN("SQL SECURITY DEFINER "));
  else
    buff->append(STRING_WITH_LEN("SQL SECURITY INVOKER "));
}

/**
  Append ALGORITHM clause to the given buffer.

  @param table              VIEW definition
  @param [in,out] buff      buffer to hold ALGORITHM clause
*/

static void append_algorithm(TABLE_LIST *table, String *buff) {
  buff->append(STRING_WITH_LEN("ALGORITHM="));
  switch ((int8)table->algorithm) {
    case VIEW_ALGORITHM_UNDEFINED:
      buff->append(STRING_WITH_LEN("UNDEFINED "));
      break;
    case VIEW_ALGORITHM_TEMPTABLE:
      buff->append(STRING_WITH_LEN("TEMPTABLE "));
      break;
    case VIEW_ALGORITHM_MERGE:
      buff->append(STRING_WITH_LEN("MERGE "));
      break;
    default:
      DBUG_ASSERT(0);  // never should happen
  }
}

/**
  Append DEFINER clause to the given buffer.

  @param thd           thread handle
  @param [in,out] buffer        buffer to hold DEFINER clause
  @param definer_user  user name part of definer
  @param definer_host  host name part of definer
*/

void append_definer(THD *thd, String *buffer, const LEX_CSTRING &definer_user,
                    const LEX_CSTRING &definer_host) {
  buffer->append(STRING_WITH_LEN("DEFINER="));
  append_identifier(thd, buffer, definer_user.str, definer_user.length);
  buffer->append('@');
  append_identifier(thd, buffer, definer_host.str, definer_host.length);
  buffer->append(' ');
}

static int view_store_create_info(THD *thd, TABLE_LIST *table, String *buff) {
  bool foreign_db_mode = (thd->variables.sql_mode & MODE_ANSI) != 0;

  // Print compact view name if the view belongs to the current database
  bool compact_view_name =
      thd->db().str != NULL && (!strcmp(thd->db().str, table->view_db.str));

  buff->append(STRING_WITH_LEN("CREATE "));
  if (!foreign_db_mode) {
    view_store_options(thd, table, buff);
  }
  buff->append(STRING_WITH_LEN("VIEW "));
  if (!compact_view_name) {
    append_identifier(thd, buff, table->view_db.str, table->view_db.length);
    buff->append('.');
  }
  append_identifier(thd, buff, table->view_name.str, table->view_name.length);
  print_derived_column_names(thd, buff, table->derived_column_names());

  buff->append(STRING_WITH_LEN(" AS "));

  /*
    We can't just use table->query, because our SQL_MODE may trigger
    a different syntax, like when ANSI_QUOTES is defined.

    Append the db name only if it is not the same as connection's
    database.
  */
  table->view_query()->unit->print(
      buff, enum_query_type(QT_TO_ARGUMENT_CHARSET | QT_NO_DEFAULT_DB));

  if (table->with_check != VIEW_CHECK_NONE) {
    if (table->with_check == VIEW_CHECK_LOCAL)
      buff->append(STRING_WITH_LEN(" WITH LOCAL CHECK OPTION"));
    else
      buff->append(STRING_WITH_LEN(" WITH CASCADED CHECK OPTION"));
  }
  return 0;
}

/****************************************************************************
  Return info about all processes
  returns for each thread: thread id, user, host, db, command, info,
  rows_sent, rows_examined
****************************************************************************/
class thread_info {
 public:
  thread_info()
      : thread_id(0),
        start_time_in_secs(0),
        command(0),
        user(NULL),
        host(NULL),
        db(NULL),
        proc_info(NULL),
        state_info(NULL) {}

  my_thread_id thread_id;
  time_t start_time_in_secs;
  uint command;
  const char *user, *host, *db, *proc_info, *state_info;
  CSET_STRING query_string;
  ulonglong rows_sent, rows_examined;
};

// For sorting by thread_id.
class thread_info_compare
    : public std::binary_function<const thread_info *, const thread_info *,
                                  bool> {
 public:
  bool operator()(const thread_info *p1, const thread_info *p2) {
    return p1->thread_id < p2->thread_id;
  }
};

static const char *thread_state_info(THD *tmp) {
  if (tmp->get_protocol()->get_rw_status()) {
    if (tmp->get_protocol()->get_rw_status() == 2)
      return "Sending to client";
    else if (tmp->get_command() == COM_SLEEP)
      return "";
    else
      return "Receiving from client";
  } else {
    MUTEX_LOCK(lock, &tmp->LOCK_current_cond);
    if (tmp->proc_info)
      return tmp->proc_info;
    else if (tmp->current_cond.load())
      return "Waiting on cond";
    else
      return NULL;
  }
}

/**
  This class implements callback function used by mysqld_list_processes() to
  list all the client process information.
*/
typedef Mem_root_array<thread_info *> Thread_info_array;
class List_process_list : public Do_THD_Impl {
 private:
  /* Username of connected client. */
  const char *m_user;
  Thread_info_array *m_thread_infos;
  /* THD of connected client. */
  THD *m_client_thd;
  size_t m_max_query_length;

 public:
  List_process_list(const char *user_value, Thread_info_array *thread_infos,
                    THD *thd_value, size_t max_query_length)
      : m_user(user_value),
        m_thread_infos(thread_infos),
        m_client_thd(thd_value),
        m_max_query_length(max_query_length) {}

  virtual void operator()(THD *inspect_thd) {
    Security_context *inspect_sctx = inspect_thd->security_context();
    LEX_CSTRING inspect_sctx_user = inspect_sctx->user();
    LEX_CSTRING inspect_sctx_host = inspect_sctx->host();
    LEX_CSTRING inspect_sctx_host_or_ip = inspect_sctx->host_or_ip();

    mysql_mutex_lock(&inspect_thd->LOCK_thd_protocol);
    if ((!(inspect_thd->get_protocol() &&
           inspect_thd->get_protocol()->connection_alive()) &&
         !inspect_thd->system_thread) ||
        (m_user && (inspect_thd->system_thread || !inspect_sctx_user.str ||
<<<<<<< HEAD
                    strcmp(inspect_sctx_user.str, m_user)))) {
      mysql_mutex_unlock(&inspect_thd->LOCK_thd_protocol);
=======
                    strcmp(inspect_sctx_user.str, m_user))) ||
          acl_is_utility_user(inspect_sctx_user.str,
                              inspect_sctx_host.str,
                              inspect_sctx->ip().str))
>>>>>>> 333b4508
      return;
    }
    mysql_mutex_unlock(&inspect_thd->LOCK_thd_protocol);

    thread_info *thd_info = new (*THR_MALLOC) thread_info;

    /* ID */
    thd_info->thread_id = inspect_thd->thread_id();

    /* USER */
    if (inspect_sctx_user.str)
      thd_info->user = m_client_thd->mem_strdup(inspect_sctx_user.str);
    else if (inspect_thd->system_thread)
      thd_info->user = "system user";
    else
      thd_info->user = "unauthenticated user";

    /* HOST */
    if (inspect_thd->peer_port &&
        (inspect_sctx_host.length || inspect_sctx->ip().length) &&
        m_client_thd->security_context()->host_or_ip().str[0]) {
      if ((thd_info->host =
               (char *)m_client_thd->alloc(LIST_PROCESS_HOST_LEN + 1)))
        snprintf((char *)thd_info->host, LIST_PROCESS_HOST_LEN, "%s:%u",
                 inspect_sctx_host_or_ip.str, inspect_thd->peer_port);
    } else
      thd_info->host = m_client_thd->mem_strdup(
          inspect_sctx_host_or_ip.str[0]
              ? inspect_sctx_host_or_ip.str
              : inspect_sctx_host.length ? inspect_sctx_host.str : "");

    DBUG_EXECUTE_IF("processlist_acquiring_dump_threads_LOCK_thd_data", {
      if (inspect_thd->get_command() == COM_BINLOG_DUMP ||
          inspect_thd->get_command() == COM_BINLOG_DUMP_GTID)
        DEBUG_SYNC(m_client_thd,
                   "processlist_after_LOCK_thd_list_before_LOCK_thd_data");
    });
    /* DB */
    mysql_mutex_lock(&inspect_thd->LOCK_thd_data);
    const char *db = inspect_thd->db().str;
    if (db) thd_info->db = m_client_thd->mem_strdup(db);

    /* COMMAND */
    if (inspect_thd->killed == THD::KILL_CONNECTION)
      thd_info->proc_info = "Killed";
    thd_info->command = (int)inspect_thd->get_command();  // Used for !killed.

    /* STATE */
    thd_info->state_info = thread_state_info(inspect_thd);

    thd_info->rows_sent= inspect_thd->get_sent_row_count();
    thd_info->rows_examined= inspect_thd->get_examined_row_count();

    mysql_mutex_unlock(&inspect_thd->LOCK_thd_data);

    /* INFO */
    mysql_mutex_lock(&inspect_thd->LOCK_thd_query);
    {
      const char *query_str = inspect_thd->query().str;
      size_t query_length = inspect_thd->query().length;
      String buf;
      if (inspect_thd->is_a_srv_session()) {
        buf.append(query_length ? "PLUGIN: " : "PLUGIN");

        if (query_length) buf.append(query_str, query_length);

        query_str = buf.c_ptr();
        query_length = buf.length();
      }
      /* No else. We need fall-through */
      if (query_str) {
        const size_t width = min<size_t>(m_max_query_length, query_length);
        const char *q = m_client_thd->strmake(query_str, width);
        /* Safety: in case strmake failed, we set length to 0. */
        thd_info->query_string =
            CSET_STRING(q, q ? width : 0, inspect_thd->charset());
      }
    }
    mysql_mutex_unlock(&inspect_thd->LOCK_thd_query);

    /* MYSQL_TIME */
    thd_info->start_time_in_secs = inspect_thd->query_start_in_secs();

    m_thread_infos->push_back(thd_info);
  }
};

void mysqld_list_processes(THD *thd, const char *user, bool verbose) {
  Item *field;
  List<Item> field_list;
  Thread_info_array thread_infos(thd->mem_root);
  size_t max_query_length =
      (verbose ? thd->variables.max_allowed_packet : PROCESS_LIST_WIDTH);
  Protocol *protocol = thd->get_protocol();
  DBUG_ENTER("mysqld_list_processes");

<<<<<<< HEAD
  field_list.push_back(
      new Item_int(NAME_STRING("Id"), 0, MY_INT64_NUM_DECIMAL_DIGITS));
  field_list.push_back(new Item_empty_string("User", USERNAME_CHAR_LENGTH));
  field_list.push_back(new Item_empty_string("Host", LIST_PROCESS_HOST_LEN));
  field_list.push_back(field = new Item_empty_string("db", NAME_CHAR_LEN));
  field->maybe_null = 1;
  field_list.push_back(new Item_empty_string("Command", 16));
  field_list.push_back(field = new Item_return_int("Time", 7, MYSQL_TYPE_LONG));
  field->unsigned_flag = 0;
  field_list.push_back(field = new Item_empty_string("State", 30));
  field->maybe_null = 1;
  field_list.push_back(field = new Item_empty_string("Info", max_query_length));
  field->maybe_null = 1;
=======
  field_list.push_back(new Item_int(NAME_STRING("Id"),
                                    0, MY_INT64_NUM_DECIMAL_DIGITS));
  field_list.push_back(new Item_empty_string("User",USERNAME_CHAR_LENGTH));
  field_list.push_back(new Item_empty_string("Host",LIST_PROCESS_HOST_LEN));
  field_list.push_back(field=new Item_empty_string("db",NAME_CHAR_LEN));
  field->maybe_null=1;
  field_list.push_back(new Item_empty_string("Command",16));
  field_list.push_back(field= new Item_return_int("Time",7, MYSQL_TYPE_LONG));
  field->unsigned_flag= 0;
  field_list.push_back(field=new Item_empty_string("State",30));
  field->maybe_null=1;
  field_list.push_back(field=new Item_empty_string("Info",max_query_length));
  field->maybe_null=1;
  field_list.push_back(field= new Item_return_int("Rows_sent",
                                                  MY_INT64_NUM_DECIMAL_DIGITS,
                                                  MYSQL_TYPE_LONGLONG));
  field_list.push_back(field= new Item_return_int("Rows_examined",
                                                  MY_INT64_NUM_DECIMAL_DIGITS,
                                                  MYSQL_TYPE_LONGLONG));
>>>>>>> 333b4508
  if (thd->send_result_metadata(&field_list,
                                Protocol::SEND_NUM_ROWS | Protocol::SEND_EOF))
    DBUG_VOID_RETURN;

  if (!thd->killed) {
    thread_infos.reserve(Global_THD_manager::get_instance()->get_thd_count());
    List_process_list list_process_list(user, &thread_infos, thd,
                                        max_query_length);
    Global_THD_manager::get_instance()->do_for_all_thd_copy(&list_process_list);
  }

  // Return list sorted by thread_id.
  std::sort(thread_infos.begin(), thread_infos.end(), thread_info_compare());

  time_t now = my_time(0);
  for (size_t ix = 0; ix < thread_infos.size(); ++ix) {
    thread_info *thd_info = thread_infos.at(ix);
    protocol->start_row();
    protocol->store((ulonglong)thd_info->thread_id);
    protocol->store(thd_info->user, system_charset_info);
    protocol->store(thd_info->host, system_charset_info);
    protocol->store(thd_info->db, system_charset_info);
    if (thd_info->proc_info)
      protocol->store(thd_info->proc_info, system_charset_info);
    else
      protocol->store(command_name[thd_info->command].str, system_charset_info);
<<<<<<< HEAD
    if (thd_info->start_time_in_secs)
      protocol->store_long((longlong)(now - thd_info->start_time_in_secs));
=======
    if (thd_info->start_time)
    {
      protocol->store_long ((thd_info->start_time > now) ? 0
        : (longlong) (now - thd_info->start_time));
    }
>>>>>>> 333b4508
    else
      protocol->store_null();
    protocol->store(thd_info->state_info, system_charset_info);
    protocol->store(thd_info->query_string.str(),
                    thd_info->query_string.charset());
<<<<<<< HEAD
    if (protocol->end_row()) break; /* purecov: inspected */
=======
    protocol->store(thd_info->rows_sent);
    protocol->store(thd_info->rows_examined);
    if (protocol->end_row())
      break; /* purecov: inspected */
>>>>>>> 333b4508
  }
  my_eof(thd);
  DBUG_VOID_RETURN;
}

/**
  This class implements callback function used by fill_schema_processlist()
  to populate all the client process information into I_S table.
*/
class Fill_process_list : public Do_THD_Impl {
 private:
  /* THD of connected client. */
  THD *m_client_thd;
  /* Information of each process is added as records into this table. */
  TABLE_LIST *m_tables;

<<<<<<< HEAD
 public:
  Fill_process_list(THD *thd_value, TABLE_LIST *tables_value)
      : m_client_thd(thd_value), m_tables(tables_value) {}

  virtual void operator()(THD *inspect_thd) {
    Security_context *inspect_sctx = inspect_thd->security_context();
    LEX_CSTRING inspect_sctx_user = inspect_sctx->user();
    LEX_CSTRING inspect_sctx_host = inspect_sctx->host();
    LEX_CSTRING inspect_sctx_host_or_ip = inspect_sctx->host_or_ip();
    const char *client_priv_user =
        m_client_thd->security_context()->priv_user().str;
    const char *user =
        m_client_thd->security_context()->check_access(PROCESS_ACL)
            ? NullS
            : client_priv_user;
=======
public:
  Fill_process_list(THD *thd_value, TABLE_LIST *tables_value) :
                    m_client_thd(thd_value), m_tables(tables_value) {}

  virtual void operator()(THD *inspect_thd)
  {
    Security_context *inspect_sctx= inspect_thd->security_context();
    LEX_CSTRING inspect_sctx_user= inspect_sctx->user();
    LEX_CSTRING inspect_sctx_host= inspect_sctx->host();
    LEX_CSTRING inspect_sctx_host_or_ip= inspect_sctx->host_or_ip();
    const char* client_priv_user=
      m_client_thd->security_context()->priv_user().str;
    const char *user=
      m_client_thd->security_context()->check_access(PROCESS_ACL) ?
        NullS : client_priv_user;
    ulonglong now_utime= my_micro_time();
>>>>>>> 333b4508

    if ((!inspect_thd->get_protocol()->connection_alive() &&
         !inspect_thd->system_thread) ||
        (user && (inspect_thd->system_thread || !inspect_sctx_user.str ||
                  strcmp(inspect_sctx_user.str, user))) ||
        acl_is_utility_user(inspect_sctx_user.str,
                            inspect_sctx_host.str,
                            inspect_sctx->ip().str))
      return;

    TABLE *table = m_tables->table;
    restore_record(table, s->default_values);

    /* ID */
    table->field[0]->store((ulonglong)inspect_thd->thread_id(), true);

    /* USER */
    const char *val = NULL;
    if (inspect_sctx_user.str)
      val = inspect_sctx_user.str;
    else if (inspect_thd->system_thread)
      val = "system user";
    else
      val = "unauthenticated user";
    table->field[1]->store(val, strlen(val), system_charset_info);

    /* HOST */
    if (inspect_thd->peer_port &&
        (inspect_sctx_host.length || inspect_sctx->ip().length) &&
        m_client_thd->security_context()->host_or_ip().str[0]) {
      char host[LIST_PROCESS_HOST_LEN + 1];
      snprintf(host, LIST_PROCESS_HOST_LEN, "%s:%u",
               inspect_sctx_host_or_ip.str, inspect_thd->peer_port);
      table->field[2]->store(host, strlen(host), system_charset_info);
    } else
      table->field[2]->store(inspect_sctx_host_or_ip.str,
                             inspect_sctx_host_or_ip.length,
                             system_charset_info);

    DBUG_EXECUTE_IF("processlist_acquiring_dump_threads_LOCK_thd_data", {
      if (inspect_thd->get_command() == COM_BINLOG_DUMP ||
          inspect_thd->get_command() == COM_BINLOG_DUMP_GTID)
        DEBUG_SYNC(m_client_thd,
                   "processlist_after_LOCK_thd_list_before_LOCK_thd_data");
    });
    /* DB */
    mysql_mutex_lock(&inspect_thd->LOCK_thd_data);
    const char *db = inspect_thd->db().str;
    if (db) {
      table->field[3]->store(db, strlen(db), system_charset_info);
      table->field[3]->set_notnull();
    }

    /* COMMAND */
    if (inspect_thd->killed == THD::KILL_CONNECTION) {
      val = "Killed";
      table->field[4]->store(val, strlen(val), system_charset_info);
    } else
      table->field[4]->store(command_name[inspect_thd->get_command()].str,
                             command_name[inspect_thd->get_command()].length,
                             system_charset_info);

    /* STATE */
    val = thread_state_info(inspect_thd);
    if (val) {
      table->field[6]->store(val, strlen(val), system_charset_info);
      table->field[6]->set_notnull();
    }

    /* TIME_MS */
    ulonglong tmp_start_utime= inspect_thd->start_utime;
    table->field[8]->store(((tmp_start_utime < now_utime ?
                             now_utime - tmp_start_utime : 0)/ 1000));

    /* ROWS_SENT */
    table->field[9]->store((ulonglong) inspect_thd->get_sent_row_count());
    /* ROWS_EXAMINED */
    table->field[10]->store((ulonglong) inspect_thd->get_examined_row_count());

    mysql_mutex_unlock(&inspect_thd->LOCK_thd_data);

    /* INFO */
    mysql_mutex_lock(&inspect_thd->LOCK_thd_query);
    {
      const char *query_str = inspect_thd->query().str;
      size_t query_length = inspect_thd->query().length;
      String buf;
      if (inspect_thd->is_a_srv_session()) {
        buf.append(query_length ? "PLUGIN: " : "PLUGIN");

        if (query_length) buf.append(query_str, query_length);

        query_str = buf.c_ptr();
        query_length = buf.length();
      }
      /* No else. We need fall-through */
      if (query_str) {
        const size_t width = min<size_t>(PROCESS_LIST_INFO_WIDTH, query_length);
        table->field[7]->store(query_str, width, inspect_thd->charset());
        table->field[7]->set_notnull();
      }
    }
    mysql_mutex_unlock(&inspect_thd->LOCK_thd_query);

    /* MYSQL_TIME */
    if (inspect_thd->query_start_in_secs())
      table->field[5]->store((longlong)(my_micro_time() / 1000000 -
                                        inspect_thd->query_start_in_secs()),
                             false);
    else
      table->field[5]->store(0, false);

    schema_table_store_record(m_client_thd, table);
  }
};

static int fill_schema_processlist(THD *thd, TABLE_LIST *tables, Item *) {
  DBUG_ENTER("fill_schema_processlist");

  DEBUG_SYNC(thd, "before_fill_schema_processlist");

  Fill_process_list fill_process_list(thd, tables);
  if (!thd->killed) {
    Global_THD_manager::get_instance()->do_for_all_thd_copy(&fill_process_list);
  }
  DBUG_RETURN(0);
}

/*****************************************************************************
  Status functions
*****************************************************************************/
Status_var_array all_status_vars(0);
bool status_vars_inited = 0;
/* Version counter, protected by LOCK_STATUS. */
ulonglong status_var_array_version = 0;

static inline int show_var_cmp(const SHOW_VAR *var1, const SHOW_VAR *var2) {
  return strcmp(var1->name, var2->name);
}

class Show_var_cmp
    : public std::binary_function<const SHOW_VAR &, const SHOW_VAR &, bool> {
 public:
  bool operator()(const SHOW_VAR &var1, const SHOW_VAR &var2) {
    return show_var_cmp(&var1, &var2) < 0;
  }
};

static inline bool is_show_undef(const SHOW_VAR &var) {
  return var.type == SHOW_UNDEF;
}

/*
  Deletes all the SHOW_UNDEF elements from the array.
  Shrinks array capacity to zero if it is completely empty.
*/
static void shrink_var_array(Status_var_array *array) {
  /* remove_if maintains order for the elements that are *not* removed */
  array->erase(std::remove_if(array->begin(), array->end(), is_show_undef),
               array->end());
  if (array->empty()) Status_var_array().swap(*array);
}

/*
  Adds an array of SHOW_VAR entries to the output of SHOW STATUS

  SYNOPSIS
    add_status_vars(SHOW_VAR *list)
    list - an array of SHOW_VAR entries to add to all_status_vars
           the last entry must be {0,0,SHOW_UNDEF}

  NOTE
    The handling of all_status_vars[] is completely internal, it's allocated
    automatically when something is added to it, and deleted completely when
    the last entry is removed.

    As a special optimization, if add_status_vars() is called before
    init_status_vars(), it assumes "startup mode" - neither concurrent access
    to the array nor SHOW STATUS are possible (thus it skips locks and sort)

    The last entry of the all_status_vars[] should always be {0,0,SHOW_UNDEF}
*/
int add_status_vars(const SHOW_VAR *list) {
  MUTEX_LOCK(lock, status_vars_inited ? &LOCK_status : NULL);

<<<<<<< HEAD
  try {
    while (list->name) all_status_vars.push_back(*list++);
  } catch (const std::bad_alloc &) {
=======
  try
  {
    while (list->name)
      all_status_vars.push_back(*list++);
  }
  catch (const std::bad_alloc &)
  {
>>>>>>> 333b4508
    my_error(ER_OUTOFMEMORY, MYF(ME_FATALERROR),
             static_cast<int>(sizeof(Status_var_array::value_type)));
    return 1;
  }

  if (status_vars_inited)
    std::sort(all_status_vars.begin(), all_status_vars.end(), Show_var_cmp());

  status_var_array_version++;
  return 0;
}

/*
  Make all_status_vars[] usable for SHOW STATUS

  NOTE
    See add_status_vars(). Before init_status_vars() call, add_status_vars()
    works in a special fast "startup" mode. Thus init_status_vars()
    should be called as late as possible but before enabling multi-threading.
*/
void init_status_vars() {
  status_vars_inited = 1;
  std::sort(all_status_vars.begin(), all_status_vars.end(), Show_var_cmp());
  status_var_array_version++;
}

void reset_status_vars() {
  Status_var_array::iterator ptr = all_status_vars.begin();
  Status_var_array::iterator last = all_status_vars.end();
  for (; ptr < last; ptr++) {
    /* Note that SHOW_LONG_NOFLUSH variables are not reset */
    if (ptr->type == SHOW_LONG || ptr->type == SHOW_SIGNED_LONG)
      *(ulong *)ptr->value = 0;
  }
}

/*
  Current version of the all_status_vars.
*/
ulonglong get_status_vars_version(void) { return (status_var_array_version); }

/*
  catch-all cleanup function, cleans up everything no matter what

  DESCRIPTION
    This function is not strictly required if all add_to_status/
    remove_status_vars are properly paired, but it's a safety measure that
    deletes everything from the all_status_vars[] even if some
    remove_status_vars were forgotten
*/
void free_status_vars() {
  Status_var_array().swap(all_status_vars);
  status_var_array_version++;
}

/**
  @brief           Get the value of given status variable

  @param[in]       thd        thread handler
  @param[in]       list       list of SHOW_VAR objects in which function should
                              search
  @param[in]       name       name of the status variable
  @param[in]       var_type   Variable type
  @param[in,out]   value      buffer in which value of the status variable
                              needs to be filled in
  @param[in,out]   length     filled with buffer length

  @return          status
    @retval        false      if variable is not found in the list
    @retval        true       if variable is found in the list
*/

bool get_status_var(THD *thd, SHOW_VAR *list, const char *name,
                    char *const value, enum_var_type var_type, size_t *length) {
  for (; list->name; list++) {
    int res = strcmp(list->name, name);
    if (res == 0) {
      /*
        if var->type is SHOW_FUNC, call the function.
        Repeat as necessary, if new var is again SHOW_FUNC
       */
      SHOW_VAR tmp;
      for (; list->type == SHOW_FUNC; list = &tmp)
        ((mysql_show_var_func)(list->value))(thd, &tmp, value);

      get_one_variable(thd, list, var_type, list->type, NULL, NULL, value,
                       length);
      return true;
    }
  }
  return false;
}

/*
  Removes an array of SHOW_VAR entries from the output of SHOW STATUS

  SYNOPSIS
    remove_status_vars(SHOW_VAR *list)
    list - an array of SHOW_VAR entries to remove to all_status_vars
           the last entry must be {0,0,SHOW_UNDEF}

  NOTE
    there's lots of room for optimizing this, especially in non-sorted mode,
    but nobody cares - it may be called only in case of failed plugin
    initialization in the mysqld startup.
*/

void remove_status_vars(SHOW_VAR *list) {
  if (status_vars_inited) {
    mysql_mutex_lock(&LOCK_status);
    size_t a = 0, b = all_status_vars.size(), c = (a + b) / 2;

    for (; list->name; list++) {
      int res = 0;
      for (a = 0, b = all_status_vars.size(); b - a > 1; c = (a + b) / 2) {
        res = show_var_cmp(list, &all_status_vars[c]);
        if (res < 0)
          b = c;
        else if (res > 0)
          a = c;
        else
          break;
      }
      if (res == 0) all_status_vars[c].type = SHOW_UNDEF;
    }
    shrink_var_array(&all_status_vars);
    status_var_array_version++;
    mysql_mutex_unlock(&LOCK_status);
  } else {
    uint i;
    for (; list->name; list++) {
      for (i = 0; i < all_status_vars.size(); i++) {
        if (show_var_cmp(list, &all_status_vars[i])) continue;
        all_status_vars[i].type = SHOW_UNDEF;
        break;
      }
    }
    shrink_var_array(&all_status_vars);
    status_var_array_version++;
  }
}

/**
  Returns the value of a system or a status variable.

  @param thd            The handle of the current THD.
  @param variable       Details of the variable.
  @param value_type     Variable type.
  @param show_type      Variable show type.
  @param status_var     Status values or NULL if for system variable.
  @param [out] charset  Character set of the value.
  @param [in,out] buff  Buffer to store the value.
  @param [out] length   Length of the value.

  @returns              Pointer to the value buffer.
*/

const char *get_one_variable(THD *thd, const SHOW_VAR *variable,
                             enum_var_type value_type, SHOW_TYPE show_type,
                             System_status_var *status_var,
                             const CHARSET_INFO **charset, char *buff,
                             size_t *length) {
  return get_one_variable_ext(thd, thd, variable, value_type, show_type,
                              status_var, charset, buff, length);
}

/**
  @brief Returns the value of a system or a status variable.

  @param running_thd     The handle of the current THD.
  @param target_thd      The handle of the remote THD.
  @param variable        Details of the variable.
  @param value_type      Variable type.
  @param show_type       Variable show type.
  @param status_var      Status values or NULL if for system variable.
  @param [out] charset   Character set of the value.
  @param [in,out] buff   Buffer to store the value.
  @param [out] length    Length of the value.

  @returns               Pointer to the value buffer.
*/

const char *get_one_variable_ext(THD *running_thd, THD *target_thd,
                                 const SHOW_VAR *variable,
                                 enum_var_type value_type, SHOW_TYPE show_type,
                                 System_status_var *status_var,
                                 const CHARSET_INFO **charset, char *buff,
                                 size_t *length) {
  const char *value;
  const CHARSET_INFO *value_charset;

  if (show_type == SHOW_SYS) {
    LEX_STRING null_lex_str;
    null_lex_str.str = 0;  // For sys_var->value_ptr()
    null_lex_str.length = 0;
    sys_var *var = ((sys_var *)variable->value);
    show_type = var->show_type();
    value = (char *)var->value_ptr(running_thd, target_thd, value_type,
                                   &null_lex_str);
    value_charset = var->charset(target_thd);
  } else {
    value = variable->value;
    value_charset = system_charset_info;
  }

  const char *pos = buff;
  const char *end = buff;

  /*
    Note that value may == buff. All SHOW_xxx code below should still work.
  */
  switch (show_type) {
    case SHOW_DOUBLE_STATUS:
      value = ((char *)status_var + (ulong)value);
      /* 6 is the default precision for '%f' in sprintf() */
      end = buff + my_fcvt(*(double *)value, 6, buff, NULL);
      value_charset = system_charset_info;
      break;

    case SHOW_DOUBLE:
      /* 6 is the default precision for '%f' in sprintf() */
      end = buff + my_fcvt(*(double *)value, 6, buff, NULL);
      value_charset = system_charset_info;
      break;

    case SHOW_LONG_STATUS:
      value = ((char *)status_var + (ulong)value);
      end = int10_to_str(*(long *)value, buff, 10);
      value_charset = system_charset_info;
      break;

    case SHOW_LONG:
      /* the difference lies in refresh_status() */
    case SHOW_LONG_NOFLUSH:
      end = int10_to_str(*(long *)value, buff, 10);
      value_charset = system_charset_info;
      break;

    case SHOW_SIGNED_LONG:
      end = int10_to_str(*(long *)value, buff, -10);
      value_charset = system_charset_info;
      break;

    case SHOW_LONGLONG_STATUS:
      value = ((char *)status_var + (ulong)value);
      end = longlong10_to_str(*(longlong *)value, buff, 10);
      value_charset = system_charset_info;
      break;

    case SHOW_LONGLONG:
      end = longlong10_to_str(*(longlong *)value, buff, 10);
      value_charset = system_charset_info;
      break;

    case SHOW_SIGNED_LONGLONG:
      end= longlong10_to_str(*(longlong*) value, buff, -10);
      value_charset= system_charset_info;
      break;

    case SHOW_HA_ROWS:
      end = longlong10_to_str((longlong) * (ha_rows *)value, buff, 10);
      value_charset = system_charset_info;
      break;

    case SHOW_BOOL:
      end = my_stpcpy(buff, *(bool *)value ? "ON" : "OFF");
      value_charset = system_charset_info;
      break;

    case SHOW_MY_BOOL:
      end = my_stpcpy(buff, *(bool *)value ? "ON" : "OFF");
      value_charset = system_charset_info;
      break;

    case SHOW_INT:
      end = int10_to_str((long)*(uint32 *)value, buff, 10);
      value_charset = system_charset_info;
      break;

<<<<<<< HEAD
    case SHOW_HAVE: {
      SHOW_COMP_OPTION tmp = *(SHOW_COMP_OPTION *)value;
      pos = show_comp_option_name[(int)tmp];
      end = strend(pos);
      value_charset = system_charset_info;
=======
    case SHOW_SIGNED_INT:
      end= int10_to_str((long) *(uint32*) value, buff, -10);
      value_charset= system_charset_info;
      break;

    case SHOW_HAVE:
    {
      SHOW_COMP_OPTION tmp= *(SHOW_COMP_OPTION*) value;
      pos= show_comp_option_name[(int) tmp];
      end= strend(pos);
      value_charset= system_charset_info;
>>>>>>> 333b4508
      break;
    }

    case SHOW_CHAR: {
      if (!(pos = value)) pos = "";
      end = strend(pos);
      break;
    }

    case SHOW_CHAR_PTR: {
      if (!(pos = *(char **)value)) pos = "";

      end = strend(pos);
      break;
    }

    case SHOW_LEX_STRING: {
      LEX_STRING *ls = (LEX_STRING *)value;
      if (!(pos = ls->str))
        end = pos = "";
      else
        end = pos + ls->length;
      break;
    }

    case SHOW_KEY_CACHE_LONG:
      value = (char *)dflt_key_cache + (ulong)value;
      end = int10_to_str(*(long *)value, buff, 10);
      value_charset = system_charset_info;
      break;

    case SHOW_KEY_CACHE_LONGLONG:
      value = (char *)dflt_key_cache + (ulong)value;
      end = longlong10_to_str(*(longlong *)value, buff, 10);
      value_charset = system_charset_info;
      break;

    case SHOW_UNDEF:
      break; /* Return empty string */

    case SHOW_SYS: /* Cannot happen */

    default:
      DBUG_ASSERT(0);
      break;
  }

  *length = (size_t)(end - pos);
  /* Some callers do not use the result. */
  if (charset != NULL) {
    DBUG_ASSERT(value_charset != NULL);
    *charset = value_charset;
  }
  return pos;
}

<<<<<<< HEAD
=======
static bool show_status_array(THD *thd, const char *wild,
                              SHOW_VAR *variables,
                              enum enum_var_type value_type,
                              struct system_status_var *status_var,
                              const char *prefix, TABLE_LIST *tl,
                              bool ucase_names,
                              Item *cond)
{
  my_aligned_storage<SHOW_VAR_FUNC_BUFF_SIZE, MY_ALIGNOF(longlong)> buffer;
  char * const buff= buffer.data;
  char *prefix_end;
  /* the variable name should not be longer than 64 characters */
  char name_buffer[SHOW_VAR_MAX_NAME_LEN];
  size_t len;
  SHOW_VAR tmp, *var;
  Item *partial_cond= 0;
  enum_check_fields save_count_cuted_fields= thd->count_cuted_fields;
  bool res= FALSE;
  const CHARSET_INFO *charset= system_charset_info;
  DBUG_ENTER("show_status_array");

  TABLE *const table= tl->table;

  thd->count_cuted_fields= CHECK_FIELD_WARN;  

  prefix_end=my_stpnmov(name_buffer, prefix, sizeof(name_buffer)-1);
  if (*prefix)
    *prefix_end++= '_';
  len= (int)(name_buffer + sizeof(name_buffer) - prefix_end);
  partial_cond= make_cond_for_info_schema(cond, tl);

  for (; variables->name; variables++)
  {
    my_stpnmov(prefix_end, variables->name, len);
    name_buffer[sizeof(name_buffer)-1]=0;       /* Safety */
    if (ucase_names)
      make_upper(name_buffer);

    restore_record(table, s->default_values);
    table->field[0]->store(name_buffer, strlen(name_buffer),
                           system_charset_info);
    /*
      if var->type is SHOW_FUNC, call the function.
      Repeat as necessary, if new var is again SHOW_FUNC
    */
    for (var=variables; var->type == SHOW_FUNC; var= &tmp)
      ((mysql_show_var_func)(var->value))(thd, &tmp, buff);

    SHOW_TYPE show_type=var->type;
    if (show_type == SHOW_ARRAY)
    {
      show_status_array(thd, wild, (SHOW_VAR *) var->value, value_type,
                        status_var, name_buffer, tl, ucase_names, partial_cond);
    }
    else
    {
      if (!(wild && wild[0] && wild_case_compare(system_charset_info,
                                                 name_buffer, wild)) &&
          (!partial_cond || partial_cond->val_int()))
      {
        const char *pos;
        size_t length;

        mysql_mutex_lock(&LOCK_global_system_variables);
        pos= get_one_variable(thd, var, value_type, show_type, status_var,
                              &charset, buff, &length);
        table->field[1]->store(pos, (uint32) length, charset);
        thd->count_cuted_fields= CHECK_FIELD_IGNORE;
        table->field[1]->set_notnull();
        mysql_mutex_unlock(&LOCK_global_system_variables);

        if (schema_table_store_record(thd, table))
        {
          res= TRUE;
          goto end;
        }

#ifndef EMBEDDED_LIBRARY
        if (variables->type != SHOW_FUNC && value_type == OPT_GLOBAL &&
            mysql_audit_notify(thd,
                               AUDIT_EVENT(MYSQL_AUDIT_GLOBAL_VARIABLE_GET),
                               var->name, pos, length))
        {
          res= TRUE;
          goto end;
        }
#endif
      }
    }
  }
end:
  thd->count_cuted_fields= save_count_cuted_fields;
  DBUG_RETURN(res);
}

/*
   Write result to network for SHOW USER_STATISTICS

   SYNOPSIS
     send_user_stats
       all_user_stats - values to return
       table - I_S table

   RETURN
     0 - OK
     1 - error
*/
int send_user_stats(THD* thd, HASH *all_user_stats, TABLE *table)
{
  DBUG_ENTER("send_user_stats");
  for (uint i = 0; i < all_user_stats->records; ++i)
  {
    restore_record(table, s->default_values);
    USER_STATS *user_stats = (USER_STATS*) my_hash_element(all_user_stats, i);
    table->field[0]->store(user_stats->user, strlen(user_stats->user),
                           system_charset_info);
    table->field[1]->store(user_stats->total_connections, true);
    table->field[2]->store(user_stats->concurrent_connections, true);
    table->field[3]->store(user_stats->connected_time, true);
    table->field[4]->store((ulonglong)user_stats->busy_time, true);
    table->field[5]->store((ulonglong)user_stats->cpu_time, true);
    table->field[6]->store(user_stats->bytes_received, true);
    table->field[7]->store(user_stats->bytes_sent, true);
    table->field[8]->store(user_stats->binlog_bytes_written, true);
    table->field[9]->store(user_stats->rows_fetched, true);
    table->field[10]->store(user_stats->rows_updated, true);
    table->field[11]->store(user_stats->rows_read, true);
    table->field[12]->store(user_stats->select_commands, true);
    table->field[13]->store(user_stats->update_commands, true);
    table->field[14]->store(user_stats->other_commands, true);
    table->field[15]->store(user_stats->commit_trans, true);
    table->field[16]->store(user_stats->rollback_trans, true);
    table->field[17]->store(user_stats->denied_connections, true);
    table->field[18]->store(user_stats->lost_connections, true);
    table->field[19]->store(user_stats->access_denied_errors, true);
    table->field[20]->store(user_stats->empty_queries, true);
    table->field[21]->store(user_stats->total_ssl_connections, true);
    if (schema_table_store_record(thd, table))
    {
      DBUG_PRINT("error", ("store record error"));
      DBUG_RETURN(1);
    }
  }
  DBUG_RETURN(0);
}

int send_thread_stats(THD* thd, HASH *all_thread_stats, TABLE *table)
{
  DBUG_ENTER("send_thread_stats");
  for (uint i = 0; i < all_thread_stats->records; ++i)
  {
    restore_record(table, s->default_values);
    THREAD_STATS *user_stats
      = (THREAD_STATS*)my_hash_element(all_thread_stats, i);
    table->field[0]->store(user_stats->id, true);
    table->field[1]->store(user_stats->total_connections, true);
    table->field[2]->store(user_stats->concurrent_connections, true);
    table->field[3]->store(user_stats->connected_time, true);
    table->field[4]->store((ulonglong)user_stats->busy_time, true);
    table->field[5]->store((ulonglong)user_stats->cpu_time, true);
    table->field[6]->store(user_stats->bytes_received, true);
    table->field[7]->store(user_stats->bytes_sent, true);
    table->field[8]->store(user_stats->binlog_bytes_written, true);
    table->field[9]->store(user_stats->rows_fetched, true);
    table->field[10]->store(user_stats->rows_updated, true);
    table->field[11]->store(user_stats->rows_read, true);
    table->field[12]->store(user_stats->select_commands, true);
    table->field[13]->store(user_stats->update_commands, true);
    table->field[14]->store(user_stats->other_commands, true);
    table->field[15]->store(user_stats->commit_trans, true);
    table->field[16]->store(user_stats->rollback_trans, true);
    table->field[17]->store(user_stats->denied_connections, true);
    table->field[18]->store(user_stats->lost_connections, true);
    table->field[19]->store(user_stats->access_denied_errors, true);
    table->field[20]->store(user_stats->empty_queries, true);
    table->field[21]->store(user_stats->total_ssl_connections, true);
    if (schema_table_store_record(thd, table))
    {
      DBUG_PRINT("error", ("store record error"));
      DBUG_RETURN(1);
    }
  }
  DBUG_RETURN(0);
}

/*
   Process SHOW USER_STATISTICS

   SYNOPSIS
     mysqld_show_user_stats
       thd - current thread
       wild - limit results to the entry for this user
       with_roles - when true, display role for mapped users

   RETURN
     0 - OK
     1 - error
*/


int fill_schema_user_stats(THD* thd, TABLE_LIST* tables, Item* cond)
{
  TABLE *table= tables->table;
  DBUG_ENTER("fill_schema_user_stats");

  if (check_global_access(thd, SUPER_ACL | PROCESS_ACL))
          DBUG_RETURN(1);

  refresh_concurrent_conn_stats();
  // Iterates through all the global stats and sends them to the client.
  // Pattern matching on the client IP is supported.

  mysql_mutex_lock(&LOCK_global_user_client_stats);
  int result= send_user_stats(thd, &global_user_stats, table);
  mysql_mutex_unlock(&LOCK_global_user_client_stats);
  if (result)
    goto err;

  DBUG_PRINT("exit", ("fill_schema_user_stats result is 0"));
  DBUG_RETURN(0);

 err:
  DBUG_PRINT("exit", ("fill_schema_user_stats result is 1"));
  DBUG_RETURN(1);
}

/*
   Process SHOW CLIENT_STATISTICS

   SYNOPSIS
     mysqld_show_client_stats
       thd - current thread
       wild - limit results to the entry for this client

   RETURN
     0 - OK
     1 - error
*/


int fill_schema_client_stats(THD* thd, TABLE_LIST* tables, Item* cond)
{
  TABLE *table= tables->table;
  DBUG_ENTER("fill_schema_client_stats");

  if (check_global_access(thd, SUPER_ACL | PROCESS_ACL))
          DBUG_RETURN(1);

  refresh_concurrent_conn_stats();
  // Iterates through all the global stats and sends them to the client.
  // Pattern matching on the client IP is supported.

  mysql_mutex_lock(&LOCK_global_user_client_stats);
  int result= send_user_stats(thd, &global_client_stats, table);
  mysql_mutex_unlock(&LOCK_global_user_client_stats);
  if (result)
    goto err;

  DBUG_PRINT("exit", ("mysqld_show_client_stats result is 0"));
  DBUG_RETURN(0);

 err:
  DBUG_PRINT("exit", ("mysqld_show_client_stats result is 1"));
  DBUG_RETURN(1);
}

int fill_schema_thread_stats(THD* thd, TABLE_LIST* tables, Item* cond)
{
  TABLE *table= tables->table;
  DBUG_ENTER("fill_schema_thread_stats");

  if (check_global_access(thd, SUPER_ACL | PROCESS_ACL))
          DBUG_RETURN(1);

  // Iterates through all the global stats and sends them to the client.
  // Pattern matching on the client IP is supported.

  mysql_mutex_lock(&LOCK_global_user_client_stats);
  int result= send_thread_stats(thd, &global_thread_stats, table);
  mysql_mutex_unlock(&LOCK_global_user_client_stats);
  if (result)
    goto err;

  DBUG_PRINT("exit", ("mysqld_show_thread_stats result is 0"));
  DBUG_RETURN(0);

 err:
  DBUG_PRINT("exit", ("mysqld_show_thread_stats result is 1"));
  DBUG_RETURN(1);
}

// Sends the global table stats back to the client.
int fill_schema_table_stats(THD* thd, TABLE_LIST* tables, Item* cond)
{
  TABLE *table= tables->table;
  DBUG_ENTER("fill_schema_table_stats");
  char *table_full_name, *table_schema;

  mysql_mutex_lock(&LOCK_global_table_stats);
  for (uint i = 0; i < global_table_stats.records; ++i)
  {
    restore_record(table, s->default_values);
    TABLE_STATS *table_stats =
      (TABLE_STATS *) my_hash_element(&global_table_stats, i);

    table_full_name= thd->mem_strdup(table_stats->table);
    table_schema= strsep(&table_full_name, ".");

    TABLE_LIST tmp_table;
    memset((char *) &tmp_table, 0, sizeof(tmp_table));
    tmp_table.table_name= table_full_name;
    tmp_table.db= table_schema;
    tmp_table.grant.privilege= 0;
    if (check_access(thd, SELECT_ACL, tmp_table.db,
                      &tmp_table.grant.privilege, 0, 0,
                      is_infoschema_db(table_schema)) ||
         check_grant(thd, SELECT_ACL, &tmp_table, 1, UINT_MAX, 1))
        continue;

    table->field[0]->store(table_schema, strlen(table_schema), system_charset_info);
    table->field[1]->store(table_full_name, strlen(table_full_name), system_charset_info);
    table->field[2]->store(table_stats->rows_read, true);
    table->field[3]->store(table_stats->rows_changed, true);
    table->field[4]->store(table_stats->rows_changed_x_indexes, true);

    if (schema_table_store_record(thd, table))
    {
      mysql_mutex_unlock(&LOCK_global_table_stats);
      DBUG_RETURN(1);
    }
  }
  mysql_mutex_unlock(&LOCK_global_table_stats);
  DBUG_RETURN(0);
}

// Sends the global index stats back to the client.
int fill_schema_index_stats(THD* thd, TABLE_LIST* tables, Item* cond)
{
  TABLE *table= tables->table;
  DBUG_ENTER("fill_schema_index_stats");
  char *index_full_name, *table_schema, *table_name;

  mysql_mutex_lock(&LOCK_global_index_stats);
  for (uint i = 0; i < global_index_stats.records; ++i)
  {
    restore_record(table, s->default_values);
    INDEX_STATS *index_stats =
      (INDEX_STATS *) my_hash_element(&global_index_stats, i);

    index_full_name= thd->mem_strdup(index_stats->index);
    table_schema= strsep(&index_full_name, ".");
    table_name= strsep(&index_full_name, ".");

    TABLE_LIST tmp_table;
    memset((char *) &tmp_table, 0, sizeof(tmp_table));
    tmp_table.table_name= table_name;
    tmp_table.db= table_schema;
    tmp_table.grant.privilege= 0;
    if (check_access(thd, SELECT_ACL, tmp_table.db,
                      &tmp_table.grant.privilege, 0, 0,
                      is_infoschema_db(table_schema)) ||
         check_grant(thd, SELECT_ACL, &tmp_table, 1, UINT_MAX, 1))
        continue;

    table->field[0]->store(table_schema, strlen(table_schema), system_charset_info);
    table->field[1]->store(table_name, strlen(table_name), system_charset_info);
    table->field[2]->store(index_full_name, strlen(index_full_name), system_charset_info);
    table->field[3]->store(index_stats->rows_read, true);

    if (schema_table_store_record(thd, table))
    {
      mysql_mutex_unlock(&LOCK_global_index_stats);
      DBUG_RETURN(1);
    }
  }
  mysql_mutex_unlock(&LOCK_global_index_stats);
  DBUG_RETURN(0);
}


>>>>>>> 333b4508
/**
  Collect status for all running threads.
*/
class Add_status : public Do_THD_Impl {
 public:
  Add_status(System_status_var *value) : m_stat_var(value) {}
  virtual void operator()(THD *thd) {
    if (!thd->status_var_aggregated)
      add_to_status(m_stat_var, &thd->status_var, false);
  }

 private:
  /* Status of all threads are summed into this. */
  System_status_var *m_stat_var;
};

void calc_sum_of_all_status(System_status_var *to) {
  DBUG_ENTER("calc_sum_of_all_status");
  mysql_mutex_assert_owner(&LOCK_status);
  /* Get global values as base. */
  *to = global_status_var;
  Add_status add_status(to);
  Global_THD_manager::get_instance()->do_for_all_thd_copy(&add_status);
  DBUG_VOID_RETURN;
}

/* This is only used internally, but we need it here as a forward reference */
extern ST_SCHEMA_TABLE schema_tables[];

/**
  Condition pushdown used for INFORMATION_SCHEMA / SHOW queries.
  This structure is to implement an optimization when
  accessing data dictionary data in the INFORMATION_SCHEMA
  or SHOW commands.
  When the query contain a TABLE_SCHEMA or TABLE_NAME clause,
  narrow the search for data based on the constraints given.
*/
struct LOOKUP_FIELD_VALUES {
  /**
    Value of a TABLE_SCHEMA clause.
    Note that this value length may exceed @c NAME_LEN.
    @sa wild_db_value
  */
  LEX_STRING db_value;
  /**
    Value of a TABLE_NAME clause.
    Note that this value length may exceed @c NAME_LEN.
    @sa wild_table_value
  */
  LEX_STRING table_value;
  /**
    True when @c db_value is a LIKE clause,
    false when @c db_value is an '=' clause.
  */
  bool wild_db_value;
  /**
    True when @c table_value is a LIKE clause,
    false when @c table_value is an '=' clause.
  */
  bool wild_table_value;
};

/*
  Store record to I_S table, convert HEAP table
  to MyISAM if necessary

  SYNOPSIS
    schema_table_store_record()
    thd                   thread handler
    table                 Information schema table to be updated

  RETURN
    0	                  success
    1	                  error
*/

bool schema_table_store_record(THD *thd, TABLE *table) {
  int error;
  if ((error = table->file->ha_write_row(table->record[0]))) {
    Temp_table_param *param = table->pos_in_table_list->schema_table_param;

    if (create_ondisk_from_heap(thd, table, param->start_recinfo,
                                &param->recinfo, error, false, NULL))
      return 1;
  }
  return 0;
}

/**
  Store record to I_S table, convert HEAP table to InnoDB table if necessary.

  @param[in]  thd            thread handler
  @param[in]  table          Information schema table to be updated
  @param[in]  make_ondisk    if true, convert heap table to on disk table.
                             default value is true.
  @return 0 on success
  @return error code on failure.
*/
int schema_table_store_record2(THD *thd, TABLE *table, bool make_ondisk) {
  int error;
  if ((error = table->file->ha_write_row(table->record[0]))) {
    if (!make_ondisk) return error;

    if (convert_heap_table_to_ondisk(thd, table, error)) return 1;
  }
  return 0;
}

/**
  Convert HEAP table to InnoDB table if necessary

  @param[in] thd     thread handler
  @param[in] table   Information schema table to be converted.
  @param[in] error   the error code returned previously.
  @return false on success, true on error.
*/
bool convert_heap_table_to_ondisk(THD *thd, TABLE *table, int error) {
  Temp_table_param *param = table->pos_in_table_list->schema_table_param;

  return (create_ondisk_from_heap(thd, table, param->start_recinfo,
                                  &param->recinfo, error, false, NULL));
}

/**
  Prepare a Table_ident and add a table_list into SELECT_LEX

  @param thd         Thread
  @param sel         Instance of SELECT_LEX.
  @param db_name     Database name.
  @param table_name  Table name.

  @returns true on failure.
           false on success.
*/
int make_table_list(THD *thd, SELECT_LEX *sel, const LEX_CSTRING &db_name,
                    const LEX_CSTRING &table_name) {
  Table_ident *table_ident;
  table_ident = new (*THR_MALLOC)
      Table_ident(thd->get_protocol(), db_name, table_name, 1);
  if (!sel->add_table_to_list(thd, table_ident, 0, 0, TL_READ, MDL_SHARED_READ))
    return 1;
  return 0;
}

/**
  @brief    Get lookup value from the part of 'WHERE' condition

  @details This function gets lookup value from
           the part of 'WHERE' condition if it's possible and
           fill appropriate lookup_field_vals struct field
           with this value.

  @param[in]      thd                   thread handler
  @param[in]      item_func             part of WHERE condition
  @param[in]      table                 I_S table
  @param[in, out] lookup_field_vals     Struct which holds lookup values

  @return
    0             success
    1             error, there can be no matching records for the condition
*/

static bool get_lookup_value(THD *thd, Item_func *item_func, TABLE_LIST *table,
                             LOOKUP_FIELD_VALUES *lookup_field_vals) {
  ST_SCHEMA_TABLE *schema_table = table->schema_table;
  ST_FIELD_INFO *field_info = schema_table->fields_info;
  const char *field_name1 =
      schema_table->idx_field1 >= 0
          ? field_info[schema_table->idx_field1].field_name
          : "";
  const char *field_name2 =
      schema_table->idx_field2 >= 0
          ? field_info[schema_table->idx_field2].field_name
          : "";

  if (item_func->functype() == Item_func::EQ_FUNC ||
      item_func->functype() == Item_func::EQUAL_FUNC) {
    int idx_field, idx_val;
    char tmp[MAX_FIELD_WIDTH];
    String *tmp_str, str_buff(tmp, sizeof(tmp), system_charset_info);
    Item_field *item_field;
    CHARSET_INFO *cs = system_charset_info;

    if (item_func->arguments()[0]->type() == Item::FIELD_ITEM &&
        item_func->arguments()[1]->const_item()) {
      idx_field = 0;
      idx_val = 1;
    } else if (item_func->arguments()[1]->type() == Item::FIELD_ITEM &&
               item_func->arguments()[0]->const_item()) {
      idx_field = 1;
      idx_val = 0;
    } else
      return 0;

    item_field = (Item_field *)item_func->arguments()[idx_field];
    if (table->table != item_field->field->table) return 0;
    tmp_str = item_func->arguments()[idx_val]->val_str(&str_buff);

    /* impossible value */
    if (!tmp_str) return 1;

    /* Lookup value is database name */
    if (!cs->coll->strnncollsp(cs, (uchar *)field_name1, strlen(field_name1),
                               (uchar *)item_field->field_name,
                               strlen(item_field->field_name))) {
      thd->make_lex_string(&lookup_field_vals->db_value, tmp_str->ptr(),
                           tmp_str->length(), false);
    }
    /* Lookup value is table name */
    else if (!cs->coll->strnncollsp(cs, (uchar *)field_name2,
                                    strlen(field_name2),
                                    (uchar *)item_field->field_name,
                                    strlen(item_field->field_name))) {
      thd->make_lex_string(&lookup_field_vals->table_value, tmp_str->ptr(),
                           tmp_str->length(), false);
    }
  }
  return 0;
}

/**
  @brief    Calculates lookup values from 'WHERE' condition

  @details This function calculates lookup value(database name, table name)
           from 'WHERE' condition if it's possible and
           fill lookup_field_vals struct fields with these values.

  @param[in]      thd                   thread handler
  @param[in]      cond                  WHERE condition
  @param[in]      table                 I_S table
  @param[in, out] lookup_field_vals     Struct which holds lookup values

  @return
    0             success
    1             error, there can be no matching records for the condition
*/

static bool calc_lookup_values_from_cond(
    THD *thd, Item *cond, TABLE_LIST *table,
    LOOKUP_FIELD_VALUES *lookup_field_vals) {
  if (!cond) return 0;

  if (cond->type() == Item::COND_ITEM) {
    if (((Item_cond *)cond)->functype() == Item_func::COND_AND_FUNC) {
      List_iterator<Item> li(*((Item_cond *)cond)->argument_list());
      Item *item;
      while ((item = li++)) {
        if (item->type() == Item::FUNC_ITEM) {
          if (get_lookup_value(thd, (Item_func *)item, table,
                               lookup_field_vals))
            return 1;
        } else {
          if (calc_lookup_values_from_cond(thd, item, table, lookup_field_vals))
            return 1;
        }
      }
    }
    return 0;
  } else if (cond->type() == Item::FUNC_ITEM &&
             get_lookup_value(thd, (Item_func *)cond, table, lookup_field_vals))
    return 1;
  return 0;
}

static bool uses_only_table_name_fields(Item *item, TABLE_LIST *table) {
  if (item->type() == Item::FUNC_ITEM) {
    Item_func *item_func = (Item_func *)item;
    for (uint i = 0; i < item_func->argument_count(); i++) {
      if (!uses_only_table_name_fields(item_func->arguments()[i], table))
        return 0;
    }
  } else if (item->type() == Item::FIELD_ITEM) {
    Item_field *item_field = (Item_field *)item;
    CHARSET_INFO *cs = system_charset_info;
    ST_SCHEMA_TABLE *schema_table = table->schema_table;
    ST_FIELD_INFO *field_info = schema_table->fields_info;
    const char *field_name1 =
        schema_table->idx_field1 >= 0
            ? field_info[schema_table->idx_field1].field_name
            : "";
    const char *field_name2 =
        schema_table->idx_field2 >= 0
            ? field_info[schema_table->idx_field2].field_name
            : "";
    if (table->table != item_field->field->table ||
        (cs->coll->strnncollsp(cs, (uchar *)field_name1, strlen(field_name1),
                               (uchar *)item_field->field_name,
                               strlen(item_field->field_name)) &&
         cs->coll->strnncollsp(cs, (uchar *)field_name2, strlen(field_name2),
                               (uchar *)item_field->field_name,
                               strlen(item_field->field_name))))
      return 0;
  } else if (item->type() == Item::REF_ITEM)
    return uses_only_table_name_fields(item->real_item(), table);

  if (item->type() == Item::SUBSELECT_ITEM && !item->const_item()) return 0;

  return 1;
}

static Item *make_cond_for_info_schema(Item *cond, TABLE_LIST *table) {
  if (!cond) return (Item *)0;
  if (cond->type() == Item::COND_ITEM) {
    if (((Item_cond *)cond)->functype() == Item_func::COND_AND_FUNC) {
      /* Create new top level AND item */
      Item_cond_and *new_cond = new Item_cond_and;
      if (!new_cond) return (Item *)0;
      List_iterator<Item> li(*((Item_cond *)cond)->argument_list());
      Item *item;
      while ((item = li++)) {
        Item *fix = make_cond_for_info_schema(item, table);
        if (fix) new_cond->argument_list()->push_back(fix);
      }
      switch (new_cond->argument_list()->elements) {
        case 0:
          return (Item *)0;
        case 1:
          return new_cond->argument_list()->head();
        default:
          new_cond->quick_fix_field();
          return new_cond;
      }
    } else {  // Or list
      Item_cond_or *new_cond = new Item_cond_or;
      if (!new_cond) return (Item *)0;
      List_iterator<Item> li(*((Item_cond *)cond)->argument_list());
      Item *item;
      while ((item = li++)) {
        Item *fix = make_cond_for_info_schema(item, table);
        if (!fix) return (Item *)0;
        new_cond->argument_list()->push_back(fix);
      }
      new_cond->quick_fix_field();
      new_cond->top_level_item();
      return new_cond;
    }
  }

  if (!uses_only_table_name_fields(cond, table)) return (Item *)0;
  return cond;
}

/**
  @brief   Calculate lookup values(database name, table name)

  @details This function calculates lookup values(database name, table name)
           from 'WHERE' condition or wild values (for 'SHOW' commands only)
           from LEX struct and fill lookup_field_vals struct field
           with these values.

  @param[in]      thd                   thread handler
  @param[in]      cond                  WHERE condition
  @param[in]      tables                I_S table
  @param[in, out] lookup_field_values   Struct which holds lookup values

  @return
    0             success
    1             error, there can be no matching records for the condition
*/

static bool get_lookup_field_values(THD *thd, Item *cond, TABLE_LIST *tables,
                                    LOOKUP_FIELD_VALUES *lookup_field_values) {
  LEX *lex = thd->lex;
  const char *wild = lex->wild ? lex->wild->ptr() : NullS;
  bool rc = 0;

  memset(lookup_field_values, 0, sizeof(LOOKUP_FIELD_VALUES));
  switch (lex->sql_command) {
    case SQLCOM_SHOW_DATABASES:
      if (wild) {
        thd->make_lex_string(&lookup_field_values->db_value, wild, strlen(wild),
                             0);
        lookup_field_values->wild_db_value = 1;
      }
      break;
    case SQLCOM_SHOW_TABLES:
    case SQLCOM_SHOW_TABLE_STATUS:
    case SQLCOM_SHOW_TRIGGERS:
    case SQLCOM_SHOW_EVENTS:
      thd->make_lex_string(&lookup_field_values->db_value, lex->select_lex->db,
                           strlen(lex->select_lex->db), 0);
      if (wild) {
        thd->make_lex_string(&lookup_field_values->table_value, wild,
                             strlen(wild), 0);
        lookup_field_values->wild_table_value = 1;
      }
      break;
    default:
      /*
        The "default" is for queries over I_S.
        All previous cases handle SHOW commands.
      */
      rc = calc_lookup_values_from_cond(thd, cond, tables, lookup_field_values);
      break;
  }

  if (lower_case_table_names && !rc) {
    /*
      We can safely do in-place upgrades here since all of the above cases
      are allocating a new memory buffer for these strings.
    */
    if (lookup_field_values->db_value.str &&
        lookup_field_values->db_value.str[0])
      my_casedn_str(system_charset_info, lookup_field_values->db_value.str);
    if (lookup_field_values->table_value.str &&
        lookup_field_values->table_value.str[0])
      my_casedn_str(system_charset_info, lookup_field_values->table_value.str);
  }

  return rc;
}

enum enum_schema_tables get_schema_table_idx(ST_SCHEMA_TABLE *schema_table) {
  return (enum enum_schema_tables)(schema_table - &schema_tables[0]);
}

/*
  Create db names list. Information schema name always is first in list

  SYNOPSIS
    make_db_list()
    thd                   thread handler
    files                 list of db names
    wild                  wild string
    idx_field_vals        idx_field_vals->db_name contains db name or
                          wild string
    with_i_schema         returns 1 if we added 'IS' name to list
                          otherwise returns 0

  RETURN
    zero                  success
    non-zero              error
*/

static int make_db_list(THD *thd, List<LEX_STRING> *files,
                        LOOKUP_FIELD_VALUES *lookup_field_vals,
                        bool *with_i_schema, MEM_ROOT *tmp_mem_root) {
  LEX_STRING *i_s_name_copy = 0;
  i_s_name_copy =
      thd->make_lex_string(i_s_name_copy, INFORMATION_SCHEMA_NAME.str,
                           INFORMATION_SCHEMA_NAME.length, true);
  *with_i_schema = 0;
  if (lookup_field_vals->wild_db_value) {
    /*
      This part of code is only for SHOW DATABASES command.
      idx_field_vals->db_value can be 0 when we don't use
      LIKE clause (see also get_index_field_values() function)
    */
    if (!lookup_field_vals->db_value.str ||
        !wild_case_compare(system_charset_info, INFORMATION_SCHEMA_NAME.str,
                           lookup_field_vals->db_value.str)) {
      *with_i_schema = 1;
      if (files->push_back(i_s_name_copy)) return 1;
    }
    return (find_files(thd, files, NullS, mysql_data_home,
                       lookup_field_vals->db_value.str, 1,
                       tmp_mem_root) != FIND_FILES_OK);
  }

  /*
    If we have db lookup value we just add it to list and
    exit from the function.
    We don't do this for database names longer than the maximum
    name length.
  */
  if (lookup_field_vals->db_value.str) {
    if (lookup_field_vals->db_value.length > NAME_LEN) {
      /*
        Impossible value for a database name,
        found in a WHERE DATABASE_NAME = 'xxx' clause.
      */
      return 0;
    }

    if (is_infoschema_db(lookup_field_vals->db_value.str,
                         lookup_field_vals->db_value.length)) {
      *with_i_schema = 1;
      if (files->push_back(i_s_name_copy)) return 1;
      return 0;
    }
    if (files->push_back(&lookup_field_vals->db_value)) return 1;
    return 0;
  }

  /*
    Create list of existing databases. It is used in case
    of select from information schema table
  */
  if (files->push_back(i_s_name_copy)) return 1;
  *with_i_schema = 1;
  return (find_files(thd, files, NullS, mysql_data_home, NullS, 1,
                     tmp_mem_root) != FIND_FILES_OK);
}

struct st_add_schema_table {
  List<LEX_STRING> *files;
  const char *wild;
};

static bool add_schema_table(THD *thd, plugin_ref plugin, void *p_data) {
  LEX_STRING *file_name = 0;
  st_add_schema_table *data = (st_add_schema_table *)p_data;
  List<LEX_STRING> *file_list = data->files;
  const char *wild = data->wild;
  ST_SCHEMA_TABLE *schema_table = plugin_data<ST_SCHEMA_TABLE *>(plugin);
  DBUG_ENTER("add_schema_table");

  if (schema_table->hidden) DBUG_RETURN(0);
  if (wild) {
    if (lower_case_table_names) {
      if (wild_case_compare(files_charset_info, schema_table->table_name, wild))
        DBUG_RETURN(0);
    } else if (wild_compare(schema_table->table_name, wild, 0))
      DBUG_RETURN(0);
  }

  if ((file_name =
           thd->make_lex_string(file_name, schema_table->table_name,
                                strlen(schema_table->table_name), true)) &&
      !file_list->push_back(file_name))
    DBUG_RETURN(0);
  DBUG_RETURN(1);
}

static int schema_tables_add(THD *thd, List<LEX_STRING> *files,
                             const char *wild) {
  LEX_STRING *file_name = 0;
  ST_SCHEMA_TABLE *tmp_schema_table = schema_tables;
  st_add_schema_table add_data;
  DBUG_ENTER("schema_tables_add");

  for (; tmp_schema_table->table_name; tmp_schema_table++) {
    if (tmp_schema_table->hidden) continue;
    if (wild) {
      if (lower_case_table_names) {
        if (wild_case_compare(files_charset_info, tmp_schema_table->table_name,
                              wild))
          continue;
      } else if (wild_compare(tmp_schema_table->table_name, wild, 0))
        continue;
    }
    if ((file_name = thd->make_lex_string(
             file_name, tmp_schema_table->table_name,
             strlen(tmp_schema_table->table_name), true)) &&
        !files->push_back(file_name))
      continue;
    DBUG_RETURN(1);
  }

  add_data.files = files;
  add_data.wild = wild;
  if (plugin_foreach(thd, add_schema_table, MYSQL_INFORMATION_SCHEMA_PLUGIN,
                     &add_data))
    DBUG_RETURN(1);

  DBUG_RETURN(0);
}

/**
  @brief          Create table names list

  @details        The function creates the list of table names in
                  database.

  @note           This is an intermediate solution which will be replaced
                  by the implementation in WL#6599.

  @param[in]      thd                   thread handler
  @param[in]      table_names           List of table names in database
  @param[in]      lex                   pointer to LEX struct
  @param[in]      lookup_field_vals     pointer to LOOKUP_FIELD_VALUE struct
  @param[in]      with_i_schema         true means that we add I_S tables to
  list
  @param[in]      db_name               database name

  @return         Operation status
    @retval       0           ok
    @retval       1           fatal error
    @retval       2           Not fatal error; Safe to ignore this file list
*/

static int make_table_name_list(THD *thd, List<LEX_STRING> *table_names,
                                LEX *lex,
                                LOOKUP_FIELD_VALUES *lookup_field_vals,
                                bool with_i_schema, LEX_STRING *db_name) {
  char path[FN_REFLEN + 1];
  build_table_filename(path, sizeof(path) - 1, db_name->str, "", "", 0);
  if (!lookup_field_vals->wild_table_value &&
      lookup_field_vals->table_value.str) {
    if (lookup_field_vals->table_value.length > NAME_LEN) {
      /*
        Impossible value for a table name,
        found in a WHERE TABLE_NAME = 'xxx' clause.
      */
      return 0;
    }

    if (with_i_schema) {
      LEX_STRING *name = NULL;
      ST_SCHEMA_TABLE *schema_table =
          find_schema_table(thd, lookup_field_vals->table_value.str);
      if (schema_table && !schema_table->hidden) {
        if (!(name = thd->make_lex_string(name, schema_table->table_name,
                                          strlen(schema_table->table_name),
                                          true)) ||
            table_names->push_back(name))
          return 1;
      }
    } else {
      if (table_names->push_back(&lookup_field_vals->table_value)) return 1;
      /*
        Check that table is relevant in current transaction.
        (used for ndb engine, see ndbcluster_find_files(), ha_ndbcluster.cc)
      */
      (void)ha_find_files(thd, db_name->str, path,
                          lookup_field_vals->table_value.str, 0, table_names);
    }
    return 0;
  }

  /*
    This call will add all matching the wildcards (if specified) IS tables
    to the list
  */
  if (with_i_schema)
    return (schema_tables_add(thd, table_names,
                              lookup_field_vals->table_value.str));

  {
    const dd::Schema *sch_obj = NULL;
    if (thd->dd_client()->acquire(db_name->str, &sch_obj)) return 1;

    if (!sch_obj) {
      /*
        Report missing database only if it is a 'SHOW' command.
        Another thread may have dropped the database after we
        got its name from the DD.
      */
      if (sql_command_flags[lex->sql_command] & CF_STATUS_COMMAND) {
        my_error(ER_BAD_DB_ERROR, MYF(0), db_name->str);
        return 1;
      }
      return 2;
    }

    std::vector<dd::String_type> component_names;
    if (thd->dd_client()->fetch_schema_component_names<dd::Abstract_table>(
            sch_obj, &component_names))
      return 1;

    for (std::vector<dd::String_type>::const_iterator name =
             component_names.begin();
         name != component_names.end(); ++name) {
      if (lookup_field_vals->table_value.str) {
        if (lower_case_table_names) {
          if (my_wildcmp(files_charset_info, name->c_str(),
                         name->c_str() + name->length(),
                         lookup_field_vals->table_value.str,
                         lookup_field_vals->table_value.str +
                             lookup_field_vals->table_value.length,
                         wild_prefix, wild_one, wild_many))
            continue;
        } else if (wild_compare(name->c_str(),
                                lookup_field_vals->table_value.str, 0))
          continue;
      }

      /* Don't show tables where we don't have any privileges */
      if (!(thd->col_access & TABLE_ACLS)) {
        TABLE_LIST table_list;
        table_list.db = db_name->str;
        table_list.db_length = db_name->length;
        table_list.table_name = const_cast<char *>(name->c_str());
        table_list.table_name_length = name->length();
        table_list.grant.privilege = thd->col_access;
        if (check_grant(thd, TABLE_ACLS, &table_list, true, 1, true)) continue;
      }

      LEX_STRING *table_name = NULL;
      table_name =
          thd->make_lex_string(table_name, name->c_str(), name->length(), true);
      table_names->push_back(table_name);
    }
  }

  return 0;
}

/**
  Fill I_S table with data obtained by performing full-blown table open.

  @param  thd                       Thread handler.
  @param  mem_root                  Designated mem_root for query.
  @param  is_show_fields_or_keys    Indicates whether it is a legacy SHOW
                                    COLUMNS or SHOW KEYS statement.
  @param  table                     TABLE object for I_S table to be filled.
  @param  schema_table              I_S table description structure.
  @param  orig_db_name              Database name.
  @param  orig_table_name           Table name.
  @param  open_tables_state_backup  Open_tables_state object which is used
                                    to save/restore original status of
                                    variables related to open tables state.
  @param  can_deadlock              Indicates that deadlocks are possible
                                    due to metadata locks, so to avoid
                                    them we should not wait in case if
                                    conflicting lock is present.
  @return Operation status
    @retval  false on success
    @retval  true  fatal error
*/
static bool fill_schema_table_by_open(
    THD *thd, MEM_ROOT *mem_root, bool is_show_fields_or_keys, TABLE *table,
    ST_SCHEMA_TABLE *schema_table, LEX_STRING *orig_db_name,
    LEX_STRING *orig_table_name, Open_tables_backup *open_tables_state_backup,
    bool can_deadlock) {
  Query_arena i_s_arena(mem_root, Query_arena::STMT_CONVENTIONAL_EXECUTION),
      backup_arena, *old_arena;
  LEX *old_lex = thd->lex, temp_lex, *lex;
  LEX_CSTRING db_name_lex_cstr, table_name_lex_cstr;
  TABLE_LIST *table_list;
  bool result = true;

  DBUG_ENTER("fill_schema_table_by_open");
  /*
    When a view is opened its structures are allocated on a permanent
    statement arena and linked into the LEX tree for the current statement
    (this happens even in cases when view is handled through TEMPTABLE
    algorithm).

    To prevent this process from unnecessary hogging of memory in the permanent
    arena of our I_S query and to avoid damaging its LEX we use temporary
    arena and LEX for table/view opening.

    Use temporary arena instead of statement permanent arena. Also make
    it active arena and save original one for successive restoring.
  */
  old_arena = thd->stmt_arena;
  thd->stmt_arena = &i_s_arena;
  thd->set_n_backup_active_arena(&i_s_arena, &backup_arena);

  /* Prepare temporary LEX. */
  thd->lex = lex = &temp_lex;
  lex_start(thd);

  /* Disable constant subquery evaluation as we won't be locking tables. */
  lex->context_analysis_only = CONTEXT_ANALYSIS_ONLY_VIEW;

  /*
    Some of process_table() functions rely on wildcard being passed from
    old LEX (or at least being initialized).
  */
  lex->wild = old_lex->wild;

  /*
    Since make_table_list() might change database and table name passed
    to it we create copies of orig_db_name and orig_table_name here.
    These copies are used for make_table_list() while unaltered values
    are passed to process_table() functions.
  */
  if (!thd->make_lex_string(&db_name_lex_cstr, orig_db_name->str,
                            orig_db_name->length, false) ||
      !thd->make_lex_string(&table_name_lex_cstr, orig_table_name->str,
                            orig_table_name->length, false))
    goto end;

  /*
    Create table list element for table to be open. Link it with the
    temporary LEX. The latter is required to correctly open views and
    produce table describing their structure.
  */
  if (make_table_list(thd, lex->select_lex, db_name_lex_cstr,
                      table_name_lex_cstr))
    goto end;

  table_list = lex->select_lex->table_list.first;

  if (is_show_fields_or_keys) {
    /*
      Restore thd->temporary_tables to be able to process
      temporary tables (only for 'show index' & 'show columns').
      This should be changed when processing of temporary tables for
      I_S tables will be done.
    */
    thd->temporary_tables = open_tables_state_backup->temporary_tables;
  } else {
    /*
      Apply optimization flags for table opening which are relevant for
      this I_S table. We can't do this for SHOW COLUMNS/KEYS because of
      backward compatibility.
    */
    table_list->i_s_requested_object = schema_table->i_s_requested_object;
  }

  result = open_temporary_tables(thd, table_list);

  if (!result)
    result = open_tables_for_query(
        thd, table_list,
        MYSQL_OPEN_IGNORE_FLUSH | MYSQL_OPEN_FORCE_SHARED_HIGH_PRIO_MDL |
            (can_deadlock ? MYSQL_OPEN_FAIL_ON_MDL_CONFLICT : 0));
  if (!result && table_list->is_view_or_derived()) {
    result = table_list->resolve_derived(thd, false);
    if (!result) result = table_list->setup_materialized_derived(thd);
  }
  /*
    Restore old value of sql_command back as it is being looked at in
    process_table() function.
  */
  lex->sql_command = old_lex->sql_command;

  DEBUG_SYNC(thd, "after_open_table_ignore_flush");

  /*
    XXX:  show_table_list has a flag i_is_requested,
    and when it's set, open_tables_for_query()
    can return an error without setting an error message
    in THD, which is a hack. This is why we have to
    check for res, then for thd->is_error() and only then
    for thd->main_da.sql_errno().

    Again we don't do this for SHOW COLUMNS/KEYS because
    of backward compatibility.
  */
  if (!is_show_fields_or_keys && result && thd->is_error() &&
      thd->get_stmt_da()->mysql_errno() == ER_NO_SUCH_TABLE) {
    /*
      Hide error for a non-existing table.
      For example, this error can occur when we use a where condition
      with a db name and table, but the table does not exist.
    */
    result = false;
    thd->clear_error();
  } else {
    result = schema_table->process_table(thd, table_list, table, result,
                                         orig_db_name, orig_table_name);
  }

end:
  lex->unit->cleanup(true);

  /* Restore original LEX value, statement's arena and THD arena values. */
  lex_end(thd->lex);

  // Free items, before restoring backup_arena below.
  DBUG_ASSERT(i_s_arena.free_list == NULL);
  thd->free_items();

  /*
    For safety reset list of open temporary tables before closing
    all tables open within this Open_tables_state.
  */
  thd->temporary_tables = NULL;
  close_thread_tables(thd);
  /*
    Release metadata lock we might have acquired.

    Without this step metadata locks acquired for each table processed
    will be accumulated. In situation when a lot of tables are processed
    by I_S query this will result in transaction with too many metadata
    locks. As result performance of acquisition of new lock will suffer.

    Of course, the fact that we don't hold metadata lock on tables which
    were processed till the end of I_S query makes execution less isolated
    from concurrent DDL. Consequently one might get 'dirty' results from
    such a query. But we have never promised serializability of I_S queries
    anyway.

    We don't have any tables open since we took backup, so rolling back to
    savepoint is safe.
  */
  thd->mdl_context.rollback_to_savepoint(
      open_tables_state_backup->mdl_system_tables_svp);

  thd->lex = old_lex;

  thd->stmt_arena = old_arena;
  thd->restore_active_arena(&i_s_arena, &backup_arena);

  DBUG_RETURN(result);
}

/**
  @brief          Get open table method

  @details        The function calculates the method which will be used
                  for table opening:
                  SKIP_OPEN_TABLE - do not open table
                  OPEN_FRM_ONLY   - open FRM file only
                  OPEN_FULL_TABLE - open FRM, data, index files
  @param[in]      tables               I_S table table_list
  @param[in]      schema_table         I_S table struct

  @return         return a set of flags
    @retval       SKIP_OPEN_TABLE | OPEN_FRM_ONLY | OPEN_FULL_TABLE
*/

static uint get_table_open_method(TABLE_LIST *tables,
                                  ST_SCHEMA_TABLE *schema_table) {
  /*
    determine which method will be used for table opening
  */
  if (schema_table->i_s_requested_object & OPTIMIZE_I_S_TABLE) {
    Field **ptr, *field;
    int table_open_method = 0, field_indx = 0;
    uint star_table_open_method = OPEN_FULL_TABLE;
    bool used_star = true;  // true if '*' is used in select
    for (ptr = tables->table->field; (field = *ptr); ptr++) {
      star_table_open_method =
          min(star_table_open_method,
              schema_table->fields_info[field_indx].open_method);
      if (bitmap_is_set(tables->table->read_set, field->field_index)) {
        used_star = false;
        table_open_method |= schema_table->fields_info[field_indx].open_method;
      }
      field_indx++;
    }
    if (used_star) return star_table_open_method;
    return table_open_method;
  }
  /* I_S tables which use get_all_tables but can not be optimized */
  return (uint)OPEN_FULL_TABLE;
}

<<<<<<< HEAD
=======
/**
  @brief          Change I_S table item list for SHOW [GLOBAL] TEMPORARY TABLES [FROM/IN db]

  @param[in]      thd                      thread handler
  @param[in]      schema_table             I_S table

  @return         Operation status
    @retval       0                        success
    @retval       1                        error
*/
int make_temporary_tables_old_format(THD *thd, ST_SCHEMA_TABLE *schema_table)
{
  char tmp[128];
  String buffer(tmp,sizeof(tmp), thd->charset());
  LEX *lex= thd->lex;
  Name_resolution_context *context= &lex->select_lex->context;

  if (thd->lex->option_type == OPT_GLOBAL) {
    ST_FIELD_INFO *field_info= &schema_table->fields_info[0];
    Item_field *field= new Item_field(context, NullS, NullS, field_info->field_name);
    if (add_item_to_list(thd, field))
      return 1;
    field->item_name.copy(field_info->old_name, strlen(field_info->old_name), system_charset_info);
  }

  ST_FIELD_INFO *field_info= &schema_table->fields_info[2];
  buffer.length(0);
  buffer.append(field_info->old_name);
  buffer.append(lex->select_lex->db);

  if (lex->wild && lex->wild->ptr())
  {
    buffer.append(STRING_WITH_LEN(" ("));
    buffer.append(lex->wild->ptr());
    buffer.append(')');
  }

  Item_field *field= new Item_field(context, NullS, NullS, field_info->field_name);    
  if (add_item_to_list(thd, field))
    return 1;

  field->item_name.copy(buffer.ptr(), buffer.length(), system_charset_info);
  return 0;
}

/**
  @brief          Fill records for temporary tables by reading info from table object

  @param[in]      thd                      thread handler
  @param[in]      table                    I_S table
  @param[in]      tmp_table                temporary table
  @param[in]      db                       database name
  @param[in]      mem_root                 memory root for allocating cloned
                                           handlers, must have the lifetime of
                                           the current thread

  @return         Operation status
    @retval       0                        success
    @retval       1                        error
*/

static int store_temporary_table_record(THD *thd, TABLE *table,
                                        TABLE *tmp_table, const char *db,
                                        MEM_ROOT* mem_root)
{
  CHARSET_INFO *cs= system_charset_info;
  DBUG_ENTER("store_temporary_table_record");

  if (db && my_strcasecmp(cs, db, tmp_table->s->db.str))
    DBUG_RETURN(0);

  restore_record(table, s->default_values);

  //session_id
  table->field[0]->store((longlong) thd->thread_id(), TRUE);

  //database
  table->field[1]->store(tmp_table->s->db.str, tmp_table->s->db.length, cs);

  //table
  table->field[2]->store(tmp_table->s->table_name.str, tmp_table->s->table_name.length, cs);

  //engine
  handler *handle= tmp_table->file;
  // Assume that invoking handler::table_type() on a shared handler is safe
  const char *engineType = (char *)(handle ? handle->table_type() : "UNKNOWN");
  table->field[3]->store(engineType, strlen(engineType), cs);

  //name
  if (tmp_table->s->path.str) {
    char *p=strstr(tmp_table->s->path.str, "#sql");
    int len=tmp_table->s->path.length-(p-tmp_table->s->path.str);
    table->field[4]->store(p, min(FN_REFLEN, len), cs);
  }

  // file stats
  handler *file= tmp_table->file;

  /* We have only one handler object for a temp table globally and it might
  be in use by other thread.  Do not trash it by invoking handler methods on
  it but rather clone it. */
  if (file) {
    file= file->clone(tmp_table->s->normalized_path.str, mem_root);
  }

  if (file) {

    MYSQL_TIME time;

    /**
        TODO: InnoDB stat(file) checks file on short names within data dictionary
        rather than using full path, because of that, temp files created in
        TMPDIR will not have access/create time as it will not find the file

        The fix is to patch InnoDB to use full path
    */
    file->info(HA_STATUS_VARIABLE | HA_STATUS_TIME | HA_STATUS_NO_LOCK);

    table->field[5]->store((longlong) file->stats.records, TRUE);
    table->field[5]->set_notnull();

    table->field[6]->store((longlong) file->stats.mean_rec_length, TRUE);
    table->field[7]->store((longlong) file->stats.data_file_length, TRUE);
    table->field[8]->store((longlong) file->stats.index_file_length, TRUE);
    if (file->stats.create_time)
    {
      thd->variables.time_zone->gmt_sec_to_TIME(&time,
                                                (my_time_t) file->stats.create_time);
      table->field[9]->store_time(&time, MYSQL_TIMESTAMP_DATETIME);
      table->field[9]->set_notnull();
    }
    if (file->stats.update_time)
    {
      thd->variables.time_zone->gmt_sec_to_TIME(&time,
                                                (my_time_t) file->stats.update_time);
      table->field[10]->store_time(&time, MYSQL_TIMESTAMP_DATETIME);
      table->field[10]->set_notnull();
    }

    file->ha_close();
  }

  DBUG_RETURN(schema_table_store_record(thd, table));
}

/**
  @brief          Fill I_S tables with global temporary tables

  @param[in]      thd                      thread handler
  @param[in]      tables                   I_S table
  @param[in]      cond                     'WHERE' condition

  @return         Operation status
    @retval       0                        success
    @retval       1                        error
*/

class Fill_global_temporary_tables : public Do_THD_Impl
{
private:
  THD* m_client_thd;
#ifndef NO_EMBEDDED_ACCESS_CHECKS
  Security_context* m_sctx;
#endif
  bool m_failed;
  TABLE_LIST *m_tables;

public:
  Fill_global_temporary_tables(THD* client_thd, TABLE_LIST* tables)
    : m_client_thd(client_thd),
#ifndef NO_EMBEDDED_ACCESS_CHECKS
      m_sctx(client_thd->security_context()),
#endif
      m_failed(false),
      m_tables(tables)
  { }

  virtual ~Fill_global_temporary_tables() {}

  virtual void operator()(THD* thd)
  {
    mysql_mutex_lock(&thd->LOCK_temporary_tables);

#ifndef DBUG_OFF
    const char* tmp_proc_info= thd->proc_info;
    if (tmp_proc_info &&
        !strncmp(tmp_proc_info,
                 STRING_WITH_LEN("debug sync point: before_open_in_get_all_tables"))) {
      DEBUG_SYNC(m_client_thd,
                 "fill_global_temporary_tables_thd_item_at_tables_debug_sync");
    }
#endif

    for (TABLE* tmp= thd->temporary_tables; tmp; tmp= tmp->next)
    {
#ifndef NO_EMBEDDED_ACCESS_CHECKS
      uint db_access;
      if (test_all_bits(m_sctx->master_access(), DB_ACLS))
        db_access=DB_ACLS;
      else
        db_access= (acl_get(m_sctx->host().str, m_sctx->ip().str,
                            m_sctx->priv_user().str, tmp->s->db.str, 0)
                    | m_sctx->master_access());

      if (!(db_access & DB_ACLS) && check_grant_db(m_client_thd,
                                                   tmp->s->db.str)) {
        //no access for temp tables within this db for user
        continue;
      }
#endif
      DEBUG_SYNC(m_client_thd,
                 "fill_global_temporary_tables_before_storing_rec");

      if (store_temporary_table_record(thd, m_tables->table, tmp,
                                       m_client_thd->lex->select_lex->db,
                                       m_client_thd->mem_root))
        m_failed= true;

    }
    mysql_mutex_unlock(&thd->LOCK_temporary_tables);
  }

  bool failed() const { return m_failed; }
};

static int fill_global_temporary_tables(THD *thd, TABLE_LIST *tables,
                                        Item *cond)
{
  DBUG_ENTER("fill_global_temporary_tables");

  Fill_global_temporary_tables fill_global_temporary_tables(thd, tables);
  Global_THD_manager::get_instance()->do_for_all_thd_copy(
                                                &fill_global_temporary_tables);

  if (fill_global_temporary_tables.failed())
    DBUG_RETURN(1);
  DBUG_RETURN(0);
}

/**
  @brief          Fill I_S tables with session temporary tables

  @param[in]      thd                      thread handler
  @param[in]      tables                   I_S table
  @param[in]      cond                     'WHERE' condition

  @return         Operation status
    @retval       0                        success
    @retval       1                        error
*/

int fill_temporary_tables(THD *thd, TABLE_LIST *tables, Item *cond)
{
  DBUG_ENTER("fill_temporary_tables");

  if (thd->lex->option_type == OPT_GLOBAL)
    DBUG_RETURN(fill_global_temporary_tables(thd, tables, cond));

  TABLE *tmp;

  for (tmp=thd->temporary_tables; tmp; tmp=tmp->next) {
    if (store_temporary_table_record(thd, tables->table, tmp,
                                     thd->lex->select_lex->db,
                                     thd->mem_root)) {
      DBUG_RETURN(1);
    }
  }
  DBUG_RETURN(0);
}

>>>>>>> 333b4508
/**
   Try acquire high priority share metadata lock on a table (with
   optional wait for conflicting locks to go away).

   @param thd            Thread context.
   @param table          Table list element for the table
   @param can_deadlock   Indicates that deadlocks are possible due to
                         metadata locks, so to avoid them we should not
                         wait in case if conflicting lock is present.

   @note This is an auxiliary function to be used in cases when we want to
         access table's description by looking up info in TABLE_SHARE without
         going through full-blown table open.
   @note This function assumes that there are no other metadata lock requests
         in the current metadata locking context.

   @retval false  No error, if lock was obtained TABLE_LIST::mdl_request::ticket
                  is set to non-NULL value.
   @retval true   Some error occured (probably thread was killed).
*/

bool try_acquire_high_prio_shared_mdl_lock(THD *thd, TABLE_LIST *table,
                                           bool can_deadlock) {
  bool error;
  MDL_REQUEST_INIT(&table->mdl_request, MDL_key::TABLE, table->db,
                   table->table_name, MDL_SHARED_HIGH_PRIO, MDL_TRANSACTION);

  if (can_deadlock) {
    /*
      When .FRM is being open in order to get data for an I_S table,
      we might have some tables not only open but also locked.
      E.g. this happens when a SHOW or I_S statement is run
      under LOCK TABLES or inside a stored function.
      By waiting for the conflicting metadata lock to go away we
      might create a deadlock which won't entirely belong to the
      MDL subsystem and thus won't be detectable by this subsystem's
      deadlock detector. To avoid such situation, when there are
      other locked tables, we prefer not to wait on a conflicting
      lock.
    */
    error = thd->mdl_context.try_acquire_lock(&table->mdl_request);
  } else
    error = thd->mdl_context.acquire_lock(&table->mdl_request,
                                          thd->variables.lock_wait_timeout);

  return error;
}

/**
  @brief          Fill I_S tables whose data are retrieved
                  from frm files and storage engine

  @details        The information schema tables are internally represented as
                  temporary tables that are filled at query execution time.
                  Those I_S tables whose data are retrieved
                  from frm files and storage engine are filled by the function
                  get_all_tables().

  @param[in]      thd                      thread handler
  @param[in]      tables                   I_S table
  @param[in]      cond                     'WHERE' condition

  @return         Operation status
    @retval       0                        success
    @retval       1                        error
*/

<<<<<<< HEAD
static int get_all_tables(THD *thd, TABLE_LIST *tables, Item *cond) {
  LEX *lex = thd->lex;
  TABLE *table = tables->table;
  SELECT_LEX *lsel = tables->schema_select_lex;
  ST_SCHEMA_TABLE *schema_table = tables->schema_table;
  LOOKUP_FIELD_VALUES lookup_field_vals;
  LEX_STRING *db_name, *table_name;
  bool with_i_schema;
  List<LEX_STRING> db_names;
  List_iterator_fast<LEX_STRING> it(db_names);
  Item *partial_cond = 0;
  int error = 1;
  Open_tables_backup open_tables_state_backup;
  Security_context *sctx = thd->security_context();
  uint table_open_method;
  bool can_deadlock;
=======
static int fill_schema_table_from_frm(THD *thd, TABLE_LIST *tables,
                                      ST_SCHEMA_TABLE *schema_table,
                                      LEX_STRING *db_name,
                                      LEX_STRING *table_name,
                                      enum enum_schema_tables schema_table_idx,
                                      Open_tables_backup *open_tables_state_backup,
                                      bool can_deadlock)
{
  TABLE *table= tables->table;
  TABLE_SHARE *share;
  TABLE_LIST table_list;
  uint res= 0;
  int not_used;
  my_hash_value_type hash_value;
  const char *key;
  size_t key_length;
  char db_name_buff[NAME_LEN + 1], table_name_buff[NAME_LEN + 1];

  memset(static_cast<void*>(&table_list), 0, sizeof(TABLE_LIST));
>>>>>>> 333b4508

  DBUG_ENTER("get_all_tables");

  MEM_ROOT tmp_mem_root;
  init_sql_alloc(key_memory_get_all_tables, &tmp_mem_root,
                 TABLE_ALLOC_BLOCK_SIZE, 0);

  /*
    In cases when SELECT from I_S table being filled by this call is
    part of statement which also uses other tables or is being executed
    under LOCK TABLES or is part of transaction which also uses other
    tables waiting for metadata locks which happens below might result
    in deadlocks.
    To avoid them we don't wait if conflicting metadata lock is
    encountered and skip table with emitting an appropriate warning.
  */
  can_deadlock = thd->mdl_context.has_locks();

  /*
    We should not introduce deadlocks even if we already have some
    tables open and locked, since we won't lock tables which we will
    open and will ignore pending exclusive metadata locks for these
    tables by using high-priority requests for shared metadata locks.
  */
  thd->reset_n_backup_open_tables_state(&open_tables_state_backup, 0);

<<<<<<< HEAD
  tables->table_open_method = table_open_method =
      get_table_open_method(tables, schema_table);
=======
  if (schema_table->i_s_requested_object & OPEN_TRIGGER_ONLY)
  {
    if (!Trigger_loader::trg_file_exists(db_name->str, table_name->str))
      goto end;

    Table_trigger_dispatcher d(db_name->str, table_name->str);

    if (!d.check_n_load(thd, true))
    {
      TABLE tbl;

      memset(static_cast<void*>(&tbl), 0, sizeof(TABLE));
      init_sql_alloc(key_memory_table_triggers_list,
                     &tbl.mem_root, TABLE_ALLOC_BLOCK_SIZE, 0);

      tbl.triggers= &d;
      table_list.table= &tbl;

      res= schema_table->process_table(thd, &table_list, table,
                                       res, db_name, table_name);

      table_list.table= NULL;
      tbl.triggers= NULL;
    }

    goto end;
  }

  key_length= get_table_def_key(&table_list, &key);
  hash_value= my_calc_hash(&table_def_cache, (uchar*) key, key_length);
  mysql_mutex_lock(&LOCK_open);

  /*
    Filter out deprecation warnings caused by deprecation of
    the partition engine. The presence of these depend on TDC
    cache behavior. Instead, push a warning later to get
    deterministic and repeatable behavior.
  */
  {
    // Put in separate scope due to gotos crossing the initialization.
    Silence_deprecation_warnings deprecation_silencer;
    thd->push_internal_handler(&deprecation_silencer);

    share= get_table_share(thd, &table_list, key,
                           key_length, OPEN_VIEW, &not_used, hash_value);

    thd->pop_internal_handler();
  }

  if (!share)
  {
    res= 0;
    goto end_unlock;
  }

  if (share->is_view)
  {
    if (schema_table->i_s_requested_object & OPEN_TABLE_ONLY)
    {
      /* skip view processing */
      res= 0;
      goto end_share;
    }
    else if (schema_table->i_s_requested_object & OPEN_VIEW_FULL)
    {
      /*
        tell get_all_tables() to fall back to open_tables_for_query()
      */
      res= 1;
      goto end_share;
    }
  }

  if (share->is_view)
  {
    bool view_open_result= open_and_read_view(thd, share, &table_list);

    release_table_share(share);
    mysql_mutex_unlock(&LOCK_open);

    if (!view_open_result)
    {
      // Actual view query is not needed, just indicate that this is a view:
      table_list.set_view_query((LEX *) 1);
      res= schema_table->process_table(thd, &table_list, table,
                                       res, db_name, table_name);
    }
    goto end;
  }

  {
    TABLE tbl;
    memset(static_cast<void*>(&tbl), 0, sizeof(TABLE));
    init_sql_alloc(key_memory_table_triggers_list,
                   &tbl.mem_root, TABLE_ALLOC_BLOCK_SIZE, 0);

    if (!open_table_from_share(thd, share, table_name->str, 0,
                               (EXTRA_RECORD | OPEN_FRM_FILE_ONLY),
                               thd->open_options, &tbl, false))
    {
      tbl.s= share;
      table_list.table= &tbl;
      table_list.set_view_query((LEX*) share->is_view);
      res= schema_table->process_table(thd, &table_list, table,
                                       res, db_name, table_name);
      closefrm(&tbl, 0);
      free_root(&tbl.mem_root, MYF(0));
      my_free((void *) tbl.alias);
    }
  }

end_share:
  release_table_share(share);

end_unlock:
  mysql_mutex_unlock(&LOCK_open);

end:
  /*
    Release metadata lock we might have acquired.

    Without this step metadata locks acquired for each table processed
    will be accumulated. In situation when a lot of tables are processed
    by I_S query this will result in transaction with too many metadata
    locks. As result performance of acquisition of new lock will suffer.

    Of course, the fact that we don't hold metadata lock on tables which
    were processed till the end of I_S query makes execution less isolated
    from concurrent DDL. Consequently one might get 'dirty' results from
    such a query. But we have never promised serializability of I_S queries
    anyway.

    We don't have any tables open since we took backup, so rolling back to
    savepoint is safe.
  */
  DBUG_ASSERT(thd->open_tables == NULL);
  thd->mdl_context.rollback_to_savepoint(open_tables_state_backup->mdl_system_tables_svp);
  thd->clear_error();
  return res;
}


/**
  Trigger_error_handler is intended to intercept and silence SQL conditions
  that might happen during trigger loading for SHOW statements.
  The potential SQL conditions are:

    - ER_PARSE_ERROR -- this error is thrown if a trigger definition file
      is damaged or contains invalid CREATE TRIGGER statement. That should
      not happen in normal life.

    - ER_TRG_NO_DEFINER -- this warning is thrown when we're loading a
      trigger created/imported in/from the version of MySQL, which does not
      support trigger definers.

    - ER_TRG_NO_CREATION_CTX -- this warning is thrown when we're loading a
      trigger created/imported in/from the version of MySQL, which does not
      support trigger creation contexts.
*/

class Trigger_error_handler : public Internal_error_handler
{
public:
  virtual bool handle_condition(THD *thd,
                                uint sql_errno,
                                const char* sqlstate,
                                Sql_condition::enum_severity_level *level,
                                const char* msg)
  {
    if (sql_errno == ER_PARSE_ERROR ||
        sql_errno == ER_TRG_NO_DEFINER ||
        sql_errno == ER_TRG_NO_CREATION_CTX)
      return true;

    return false;
  }
};


class Silence_deprecation_no_replacement_warnings: public Internal_error_handler
{
public:
  virtual bool handle_condition(THD *thd,
                                uint sql_errno,
                                const char* sqlstate,
                                Sql_condition::enum_severity_level *level,
                                const char* msg)
  {
    if (sql_errno == ER_WARN_DEPRECATED_SYNTAX_NO_REPLACEMENT)
      return true;

    return false;
  }
};


/**
  @brief          Fill I_S tables whose data are retrieved
                  from frm files and storage engine

  @details        The information schema tables are internally represented as
                  temporary tables that are filled at query execution time.
                  Those I_S tables whose data are retrieved
                  from frm files and storage engine are filled by the function
                  get_all_tables().

  @param[in]      thd                      thread handler
  @param[in]      tables                   I_S table
  @param[in]      cond                     'WHERE' condition

  @return         Operation status
    @retval       0                        success
    @retval       1                        error
*/

int get_all_tables(THD *thd, TABLE_LIST *tables, Item *cond)
{
  LEX *lex= thd->lex;
  TABLE *table= tables->table;
  SELECT_LEX *lsel= tables->schema_select_lex;
  ST_SCHEMA_TABLE *schema_table= tables->schema_table;
  LOOKUP_FIELD_VALUES lookup_field_vals;
  LEX_STRING *db_name, *table_name;
  bool with_i_schema;
  enum enum_schema_tables schema_table_idx;
  List<LEX_STRING> db_names;
  List_iterator_fast<LEX_STRING> it(db_names);
  Item *partial_cond= 0;
  int error= 1;
  Open_tables_backup open_tables_state_backup;
#ifndef NO_EMBEDDED_ACCESS_CHECKS
  Security_context *sctx= thd->security_context();
#endif
  uint table_open_method;
  bool can_deadlock;

  DBUG_ENTER("get_all_tables");

  MEM_ROOT tmp_mem_root;
  init_sql_alloc(key_memory_get_all_tables, &tmp_mem_root,
                 TABLE_ALLOC_BLOCK_SIZE, 0);

  /*
    In cases when SELECT from I_S table being filled by this call is
    part of statement which also uses other tables or is being executed
    under LOCK TABLES or is part of transaction which also uses other
    tables waiting for metadata locks which happens below might result
    in deadlocks.
    To avoid them we don't wait if conflicting metadata lock is
    encountered and skip table with emitting an appropriate warning.
  */
  can_deadlock= thd->mdl_context.has_locks();

  /*
    We should not introduce deadlocks even if we already have some
    tables open and locked, since we won't lock tables which we will
    open and will ignore pending exclusive metadata locks for these
    tables by using high-priority requests for shared metadata locks.
  */
  thd->reset_n_backup_open_tables_state(&open_tables_state_backup);

  schema_table_idx= get_schema_table_idx(schema_table);
  tables->table_open_method= table_open_method=
    get_table_open_method(tables, schema_table, schema_table_idx);
>>>>>>> 333b4508
  DBUG_PRINT("open_method", ("%d", tables->table_open_method));
  /*
    this branch processes SHOW FIELDS, SHOW INDEXES commands.
    see sql_parse.cc, prepare_schema_table() function where
    this values are initialized
  */
  if (lsel && lsel->table_list.first) {
    LEX_STRING db_name, table_name;

    db_name.str = const_cast<char *>(lsel->table_list.first->db);
    db_name.length = lsel->table_list.first->db_length;

    table_name.str = const_cast<char *>(lsel->table_list.first->table_name);
    table_name.length = lsel->table_list.first->table_name_length;

    error = fill_schema_table_by_open(thd, &tmp_mem_root, true, table,
                                      schema_table, &db_name, &table_name,
                                      &open_tables_state_backup, can_deadlock);
    goto err;
  }

  if (get_lookup_field_values(thd, cond, tables, &lookup_field_vals)) {
    error = 0;
    goto err;
  }

  DBUG_PRINT("INDEX VALUES", ("db_name='%s', table_name='%s'",
                              STR_OR_NIL(lookup_field_vals.db_value.str),
                              STR_OR_NIL(lookup_field_vals.table_value.str)));

  if (!lookup_field_vals.wild_db_value && !lookup_field_vals.wild_table_value) {
    /*
      if lookup value is empty string then
      it's impossible table name or db name
    */
    if ((lookup_field_vals.db_value.str &&
         !lookup_field_vals.db_value.str[0]) ||
        (lookup_field_vals.table_value.str &&
         !lookup_field_vals.table_value.str[0])) {
      error = 0;
      goto err;
    }
  }

  if (lookup_field_vals.db_value.length && !lookup_field_vals.wild_db_value)
    tables->has_db_lookup_value = true;
  if (lookup_field_vals.table_value.length &&
      !lookup_field_vals.wild_table_value)
    tables->has_table_lookup_value = true;

  if (tables->has_db_lookup_value && tables->has_table_lookup_value)
    partial_cond = 0;
  else
    partial_cond = make_cond_for_info_schema(cond, tables);

  if (lex->is_explain()) {
    /* EXPLAIN SELECT */
    error = 0;
    goto err;
  }

  if (make_db_list(thd, &db_names, &lookup_field_vals, &with_i_schema,
                   &tmp_mem_root))
    goto err;
  it.rewind(); /* To get access to new elements in basis list */
  while ((db_name = it++)) {
    DBUG_ASSERT(db_name->length <= NAME_LEN);

    bool have_db_privileges = false;
    if (sctx->get_active_roles()->size() > 0) {
      LEX_CSTRING const_db_name = {db_name->str, db_name->length};
      have_db_privileges = sctx->db_acl(const_db_name) > 0 ? true : false;
    }
    if (!(check_access(thd, SELECT_ACL, db_name->str, &thd->col_access, NULL, 0,
                       1) ||
          (!thd->col_access && check_grant_db(thd, db_name->str))) ||
        sctx->check_access(DB_ACLS | SHOW_DB_ACL, true) || have_db_privileges ||
        acl_get(thd, sctx->host().str, sctx->ip().str, sctx->priv_user().str,
                db_name->str, 0))

    {
      // We must make sure the schema is released and unlocked in the right
      // order. Fail if we are unable to get a meta data lock on the schema
      // name.
      dd::Schema_MDL_locker mdl_handler(thd);
      if (mdl_handler.ensure_locked(db_name->str)) goto err;

      dd::cache::Dictionary_client::Auto_releaser releaser(thd->dd_client());
      List<LEX_STRING> table_names;
      int res = make_table_name_list(thd, &table_names, lex, &lookup_field_vals,
                                     with_i_schema, db_name);
      if (res == 2) /* Not fatal error, continue */
        continue;
      if (res) goto err;

      List_iterator_fast<LEX_STRING> it_files(table_names);
      while ((table_name = it_files++)) {
        DBUG_ASSERT(table_name->length <= NAME_LEN);
        restore_record(table, s->default_values);
        table->field[schema_table->idx_field1]->store(
            db_name->str, db_name->length, system_charset_info);
        table->field[schema_table->idx_field2]->store(
            table_name->str, table_name->length, system_charset_info);

        if (!partial_cond || partial_cond->val_int()) {
          /*
            OPEN_FRM_ONLY is only set for columns in tables which
            does not have OPTIMIZE_I_S_TABLE set.
            get_table_open_method() always returns OPEN_FULL_TABLE
            if OPTIMIZE_I_S_TABLE is not set, so OPEN_FRM_ONLY will
            never be the table_open_method.
          */
          DBUG_ASSERT(table_open_method != OPEN_FRM_ONLY);

          DEBUG_SYNC(thd, "before_open_in_get_all_tables");

          if (fill_schema_table_by_open(
                  thd, &tmp_mem_root, false, table, schema_table, db_name,
                  table_name, &open_tables_state_backup, can_deadlock))
            goto err;
        }
      }
      /*
        If we have information schema its always the first table and only
        the first table. Reset for other tables.
      */
      with_i_schema = 0;
    }
  }
  error = 0;
err:
  /*
    HACK
    If view security context were used we need to drop the reference those now
    or we will attempt to logout uninitialized security contexts during
    query clean up.
    TABLE_LIST::view_ctx allocation happens in parse_view_definition()
    during table open. The allocation happens on thd->stmt_area

    TODO Why is the view security context allocated if it's not used?
  */
  thd->m_view_ctx_list.empty();
  free_root(&tmp_mem_root, MYF(0));
  thd->restore_backup_open_tables_state(&open_tables_state_backup);

  DBUG_RETURN(error);
}

static int get_schema_tmp_table_columns_record(THD *thd, TABLE_LIST *tables,
                                               TABLE *table, bool res,
                                               LEX_STRING *db_name,
                                               LEX_STRING *table_name) {
  DBUG_ENTER("get_schema_tmp_table_columns_record");

  DBUG_ASSERT(thd->lex->sql_command == SQLCOM_SHOW_FIELDS);

  if (res) DBUG_RETURN(res);

  const char *wild = thd->lex->wild ? thd->lex->wild->ptr() : nullptr;
  CHARSET_INFO *cs = system_charset_info;
  TABLE *show_table = tables->table;
  Field **ptr = show_table->field;
  Field *field;
  show_table->use_all_columns();  // Required for default
  restore_record(show_table, s->default_values);

  for (; (field = *ptr); ptr++) {
    uchar *pos;
    char tmp[MAX_FIELD_WIDTH];
    String type(tmp, sizeof(tmp), system_charset_info);

    if (wild && wild[0] &&
        wild_case_compare(system_charset_info, field->field_name, wild))
      continue;

    // Get default row, with all NULL fields set to NULL
    restore_record(table, s->default_values);

    // NAME
    table->field[TMP_TABLE_COLUMNS_COLUMN_NAME]->store(
        field->field_name, strlen(field->field_name), cs);

    // COLUMN_TYPE
    field->sql_type(type);
    table->field[TMP_TABLE_COLUMNS_COLUMN_TYPE]->store(type.ptr(),
                                                       type.length(), cs);

    // COLLATION_NAME
    if (field->has_charset()) {
      table->field[TMP_TABLE_COLUMNS_COLLATION_NAME]->store(
          field->charset()->name, strlen(field->charset()->name), cs);
      table->field[TMP_TABLE_COLUMNS_COLLATION_NAME]->set_notnull();
    }

    // IS_NULLABLE
    pos = (uchar *)((field->flags & NOT_NULL_FLAG) ? "NO" : "YES");
    table->field[TMP_TABLE_COLUMNS_IS_NULLABLE]->store(
        (const char *)pos, strlen((const char *)pos), cs);

    // COLUMN_KEY
    pos =
        (uchar *)((field->flags & PRI_KEY_FLAG)
                      ? "PRI"
                      : (field->flags & UNIQUE_KEY_FLAG)
                            ? "UNI"
                            : (field->flags & MULTIPLE_KEY_FLAG) ? "MUL" : "");
    table->field[TMP_TABLE_COLUMNS_COLUMN_KEY]->store(
        (const char *)pos, strlen((const char *)pos), cs);

    // COLUMN_DEFAULT
    if (print_default_clause(field, &type, false)) {
      table->field[TMP_TABLE_COLUMNS_COLUMN_DEFAULT]->store(type.ptr(),
                                                            type.length(), cs);
      table->field[TMP_TABLE_COLUMNS_COLUMN_DEFAULT]->set_notnull();
    }

    // EXTRA
    /*
      For non-temporary tables, EXTRA column value in I_S.columns table
      is stored as below,

      IF (col.is_auto_increment=true,
      CONCAT(IFNULL(CONCAT("on update ", col.update_option, " "),''),
      "auto_increment"),
      CONCAT("on update ", col.update_option)) AS EXTRA,

      Following the same logic for columns of temporary tables also.
      */
    if (field->auto_flags & Field::NEXT_NUMBER) {
      if (print_on_update_clause(field, &type, true))
        table->field[TMP_TABLE_COLUMNS_EXTRA]->store(type.ptr(), type.length(),
                                                     cs);
      table->field[TMP_TABLE_COLUMNS_EXTRA]->store(
          STRING_WITH_LEN("auto_increment"), cs);
    } else {
      if (print_on_update_clause(field, &type, true))
        table->field[TMP_TABLE_COLUMNS_EXTRA]->store(type.ptr(), type.length(),
                                                     cs);
      else
        table->field[TMP_TABLE_COLUMNS_EXTRA]->store(STRING_WITH_LEN("NULL"),
                                                     cs);
    }

    // PRIVILEGES
    uint col_access;
    check_access(thd, SELECT_ACL, db_name->str, &tables->grant.privilege, 0, 0,
                 tables->schema_table != nullptr);
    col_access = get_column_grant(thd, &tables->grant, db_name->str,
                                  table_name->str, field->field_name) &
                 COL_ACLS;
    if (!tables->schema_table && !col_access) continue;
    char *end = tmp;
    for (uint bitnr = 0; col_access; col_access >>= 1, bitnr++) {
      if (col_access & 1) {
        *end++ = ',';
        end = my_stpcpy(end, grant_types.type_names[bitnr]);
      }
    }
    table->field[TMP_TABLE_COLUMNS_PRIVILEGES]->store(
        tmp + 1, end == tmp ? 0 : (uint)(end - tmp - 1), cs);

    // COLUMN_COMMENT
    table->field[TMP_TABLE_COLUMNS_COLUMN_COMMENT]->store(
        field->comment.str, field->comment.length, cs);

    // COLUMN_GENERATION_EXPRESSION
    if (field->gcol_info) {
      if (field->stored_in_db)
        table->field[TMP_TABLE_COLUMNS_EXTRA]->store(
            STRING_WITH_LEN("STORED GENERATED"), cs);
      else
        table->field[TMP_TABLE_COLUMNS_EXTRA]->store(
            STRING_WITH_LEN("VIRTUAL GENERATED"), cs);

      char buffer[128];
      String s(buffer, sizeof(buffer), system_charset_info);
      field->gcol_info->print_expr(thd, &s);
      table->field[TMP_TABLE_COLUMNS_GENERATION_EXPRESSION]->store(
          s.ptr(), s.length(), cs);
    } else
      table->field[TMP_TABLE_COLUMNS_GENERATION_EXPRESSION]->set_null();

    if (schema_table_store_record(thd, table)) DBUG_RETURN(1);
  }

  DBUG_RETURN(0);
}

static bool iter_schema_engines(THD *thd, plugin_ref plugin, void *ptable) {
  TABLE *table = (TABLE *)ptable;
  handlerton *hton = plugin_data<handlerton *>(plugin);
  const char *wild = thd->lex->wild ? thd->lex->wild->ptr() : NullS;
  CHARSET_INFO *scs = system_charset_info;
  handlerton *default_type = ha_default_handlerton(thd);
  DBUG_ENTER("iter_schema_engines");

  /* Disabled plugins */
  if (plugin_state(plugin) != PLUGIN_IS_READY) {
    struct st_mysql_plugin *plug = plugin_decl(plugin);

    if (!(wild && wild[0] && wild_case_compare(scs, plug->name, wild))) {
      restore_record(table, s->default_values);
      table->field[0]->store(plug->name, strlen(plug->name), scs);
      table->field[1]->store(C_STRING_WITH_LEN("NO"), scs);
      table->field[2]->store(plug->descr, strlen(plug->descr), scs);
      if (schema_table_store_record(thd, table)) DBUG_RETURN(1);
    }
    DBUG_RETURN(0);
  }

<<<<<<< HEAD
  if (!(hton->flags & HTON_HIDDEN)) {
    LEX_STRING *name = plugin_name(plugin);
    if (!(wild && wild[0] && wild_case_compare(scs, name->str, wild))) {
      LEX_STRING yesno[2] = {{C_STRING_WITH_LEN("NO")},
                             {C_STRING_WITH_LEN("YES")}};
      LEX_STRING *tmp;
      const char *option_name = show_comp_option_name[(int)hton->state];
=======
    if (share->avg_row_length)
    {
      ptr=my_stpcpy(ptr," avg_row_length=");
      ptr=longlong10_to_str(share->avg_row_length,ptr,10);
    }

    if (share->db_create_options & HA_OPTION_PACK_KEYS)
      ptr=my_stpcpy(ptr," pack_keys=1");

    if (share->db_create_options & HA_OPTION_NO_PACK_KEYS)
      ptr=my_stpcpy(ptr," pack_keys=0");

    if (share->db_create_options & HA_OPTION_STATS_PERSISTENT)
      ptr=my_stpcpy(ptr," stats_persistent=1");

    if (share->db_create_options & HA_OPTION_NO_STATS_PERSISTENT)
      ptr=my_stpcpy(ptr," stats_persistent=0");

    if (share->stats_auto_recalc == HA_STATS_AUTO_RECALC_ON)
      ptr=my_stpcpy(ptr," stats_auto_recalc=1");
    else if (share->stats_auto_recalc == HA_STATS_AUTO_RECALC_OFF)
      ptr=my_stpcpy(ptr," stats_auto_recalc=0");

    if (share->stats_sample_pages != 0)
    {
      ptr= my_stpcpy(ptr, " stats_sample_pages=");
      ptr= longlong10_to_str(share->stats_sample_pages, ptr, 10);
    }

    /* We use CHECKSUM, instead of TABLE_CHECKSUM, for backward compability */
    if (share->db_create_options & HA_OPTION_CHECKSUM)
      ptr=my_stpcpy(ptr," checksum=1");

    if (share->db_create_options & HA_OPTION_DELAY_KEY_WRITE)
      ptr=my_stpcpy(ptr," delay_key_write=1");

    if (share->row_type != ROW_TYPE_DEFAULT)
      ptr=strxmov(ptr, " row_format=", 
                  ha_row_type[(uint) share->row_type],
                  NullS);

    if (share->key_block_size)
    {
      ptr= my_stpcpy(ptr, " KEY_BLOCK_SIZE=");
      ptr= longlong10_to_str(share->key_block_size, ptr, 10);
    }

    if (share->compress.length > 0)
    {
      /* In the .frm file this option has a max length of 2K. Currently,
      InnoDB uses only the first 5 bytes and the only supported values
      are (ZLIB | LZ4 | NONE). */
      ptr= my_stpcpy(ptr, " COMPRESSION=\"");
      ptr= strxnmov(ptr, 7, share->compress.str, NullS);
      ptr= my_stpcpy(ptr, "\"");
    }

    if (share->encrypt_type.length > 0)
    {
      /* In the .frm file this option has a max length of 2K. Currently,
      InnoDB uses only the first 1 bytes and the only supported values
      are (Y | N). */
      ptr= my_stpcpy(ptr, " ENCRYPTION=\"");
      ptr= strxnmov(ptr, 3, share->encrypt_type.str, NullS);
      ptr= my_stpcpy(ptr, "\"");
    }

    if (is_partitioned)
    {
      ptr= my_stpcpy(ptr, " partitioned");
      /*
        Push deprecation warnings for non-natively partitioned tables. Done here
        instead of in open_binary_frm (silenced by error handler) to get
        predictable and repeatable results without having to flush tables.
      */
      if (share->db_type() && is_ha_partition_handlerton(share->db_type()))
      {
        /*
          For a bootstrap thread, we only print to the error log, otherwise,
          the warning is lost since there is no client connection.
        */
        if (thd->bootstrap)
          sql_print_warning(ER_THD(thd,
                                   ER_PARTITION_ENGINE_DEPRECATED_FOR_TABLE),
                            share->db.str, share->table_name.str);
        else
          push_warning_printf(thd, Sql_condition::SL_WARNING,
                              ER_WARN_DEPRECATED_SYNTAX,
                              ER_THD(thd,
                                     ER_PARTITION_ENGINE_DEPRECATED_FOR_TABLE),
                              share->db.str, share->table_name.str);
      }
    }

    table->field[19]->store(option_buff+1,
                            (ptr == option_buff ? 0 : 
                             (uint) (ptr-option_buff)-1), cs);

    tmp_buff= (share->table_charset ?
               share->table_charset->name : "default");

    table->field[17]->store(tmp_buff, strlen(tmp_buff), cs);

    if (share->comment.str)
      table->field[20]->store(share->comment.str, share->comment.length, cs);

    /* Collect table info from the storage engine  */

    if(file)
    {
      /* If info() fails, then there's nothing else to do */
      if ((info_error= file->info(HA_STATUS_VARIABLE |
                                  HA_STATUS_TIME |
                                  HA_STATUS_VARIABLE_EXTRA |
                                  HA_STATUS_AUTO)) != 0)
        goto err;

      enum row_type row_type = file->get_row_type();
      switch (row_type) {
      case ROW_TYPE_NOT_USED:
      case ROW_TYPE_DEFAULT:
        tmp_buff= ((share->db_options_in_use &
                    HA_OPTION_COMPRESS_RECORD) ? "Compressed" :
                   (share->db_options_in_use & HA_OPTION_PACK_RECORD) ?
                   "Dynamic" : "Fixed");
        break;
      case ROW_TYPE_FIXED:
        tmp_buff= "Fixed";
        break;
      case ROW_TYPE_DYNAMIC:
        tmp_buff= "Dynamic";
        break;
      case ROW_TYPE_COMPRESSED:
        tmp_buff= "Compressed";
        break;
      case ROW_TYPE_REDUNDANT:
        tmp_buff= "Redundant";
        break;
      case ROW_TYPE_COMPACT:
        tmp_buff= "Compact";
        break;
      case ROW_TYPE_PAGE:
        tmp_buff= "Paged";
        break;
      case ROW_TYPE_TOKU_UNCOMPRESSED:
        tmp_buff= "tokudb_uncompressed";
        break;
      case ROW_TYPE_TOKU_ZLIB:
        tmp_buff= "tokudb_zlib";
        break;
      case ROW_TYPE_TOKU_SNAPPY:
        tmp_buff= "tokudb_snappy";
        break;
      case ROW_TYPE_TOKU_QUICKLZ:
        tmp_buff= "tokudb_quicklz";
        break;
      case ROW_TYPE_TOKU_LZMA:
        tmp_buff= "tokudb_lzma";
        break;
      case ROW_TYPE_TOKU_FAST:
        tmp_buff= "tokudb_fast";
        break;
      case ROW_TYPE_TOKU_SMALL:
        tmp_buff= "tokudb_small";
        break;
      case ROW_TYPE_TOKU_DEFAULT:
        tmp_buff= "tokudb_default";
        break;
      }

      table->field[6]->store(tmp_buff, strlen(tmp_buff), cs);

      if (!tables->schema_table)
      {
        table->field[7]->store((longlong) file->stats.records, TRUE);
        table->field[7]->set_notnull();
      }
      table->field[8]->store((longlong) file->stats.mean_rec_length, TRUE);
      table->field[9]->store((longlong) file->stats.data_file_length, TRUE);
      if (file->stats.max_data_file_length)
      {
        table->field[10]->store((longlong) file->stats.max_data_file_length,
                                TRUE);
      }
      table->field[11]->store((longlong) file->stats.index_file_length, TRUE);
      table->field[12]->store((longlong) file->stats.delete_length, TRUE);
      if (show_table->found_next_number_field)
      {
        table->field[13]->store((longlong) file->stats.auto_increment_value,
                                TRUE);
        table->field[13]->set_notnull();
      }
      if (file->stats.create_time)
      {
        thd->variables.time_zone->gmt_sec_to_TIME(&time,
                                                  (my_time_t) file->stats.create_time);
        table->field[14]->store_time(&time);
        table->field[14]->set_notnull();
      }
      if (file->stats.update_time)
      {
        thd->variables.time_zone->gmt_sec_to_TIME(&time,
                                                  (my_time_t) file->stats.update_time);
        table->field[15]->store_time(&time);
        table->field[15]->set_notnull();
      }
      if (file->stats.check_time)
      {
        thd->variables.time_zone->gmt_sec_to_TIME(&time,
                                                  (my_time_t) file->stats.check_time);
        table->field[16]->store_time(&time);
        table->field[16]->set_notnull();
      }
      if (file->ha_table_flags() & (ulong) HA_HAS_CHECKSUM)
      {
        table->field[18]->store((longlong) file->checksum(), TRUE);
        table->field[18]->set_notnull();
      }
    }
  }

err:
  if (res || info_error)
  {
    /*
      If an error was encountered, push a warning, set the TABLE COMMENT
      column with the error text, and clear the error so that the operation
      can continue.
    */
    const char *error= thd->is_error() ? thd->get_stmt_da()->message_text() : "";
    table->field[20]->store(error, strlen(error), cs);

    if (thd->is_error())
    {
      push_warning(thd, Sql_condition::SL_WARNING,
                   thd->get_stmt_da()->mysql_errno(),
                   thd->get_stmt_da()->message_text());
      thd->clear_error();
    }
  }

  DBUG_RETURN(schema_table_store_record(thd, table));
}


/**
  @brief    Store field characteristics into appropriate I_S table columns
            starting from DATA_TYPE column till DTD_IDENTIFIER column.

  @param[in]      thd               Thread context.
  @param[in]      table             I_S table
  @param[in]      field             processed field
  @param[in]      cs                I_S table charset
  @param[in]      offset            offset from beginning of table
                                    to DATE_TYPE column in I_S table
  @return         void
*/

void store_column_type(THD *thd, TABLE *table, Field *field, CHARSET_INFO *cs,
                       uint offset)
{
  bool is_blob;
  int decimals, field_length;
  const char *tmp_buff;
  char column_type_buff[MAX_FIELD_WIDTH];
  String column_type(column_type_buff, sizeof(column_type_buff), cs);
  enum_field_types field_type= field->real_type();
  uint32 orig_column_type_length;

  field->sql_type(column_type);
  orig_column_type_length= column_type.length();

  /*
    If the session variable 'show_old_temporals' is enabled and the field
    is a temporal type of old format, add a comment to the COLUMN_TYPE
    indicate the same.
  */
  if (thd->variables.show_old_temporals &&
      (field_type == MYSQL_TYPE_TIME || field_type == MYSQL_TYPE_DATETIME ||
       field_type == MYSQL_TYPE_TIMESTAMP))
    column_type.append(" /* 5.5 binary format */");

  /* DTD_IDENTIFIER column */
  table->field[offset + 8]->store(column_type.ptr(), column_type.length(), cs);
  column_type.length(orig_column_type_length);
  table->field[offset + 8]->set_notnull();
  /*
    DATA_TYPE column:
    MySQL column type has the following format:
    base_type [(dimension)] [unsigned] [zerofill].
    For DATA_TYPE column we extract only base type.
  */
  tmp_buff= strchr(column_type.ptr(), '(');
  if (!tmp_buff)
    /*
      if there is no dimention part then check the presence of
      [unsigned] [zerofill] attributes and cut them of if exist.
    */
    tmp_buff= strchr(column_type.ptr(), ' ');
  table->field[offset]->store(column_type.ptr(),
                              (tmp_buff ? tmp_buff - column_type.ptr() :
                               column_type.length()), cs);

  is_blob= (field->type() == MYSQL_TYPE_BLOB);
  if (field->has_charset() || is_blob ||
      field->real_type() == MYSQL_TYPE_VARCHAR ||  // For varbinary type
      field->real_type() == MYSQL_TYPE_STRING)     // For binary type
  {
    uint32 octet_max_length= field->max_display_length();
    if (is_blob && octet_max_length != 4294967295U)
      octet_max_length /= field->charset()->mbmaxlen;
    longlong char_max_len= is_blob ? 
      (longlong) octet_max_length / field->charset()->mbminlen :
      (longlong) octet_max_length / field->charset()->mbmaxlen;
    /* CHARACTER_MAXIMUM_LENGTH column*/
    table->field[offset + 1]->store(char_max_len, TRUE);
    table->field[offset + 1]->set_notnull();
    /* CHARACTER_OCTET_LENGTH column */
    table->field[offset + 2]->store((longlong) octet_max_length, TRUE);
    table->field[offset + 2]->set_notnull();
  }

  /*
    Calculate field_length and decimals.
    They are set to -1 if they should not be set (we should return NULL)
  */

  decimals= field->decimals();
  switch (field->type()) {
  case MYSQL_TYPE_NEWDECIMAL:
    field_length= ((Field_new_decimal*) field)->precision;
    break;
  case MYSQL_TYPE_DECIMAL:
    field_length= field->field_length - (decimals  ? 2 : 1);
    break;
  case MYSQL_TYPE_TINY:
  case MYSQL_TYPE_SHORT:
  case MYSQL_TYPE_LONG:
  case MYSQL_TYPE_INT24:
    field_length= field->max_display_length() - 1;
    break;
  case MYSQL_TYPE_LONGLONG:
    field_length= field->max_display_length() - 
      ((field->flags & UNSIGNED_FLAG) ? 0 : 1);
    break;
  case MYSQL_TYPE_BIT:
    field_length= field->max_display_length();
    decimals= -1;                             // return NULL
    break;
  case MYSQL_TYPE_FLOAT:  
  case MYSQL_TYPE_DOUBLE:
    field_length= field->field_length;
    if (decimals == NOT_FIXED_DEC)
      decimals= -1;                           // return NULL
    break;
  case MYSQL_TYPE_DATETIME:
  case MYSQL_TYPE_TIMESTAMP:
  case MYSQL_TYPE_TIME:
    /* DATETIME_PRECISION column */
    table->field[offset + 5]->store(field->decimals(), TRUE);
    table->field[offset + 5]->set_notnull();
    field_length= decimals= -1;
    break;
  default:
    field_length= decimals= -1;
    break;
  }

  /* NUMERIC_PRECISION column */
  if (field_length >= 0)
  {
    table->field[offset + 3]->store((longlong) field_length, TRUE);
    table->field[offset + 3]->set_notnull();
  }
  /* NUMERIC_SCALE column */
  if (decimals >= 0)
  {
    table->field[offset + 4]->store((longlong) decimals, TRUE);
    table->field[offset + 4]->set_notnull();
  }
  if (field->has_charset())
  {
    /* CHARACTER_SET_NAME column*/
    tmp_buff= field->charset()->csname;
    table->field[offset + 6]->store(tmp_buff, strlen(tmp_buff), cs);
    table->field[offset + 6]->set_notnull();
    /* COLLATION_NAME column */
    tmp_buff= field->charset()->name;
    table->field[offset + 7]->store(tmp_buff, strlen(tmp_buff), cs);
    table->field[offset + 7]->set_notnull();
  }
}


static int get_schema_column_record(THD *thd, TABLE_LIST *tables,
				    TABLE *table, bool res,
				    LEX_STRING *db_name,
				    LEX_STRING *table_name)
{
  LEX *lex= thd->lex;
  const char *wild= lex->wild ? lex->wild->ptr() : NullS;
  CHARSET_INFO *cs= system_charset_info;
  TABLE *show_table;
  Field **ptr, *field;
  int count;
  DBUG_ENTER("get_schema_column_record");

  if (res)
  {
    if (lex->sql_command != SQLCOM_SHOW_FIELDS)
    {
      /*
        I.e. we are in SELECT FROM INFORMATION_SCHEMA.COLUMS
        rather than in SHOW COLUMNS
      */
      if (thd->is_error())
        push_warning(thd, Sql_condition::SL_WARNING,
                     thd->get_stmt_da()->mysql_errno(),
                     thd->get_stmt_da()->message_text());
      thd->clear_error();
      res= 0;
    }
    DBUG_RETURN(res);
  }

  show_table= tables->table;
  count= 0;
  ptr= show_table->field;
  show_table->use_all_columns();               // Required for default
  restore_record(show_table, s->default_values);

  for (; (field= *ptr) ; ptr++)
  {
    uchar *pos;
    char tmp[MAX_FIELD_WIDTH];
    String type(tmp,sizeof(tmp), system_charset_info);

    DEBUG_SYNC(thd, "get_schema_column");

    if (wild && wild[0] &&
        wild_case_compare(system_charset_info, field->field_name,wild))
      continue;

    count++;
    /* Get default row, with all NULL fields set to NULL */
    restore_record(table, s->default_values);

#ifndef NO_EMBEDDED_ACCESS_CHECKS
    uint col_access;
    check_access(thd,SELECT_ACL, db_name->str,
                 &tables->grant.privilege, 0, 0, MY_TEST(tables->schema_table));
    col_access= get_column_grant(thd, &tables->grant,
                                 db_name->str, table_name->str,
                                 field->field_name) & COL_ACLS;
    if (!tables->schema_table && !col_access)
      continue;
    char *end= tmp;
    for (uint bitnr=0; col_access ; col_access>>=1,bitnr++)
    {
      if (col_access & 1)
      {
        *end++=',';
        end=my_stpcpy(end,grant_types.type_names[bitnr]);
      }
    }
    table->field[IS_COLUMNS_PRIVILEGES]->store(tmp+1,
                                               end == tmp ? 0 : 
                                               (uint) (end-tmp-1), cs);

#endif
    table->field[IS_COLUMNS_TABLE_CATALOG]->store(STRING_WITH_LEN("def"), cs);
    table->field[IS_COLUMNS_TABLE_SCHEMA]->store(db_name->str,
                                                 db_name->length, cs);
    table->field[IS_COLUMNS_TABLE_NAME]->store(table_name->str,
                                               table_name->length, cs);
    table->field[IS_COLUMNS_COLUMN_NAME]->store(field->field_name,
                                                strlen(field->field_name), cs);
    table->field[IS_COLUMNS_ORDINAL_POSITION]->store((longlong) count, TRUE);
    field->sql_type(type);
    table->field[IS_COLUMNS_COLUMN_TYPE]->store(type.ptr(), type.length(), cs);

    if (print_default_clause(thd, field, &type, false))
    {
      table->field[IS_COLUMNS_COLUMN_DEFAULT]->store(type.ptr(), type.length(),
                                                    cs);
      table->field[IS_COLUMNS_COLUMN_DEFAULT]->set_notnull();
    }
    pos=(uchar*) ((field->flags & NOT_NULL_FLAG) ?  "NO" : "YES");
    table->field[IS_COLUMNS_IS_NULLABLE]->store((const char*) pos,
                           strlen((const char*) pos), cs);
    store_column_type(thd, table, field, cs, IS_COLUMNS_DATA_TYPE);
    pos=(uchar*) ((field->flags & PRI_KEY_FLAG) ? "PRI" :
                 (field->flags & UNIQUE_KEY_FLAG) ? "UNI" :
                 (field->flags & CLUSTERING_FLAG) ? "CLU" :
                 (field->flags & MULTIPLE_KEY_FLAG) ? "MUL":"");
    table->field[IS_COLUMNS_COLUMN_KEY]->store((const char*) pos,
                            strlen((const char*) pos), cs);

    if (field->unireg_check == Field::NEXT_NUMBER)
      table->field[IS_COLUMNS_EXTRA]->store(STRING_WITH_LEN("auto_increment"),
                                            cs);
    if (print_on_update_clause(field, &type, true))
      table->field[IS_COLUMNS_EXTRA]->store(type.ptr(), type.length(), cs);
    if (field->gcol_info)
    {
      if (field->stored_in_db)
        table->field[IS_COLUMNS_EXTRA]->
          store(STRING_WITH_LEN("STORED GENERATED"), cs);
      else
        table->field[IS_COLUMNS_EXTRA]->
          store(STRING_WITH_LEN("VIRTUAL GENERATED"), cs);
      table->field[IS_COLUMNS_GENERATION_EXPRESSION]->
        store(field->gcol_info->expr_str.str,field->gcol_info->expr_str.length,
              cs);
    }
    else
      table->field[IS_COLUMNS_GENERATION_EXPRESSION]->set_null();
    table->field[IS_COLUMNS_COLUMN_COMMENT]->store(field->comment.str,
                                                   field->comment.length, cs);
    if (schema_table_store_record(thd, table))
      DBUG_RETURN(1);
  }
  DBUG_RETURN(0);
}


int fill_schema_charsets(THD *thd, TABLE_LIST *tables, Item *cond)
{
  CHARSET_INFO **cs;
  const char *wild= thd->lex->wild ? thd->lex->wild->ptr() : NullS;
  TABLE *table= tables->table;
  CHARSET_INFO *scs= system_charset_info;

  for (cs= all_charsets ;
       cs < all_charsets + array_elements(all_charsets) ;
       cs++)
  {
    CHARSET_INFO *tmp_cs= cs[0];
    if (tmp_cs && (tmp_cs->state & MY_CS_PRIMARY) && 
        (tmp_cs->state & MY_CS_AVAILABLE) &&
        !(tmp_cs->state & MY_CS_HIDDEN) &&
        !(wild && wild[0] &&
	  wild_case_compare(scs, tmp_cs->csname,wild)))
    {
      const char *comment;
      restore_record(table, s->default_values);
      table->field[0]->store(tmp_cs->csname, strlen(tmp_cs->csname), scs);
      table->field[1]->store(tmp_cs->name, strlen(tmp_cs->name), scs);
      comment= tmp_cs->comment ? tmp_cs->comment : "";
      table->field[2]->store(comment, strlen(comment), scs);
      table->field[3]->store((longlong) tmp_cs->mbmaxlen, TRUE);
      if (schema_table_store_record(thd, table))
        return 1;
    }
  }
  return 0;
}


static my_bool iter_schema_engines(THD *thd, plugin_ref plugin,
                                   void *ptable)
{
  TABLE *table= (TABLE *) ptable;
  handlerton *hton= plugin_data<handlerton*>(plugin);
  const char *wild= thd->lex->wild ? thd->lex->wild->ptr() : NullS;
  CHARSET_INFO *scs= system_charset_info;
  handlerton *default_type= ha_default_handlerton(thd);
  DBUG_ENTER("iter_schema_engines");


  /* Disabled plugins */
  if (plugin_state(plugin) != PLUGIN_IS_READY)
  {

    struct st_mysql_plugin *plug= plugin_decl(plugin);
    if (!(wild && wild[0] &&
          wild_case_compare(scs, plug->name,wild)))
    {
      restore_record(table, s->default_values);
      table->field[0]->store(plug->name, strlen(plug->name), scs);
      table->field[1]->store(C_STRING_WITH_LEN("NO"), scs);
      table->field[2]->store(plug->descr, strlen(plug->descr), scs);
      if (schema_table_store_record(thd, table))
        DBUG_RETURN(1);
    }
    DBUG_RETURN(0);
  }

  if (!(hton->flags & HTON_HIDDEN))
  {
    LEX_STRING *name= plugin_name(plugin);
    if (!(wild && wild[0] &&
          wild_case_compare(scs, name->str,wild)))
    {
      LEX_STRING yesno[2]= {{ C_STRING_WITH_LEN("NO") },
                            { C_STRING_WITH_LEN("YES") }};
      LEX_STRING *tmp;
      const char *option_name= show_comp_option_name[(int) hton->state];
>>>>>>> 333b4508
      restore_record(table, s->default_values);

      table->field[0]->store(name->str, name->length, scs);
      if (hton->state == SHOW_OPTION_YES && default_type == hton)
        option_name = "DEFAULT";
      table->field[1]->store(option_name, strlen(option_name), scs);
      table->field[2]->store(plugin_decl(plugin)->descr,
                             strlen(plugin_decl(plugin)->descr), scs);
      tmp = &yesno[MY_TEST(hton->commit)];
      table->field[3]->store(tmp->str, tmp->length, scs);
      table->field[3]->set_notnull();
      tmp = &yesno[MY_TEST(hton->prepare)];
      table->field[4]->store(tmp->str, tmp->length, scs);
      table->field[4]->set_notnull();
<<<<<<< HEAD
      tmp = &yesno[MY_TEST(hton->savepoint_set)];
      table->field[5]->store(tmp->str, tmp->length, scs);
      table->field[5]->set_notnull();
=======
      tmp= &yesno[MY_TEST(hton->savepoint_set)];
      table->field[5]->store(tmp->str, tmp->length, scs);
      table->field[5]->set_notnull();

      if (schema_table_store_record(thd, table))
        DBUG_RETURN(1);
    }
  }
  DBUG_RETURN(0);
}

int fill_schema_engines(THD *thd, TABLE_LIST *tables, Item *cond)
{
  DBUG_ENTER("fill_schema_engines");
  if (plugin_foreach_with_mask(thd, iter_schema_engines,
                               MYSQL_STORAGE_ENGINE_PLUGIN,
                               ~PLUGIN_IS_FREED, tables->table))
    DBUG_RETURN(1);
  DBUG_RETURN(0);
}


int fill_schema_collation(THD *thd, TABLE_LIST *tables, Item *cond)
{
  CHARSET_INFO **cs;
  const char *wild= thd->lex->wild ? thd->lex->wild->ptr() : NullS;
  TABLE *table= tables->table;
  CHARSET_INFO *scs= system_charset_info;
  for (cs= all_charsets ;
       cs < all_charsets + array_elements(all_charsets)  ;
       cs++ )
  {
    CHARSET_INFO **cl;
    CHARSET_INFO *tmp_cs= cs[0];
    if (!tmp_cs || !(tmp_cs->state & MY_CS_AVAILABLE) ||
         (tmp_cs->state & MY_CS_HIDDEN) ||
        !(tmp_cs->state & MY_CS_PRIMARY))
      continue;
    for (cl= all_charsets;
         cl < all_charsets + array_elements(all_charsets)  ;
         cl ++)
    {
      CHARSET_INFO *tmp_cl= cl[0];
      if (!tmp_cl || !(tmp_cl->state & MY_CS_AVAILABLE) || 
          !my_charset_same(tmp_cs, tmp_cl))
	continue;
      if (!(wild && wild[0] &&
	  wild_case_compare(scs, tmp_cl->name,wild)))
      {
	const char *tmp_buff;
	restore_record(table, s->default_values);
	table->field[0]->store(tmp_cl->name, strlen(tmp_cl->name), scs);
        table->field[1]->store(tmp_cl->csname , strlen(tmp_cl->csname), scs);
        table->field[2]->store((longlong) tmp_cl->number, TRUE);
        tmp_buff= (tmp_cl->state & MY_CS_PRIMARY) ? "Yes" : "";
	table->field[3]->store(tmp_buff, strlen(tmp_buff), scs);
        tmp_buff= (tmp_cl->state & MY_CS_COMPILED)? "Yes" : "";
	table->field[4]->store(tmp_buff, strlen(tmp_buff), scs);
        table->field[5]->store((longlong) tmp_cl->strxfrm_multiply, TRUE);
        if (schema_table_store_record(thd, table))
          return 1;
      }
    }
  }
  return 0;
}


int fill_schema_coll_charset_app(THD *thd, TABLE_LIST *tables, Item *cond)
{
  CHARSET_INFO **cs;
  TABLE *table= tables->table;
  CHARSET_INFO *scs= system_charset_info;
  for (cs= all_charsets ;
       cs < all_charsets + array_elements(all_charsets) ;
       cs++ )
  {
    CHARSET_INFO **cl;
    CHARSET_INFO *tmp_cs= cs[0];
    if (!tmp_cs || !(tmp_cs->state & MY_CS_AVAILABLE) || 
        !(tmp_cs->state & MY_CS_PRIMARY))
      continue;
    for (cl= all_charsets;
         cl < all_charsets + array_elements(all_charsets) ;
         cl ++)
    {
      CHARSET_INFO *tmp_cl= cl[0];
      if (!tmp_cl || !(tmp_cl->state & MY_CS_AVAILABLE) ||
          (tmp_cl->state & MY_CS_HIDDEN) ||
          !my_charset_same(tmp_cs,tmp_cl))
	continue;
      restore_record(table, s->default_values);
      table->field[0]->store(tmp_cl->name, strlen(tmp_cl->name), scs);
      table->field[1]->store(tmp_cl->csname , strlen(tmp_cl->csname), scs);
      if (schema_table_store_record(thd, table))
        return 1;
    }
  }
  return 0;
}


static inline void copy_field_as_string(Field *to_field, Field *from_field)
{
  char buff[MAX_FIELD_WIDTH];
  String tmp_str(buff, sizeof(buff), system_charset_info);
  from_field->val_str(&tmp_str);
  to_field->store(tmp_str.ptr(), tmp_str.length(), system_charset_info);
}


/**
  @brief Store record into I_S.PARAMETERS table

  @param[in]      thd                   thread handler
  @param[in]      table                 I_S table
  @param[in]      proc_table            'mysql.proc' table
  @param[in]      wild                  wild string, not used for now,
                                        will be useful
                                        if we add 'SHOW PARAMETERs'
  @param[in]      full_access           if 1 user has privileges on the routine
  @param[in]      sp_user               user in 'user@host' format

  @return         Operation status
    @retval       0                     ok
    @retval       1                     error
*/

bool store_schema_params(THD *thd, TABLE *table, TABLE *proc_table,
                         const char *wild, bool full_access,
                         const char *sp_user)
{
  TABLE_SHARE share;
  TABLE tbl;
  CHARSET_INFO *cs= system_charset_info;
  char params_buff[MAX_FIELD_WIDTH], returns_buff[MAX_FIELD_WIDTH],
    sp_db_buff[NAME_LEN], sp_name_buff[NAME_LEN], path[FN_REFLEN],
    definer_buff[USERNAME_LENGTH + HOSTNAME_LENGTH + 1];
  String params(params_buff, sizeof(params_buff), cs);
  String returns(returns_buff, sizeof(returns_buff), cs);
  String sp_db(sp_db_buff, sizeof(sp_db_buff), cs);
  String sp_name(sp_name_buff, sizeof(sp_name_buff), cs);
  String definer(definer_buff, sizeof(definer_buff), cs);
  sp_head *sp;
  enum_sp_type routine_type;
  bool free_sp_head;
  DBUG_ENTER("store_schema_params");

  memset(static_cast<void*>(&tbl), 0, sizeof(TABLE));
  (void) build_table_filename(path, sizeof(path), "", "", "", 0);
  init_tmp_table_share(thd, &share, "", 0, "", path);

  get_field(thd->mem_root, proc_table->field[MYSQL_PROC_FIELD_DB], &sp_db);
  get_field(thd->mem_root, proc_table->field[MYSQL_PROC_FIELD_NAME], &sp_name);
  get_field(thd->mem_root,proc_table->field[MYSQL_PROC_FIELD_DEFINER],&definer);
  routine_type= (enum_sp_type) proc_table->field[MYSQL_PROC_MYSQL_TYPE]->val_int();

  if (!full_access)
    full_access= !strcmp(sp_user, definer.ptr());
  if (!full_access &&
      check_some_routine_access(thd, sp_db.ptr(),sp_name.ptr(),
                                routine_type == SP_TYPE_PROCEDURE))
    DBUG_RETURN(0);

  params.length(0);
  get_field(thd->mem_root, proc_table->field[MYSQL_PROC_FIELD_PARAM_LIST],
            &params);
  returns.length(0);
  if (routine_type == SP_TYPE_FUNCTION)
    get_field(thd->mem_root, proc_table->field[MYSQL_PROC_FIELD_RETURNS],
              &returns);

  sp= sp_load_for_information_schema(thd, proc_table, &sp_db, &sp_name,
                                     (sql_mode_t) proc_table->
                                     field[MYSQL_PROC_FIELD_SQL_MODE]->val_int(),
                                     routine_type,
                                     returns.c_ptr_safe(),
                                     params.c_ptr_safe(),
                                     &free_sp_head);

  if (sp)
  {
    Field *field;
    Create_field *field_def;
    String tmp_string;
    if (routine_type == SP_TYPE_FUNCTION)
    {
      restore_record(table, s->default_values);
      table->field[IS_PARAMETERS_SPECIFIC_CATALOG]->store(STRING_WITH_LEN
                                                          ("def"), cs);
      table->field[IS_PARAMETERS_SPECIFIC_SCHEMA]->store(sp_db.ptr(),
                                                         sp_db.length(), cs);
      table->field[IS_PARAMETERS_SPECIFIC_NAME]->store(sp_name.ptr(),
                                                       sp_name.length(), cs);
      table->field[IS_PARAMETERS_ORDINAL_POSITION]->store((longlong) 0, TRUE);
      get_field(thd->mem_root, proc_table->field[MYSQL_PROC_MYSQL_TYPE],
                &tmp_string);
      table->field[IS_PARAMETERS_ROUTINE_TYPE]->store(tmp_string.ptr(),
                                                      tmp_string.length(), cs);
      field_def= &sp->m_return_field_def;
      field= make_field(&share, (uchar*) 0, field_def->length,
                        (uchar*) "", 0, field_def->pack_flag,
                        field_def->sql_type, field_def->charset,
                        field_def->geom_type, Field::NONE,
                        field_def->interval, "");

      field->table= &tbl;
      field->gcol_info= field_def->gcol_info;
      field->stored_in_db= field_def->stored_in_db;
      tbl.in_use= thd;
      store_column_type(thd, table, field, cs, IS_PARAMETERS_DATA_TYPE);
      if (schema_table_store_record(thd, table))
      {
        free_table_share(&share);
        if (free_sp_head)
          delete sp;
        DBUG_RETURN(1);
      }
    }

    sp_pcontext *sp_root_parsing_ctx= sp->get_root_parsing_context();

    for (uint i= 0; i < sp_root_parsing_ctx->context_var_count(); i++)
    {
      const char *tmp_buff;
      sp_variable *spvar= sp_root_parsing_ctx->find_variable(i);
      field_def= &spvar->field_def;
      switch (spvar->mode) {
      case sp_variable::MODE_IN:
        tmp_buff= "IN";
        break;
      case sp_variable::MODE_OUT:
        tmp_buff= "OUT";
        break;
      case sp_variable::MODE_INOUT:
        tmp_buff= "INOUT";
        break;
      default:
        tmp_buff= "";
        break;
      }  

      restore_record(table, s->default_values);
      table->field[IS_PARAMETERS_SPECIFIC_CATALOG]->store(STRING_WITH_LEN
                                                          ("def"), cs);
      table->field[IS_PARAMETERS_SPECIFIC_SCHEMA]->store(sp_db.ptr(),
                                                         sp_db.length(), cs);
      table->field[IS_PARAMETERS_SPECIFIC_NAME]->store(sp_name.ptr(),
                                                       sp_name.length(), cs);
      table->field[IS_PARAMETERS_ORDINAL_POSITION]->store((longlong) i + 1,
                                                          TRUE);
      table->field[IS_PARAMETERS_PARAMETER_MODE]->store(tmp_buff,
                                                        strlen(tmp_buff), cs);
      table->field[IS_PARAMETERS_PARAMETER_MODE]->set_notnull();
      table->field[IS_PARAMETERS_PARAMETER_NAME]->store(spvar->name.str,
                                                        spvar->name.length, cs);
      table->field[IS_PARAMETERS_PARAMETER_NAME]->set_notnull();
      get_field(thd->mem_root, proc_table->field[MYSQL_PROC_MYSQL_TYPE],
                &tmp_string);
      table->field[IS_PARAMETERS_ROUTINE_TYPE]->store(tmp_string.ptr(),
                                                      tmp_string.length(), cs);

      field= make_field(&share, (uchar*) 0, field_def->length,
                        (uchar*) "", 0, field_def->pack_flag,
                        field_def->sql_type, field_def->charset,
                        field_def->geom_type, Field::NONE,
                        field_def->interval, spvar->name.str);

      field->table= &tbl;
      field->gcol_info= field_def->gcol_info;
      field->stored_in_db= field_def->stored_in_db;
      tbl.in_use= thd;
      store_column_type(thd, table, field, cs, IS_PARAMETERS_DATA_TYPE);
      if (schema_table_store_record(thd, table))
      {
        free_table_share(&share);
        if (free_sp_head)
          delete sp;
        DBUG_RETURN(1);
      }
    }
    if (free_sp_head)
      delete sp;
  }
  free_table_share(&share);
  DBUG_RETURN(0);
}


bool store_schema_proc(THD *thd, TABLE *table, TABLE *proc_table,
                       const char *wild, bool full_access, const char *sp_user)
{
  MYSQL_TIME time;
  LEX *lex= thd->lex;
  CHARSET_INFO *cs= system_charset_info;
  char sp_db_buff[NAME_LEN + 1], sp_name_buff[NAME_LEN + 1],
    definer_buff[USERNAME_LENGTH + HOSTNAME_LENGTH + 2],
    returns_buff[MAX_FIELD_WIDTH];

  String sp_db(sp_db_buff, sizeof(sp_db_buff), cs);
  String sp_name(sp_name_buff, sizeof(sp_name_buff), cs);
  String definer(definer_buff, sizeof(definer_buff), cs);
  String returns(returns_buff, sizeof(returns_buff), cs);

  proc_table->field[MYSQL_PROC_FIELD_DB]->val_str(&sp_db);
  proc_table->field[MYSQL_PROC_FIELD_NAME]->val_str(&sp_name);
  proc_table->field[MYSQL_PROC_FIELD_DEFINER]->val_str(&definer);

  enum_sp_type sp_type=
    (enum_sp_type) proc_table->field[MYSQL_PROC_MYSQL_TYPE]->val_int();

  if (!full_access)
    full_access= !strcmp(sp_user, definer.c_ptr_safe());
  if (!full_access &&
      check_some_routine_access(thd, sp_db.c_ptr_safe(), sp_name.c_ptr_safe(),
                                sp_type == SP_TYPE_PROCEDURE))
    return 0;

  if ((lex->sql_command == SQLCOM_SHOW_STATUS_PROC &&
      sp_type == SP_TYPE_PROCEDURE) ||
      (lex->sql_command == SQLCOM_SHOW_STATUS_FUNC &&
      sp_type == SP_TYPE_FUNCTION) ||
      (sql_command_flags[lex->sql_command] & CF_STATUS_COMMAND) == 0)
  {
    restore_record(table, s->default_values);
    if (!wild || !wild[0] || !wild_case_compare(system_charset_info,
                                                sp_name.c_ptr_safe(), wild))
    {
      int enum_idx= (int) proc_table->field[MYSQL_PROC_FIELD_ACCESS]->val_int();
      table->field[IS_ROUTINES_ROUTINE_NAME]->store(sp_name.ptr(),
                                                    sp_name.length(), cs);

      copy_field_as_string(table->field[IS_ROUTINES_SPECIFIC_NAME],
                           proc_table->field[MYSQL_PROC_FIELD_SPECIFIC_NAME]);
      table->field[IS_ROUTINES_ROUTINE_CATALOG]->store(STRING_WITH_LEN("def"),
                                                       cs);
      table->field[IS_ROUTINES_ROUTINE_SCHEMA]->store(sp_db.ptr(), sp_db.length(), cs);
      copy_field_as_string(table->field[IS_ROUTINES_ROUTINE_TYPE],
                           proc_table->field[MYSQL_PROC_MYSQL_TYPE]);

      if (sp_type == SP_TYPE_FUNCTION)
      {
        sp_head *sp;
        bool free_sp_head;
        proc_table->field[MYSQL_PROC_FIELD_RETURNS]->val_str(&returns);
        sp= sp_load_for_information_schema(thd, proc_table, &sp_db, &sp_name,
                                           (sql_mode_t) proc_table->
                                           field[MYSQL_PROC_FIELD_SQL_MODE]->
                                           val_int(),
                                           SP_TYPE_FUNCTION,
                                           returns.c_ptr_safe(),
                                           "", &free_sp_head);

        if (sp)
        {
          char path[FN_REFLEN];
          TABLE_SHARE share;
          TABLE tbl;
          Field *field;
          Create_field *field_def= &sp->m_return_field_def;

          memset(static_cast<void*>(&tbl), 0, sizeof(TABLE));
          (void) build_table_filename(path, sizeof(path), "", "", "", 0);
          init_tmp_table_share(thd, &share, "", 0, "", path);
          field= make_field(&share, (uchar*) 0, field_def->length,
                            (uchar*) "", 0, field_def->pack_flag,
                            field_def->sql_type, field_def->charset,
                            field_def->geom_type, Field::NONE,
                            field_def->interval, "");

          field->table= &tbl;
          field->gcol_info= field_def->gcol_info;
          field->stored_in_db= field_def->stored_in_db;
          tbl.in_use= thd;
          store_column_type(thd, table, field, cs, IS_ROUTINES_DATA_TYPE);
          free_table_share(&share);
          if (free_sp_head)
            delete sp;
        }
      }

      if (full_access)
      {
        copy_field_as_string(table->field[IS_ROUTINES_ROUTINE_DEFINITION],
                             proc_table->field[MYSQL_PROC_FIELD_BODY_UTF8]);
        table->field[IS_ROUTINES_ROUTINE_DEFINITION]->set_notnull();
      }
      table->field[IS_ROUTINES_ROUTINE_BODY]->store(STRING_WITH_LEN("SQL"), cs);
      table->field[IS_ROUTINES_PARAMETER_STYLE]->store(STRING_WITH_LEN("SQL"),
                                                       cs);
      copy_field_as_string(table->field[IS_ROUTINES_IS_DETERMINISTIC],
                           proc_table->field[MYSQL_PROC_FIELD_DETERMINISTIC]);
      table->field[IS_ROUTINES_SQL_DATA_ACCESS]->
                   store(sp_data_access_name[enum_idx].str, 
                         sp_data_access_name[enum_idx].length , cs);
      copy_field_as_string(table->field[IS_ROUTINES_SECURITY_TYPE],
                           proc_table->field[MYSQL_PROC_FIELD_SECURITY_TYPE]);

      memset(&time, 0, sizeof(time));
      proc_table->field[MYSQL_PROC_FIELD_CREATED]->get_time(&time);
      table->field[IS_ROUTINES_CREATED]->store_time(&time);
      memset(&time, 0, sizeof(time));
      proc_table->field[MYSQL_PROC_FIELD_MODIFIED]->get_time(&time);
      table->field[IS_ROUTINES_LAST_ALTERED]->store_time(&time);
      copy_field_as_string(table->field[IS_ROUTINES_SQL_MODE],
                           proc_table->field[MYSQL_PROC_FIELD_SQL_MODE]);
      copy_field_as_string(table->field[IS_ROUTINES_ROUTINE_COMMENT],
                           proc_table->field[MYSQL_PROC_FIELD_COMMENT]);

      table->field[IS_ROUTINES_DEFINER]->store(definer.ptr(),
                                               definer.length(), cs);
      copy_field_as_string(table->field[IS_ROUTINES_CHARACTER_SET_CLIENT],
                           proc_table->
                           field[MYSQL_PROC_FIELD_CHARACTER_SET_CLIENT]);
      copy_field_as_string(table->field[IS_ROUTINES_COLLATION_CONNECTION],
                           proc_table->
                           field[MYSQL_PROC_FIELD_COLLATION_CONNECTION]);
      copy_field_as_string(table->field[IS_ROUTINES_DATABASE_COLLATION],
			   proc_table->field[MYSQL_PROC_FIELD_DB_COLLATION]);

      return schema_table_store_record(thd, table);
    }
  }
  return 0;
}


int fill_schema_proc(THD *thd, TABLE_LIST *tables, Item *cond)
{
  TABLE *proc_table;
  TABLE_LIST proc_tables;
  const char *wild= thd->lex->wild ? thd->lex->wild->ptr() : NullS;
  int error, res= 0;
  TABLE *table= tables->table;
  bool full_access;
  char definer[USER_HOST_BUFF_SIZE];
  Open_tables_backup open_tables_state_backup;
  enum enum_schema_tables schema_table_idx=
    get_schema_table_idx(tables->schema_table);
  sql_mode_t old_sql_mode= thd->variables.sql_mode;

  DBUG_ENTER("fill_schema_proc");

  strxmov(definer, thd->security_context()->priv_user().str, "@",
          thd->security_context()->priv_host().str, NullS);
  /* We use this TABLE_LIST instance only for checking of privileges. */
  memset(static_cast<void*>(&proc_tables), 0, sizeof(proc_tables));
  proc_tables.db= (char*) "mysql";
  proc_tables.db_length= 5;
  proc_tables.table_name= proc_tables.alias= (char*) "proc";
  proc_tables.table_name_length= 4;
  proc_tables.lock_type= TL_READ;
  full_access= !check_table_access(thd, SELECT_ACL, &proc_tables, FALSE,
                                   1, TRUE);
  if (!(proc_table= open_proc_table_for_read(thd, &open_tables_state_backup)))
  {
    DBUG_RETURN(1);
  }

  thd->variables.sql_mode&= ~MODE_PAD_CHAR_TO_FULL_LENGTH;

  if ((error= proc_table->file->ha_index_init(0, 1)))
  {
    proc_table->file->print_error(error, MYF(0));
    res= 1;
    goto err;
  }
  if ((error= proc_table->file->ha_index_first(proc_table->record[0])))
  {
    res= (error == HA_ERR_END_OF_FILE) ? 0 : 1;
    if (res)
      proc_table->file->print_error(error, MYF(0));
    goto err;
  }

  if (schema_table_idx == SCH_PROCEDURES ?
      store_schema_proc(thd, table, proc_table, wild, full_access, definer) :
      store_schema_params(thd, table, proc_table, wild, full_access, definer))
  {
    res= 1;
    goto err;
  }
  while (!proc_table->file->ha_index_next(proc_table->record[0]))
  {
    if (schema_table_idx == SCH_PROCEDURES ?
        store_schema_proc(thd, table, proc_table, wild, full_access, definer): 
        store_schema_params(thd, table, proc_table, wild, full_access, definer))
    {
      res= 1;
      goto err;
    }
  }

err:
  if (proc_table->file->inited)
    (void) proc_table->file->ha_index_end();
  thd->variables.sql_mode= old_sql_mode;
  close_nontrans_system_tables(thd, &open_tables_state_backup);
  DBUG_RETURN(res);
}


static int get_schema_stat_record(THD *thd, TABLE_LIST *tables,
				  TABLE *table, bool res,
				  LEX_STRING *db_name,
				  LEX_STRING *table_name)
{
  CHARSET_INFO *cs= system_charset_info;
  DBUG_ENTER("get_schema_stat_record");
  if (res)
  {
    if (thd->lex->sql_command != SQLCOM_SHOW_KEYS)
    {
      /*
        I.e. we are in SELECT FROM INFORMATION_SCHEMA.STATISTICS
        rather than in SHOW KEYS
      */
      if (thd->is_error())
        push_warning(thd, Sql_condition::SL_WARNING,
                     thd->get_stmt_da()->mysql_errno(),
                     thd->get_stmt_da()->message_text());
      thd->clear_error();
      res= 0;
    }
    DBUG_RETURN(res);
  }
  else if (!tables->is_view())
  {
    TABLE *show_table= tables->table;
    KEY *key_info=show_table->s->key_info;
    if (show_table->file)
      show_table->file->info(HA_STATUS_VARIABLE |
                             HA_STATUS_NO_LOCK |
                             HA_STATUS_TIME);
    for (uint i=0 ; i < show_table->s->keys ; i++,key_info++)
    {
      KEY_PART_INFO *key_part= key_info->key_part;
      const char *str;
      for (uint j=0 ; j < key_info->user_defined_key_parts ; j++,key_part++)
      {
        restore_record(table, s->default_values);
        table->field[0]->store(STRING_WITH_LEN("def"), cs);
        table->field[1]->store(db_name->str, db_name->length, cs);
        table->field[2]->store(table_name->str, table_name->length, cs);
        table->field[3]->store((longlong) ((key_info->flags &
                                            HA_NOSAME) ? 0 : 1), TRUE);
        table->field[4]->store(db_name->str, db_name->length, cs);
        table->field[5]->store(key_info->name, strlen(key_info->name), cs);
        table->field[6]->store((longlong) (j+1), TRUE);
        str=(key_part->field ? key_part->field->field_name :
             "?unknown field?");
        table->field[7]->store(str, strlen(str), cs);
        if (show_table->file)
        {
          if (show_table->file->index_flags(i, j, 0) & HA_READ_ORDER)
          {
            table->field[8]->store(((key_part->key_part_flag &
                                     HA_REVERSE_SORT) ?
                                    "D" : "A"), 1, cs);
            table->field[8]->set_notnull();
          }
          KEY *key=show_table->key_info+i;
          if (key->has_records_per_key(j))
          {
            double records= (show_table->file->stats.records /
                             key->records_per_key(j));
            table->field[9]->store(static_cast<longlong>(round(records)), TRUE);
            table->field[9]->set_notnull();
          }
          str= show_table->file->index_type(i);
          table->field[13]->store(str, strlen(str), cs);
        }
        if (!(key_info->flags & HA_FULLTEXT) &&
            (key_part->field &&
             key_part->length !=
             show_table->s->field[key_part->fieldnr-1]->key_length()))
        {
          table->field[10]->store((longlong) key_part->length /
                                  key_part->field->charset()->mbmaxlen, TRUE);
          table->field[10]->set_notnull();
        }
        uint flags= key_part->field ? key_part->field->flags : 0;
        const char *pos=(char*) ((flags & NOT_NULL_FLAG) ? "" : "YES");
        table->field[12]->store(pos, strlen(pos), cs);
        if (!show_table->s->keys_in_use.is_set(i))
          table->field[14]->store(STRING_WITH_LEN("disabled"), cs);
        else
          table->field[14]->store("", 0, cs);
        table->field[14]->set_notnull();
        DBUG_ASSERT(MY_TEST(key_info->flags & HA_USES_COMMENT) ==
                   (key_info->comment.length > 0));
        if (key_info->flags & HA_USES_COMMENT)
          table->field[15]->store(key_info->comment.str, 
                                  key_info->comment.length, cs);
        if (schema_table_store_record(thd, table))
          DBUG_RETURN(1);
      }
    }
  }
  DBUG_RETURN(res);
}


static int get_schema_views_record(THD *thd, TABLE_LIST *tables,
				   TABLE *table, bool res,
				   LEX_STRING *db_name,
				   LEX_STRING *table_name)
{
  CHARSET_INFO *cs= system_charset_info;
  char definer[USER_HOST_BUFF_SIZE];
  size_t definer_len;
  bool updatable_view;
  DBUG_ENTER("get_schema_views_record");

  if (tables->is_view())
  {
    Security_context *sctx= thd->security_context();
    if (!tables->allowed_show)
    {
      if (!my_strcasecmp(system_charset_info, tables->definer.user.str,
                         sctx->priv_user().str) &&
          !my_strcasecmp(system_charset_info, tables->definer.host.str,
                         sctx->priv_host().str))
        tables->allowed_show= TRUE;
#ifndef NO_EMBEDDED_ACCESS_CHECKS
      else
      {
        if ((thd->col_access & (SHOW_VIEW_ACL|SELECT_ACL)) ==
            (SHOW_VIEW_ACL|SELECT_ACL))
          tables->allowed_show= TRUE;
        else
        {
          TABLE_LIST table_list;
          uint view_access;
          memset(static_cast<void*>(&table_list), 0, sizeof(table_list));
          table_list.db= tables->db;
          table_list.table_name= tables->table_name;
          table_list.grant.privilege= thd->col_access;
          view_access= get_table_grant(thd, &table_list);
	  if ((view_access & (SHOW_VIEW_ACL|SELECT_ACL)) ==
	      (SHOW_VIEW_ACL|SELECT_ACL))
	    tables->allowed_show= TRUE;
        }
      }
#endif
    }
    restore_record(table, s->default_values);
    table->field[0]->store(STRING_WITH_LEN("def"), cs);
    table->field[1]->store(db_name->str, db_name->length, cs);
    table->field[2]->store(table_name->str, table_name->length, cs);

    if (tables->allowed_show)
    {
      table->field[3]->store(tables->view_body_utf8.str,
                             tables->view_body_utf8.length,
                             cs);
    }

    if (tables->with_check != VIEW_CHECK_NONE)
    {
      if (tables->with_check == VIEW_CHECK_LOCAL)
        table->field[4]->store(STRING_WITH_LEN("LOCAL"), cs);
      else
        table->field[4]->store(STRING_WITH_LEN("CASCADED"), cs);
    }
    else
      table->field[4]->store(STRING_WITH_LEN("NONE"), cs);

    /*
      Only try to fill in the information about view updatability
      if it is requested as part of the top-level query (i.e.
      it's select * from i_s.views, as opposed to, say, select
      security_type from i_s.views).  Do not try to access the
      underlying tables if there was an error when opening the
      view: all underlying tables are released back to the table
      definition cache on error inside open_tables_for_query().
      If a field is not assigned explicitly, it defaults to NULL.
    */
    if (res == FALSE &&
        table->pos_in_table_list->table_open_method & OPEN_FULL_TABLE)
    {
      updatable_view= 0;
      if (tables->algorithm != VIEW_ALGORITHM_TEMPTABLE)
      {
        /*
          We should use tables->view_query()->select_lex->item_list here
          and can not use Field_iterator_view because the view
          always uses temporary algorithm during opening for I_S
          and TABLE_LIST fields 'field_translation'
          & 'field_translation_end' are uninitialized is this
          case.
        */
        List<Item> *fields= &tables->view_query()->select_lex->item_list;
        List_iterator<Item> it(*fields);
        Item *item;
        /*
          check that at least one column in view is updatable
        */
        while ((item= it++))
        {
          Item_field *item_field= item->field_for_view_update();
          if (item_field && !item_field->table_ref->schema_table)
          {
            updatable_view= 1;
            break;
          }
        }
        if (updatable_view && !tables->view_query()->unit->is_mergeable())
          updatable_view= 0;
      }
      if (updatable_view)
        table->field[5]->store(STRING_WITH_LEN("YES"), cs);
      else
        table->field[5]->store(STRING_WITH_LEN("NO"), cs);
    }

    definer_len= (strxmov(definer, tables->definer.user.str, "@",
                          tables->definer.host.str, NullS) - definer);
    table->field[6]->store(definer, definer_len, cs);
    if (tables->view_suid)
      table->field[7]->store(STRING_WITH_LEN("DEFINER"), cs);
    else
      table->field[7]->store(STRING_WITH_LEN("INVOKER"), cs);

    table->field[8]->store(tables->view_creation_ctx->get_client_cs()->csname,
                           strlen(tables->view_creation_ctx->
                                  get_client_cs()->csname), cs);

    table->field[9]->store(tables->view_creation_ctx->
                           get_connection_cl()->name,
                           strlen(tables->view_creation_ctx->
                                  get_connection_cl()->name), cs);


    if (schema_table_store_record(thd, table))
      DBUG_RETURN(1);
    if (res && thd->is_error())
      push_warning(thd, Sql_condition::SL_WARNING,
                   thd->get_stmt_da()->mysql_errno(),
                   thd->get_stmt_da()->message_text());
  }
  if (res)
    thd->clear_error();
  DBUG_RETURN(0);
}


bool store_constraints(THD *thd, TABLE *table, LEX_STRING *db_name,
                       LEX_STRING *table_name, const char *key_name,
                       size_t key_len, const char *con_type, size_t con_len)
{
  CHARSET_INFO *cs= system_charset_info;
  restore_record(table, s->default_values);
  table->field[0]->store(STRING_WITH_LEN("def"), cs);
  table->field[1]->store(db_name->str, db_name->length, cs);
  table->field[2]->store(key_name, key_len, cs);
  table->field[3]->store(db_name->str, db_name->length, cs);
  table->field[4]->store(table_name->str, table_name->length, cs);
  table->field[5]->store(con_type, con_len, cs);
  return schema_table_store_record(thd, table);
}


static int get_schema_constraints_record(THD *thd, TABLE_LIST *tables,
					 TABLE *table, bool res,
					 LEX_STRING *db_name,
					 LEX_STRING *table_name)
{
  DBUG_ENTER("get_schema_constraints_record");
  if (res)
  {
    if (thd->is_error())
      push_warning(thd, Sql_condition::SL_WARNING,
                   thd->get_stmt_da()->mysql_errno(),
                   thd->get_stmt_da()->message_text());
    thd->clear_error();
    DBUG_RETURN(0);
  }
  else if (!tables->is_view())
  {
    List<FOREIGN_KEY_INFO> f_key_list;
    TABLE *show_table= tables->table;
    KEY *key_info=show_table->key_info;
    uint primary_key= show_table->s->primary_key;
    for (uint i=0 ; i < show_table->s->keys ; i++, key_info++)
    {
      if (i != primary_key && !(key_info->flags & HA_NOSAME))
        continue;

      if (i == primary_key && !strcmp(key_info->name, primary_key_name))
      {
        if (store_constraints(thd, table, db_name, table_name, key_info->name,
                              strlen(key_info->name),
                              STRING_WITH_LEN("PRIMARY KEY")))
          DBUG_RETURN(1);
      }
      else if (key_info->flags & HA_NOSAME)
      {
        if (store_constraints(thd, table, db_name, table_name, key_info->name,
                              strlen(key_info->name),
                              STRING_WITH_LEN("UNIQUE")))
          DBUG_RETURN(1);
      }
    }

    show_table->file->get_foreign_key_list(thd, &f_key_list);
    FOREIGN_KEY_INFO *f_key_info;
    List_iterator_fast<FOREIGN_KEY_INFO> it(f_key_list);
    while ((f_key_info=it++))
    {
      if (store_constraints(thd, table, db_name, table_name, 
                            f_key_info->foreign_id->str,
                            strlen(f_key_info->foreign_id->str),
                            "FOREIGN KEY", 11))
        DBUG_RETURN(1);
    }
  }
  DBUG_RETURN(res);
}


static bool store_trigger(THD *thd, TABLE *table, Trigger *trigger)
{
  CHARSET_INFO *cs= system_charset_info;

  restore_record(table, s->default_values);
  table->field[0]->store(STRING_WITH_LEN("def"), cs);
  table->field[1]->store(trigger->get_db_name().str,
                         trigger->get_db_name().length, cs);
  table->field[2]->store(trigger->get_trigger_name().str,
                         trigger->get_trigger_name().length, cs);

  {
    const LEX_STRING &s= trg_event_type_names[trigger->get_event()];
    table->field[3]->store(s.str, s.length, cs);
  }

  table->field[4]->store(STRING_WITH_LEN("def"), cs);
  table->field[5]->store(trigger->get_db_name().str,
                         trigger->get_db_name().length, cs);
  table->field[6]->store(trigger->get_subject_table_name().str,
                         trigger->get_subject_table_name().length, cs);

  table->field[7]->set_notnull();
  table->field[7]->store(trigger->get_action_order(), true);

  {
    const LEX_STRING &s= trigger->get_sp()->m_body_utf8;
    table->field[9]->store(s.str, s.length, cs);
  }

  table->field[10]->store(STRING_WITH_LEN("ROW"), cs);

  {
    const LEX_STRING &s= trg_action_time_type_names[trigger->get_action_time()];
    table->field[11]->store(s.str, s.length, cs);
  }

  table->field[14]->store(STRING_WITH_LEN("OLD"), cs);
  table->field[15]->store(STRING_WITH_LEN("NEW"), cs);

  if (!trigger->is_created_timestamp_null())
  {
    timeval epoche_timestamp= trigger->get_created_timestamp();

    table->field[16]->set_notnull();
    table->field[16]->store_timestamp(&epoche_timestamp);
  }

  {
    LEX_STRING s;
    sql_mode_string_representation(thd, trigger->get_sql_mode(), &s);
    table->field[17]->store(s.str, s.length, cs);
  }

  table->field[18]->store(trigger->get_definer().str,
                          trigger->get_definer().length, cs);
  table->field[19]->store(trigger->get_client_cs_name().str,
                          trigger->get_client_cs_name().length, cs);
  table->field[20]->store(trigger->get_connection_cl_name().str,
                          trigger->get_connection_cl_name().length, cs);
  table->field[21]->store(trigger->get_db_cl_name().str,
                          trigger->get_db_cl_name().length, cs);

  return schema_table_store_record(thd, table);
}


static int get_schema_triggers_record(THD *thd, TABLE_LIST *tables,
				      TABLE *table, bool res,
				      LEX_STRING *db_name,
				      LEX_STRING *table_name)
{
  DBUG_ENTER("get_schema_triggers_record");
  /*
    res can be non zero value when processed table is a view or
    error happened during opening of processed table.
  */
  if (res)
  {
    if (thd->is_error())
      push_warning(thd, Sql_condition::SL_WARNING,
                   thd->get_stmt_da()->mysql_errno(),
                   thd->get_stmt_da()->message_text());
    thd->clear_error();
    DBUG_RETURN(0);
  }

  if (tables->is_view() || !tables->table->triggers)
    DBUG_RETURN(0);

  if (check_table_access(thd, TRIGGER_ACL, tables, false, 1, true))
    DBUG_RETURN(0);

  Table_trigger_dispatcher *triggers= tables->table->triggers;

  for (int event= 0; event < (int) TRG_EVENT_MAX; ++event)
  {
    for (int timing= 0; timing < (int) TRG_ACTION_MAX; ++timing)
    {
      Trigger_chain *trigger_chain= triggers->get_triggers(event, timing);

      if (!trigger_chain)
        continue;

      List_iterator<Trigger> it(trigger_chain->get_trigger_list());
      Trigger *trigger;

      while ((trigger= it++))
      {
        if (trigger->has_parse_error())
          continue;

        if (store_trigger(thd, table, trigger))
          DBUG_RETURN(1);
      }
    }
  }

  DBUG_RETURN(0);
}


void store_key_column_usage(TABLE *table, LEX_STRING *db_name,
                            LEX_STRING *table_name, const char *key_name,
                            size_t key_len, const char *con_type, size_t con_len,
                            longlong idx)
{
  CHARSET_INFO *cs= system_charset_info;
  table->field[0]->store(STRING_WITH_LEN("def"), cs);
  table->field[1]->store(db_name->str, db_name->length, cs);
  table->field[2]->store(key_name, key_len, cs);
  table->field[3]->store(STRING_WITH_LEN("def"), cs);
  table->field[4]->store(db_name->str, db_name->length, cs);
  table->field[5]->store(table_name->str, table_name->length, cs);
  table->field[6]->store(con_type, con_len, cs);
  table->field[7]->store(idx, TRUE);
}


static int get_schema_key_column_usage_record(THD *thd,
					      TABLE_LIST *tables,
					      TABLE *table, bool res,
					      LEX_STRING *db_name,
					      LEX_STRING *table_name)
{
  DBUG_ENTER("get_schema_key_column_usage_record");
  if (res)
  {
    if (thd->is_error())
      push_warning(thd, Sql_condition::SL_WARNING,
                   thd->get_stmt_da()->mysql_errno(),
                   thd->get_stmt_da()->message_text());
    thd->clear_error();
    DBUG_RETURN(0);
  }
  else if (!tables->is_view())
  {
    List<FOREIGN_KEY_INFO> f_key_list;
    TABLE *show_table= tables->table;
    KEY *key_info=show_table->key_info;
    uint primary_key= show_table->s->primary_key;
    for (uint i=0 ; i < show_table->s->keys ; i++, key_info++)
    {
      if (i != primary_key && !(key_info->flags & HA_NOSAME))
        continue;
      uint f_idx= 0;
      KEY_PART_INFO *key_part= key_info->key_part;
      for (uint j=0 ; j < key_info->user_defined_key_parts ; j++,key_part++)
      {
        if (key_part->field)
        {
          f_idx++;
          restore_record(table, s->default_values);
          store_key_column_usage(table, db_name, table_name,
                                 key_info->name,
                                 strlen(key_info->name), 
                                 key_part->field->field_name, 
                                 strlen(key_part->field->field_name),
                                 (longlong) f_idx);
          if (schema_table_store_record(thd, table))
            DBUG_RETURN(1);
        }
      }
    }

    show_table->file->get_foreign_key_list(thd, &f_key_list);
    FOREIGN_KEY_INFO *f_key_info;
    List_iterator_fast<FOREIGN_KEY_INFO> fkey_it(f_key_list);
    while ((f_key_info= fkey_it++))
    {
      LEX_STRING *f_info;
      LEX_STRING *r_info;
      List_iterator_fast<LEX_STRING> it(f_key_info->foreign_fields),
        it1(f_key_info->referenced_fields);
      uint f_idx= 0;
      while ((f_info= it++))
      {
        r_info= it1++;
        f_idx++;
        restore_record(table, s->default_values);
        store_key_column_usage(table, db_name, table_name,
                               f_key_info->foreign_id->str,
                               f_key_info->foreign_id->length,
                               f_info->str, f_info->length,
                               (longlong) f_idx);
        table->field[8]->store((longlong) f_idx, TRUE);
        table->field[8]->set_notnull();
        table->field[9]->store(f_key_info->referenced_db->str,
                               f_key_info->referenced_db->length,
                               system_charset_info);
        table->field[9]->set_notnull();
        table->field[10]->store(f_key_info->referenced_table->str,
                                f_key_info->referenced_table->length, 
                                system_charset_info);
        table->field[10]->set_notnull();
        table->field[11]->store(r_info->str, r_info->length,
                                system_charset_info);
        table->field[11]->set_notnull();
        if (schema_table_store_record(thd, table))
          DBUG_RETURN(1);
      }
    }
  }
  DBUG_RETURN(res);
}


static void collect_partition_expr(THD *thd, List<char> &field_list,
                                   String *str)
{
  List_iterator<char> part_it(field_list);
  ulong no_fields= field_list.elements;
  const char *field_str;
  str->length(0);
  while ((field_str= part_it++))
  {
    append_identifier(thd, str, field_str, strlen(field_str));
    if (--no_fields != 0)
      str->append(",");
  }
  return;
}


/*
  Convert a string in a given character set to a string which can be
  used for FRM file storage in which case use_hex is TRUE and we store
  the character constants as hex strings in the character set encoding
  their field have. In the case of SHOW CREATE TABLE and the
  PARTITIONS information schema table we instead provide utf8 strings
  to the user and convert to the utf8 character set.

  SYNOPSIS
    get_cs_converted_part_value_from_string()
    item                           Item from which constant comes
    input_str                      String as provided by val_str after
                                   conversion to character set
    output_str                     Out value: The string created
    cs                             Character set string is encoded in
                                   NULL for INT_RESULT's here
    use_hex                        TRUE => hex string created
                                   FALSE => utf8 constant string created

  RETURN VALUES
    TRUE                           Error
    FALSE                          Ok
*/

int get_cs_converted_part_value_from_string(THD *thd,
                                            Item *item,
                                            String *input_str,
                                            String *output_str,
                                            const CHARSET_INFO *cs,
                                            bool use_hex)
{
  if (item->result_type() == INT_RESULT)
  {
    longlong value= item->val_int();
    output_str->set(value, system_charset_info);
    return FALSE;
  }
  if (!input_str)
  {
    my_error(ER_PARTITION_FUNCTION_IS_NOT_ALLOWED, MYF(0));
    return TRUE;
  }
  get_cs_converted_string_value(thd,
                                input_str,
                                output_str,
                                cs,
                                use_hex);
  return FALSE;
}


static void store_schema_partitions_record(THD *thd, TABLE *schema_table,
                                           TABLE *showing_table,
                                           partition_element *part_elem,
                                           handler *file, uint part_id)
{
  TABLE* table= schema_table;
  CHARSET_INFO *cs= system_charset_info;
  ha_statistics stat_info;
  ha_checksum check_sum = 0;
  MYSQL_TIME time;
  Partition_handler *part_handler= file->get_partition_handler();


  if (!part_handler)
  {
    /* Not a partitioned table, get the stats from the full table! */
    file->info(HA_STATUS_CONST | HA_STATUS_TIME | HA_STATUS_VARIABLE |
               HA_STATUS_NO_LOCK);
    stat_info.records=              file->stats.records;
    stat_info.mean_rec_length=      file->stats.mean_rec_length;
    stat_info.data_file_length=     file->stats.data_file_length;
    stat_info.max_data_file_length= file->stats.max_data_file_length;
    stat_info.index_file_length=    file->stats.index_file_length;
    stat_info.delete_length=        file->stats.delete_length;
    stat_info.create_time=          file->stats.create_time;
    stat_info.update_time=          file->stats.update_time;
    stat_info.check_time=           file->stats.check_time;
    if (file->ha_table_flags() & (ulong) HA_HAS_CHECKSUM)
      check_sum= file->checksum();
  }
  else
    part_handler->get_dynamic_partition_info(&stat_info, &check_sum, part_id);

  table->field[0]->store(STRING_WITH_LEN("def"), cs);
  table->field[12]->store((longlong) stat_info.records, TRUE);
  table->field[13]->store((longlong) stat_info.mean_rec_length, TRUE);
  table->field[14]->store((longlong) stat_info.data_file_length, TRUE);
  if (stat_info.max_data_file_length)
  {
    table->field[15]->store((longlong) stat_info.max_data_file_length, TRUE);
    table->field[15]->set_notnull();
  }
  table->field[16]->store((longlong) stat_info.index_file_length, TRUE);
  table->field[17]->store((longlong) stat_info.delete_length, TRUE);
  if (stat_info.create_time)
  {
    thd->variables.time_zone->gmt_sec_to_TIME(&time,
                                              (my_time_t)stat_info.create_time);
    table->field[18]->store_time(&time);
    table->field[18]->set_notnull();
  }
  if (stat_info.update_time)
  {
    thd->variables.time_zone->gmt_sec_to_TIME(&time,
                                              (my_time_t)stat_info.update_time);
    table->field[19]->store_time(&time);
    table->field[19]->set_notnull();
  }
  if (stat_info.check_time)
  {
    thd->variables.time_zone->gmt_sec_to_TIME(&time,
                                              (my_time_t)stat_info.check_time);
    table->field[20]->store_time(&time);
    table->field[20]->set_notnull();
  }
  if (file->ha_table_flags() & (ulong) HA_HAS_CHECKSUM)
  {
    table->field[21]->store((longlong) check_sum, TRUE);
    table->field[21]->set_notnull();
  }
  if (part_elem)
  {
    if (part_elem->part_comment)
      table->field[22]->store(part_elem->part_comment,
                              strlen(part_elem->part_comment), cs);
    else
      table->field[22]->store(STRING_WITH_LEN(""), cs);
    if (part_elem->nodegroup_id != UNDEF_NODEGROUP)
      table->field[23]->store((longlong) part_elem->nodegroup_id, TRUE);
    else
      table->field[23]->store(STRING_WITH_LEN("default"), cs);

    table->field[24]->set_notnull();
    if (part_elem->tablespace_name)
      table->field[24]->store(part_elem->tablespace_name,
                              strlen(part_elem->tablespace_name), cs);
    else
    {
      char *ts= showing_table->s->tablespace;
      if(ts)
        table->field[24]->store(ts, strlen(ts), cs);
      else
        table->field[24]->set_null();
    }
  }
  return;
}

static int
get_partition_column_description(THD *thd,
                                 partition_info *part_info,
                                 part_elem_value *list_value,
                                 String &tmp_str)
{
  uint num_elements= part_info->part_field_list.elements;
  uint i;
  DBUG_ENTER("get_partition_column_description");

  for (i= 0; i < num_elements; i++)
  {
    part_column_list_val *col_val= &list_value->col_val_array[i];
    if (col_val->max_value)
      tmp_str.append(partition_keywords[PKW_MAXVALUE].str);
    else if (col_val->null_value)
      tmp_str.append("NULL");
    else
    {
      char buffer[MAX_KEY_LENGTH];
      String str(buffer, sizeof(buffer), &my_charset_bin);
      String val_conv;
      Item *item= col_val->item_expression;

      if (!(item= part_info->get_column_item(item,
                              part_info->part_field_array[i])))
      {
        DBUG_RETURN(1);
      }
      String *res= item->val_str(&str);
      if (get_cs_converted_part_value_from_string(thd, item, res, &val_conv,
                              part_info->part_field_array[i]->charset(),
                              FALSE))
      {
        DBUG_RETURN(1);
      }
      tmp_str.append(val_conv);
    }
    if (i != num_elements - 1)
      tmp_str.append(",");
  }
  DBUG_RETURN(0);
}

static int get_schema_partitions_record(THD *thd, TABLE_LIST *tables,
                                        TABLE *table, bool res,
                                        LEX_STRING *db_name,
                                        LEX_STRING *table_name)
{
  CHARSET_INFO *cs= system_charset_info;
  char buff[61];
  String tmp_res(buff, sizeof(buff), cs);
  String tmp_str;
  TABLE *show_table= tables->table;
  handler *file;
  partition_info *part_info;
  DBUG_ENTER("get_schema_partitions_record");

  if (res)
  {
    if (thd->is_error())
      push_warning(thd, Sql_condition::SL_WARNING,
                   thd->get_stmt_da()->mysql_errno(),
                   thd->get_stmt_da()->message_text());
    thd->clear_error();
    DBUG_RETURN(0);
  }
  file= show_table->file;
  part_info= show_table->part_info;
  if (part_info)
  {
    partition_element *part_elem;
    List_iterator<partition_element> part_it(part_info->partitions);
    uint part_pos= 0, part_id= 0;

    restore_record(table, s->default_values);
    table->field[0]->store(STRING_WITH_LEN("def"), cs);
    table->field[1]->store(db_name->str, db_name->length, cs);
    table->field[2]->store(table_name->str, table_name->length, cs);


    /* Partition method*/
    switch (part_info->part_type) {
    case RANGE_PARTITION:
    case LIST_PARTITION:
      tmp_res.length(0);
      if (part_info->part_type == RANGE_PARTITION)
        tmp_res.append(partition_keywords[PKW_RANGE].str,
                       partition_keywords[PKW_RANGE].length);
      else
        tmp_res.append(partition_keywords[PKW_LIST].str,
                       partition_keywords[PKW_LIST].length);
      if (part_info->column_list)
        tmp_res.append(partition_keywords[PKW_COLUMNS].str,
                       partition_keywords[PKW_COLUMNS].length);
      table->field[7]->store(tmp_res.ptr(), tmp_res.length(), cs);
      break;
    case HASH_PARTITION:
      tmp_res.length(0);
      if (part_info->linear_hash_ind)
        tmp_res.append(partition_keywords[PKW_LINEAR].str,
                       partition_keywords[PKW_LINEAR].length);
      if (part_info->list_of_part_fields)
        tmp_res.append(partition_keywords[PKW_KEY].str,
                       partition_keywords[PKW_KEY].length);
      else
        tmp_res.append(partition_keywords[PKW_HASH].str, 
                       partition_keywords[PKW_HASH].length);
      table->field[7]->store(tmp_res.ptr(), tmp_res.length(), cs);
      break;
    default:
      DBUG_ASSERT(0);
      my_error(ER_OUT_OF_RESOURCES, MYF(ME_FATALERROR));
      DBUG_RETURN(1);
    }
    table->field[7]->set_notnull();

    /* Partition expression */
    if (part_info->part_expr)
    {
      table->field[9]->store(part_info->part_func_string,
                             part_info->part_func_len, cs);
    }
    else if (part_info->list_of_part_fields)
    {
      collect_partition_expr(thd, part_info->part_field_list, &tmp_str);
      table->field[9]->store(tmp_str.ptr(), tmp_str.length(), cs);
    }
    table->field[9]->set_notnull();

    if (part_info->is_sub_partitioned())
    {
      /* Subpartition method */
      tmp_res.length(0);
      if (part_info->linear_hash_ind)
        tmp_res.append(partition_keywords[PKW_LINEAR].str,
                       partition_keywords[PKW_LINEAR].length);
      if (part_info->list_of_subpart_fields)
        tmp_res.append(partition_keywords[PKW_KEY].str,
                       partition_keywords[PKW_KEY].length);
      else
        tmp_res.append(partition_keywords[PKW_HASH].str, 
                       partition_keywords[PKW_HASH].length);
      table->field[8]->store(tmp_res.ptr(), tmp_res.length(), cs);
      table->field[8]->set_notnull();

      /* Subpartition expression */
      if (part_info->subpart_expr)
      {
        table->field[10]->store(part_info->subpart_func_string,
                                part_info->subpart_func_len, cs);
      }
      else if (part_info->list_of_subpart_fields)
      {
        collect_partition_expr(thd, part_info->subpart_field_list, &tmp_str);
        table->field[10]->store(tmp_str.ptr(), tmp_str.length(), cs);
      }
      table->field[10]->set_notnull();
    }

    while ((part_elem= part_it++))
    {
      table->field[3]->store(part_elem->partition_name,
                             strlen(part_elem->partition_name), cs);
      table->field[3]->set_notnull();
      /* PARTITION_ORDINAL_POSITION */
      table->field[5]->store((longlong) ++part_pos, TRUE);
      table->field[5]->set_notnull();

      /* Partition description */
      if (part_info->part_type == RANGE_PARTITION)
      {
        if (part_info->column_list)
        {
          List_iterator<part_elem_value> list_val_it(part_elem->list_val_list);
          part_elem_value *list_value= list_val_it++;
          tmp_str.length(0);
          if (get_partition_column_description(thd,
                                               part_info,
                                               list_value,
                                               tmp_str))
          {
            DBUG_RETURN(1);
          }
          table->field[11]->store(tmp_str.ptr(), tmp_str.length(), cs);
        }
        else
        {
          if (part_elem->range_value != LLONG_MAX)
            table->field[11]->store(part_elem->range_value, FALSE);
          else
            table->field[11]->store(partition_keywords[PKW_MAXVALUE].str,
                                 partition_keywords[PKW_MAXVALUE].length, cs);
        }
        table->field[11]->set_notnull();
      }
      else if (part_info->part_type == LIST_PARTITION)
      {
        List_iterator<part_elem_value> list_val_it(part_elem->list_val_list);
        part_elem_value *list_value;
        uint num_items= part_elem->list_val_list.elements;
        tmp_str.length(0);
        tmp_res.length(0);
        if (part_elem->has_null_value)
        {
          tmp_str.append("NULL");
          if (num_items > 0)
            tmp_str.append(",");
        }
        while ((list_value= list_val_it++))
        {
          if (part_info->column_list)
          {
            if (part_info->part_field_list.elements > 1U)
              tmp_str.append("(");
            if (get_partition_column_description(thd,
                                                 part_info,
                                                 list_value,
                                                 tmp_str))
            {
              DBUG_RETURN(1);
            }
            if (part_info->part_field_list.elements > 1U)
              tmp_str.append(")");
          }
          else
          {
            if (!list_value->unsigned_flag)
              tmp_res.set(list_value->value, cs);
            else
              tmp_res.set((ulonglong)list_value->value, cs);
            tmp_str.append(tmp_res);
          }
          if (--num_items != 0)
            tmp_str.append(",");
        }
        table->field[11]->store(tmp_str.ptr(), tmp_str.length(), cs);
        table->field[11]->set_notnull();
      }

      if (part_elem->subpartitions.elements)
      {
        List_iterator<partition_element> sub_it(part_elem->subpartitions);
        partition_element *subpart_elem;
        uint subpart_pos= 0;

        while ((subpart_elem= sub_it++))
        {
          table->field[4]->store(subpart_elem->partition_name,
                                 strlen(subpart_elem->partition_name), cs);
          table->field[4]->set_notnull();
          /* SUBPARTITION_ORDINAL_POSITION */
          table->field[6]->store((longlong) ++subpart_pos, TRUE);
          table->field[6]->set_notnull();
          
          store_schema_partitions_record(thd, table, show_table, subpart_elem,
                                         file, part_id);
          part_id++;
          if(schema_table_store_record(thd, table))
            DBUG_RETURN(1);
        }
      }
      else
      {
        store_schema_partitions_record(thd, table, show_table, part_elem,
                                       file, part_id);
        part_id++;
        if(schema_table_store_record(thd, table))
          DBUG_RETURN(1);
      }
    }
    DBUG_RETURN(0);
  }
  else
  {
    store_schema_partitions_record(thd, table, show_table, 0, file, 0);
    if(schema_table_store_record(thd, table))
      DBUG_RETURN(1);
  }
  DBUG_RETURN(0);
}


#ifndef EMBEDDED_LIBRARY
/*
  Loads an event from mysql.event and copies it's data to a row of
  I_S.EVENTS

  Synopsis
    copy_event_to_schema_table()
      thd         Thread
      sch_table   The schema table (information_schema.event)
      event_table The event table to use for loading (mysql.event).

  Returns
    0  OK
    1  Error
*/

int
copy_event_to_schema_table(THD *thd, TABLE *sch_table, TABLE *event_table)
{
  const char *wild= thd->lex->wild ? thd->lex->wild->ptr() : NullS;
  CHARSET_INFO *scs= system_charset_info;
  MYSQL_TIME time;
  Event_timed et;
  DBUG_ENTER("copy_event_to_schema_table");

  restore_record(sch_table, s->default_values);

  if (et.load_from_row(thd, event_table))
  {
    my_error(ER_CANNOT_LOAD_FROM_TABLE_V2, MYF(0), "mysql", "event");
    DBUG_RETURN(1);
  }

  if (!(!wild || !wild[0] || !wild_case_compare(scs, et.name.str, wild)))
    DBUG_RETURN(0);

  /*
    Skip events in schemas one does not have access to. The check is
    optimized. It's guaranteed in case of SHOW EVENTS that the user
    has access.
  */
  if (thd->lex->sql_command != SQLCOM_SHOW_EVENTS &&
      check_access(thd, EVENT_ACL, et.dbname.str, NULL, NULL, 0, 1))
    DBUG_RETURN(0);

  sch_table->field[ISE_EVENT_CATALOG]->store(STRING_WITH_LEN("def"), scs);
  sch_table->field[ISE_EVENT_SCHEMA]->
                                store(et.dbname.str, et.dbname.length,scs);
  sch_table->field[ISE_EVENT_NAME]->
                                store(et.name.str, et.name.length, scs);
  sch_table->field[ISE_DEFINER]->
                                store(et.definer.str, et.definer.length, scs);
  const String *tz_name= et.time_zone->get_name();
  sch_table->field[ISE_TIME_ZONE]->
                                store(tz_name->ptr(), tz_name->length(), scs);
  sch_table->field[ISE_EVENT_BODY]->
                                store(STRING_WITH_LEN("SQL"), scs);
  sch_table->field[ISE_EVENT_DEFINITION]->store(
    et.body_utf8.str, et.body_utf8.length, scs);

  /* SQL_MODE */
  {
    LEX_STRING sql_mode;
    sql_mode_string_representation(thd, et.sql_mode, &sql_mode);
    sch_table->field[ISE_SQL_MODE]->
                                store(sql_mode.str, sql_mode.length, scs);
  }

  int not_used=0;

  if (et.expression)
  {
    String show_str;
    /* type */
    sch_table->field[ISE_EVENT_TYPE]->store(STRING_WITH_LEN("RECURRING"), scs);

    if (Events::reconstruct_interval_expression(&show_str, et.interval,
                                                et.expression))
      DBUG_RETURN(1);

    sch_table->field[ISE_INTERVAL_VALUE]->set_notnull();
    sch_table->field[ISE_INTERVAL_VALUE]->
                                store(show_str.ptr(), show_str.length(), scs);

    LEX_STRING *ival= &interval_type_to_name[et.interval];
    sch_table->field[ISE_INTERVAL_FIELD]->set_notnull();
    sch_table->field[ISE_INTERVAL_FIELD]->store(ival->str, ival->length, scs);

    /* starts & ends . STARTS is always set - see sql_yacc.yy */
    et.time_zone->gmt_sec_to_TIME(&time, et.starts);
    sch_table->field[ISE_STARTS]->set_notnull();
    sch_table->field[ISE_STARTS]->store_time(&time);

    if (!et.ends_null)
    {
      et.time_zone->gmt_sec_to_TIME(&time, et.ends);
      sch_table->field[ISE_ENDS]->set_notnull();
      sch_table->field[ISE_ENDS]->store_time(&time);
    }
  }
  else
  {
    /* type */
    sch_table->field[ISE_EVENT_TYPE]->store(STRING_WITH_LEN("ONE TIME"), scs);

    et.time_zone->gmt_sec_to_TIME(&time, et.execute_at);
    sch_table->field[ISE_EXECUTE_AT]->set_notnull();
    sch_table->field[ISE_EXECUTE_AT]->store_time(&time);
  }

  /* status */

  switch (et.status)
  {
    case Event_parse_data::ENABLED:
      sch_table->field[ISE_STATUS]->store(STRING_WITH_LEN("ENABLED"), scs);
      break;
    case Event_parse_data::SLAVESIDE_DISABLED:
      sch_table->field[ISE_STATUS]->store(STRING_WITH_LEN("SLAVESIDE_DISABLED"),
                                          scs);
      break;
    case Event_parse_data::DISABLED:
      sch_table->field[ISE_STATUS]->store(STRING_WITH_LEN("DISABLED"), scs);
      break;
    default:
      DBUG_ASSERT(0);
  }
  sch_table->field[ISE_ORIGINATOR]->store(et.originator, TRUE);

  /* on_completion */
  if (et.on_completion == Event_parse_data::ON_COMPLETION_DROP)
    sch_table->field[ISE_ON_COMPLETION]->
                                store(STRING_WITH_LEN("NOT PRESERVE"), scs);
  else
    sch_table->field[ISE_ON_COMPLETION]->
                                store(STRING_WITH_LEN("PRESERVE"), scs);
    
  number_to_datetime(et.created, &time, 0, &not_used);
  DBUG_ASSERT(not_used==0);
  sch_table->field[ISE_CREATED]->store_time(&time);

  number_to_datetime(et.modified, &time, 0, &not_used);
  DBUG_ASSERT(not_used==0);
  sch_table->field[ISE_LAST_ALTERED]->store_time(&time);

  if (et.last_executed)
  {
    et.time_zone->gmt_sec_to_TIME(&time, et.last_executed);
    sch_table->field[ISE_LAST_EXECUTED]->set_notnull();
    sch_table->field[ISE_LAST_EXECUTED]->store_time(&time);
  }

  sch_table->field[ISE_EVENT_COMMENT]->
                      store(et.comment.str, et.comment.length, scs);

  sch_table->field[ISE_CLIENT_CS]->set_notnull();
  sch_table->field[ISE_CLIENT_CS]->store(
    et.creation_ctx->get_client_cs()->csname,
    strlen(et.creation_ctx->get_client_cs()->csname),
    scs);

  sch_table->field[ISE_CONNECTION_CL]->set_notnull();
  sch_table->field[ISE_CONNECTION_CL]->store(
    et.creation_ctx->get_connection_cl()->name,
    strlen(et.creation_ctx->get_connection_cl()->name),
    scs);

  sch_table->field[ISE_DB_CL]->set_notnull();
  sch_table->field[ISE_DB_CL]->store(
    et.creation_ctx->get_db_cl()->name,
    strlen(et.creation_ctx->get_db_cl()->name),
    scs);

  if (schema_table_store_record(thd, sch_table))
    DBUG_RETURN(1);
>>>>>>> 333b4508

      if (schema_table_store_record(thd, table)) DBUG_RETURN(1);
    }
  }
  DBUG_RETURN(0);
}

static int fill_schema_engines(THD *thd, TABLE_LIST *tables, Item *) {
  DBUG_ENTER("fill_schema_engines");
  if (plugin_foreach_with_mask(thd, iter_schema_engines,
                               MYSQL_STORAGE_ENGINE_PLUGIN, ~PLUGIN_IS_FREED,
                               tables->table))
    DBUG_RETURN(1);
  DBUG_RETURN(0);
}

static int get_schema_tmp_table_keys_record(THD *thd, TABLE_LIST *tables,
                                            TABLE *table, bool res,
                                            LEX_STRING *,
                                            LEX_STRING *table_name) {
  DBUG_ENTER("get_schema_tmp_table_keys_record");

  DBUG_ASSERT(thd->lex->sql_command == SQLCOM_SHOW_KEYS);

  if (res) DBUG_RETURN(res);

  CHARSET_INFO *cs = system_charset_info;
  TABLE *show_table = tables->table;
  KEY *key_info = show_table->s->key_info;
  if (show_table->file)
    show_table->file->info(HA_STATUS_VARIABLE | HA_STATUS_NO_LOCK |
                           HA_STATUS_TIME);

  for (uint i = 0; i < show_table->s->keys; i++, key_info++) {
    KEY_PART_INFO *key_part = key_info->key_part;
    const char *str;
    for (uint j = 0; j < key_info->user_defined_key_parts; j++, key_part++) {
      restore_record(table, s->default_values);

      // TABLE_NAME
      table->field[TMP_TABLE_KEYS_TABLE_NAME]->store(table_name->str,
                                                     table_name->length, cs);

      // NON_UNIQUE
      table->field[TMP_TABLE_KEYS_IS_NON_UNIQUE]->store(
          (longlong)((key_info->flags & HA_NOSAME) ? 0 : 1), true);

      // INDEX_NAME
      table->field[TMP_TABLE_KEYS_INDEX_NAME]->store(
          key_info->name, strlen(key_info->name), cs);

      // SEQ_IN_INDEX
      table->field[TMP_TABLE_KEYS_SEQ_IN_INDEX]->store((longlong)(j + 1), true);

      // COLUMN_NAME
      str = (key_part->field ? key_part->field->field_name : "?unknown field?");
      table->field[TMP_TABLE_KEYS_COLUMN_NAME]->store(str, strlen(str), cs);

      if (show_table->file) {
        // COLLATION
        if (show_table->file->index_flags(i, j, 0) & HA_READ_ORDER) {
          table->field[TMP_TABLE_KEYS_COLLATION]->store(
              ((key_part->key_part_flag & HA_REVERSE_SORT) ? "D" : "A"), 1, cs);
          table->field[TMP_TABLE_KEYS_COLLATION]->set_notnull();
        }

        // CARDINALITY
        KEY *key = show_table->key_info + i;
        if (key->has_records_per_key(j)) {
          double records =
              (show_table->file->stats.records / key->records_per_key(j));
          table->field[TMP_TABLE_KEYS_CARDINALITY]->store(
              static_cast<longlong>(round(records)), true);
          table->field[TMP_TABLE_KEYS_CARDINALITY]->set_notnull();
        }
      }

      // INDEX_TYPE
      if (key_info->flags & HA_SPATIAL)
        str = "SPATIAL";
      else {
        ha_key_alg key_alg = key_info->algorithm;
        /* If index algorithm is implicit get SE default. */
        switch (key_alg) {
          case HA_KEY_ALG_SE_SPECIFIC:
            str = "";
            break;
          case HA_KEY_ALG_BTREE:
            str = "BTREE";
            break;
          case HA_KEY_ALG_RTREE:
            str = "RTREE";
            break;
          case HA_KEY_ALG_HASH:
            str = "HASH";
            break;
          case HA_KEY_ALG_FULLTEXT:
            str = "FULLTEXT";
            break;
          default:
            DBUG_ASSERT(0);
            str = "";
        }
      }
      table->field[TMP_TABLE_KEYS_INDEX_TYPE]->store(str, strlen(str), cs);

      // SUB_PART
      if (!(key_info->flags & HA_FULLTEXT) &&
          (key_part->field &&
           key_part->length !=
               show_table->s->field[key_part->fieldnr - 1]->key_length())) {
        table->field[TMP_TABLE_KEYS_SUB_PART]->store(
            key_part->length / key_part->field->charset()->mbmaxlen, true);
        table->field[TMP_TABLE_KEYS_SUB_PART]->set_notnull();
      }

      // NULLABLE
      uint flags = key_part->field ? key_part->field->flags : 0;
      const char *pos = (char *)((flags & NOT_NULL_FLAG) ? "" : "YES");
      table->field[TMP_TABLE_KEYS_IS_NULLABLE]->store(pos, strlen(pos), cs);

      // COMMENT
      if (!show_table->s->keys_in_use.is_set(i) && key_info->is_visible)
        table->field[TMP_TABLE_KEYS_COMMENT]->store(STRING_WITH_LEN("disabled"),
                                                    cs);
      else
        table->field[TMP_TABLE_KEYS_COMMENT]->store("", 0, cs);
      table->field[TMP_TABLE_KEYS_COMMENT]->set_notnull();

      // INDEX_COMMENT
      DBUG_ASSERT(MY_TEST(key_info->flags & HA_USES_COMMENT) ==
                  (key_info->comment.length > 0));
      if (key_info->flags & HA_USES_COMMENT)
        table->field[TMP_TABLE_KEYS_INDEX_COMMENT]->store(
            key_info->comment.str, key_info->comment.length, cs);

      // is_visible column
      const char *is_visible = key_info->is_visible ? "YES" : "NO";
      table->field[TMP_TABLE_KEYS_IS_VISIBLE]->store(is_visible,
                                                     strlen(is_visible), cs);
      table->field[TMP_TABLE_KEYS_IS_VISIBLE]->set_notnull();

      if (schema_table_store_record(thd, table)) DBUG_RETURN(1);
    }
  }
  DBUG_RETURN(res);
}

/*
  Convert a string in a given character set to a string which can be
  used for FRM file storage in which case use_hex is true and we store
  the character constants as hex strings in the character set encoding
  their field have. In the case of SHOW CREATE TABLE and the
  PARTITIONS information schema table we instead provide utf8 strings
  to the user and convert to the utf8 character set.

  SYNOPSIS
    get_cs_converted_part_value_from_string()
    item                           Item from which constant comes
    input_str                      String as provided by val_str after
                                   conversion to character set
    output_str                     Out value: The string created
    cs                             Character set string is encoded in
                                   NULL for INT_RESULT's here
    use_hex                        true => hex string created
                                   false => utf8 constant string created

  RETURN VALUES
    true                           Error
    false                          Ok
*/

int get_cs_converted_part_value_from_string(THD *thd, Item *item,
                                            String *input_str,
                                            String *output_str,
                                            const CHARSET_INFO *cs,
                                            bool use_hex) {
  if (item->result_type() == INT_RESULT) {
    longlong value = item->val_int();
    output_str->set(value, system_charset_info);
    return false;
  }
  if (!input_str) {
    my_error(ER_PARTITION_FUNCTION_IS_NOT_ALLOWED, MYF(0));
    return true;
  }
  get_cs_converted_string_value(thd, input_str, output_str, cs, use_hex);
  return false;
}

static int fill_open_tables(THD *thd, TABLE_LIST *tables, Item *) {
  DBUG_ENTER("fill_open_tables");
  const char *wild = thd->lex->wild ? thd->lex->wild->ptr() : NullS;
  TABLE *table = tables->table;
  CHARSET_INFO *cs = system_charset_info;
  OPEN_TABLE_LIST *open_list;
  if (!(open_list = list_open_tables(thd, thd->lex->select_lex->db, wild)) &&
      thd->is_fatal_error)
    DBUG_RETURN(1);

  for (; open_list; open_list = open_list->next) {
    restore_record(table, s->default_values);
    table->field[0]->store(open_list->db, strlen(open_list->db), cs);
    table->field[1]->store(open_list->table, strlen(open_list->table), cs);
    table->field[2]->store((longlong)open_list->in_use, true);
    table->field[3]->store((longlong)open_list->locked, true);
    if (schema_table_store_record(thd, table)) DBUG_RETURN(1);
  }
  DBUG_RETURN(0);
}

struct schema_table_ref {
  const char *table_name;
  ST_SCHEMA_TABLE *schema_table;
};

/*
  Find schema_tables elment by name

  SYNOPSIS
    find_schema_table_in_plugin()
    plugin              plugin
    table_name          table name

  RETURN
    0	table not found
    1   found the schema table
*/
static bool find_schema_table_in_plugin(THD *, plugin_ref plugin,
                                        void *p_table) {
  schema_table_ref *p_schema_table = (schema_table_ref *)p_table;
  const char *table_name = p_schema_table->table_name;
  ST_SCHEMA_TABLE *schema_table = plugin_data<ST_SCHEMA_TABLE *>(plugin);
  DBUG_ENTER("find_schema_table_in_plugin");

  if (!my_strcasecmp(system_charset_info, schema_table->table_name,
                     table_name)) {
    p_schema_table->schema_table = schema_table;
    DBUG_RETURN(1);
  }

  DBUG_RETURN(0);
}

/*
  Find schema_tables elment by name

  SYNOPSIS
    find_schema_table()
    thd                 thread handler
    table_name          table name

  RETURN
    0	table not found
    #   pointer to 'schema_tables' element
*/

ST_SCHEMA_TABLE *find_schema_table(THD *thd, const char *table_name) {
  schema_table_ref schema_table_a;
  ST_SCHEMA_TABLE *schema_table = schema_tables;
  DBUG_ENTER("find_schema_table");

  for (; schema_table->table_name; schema_table++) {
    if (!my_strcasecmp(system_charset_info, schema_table->table_name,
                       table_name))
      DBUG_RETURN(schema_table);
  }

  schema_table_a.table_name = table_name;
  if (plugin_foreach(thd, find_schema_table_in_plugin,
                     MYSQL_INFORMATION_SCHEMA_PLUGIN, &schema_table_a))
    DBUG_RETURN(schema_table_a.schema_table);

  DBUG_RETURN(NULL);
}

ST_SCHEMA_TABLE *get_schema_table(enum enum_schema_tables schema_table_idx) {
  return &schema_tables[schema_table_idx];
}

/**
  Create information_schema table using schema_table data.

  @note
    For MYSQL_TYPE_DECIMAL fields only, the field_length member has encoded
    into it two numbers, based on modulus of base-10 numbers.  In the ones
    position is the number of decimals.  Tens position is unused.  In the
    hundreds and thousands position is a two-digit decimal number representing
    length.  Encode this value with  (decimals*100)+length  , where
    0<decimals<10 and 0<=length<100 .

  @param thd	       	          thread handler

  @param table_list Used to pass I_S table information(fields info, tables
  parameters etc) and table name.

  @returns  Pointer to created table
  @retval  NULL           Can't create table
*/

static TABLE *create_schema_table(THD *thd, TABLE_LIST *table_list) {
  int field_count = 0;
  Item *item;
  TABLE *table;
  List<Item> field_list;
  ST_SCHEMA_TABLE *schema_table = table_list->schema_table;
  ST_FIELD_INFO *fields_info = schema_table->fields_info;
  CHARSET_INFO *cs = system_charset_info;
  DBUG_ENTER("create_schema_table");

  for (; fields_info->field_name; fields_info++) {
    switch (fields_info->field_type) {
      case MYSQL_TYPE_TINY:
      case MYSQL_TYPE_LONG:
      case MYSQL_TYPE_SHORT:
      case MYSQL_TYPE_LONGLONG:
      case MYSQL_TYPE_INT24:
        if (!(item = new Item_return_int(
                  fields_info->field_name, fields_info->field_length,
                  fields_info->field_type, fields_info->value))) {
          DBUG_RETURN(0);
        }
        item->unsigned_flag = (fields_info->field_flags & MY_I_S_UNSIGNED);
        break;
      case MYSQL_TYPE_DATE:
      case MYSQL_TYPE_TIME:
      case MYSQL_TYPE_TIMESTAMP:
      case MYSQL_TYPE_DATETIME: {
        const Name_string field_name(fields_info->field_name,
                                     strlen(fields_info->field_name));
        if (!(item =
                  new Item_temporal(fields_info->field_type, field_name, 0, 0)))
          DBUG_RETURN(0);

        if (fields_info->field_type == MYSQL_TYPE_TIMESTAMP ||
            fields_info->field_type == MYSQL_TYPE_DATETIME)
          item->decimals = fields_info->field_length;

        break;
      }
      case MYSQL_TYPE_FLOAT:
      case MYSQL_TYPE_DOUBLE: {
        const Name_string field_name(fields_info->field_name,
                                     strlen(fields_info->field_name));
        if ((item = new Item_float(field_name, 0.0, NOT_FIXED_DEC,
                                   fields_info->field_length)) == NULL)
          DBUG_RETURN(NULL);
        break;
      }
      case MYSQL_TYPE_DECIMAL:
      case MYSQL_TYPE_NEWDECIMAL:
        if (!(item = new Item_decimal((longlong)fields_info->value, false))) {
          DBUG_RETURN(0);
        }
        item->unsigned_flag = (fields_info->field_flags & MY_I_S_UNSIGNED);
        item->decimals = fields_info->field_length % 10;
        item->max_length = (fields_info->field_length / 100) % 100;
        if (item->unsigned_flag == 0) item->max_length += 1;
        if (item->decimals > 0) item->max_length += 1;
        item->item_name.copy(fields_info->field_name);
        break;
      case MYSQL_TYPE_TINY_BLOB:
      case MYSQL_TYPE_MEDIUM_BLOB:
      case MYSQL_TYPE_LONG_BLOB:
      case MYSQL_TYPE_BLOB:
        if (!(item = new Item_blob(fields_info->field_name,
                                   fields_info->field_length))) {
          DBUG_RETURN(0);
        }
        break;
      default:
        /* Don't let unimplemented types pass through. Could be a grave error.
         */
        DBUG_ASSERT(fields_info->field_type == MYSQL_TYPE_STRING);

        if (!(item =
                  new Item_empty_string("", fields_info->field_length, cs))) {
          DBUG_RETURN(0);
        }
        item->item_name.copy(fields_info->field_name);
        break;
    }
    field_list.push_back(item);
    item->maybe_null = (fields_info->field_flags & MY_I_S_MAYBE_NULL);
    field_count++;
  }
  Temp_table_param *tmp_table_param = new (thd->mem_root) Temp_table_param;
  if (!tmp_table_param) DBUG_RETURN(0);

  tmp_table_param->table_charset = cs;
  tmp_table_param->field_count = field_count;
  tmp_table_param->schema_table = 1;
  SELECT_LEX *select_lex = thd->lex->current_select();
  if (!(table = create_tmp_table(
            thd, tmp_table_param, field_list, (ORDER *)0, 0, 0,
            select_lex->active_options() | TMP_TABLE_ALL_COLUMNS, HA_POS_ERROR,
            table_list->alias)))
    DBUG_RETURN(0);
  my_bitmap_map *bitmaps =
      (my_bitmap_map *)thd->alloc(bitmap_buffer_size(field_count));
  bitmap_init(&table->def_read_set, bitmaps, field_count, false);
  table->read_set = &table->def_read_set;
  bitmap_clear_all(table->read_set);
  table_list->schema_table_param = tmp_table_param;
  DBUG_RETURN(table);
}

/*
  For old SHOW compatibility. It is used when
  old SHOW doesn't have generated column names
  Make list of fields for SHOW

  SYNOPSIS
    make_old_format()
    thd			thread handler
    schema_table        pointer to 'schema_tables' element

  RETURN
   1	error
   0	success
*/

static int make_old_format(THD *thd, ST_SCHEMA_TABLE *schema_table) {
  ST_FIELD_INFO *field_info = schema_table->fields_info;
  Name_resolution_context *context = &thd->lex->select_lex->context;
  for (; field_info->field_name; field_info++) {
    if (field_info->old_name) {
      Item_field *field =
          new Item_field(context, NullS, NullS, field_info->field_name);
      if (field) {
        field->item_name.copy(field_info->old_name);
        if (add_item_to_list(thd, field)) return 1;
      }
    }
  }
  return 0;
}

static int make_tmp_table_columns_format(THD *thd,
                                         ST_SCHEMA_TABLE *schema_table) {
  int fields_arr[] = {
      TMP_TABLE_COLUMNS_COLUMN_NAME,    TMP_TABLE_COLUMNS_COLUMN_TYPE,
      TMP_TABLE_COLUMNS_COLLATION_NAME, TMP_TABLE_COLUMNS_IS_NULLABLE,
      TMP_TABLE_COLUMNS_COLUMN_KEY,     TMP_TABLE_COLUMNS_COLUMN_DEFAULT,
      TMP_TABLE_COLUMNS_EXTRA,          TMP_TABLE_COLUMNS_PRIVILEGES,
      TMP_TABLE_COLUMNS_COLUMN_COMMENT, -1};
  int *field_num = fields_arr;
  ST_FIELD_INFO *field_info;
  Name_resolution_context *context = &thd->lex->select_lex->context;

  for (; *field_num >= 0; field_num++) {
    field_info = &schema_table->fields_info[*field_num];
    if (!thd->lex->verbose && (*field_num == TMP_TABLE_COLUMNS_COLLATION_NAME ||
                               *field_num == TMP_TABLE_COLUMNS_PRIVILEGES ||
                               *field_num == TMP_TABLE_COLUMNS_COLUMN_COMMENT))
      continue;
    Item_field *field =
        new Item_field(context, NullS, NullS, field_info->field_name);
    if (field) {
      field->item_name.copy(field_info->old_name);
      if (add_item_to_list(thd, field)) return 1;
    }
  }
  return 0;
}

/*
  Create information_schema table

  SYNOPSIS
  mysql_schema_table()
    thd                thread handler
    lex                pointer to LEX
    table_list         pointer to table_list

  RETURN
    0	success
    1   error
*/

int mysql_schema_table(THD *thd, LEX *lex, TABLE_LIST *table_list) {
  TABLE *table;
  DBUG_ENTER("mysql_schema_table");
  if (!(table = table_list->schema_table->create_table(thd, table_list)))
    DBUG_RETURN(1);
  table->s->tmp_table = SYSTEM_TMP_TABLE;
  table_list->grant.privilege = SELECT_ACL;
  /*
    This test is necessary to make
    case insensitive file systems +
    upper case table names(information schema tables) +
    views
    working correctly
  */
  if (table_list->schema_table_name)
    table->alias_name_used = my_strcasecmp(
        table_alias_charset, table_list->schema_table_name, table_list->alias);
  table_list->table_name = table->s->table_name.str;
  table_list->table_name_length = table->s->table_name.length;
  table_list->table = table;
  table->pos_in_table_list = table_list;
  if (table_list->select_lex->first_execution)
    table_list->select_lex->add_base_options(OPTION_SCHEMA_TABLE);
  lex->safe_to_cache_query = 0;

  if (table_list->schema_table_reformed)  // show command
  {
    SELECT_LEX *sel = lex->current_select();
    Item *item;
    Field_translator *transl, *org_transl;

    ulonglong want_privilege_saved = thd->want_privilege;
    thd->want_privilege = SELECT_ACL;
    enum enum_mark_columns save_mark_used_columns = thd->mark_used_columns;
    thd->mark_used_columns = MARK_COLUMNS_READ;

    if (table_list->field_translation) {
      Field_translator *end = table_list->field_translation_end;
      for (transl = table_list->field_translation; transl < end; transl++) {
        if (!transl->item->fixed &&
            transl->item->fix_fields(thd, &transl->item))
          DBUG_RETURN(1);
      }

      thd->want_privilege = want_privilege_saved;
      thd->mark_used_columns = save_mark_used_columns;

      DBUG_RETURN(0);
    }
    List_iterator_fast<Item> it(sel->item_list);
    if (!(transl = (Field_translator *)(thd->stmt_arena->alloc(
              sel->item_list.elements * sizeof(Field_translator))))) {
      DBUG_RETURN(1);
    }
    for (org_transl = transl; (item = it++); transl++) {
      transl->item = item;
      transl->name = item->item_name.ptr();
      if (!item->fixed && item->fix_fields(thd, &transl->item)) {
        DBUG_RETURN(1);
      }
    }

    thd->want_privilege = want_privilege_saved;
    thd->mark_used_columns = save_mark_used_columns;
    table_list->field_translation = org_transl;
    table_list->field_translation_end = transl;
  }

  DBUG_RETURN(0);
}

/*
  Generate select from information_schema table

  SYNOPSIS
    make_schema_select()
    thd                  thread handler
    sel                  pointer to SELECT_LEX
    schema_table_idx     index of 'schema_tables' element

  RETURN
    0	success
    1   error
*/

int make_schema_select(THD *thd, SELECT_LEX *sel,
                       enum enum_schema_tables schema_table_idx) {
  ST_SCHEMA_TABLE *schema_table = get_schema_table(schema_table_idx);
  LEX_STRING db, table;
  DBUG_ENTER("make_schema_select");
  DBUG_PRINT("enter", ("mysql_schema_select: %s", schema_table->table_name));
  /*
     We have to make non const db_name & table_name
     because of lower_case_table_names
  */
  thd->make_lex_string(&db, INFORMATION_SCHEMA_NAME.str,
                       INFORMATION_SCHEMA_NAME.length, 0);
  thd->make_lex_string(&table, schema_table->table_name,
                       strlen(schema_table->table_name), 0);

  if (schema_table->old_format(thd, schema_table) || /* Handle old syntax */
      !sel->add_table_to_list(
          thd,
          new (*THR_MALLOC) Table_ident(thd->get_protocol(), to_lex_cstring(db),
                                        to_lex_cstring(table), 0),
          0, 0, TL_READ, MDL_SHARED_READ)) {
    DBUG_RETURN(1);
  }
  DBUG_RETURN(0);
}

/**
  Fill INFORMATION_SCHEMA-table, leave correct Diagnostics_area
  state after itself.

  This function is a wrapper around ST_SCHEMA_TABLE::fill_table(), which
  may "partially silence" some errors. The thing is that during
  fill_table() many errors might be emitted. These errors stem from the
  nature of fill_table().

  For example, SELECT ... FROM INFORMATION_SCHEMA.xxx WHERE TABLE_NAME = 'xxx'
  results in a number of 'Table @<db name@>.xxx does not exist' errors,
  because fill_table() tries to open the 'xxx' table in every possible
  database.

  Those errors are cleared (the error status is cleared from
  Diagnostics_area) inside fill_table(), but they remain in the
  Diagnostics_area condition list (the list is not cleared because
  it may contain useful warnings).

  This function is responsible for making sure that Diagnostics_area
  does not contain warnings corresponding to the cleared errors.

  @note: THD::no_warnings_for_error used to be set before calling
  fill_table(), thus those errors didn't go to Diagnostics_area. This is not
  the case now (THD::no_warnings_for_error was eliminated as a hack), so we
  need to take care of those warnings here.

  @param thd            Thread context.
  @param table_list     I_S table.
  @param qep_tab     JOIN/SELECT table.

  @return Error status.
  @retval true Error.
  @retval false Success.
*/
static bool do_fill_table(THD *thd, TABLE_LIST *table_list, QEP_TAB *qep_tab) {
  /*
    Return if there is already an error reported.

    This situation occurs because there are few functions
    that return success, even after reporting error as
    mentioned in Bug#25642468. The following check would
    be removed by fix for Bug#25642468.
  */
  if (thd->is_error()) return true;

  // NOTE: fill_table() may generate many "useless" warnings, which will be
  // ignored afterwards. On the other hand, there might be "useful"
  // warnings, which should be presented to the user. Diagnostics_area usually
  // stores no more than THD::variables.max_error_count warnings.
  // The problem is that "useless warnings" may occupy all the slots in the
  // Diagnostics_area, so "useful warnings" get rejected. In order to avoid
  // that problem we create a Diagnostics_area instance, which is capable of
  // storing "unlimited" number of warnings.
  Diagnostics_area *da = thd->get_stmt_da();
  Diagnostics_area tmp_da(true);

  // Don't copy existing conditions from the old DA so we don't get them twice
  // when we call copy_non_errors_from_da below.
  thd->push_diagnostics_area(&tmp_da, false);

  /*
    We pass a condition, which can be used to do less file manipulations (for
    example, WHERE TABLE_SCHEMA='test' allows to open only directory 'test',
    not other database directories). Filling schema tables is done before
    QEP_TAB::sort_table() (=filesort, for ORDER BY), so we can trust
    that condition() is complete, has not been zeroed by filesort:
  */
  DBUG_ASSERT(qep_tab->condition() == qep_tab->condition_optim());

  bool res = table_list->schema_table->fill_table(thd, table_list,
                                                  qep_tab->condition());

  thd->pop_diagnostics_area();

  // Pass an error if any.
  if (tmp_da.is_error()) {
    da->set_error_status(tmp_da.mysql_errno(), tmp_da.message_text(),
                         tmp_da.returned_sqlstate());
    da->push_warning(thd, tmp_da.mysql_errno(), tmp_da.returned_sqlstate(),
                     Sql_condition::SL_ERROR, tmp_da.message_text());
  }

  // Pass warnings (if any).
  //
  // Filter out warnings with SL_ERROR level, because they
  // correspond to the errors which were filtered out in fill_table().
  da->copy_non_errors_from_da(thd, &tmp_da);

  return res;
}

/*
  Fill temporary schema tables before SELECT

  SYNOPSIS
    get_schema_tables_result()
    join  join which use schema tables
    executed_place place where I_S table processed

  RETURN
    false success
    true  error
*/

bool get_schema_tables_result(JOIN *join,
                              enum enum_schema_table_state executed_place) {
  THD *thd = join->thd;
  bool result = 0;
  DBUG_ENTER("get_schema_tables_result");

  /* Check if the schema table is optimized away */
  if (!join->qep_tab) DBUG_RETURN(result);

  for (uint i = 0; i < join->tables; i++) {
    QEP_TAB *const tab = join->qep_tab + i;
    if (!tab->table() || !tab->table_ref) continue;

    TABLE_LIST *const table_list = tab->table_ref;
    if (table_list->schema_table && thd->fill_information_schema_tables()) {
      bool is_subselect = join->select_lex->master_unit() &&
                          join->select_lex->master_unit()->item;

      /* A value of 0 indicates a dummy implementation */
      if (table_list->schema_table->fill_table == 0) continue;

      /* skip I_S optimizations specific to get_all_tables */
      if (thd->lex->is_explain() &&
          (table_list->schema_table->fill_table != get_all_tables))
        continue;

      /*
        If schema table is already processed and
        the statement is not a subselect then
        we don't need to fill this table again.
        If schema table is already processed and
        schema_table_state != executed_place then
        table is already processed and
        we should skip second data processing.
      */
      if (table_list->schema_table_state &&
          (!is_subselect || table_list->schema_table_state != executed_place))
        continue;

      /*
        if table is used in a subselect and
        table has been processed earlier with the same
        'executed_place' value then we should refresh the table.
      */
      if (table_list->schema_table_state && is_subselect) {
        table_list->table->file->extra(HA_EXTRA_NO_CACHE);
        table_list->table->file->extra(HA_EXTRA_RESET_STATE);
        table_list->table->file->ha_delete_all_rows();
        free_io_cache(table_list->table);
        filesort_free_buffers(table_list->table, 1);
        table_list->table->set_not_started();
      } else
        table_list->table->file->stats.records = 0;

      /* To be removed after 5.7 */
      if (is_infoschema_db(table_list->db, table_list->db_length)) {
        static LEX_STRING INNODB_LOCKS = {C_STRING_WITH_LEN("INNODB_LOCKS")};
        static LEX_STRING INNODB_LOCK_WAITS = {
            C_STRING_WITH_LEN("INNODB_LOCK_WAITS")};

        if (my_strcasecmp(system_charset_info, table_list->schema_table_name,
                          INNODB_LOCKS.str) == 0) {
          /* Deprecated in 5.7 */
          push_warning_printf(
              thd, Sql_condition::SL_WARNING,
              ER_WARN_DEPRECATED_SYNTAX_NO_REPLACEMENT,
              ER_THD(thd, ER_WARN_DEPRECATED_SYNTAX_NO_REPLACEMENT),
              "INFORMATION_SCHEMA.INNODB_LOCKS");
        } else if (my_strcasecmp(system_charset_info,
                                 table_list->schema_table_name,
                                 INNODB_LOCK_WAITS.str) == 0) {
          /* Deprecated in 5.7 */
          push_warning_printf(
              thd, Sql_condition::SL_WARNING,
              ER_WARN_DEPRECATED_SYNTAX_NO_REPLACEMENT,
              ER_THD(thd, ER_WARN_DEPRECATED_SYNTAX_NO_REPLACEMENT),
              "INFORMATION_SCHEMA.INNODB_LOCK_WAITS");
        }
      }

      if (do_fill_table(thd, table_list, tab)) {
        result = 1;
        join->error = 1;
        table_list->schema_table_state = executed_place;
        break;
      }
      table_list->schema_table_state = executed_place;
    }
  }
  DBUG_RETURN(result);
}

struct run_hton_fill_schema_table_args {
  TABLE_LIST *tables;
  Item *cond;
};

static bool run_hton_fill_schema_table(THD *thd, plugin_ref plugin, void *arg) {
  struct run_hton_fill_schema_table_args *args =
      (run_hton_fill_schema_table_args *)arg;
  handlerton *hton = plugin_data<handlerton *>(plugin);
  if (hton->fill_is_table && hton->state == SHOW_OPTION_YES)
    hton->fill_is_table(hton, thd, args->tables, args->cond,
                        get_schema_table_idx(args->tables->schema_table));
  return false;
}

static int hton_fill_schema_table(THD *thd, TABLE_LIST *tables, Item *cond) {
  DBUG_ENTER("hton_fill_schema_table");

  struct run_hton_fill_schema_table_args args;
  args.tables = tables;
  args.cond = cond;

  plugin_foreach(thd, run_hton_fill_schema_table, MYSQL_STORAGE_ENGINE_PLUGIN,
                 &args);

  DBUG_RETURN(0);
}

<<<<<<< HEAD
ST_FIELD_INFO engines_fields_info[] = {
    {"ENGINE", 64, MYSQL_TYPE_STRING, 0, 0, "Engine", SKIP_OPEN_TABLE},
    {"SUPPORT", 8, MYSQL_TYPE_STRING, 0, 0, "Support", SKIP_OPEN_TABLE},
    {"COMMENT", 80, MYSQL_TYPE_STRING, 0, 0, "Comment", SKIP_OPEN_TABLE},
    {"TRANSACTIONS", 3, MYSQL_TYPE_STRING, 0, 1, "Transactions",
     SKIP_OPEN_TABLE},
    {"XA", 3, MYSQL_TYPE_STRING, 0, 1, "XA", SKIP_OPEN_TABLE},
    {"SAVEPOINTS", 3, MYSQL_TYPE_STRING, 0, 1, "Savepoints", SKIP_OPEN_TABLE},
    {0, 0, MYSQL_TYPE_STRING, 0, 0, 0, SKIP_OPEN_TABLE}};

ST_FIELD_INFO tmp_table_keys_fields_info[] = {
    {"TABLE_NAME", NAME_CHAR_LEN, MYSQL_TYPE_STRING, 0, 0, "Table",
     OPEN_FRM_ONLY},
    {"NON_UNIQUE", 1, MYSQL_TYPE_LONGLONG, 0, 0, "Non_unique", OPEN_FRM_ONLY},
    {"INDEX_SCHEMA", NAME_CHAR_LEN, MYSQL_TYPE_STRING, 0, 0, 0, OPEN_FRM_ONLY},
    {"INDEX_NAME", NAME_CHAR_LEN, MYSQL_TYPE_STRING, 0, 0, "Key_name",
     OPEN_FRM_ONLY},
    {"SEQ_IN_INDEX", 2, MYSQL_TYPE_LONGLONG, 0, 0, "Seq_in_index",
     OPEN_FRM_ONLY},
    {"COLUMN_NAME", NAME_CHAR_LEN, MYSQL_TYPE_STRING, 0, 0, "Column_name",
     OPEN_FRM_ONLY},
    {"COLLATION", 1, MYSQL_TYPE_STRING, 0, 1, "Collation", OPEN_FRM_ONLY},
    {"CARDINALITY", MY_INT64_NUM_DECIMAL_DIGITS, MYSQL_TYPE_LONGLONG, 0, 1,
     "Cardinality", OPEN_FULL_TABLE},
    {"SUB_PART", 3, MYSQL_TYPE_LONGLONG, 0, 1, "Sub_part", OPEN_FRM_ONLY},
    {"PACKED", 10, MYSQL_TYPE_STRING, 0, 1, "Packed", OPEN_FRM_ONLY},
    {"NULLABLE", 3, MYSQL_TYPE_STRING, 0, 0, "Null", OPEN_FRM_ONLY},
    {"INDEX_TYPE", 16, MYSQL_TYPE_STRING, 0, 0, "Index_type", OPEN_FULL_TABLE},
    {"COMMENT", 16, MYSQL_TYPE_STRING, 0, 1, "Comment", OPEN_FRM_ONLY},
    {"INDEX_COMMENT", INDEX_COMMENT_MAXLEN, MYSQL_TYPE_STRING, 0, 0,
     "Index_comment", OPEN_FRM_ONLY},
    {"IS_VISIBLE", 4, MYSQL_TYPE_STRING, 0, 1, "Visible", OPEN_FULL_TABLE},
    {0, 0, MYSQL_TYPE_STRING, 0, 0, 0, SKIP_OPEN_TABLE}};

ST_FIELD_INFO user_privileges_fields_info[] = {
    {"GRANTEE", 81, MYSQL_TYPE_STRING, 0, 0, 0, SKIP_OPEN_TABLE},
    {"TABLE_CATALOG", FN_REFLEN, MYSQL_TYPE_STRING, 0, 0, 0, SKIP_OPEN_TABLE},
    {"PRIVILEGE_TYPE", NAME_CHAR_LEN, MYSQL_TYPE_STRING, 0, 0, 0,
     SKIP_OPEN_TABLE},
    {"IS_GRANTABLE", 3, MYSQL_TYPE_STRING, 0, 0, 0, SKIP_OPEN_TABLE},
    {0, 0, MYSQL_TYPE_STRING, 0, 0, 0, SKIP_OPEN_TABLE}};

ST_FIELD_INFO schema_privileges_fields_info[] = {
    {"GRANTEE", 81, MYSQL_TYPE_STRING, 0, 0, 0, SKIP_OPEN_TABLE},
    {"TABLE_CATALOG", FN_REFLEN, MYSQL_TYPE_STRING, 0, 0, 0, SKIP_OPEN_TABLE},
    {"TABLE_SCHEMA", NAME_CHAR_LEN, MYSQL_TYPE_STRING, 0, 0, 0,
     SKIP_OPEN_TABLE},
    {"PRIVILEGE_TYPE", NAME_CHAR_LEN, MYSQL_TYPE_STRING, 0, 0, 0,
     SKIP_OPEN_TABLE},
    {"IS_GRANTABLE", 3, MYSQL_TYPE_STRING, 0, 0, 0, SKIP_OPEN_TABLE},
    {0, 0, MYSQL_TYPE_STRING, 0, 0, 0, SKIP_OPEN_TABLE}};

ST_FIELD_INFO table_privileges_fields_info[] = {
    {"GRANTEE", 81, MYSQL_TYPE_STRING, 0, 0, 0, SKIP_OPEN_TABLE},
    {"TABLE_CATALOG", FN_REFLEN, MYSQL_TYPE_STRING, 0, 0, 0, SKIP_OPEN_TABLE},
    {"TABLE_SCHEMA", NAME_CHAR_LEN, MYSQL_TYPE_STRING, 0, 0, 0,
     SKIP_OPEN_TABLE},
    {"TABLE_NAME", NAME_CHAR_LEN, MYSQL_TYPE_STRING, 0, 0, 0, SKIP_OPEN_TABLE},
    {"PRIVILEGE_TYPE", NAME_CHAR_LEN, MYSQL_TYPE_STRING, 0, 0, 0,
     SKIP_OPEN_TABLE},
    {"IS_GRANTABLE", 3, MYSQL_TYPE_STRING, 0, 0, 0, SKIP_OPEN_TABLE},
    {0, 0, MYSQL_TYPE_STRING, 0, 0, 0, SKIP_OPEN_TABLE}};

ST_FIELD_INFO column_privileges_fields_info[] = {
    {"GRANTEE", 81, MYSQL_TYPE_STRING, 0, 0, 0, SKIP_OPEN_TABLE},
    {"TABLE_CATALOG", FN_REFLEN, MYSQL_TYPE_STRING, 0, 0, 0, SKIP_OPEN_TABLE},
    {"TABLE_SCHEMA", NAME_CHAR_LEN, MYSQL_TYPE_STRING, 0, 0, 0,
     SKIP_OPEN_TABLE},
    {"TABLE_NAME", NAME_CHAR_LEN, MYSQL_TYPE_STRING, 0, 0, 0, SKIP_OPEN_TABLE},
    {"COLUMN_NAME", NAME_CHAR_LEN, MYSQL_TYPE_STRING, 0, 0, 0, SKIP_OPEN_TABLE},
    {"PRIVILEGE_TYPE", NAME_CHAR_LEN, MYSQL_TYPE_STRING, 0, 0, 0,
     SKIP_OPEN_TABLE},
    {"IS_GRANTABLE", 3, MYSQL_TYPE_STRING, 0, 0, 0, SKIP_OPEN_TABLE},
    {0, 0, MYSQL_TYPE_STRING, 0, 0, 0, SKIP_OPEN_TABLE}};

ST_FIELD_INFO open_tables_fields_info[] = {
    {"Database", NAME_CHAR_LEN, MYSQL_TYPE_STRING, 0, 0, "Database",
     SKIP_OPEN_TABLE},
    {"Table", NAME_CHAR_LEN, MYSQL_TYPE_STRING, 0, 0, "Table", SKIP_OPEN_TABLE},
    {"In_use", 1, MYSQL_TYPE_LONGLONG, 0, 0, "In_use", SKIP_OPEN_TABLE},
    {"Name_locked", 4, MYSQL_TYPE_LONGLONG, 0, 0, "Name_locked",
     SKIP_OPEN_TABLE},
    {0, 0, MYSQL_TYPE_STRING, 0, 0, 0, SKIP_OPEN_TABLE}};

ST_FIELD_INFO partitions_fields_info[] = {
    {"TABLE_CATALOG", FN_REFLEN, MYSQL_TYPE_STRING, 0, 0, 0, OPEN_FULL_TABLE},
    {"TABLE_SCHEMA", NAME_CHAR_LEN, MYSQL_TYPE_STRING, 0, 0, 0,
     OPEN_FULL_TABLE},
    {"TABLE_NAME", NAME_CHAR_LEN, MYSQL_TYPE_STRING, 0, 0, 0, OPEN_FULL_TABLE},
    {"PARTITION_NAME", NAME_CHAR_LEN, MYSQL_TYPE_STRING, 0, 1, 0,
     OPEN_FULL_TABLE},
    {"SUBPARTITION_NAME", NAME_CHAR_LEN, MYSQL_TYPE_STRING, 0, 1, 0,
     OPEN_FULL_TABLE},
    {"PARTITION_ORDINAL_POSITION", 21, MYSQL_TYPE_LONGLONG, 0,
     (MY_I_S_MAYBE_NULL | MY_I_S_UNSIGNED), 0, OPEN_FULL_TABLE},
    {"SUBPARTITION_ORDINAL_POSITION", 21, MYSQL_TYPE_LONGLONG, 0,
     (MY_I_S_MAYBE_NULL | MY_I_S_UNSIGNED), 0, OPEN_FULL_TABLE},
    {"PARTITION_METHOD", 18, MYSQL_TYPE_STRING, 0, 1, 0, OPEN_FULL_TABLE},
    {"SUBPARTITION_METHOD", 12, MYSQL_TYPE_STRING, 0, 1, 0, OPEN_FULL_TABLE},
    {"PARTITION_EXPRESSION", 65535, MYSQL_TYPE_STRING, 0, 1, 0,
     OPEN_FULL_TABLE},
    {"SUBPARTITION_EXPRESSION", 65535, MYSQL_TYPE_STRING, 0, 1, 0,
     OPEN_FULL_TABLE},
    {"PARTITION_DESCRIPTION", 65535, MYSQL_TYPE_STRING, 0, 1, 0,
     OPEN_FULL_TABLE},
    {"TABLE_ROWS", 21, MYSQL_TYPE_LONGLONG, 0, MY_I_S_UNSIGNED, 0,
     OPEN_FULL_TABLE},
    {"AVG_ROW_LENGTH", 21, MYSQL_TYPE_LONGLONG, 0, MY_I_S_UNSIGNED, 0,
     OPEN_FULL_TABLE},
    {"DATA_LENGTH", 21, MYSQL_TYPE_LONGLONG, 0, MY_I_S_UNSIGNED, 0,
     OPEN_FULL_TABLE},
    {"MAX_DATA_LENGTH", 21, MYSQL_TYPE_LONGLONG, 0,
     (MY_I_S_MAYBE_NULL | MY_I_S_UNSIGNED), 0, OPEN_FULL_TABLE},
    {"INDEX_LENGTH", 21, MYSQL_TYPE_LONGLONG, 0, MY_I_S_UNSIGNED, 0,
     OPEN_FULL_TABLE},
    {"DATA_FREE", 21, MYSQL_TYPE_LONGLONG, 0, MY_I_S_UNSIGNED, 0,
     OPEN_FULL_TABLE},
    {"CREATE_TIME", 0, MYSQL_TYPE_DATETIME, 0, 1, 0, OPEN_FULL_TABLE},
    {"UPDATE_TIME", 0, MYSQL_TYPE_DATETIME, 0, 1, 0, OPEN_FULL_TABLE},
    {"CHECK_TIME", 0, MYSQL_TYPE_DATETIME, 0, 1, 0, OPEN_FULL_TABLE},
    {"CHECKSUM", 21, MYSQL_TYPE_LONGLONG, 0,
     (MY_I_S_MAYBE_NULL | MY_I_S_UNSIGNED), 0, OPEN_FULL_TABLE},
    {"PARTITION_COMMENT", 80, MYSQL_TYPE_STRING, 0, 0, 0, OPEN_FULL_TABLE},
    {"NODEGROUP", 12, MYSQL_TYPE_STRING, 0, 0, 0, OPEN_FULL_TABLE},
    {"TABLESPACE_NAME", NAME_CHAR_LEN, MYSQL_TYPE_STRING, 0, 1, 0,
     OPEN_FULL_TABLE},
    {0, 0, MYSQL_TYPE_STRING, 0, 0, 0, SKIP_OPEN_TABLE}};

ST_FIELD_INFO processlist_fields_info[] = {
    {"ID", 21, MYSQL_TYPE_LONGLONG, 0, MY_I_S_UNSIGNED, "Id", SKIP_OPEN_TABLE},
    {"USER", USERNAME_CHAR_LENGTH, MYSQL_TYPE_STRING, 0, 0, "User",
     SKIP_OPEN_TABLE},
    {"HOST", LIST_PROCESS_HOST_LEN, MYSQL_TYPE_STRING, 0, 0, "Host",
     SKIP_OPEN_TABLE},
    {"DB", NAME_CHAR_LEN, MYSQL_TYPE_STRING, 0, 1, "Db", SKIP_OPEN_TABLE},
    {"COMMAND", 16, MYSQL_TYPE_STRING, 0, 0, "Command", SKIP_OPEN_TABLE},
    {"TIME", 7, MYSQL_TYPE_LONG, 0, 0, "Time", SKIP_OPEN_TABLE},
    {"STATE", 64, MYSQL_TYPE_STRING, 0, 1, "State", SKIP_OPEN_TABLE},
    {"INFO", PROCESS_LIST_INFO_WIDTH, MYSQL_TYPE_STRING, 0, 1, "Info",
     SKIP_OPEN_TABLE},
    {0, 0, MYSQL_TYPE_STRING, 0, 0, 0, SKIP_OPEN_TABLE}};

ST_FIELD_INFO plugin_fields_info[] = {
    {"PLUGIN_NAME", NAME_CHAR_LEN, MYSQL_TYPE_STRING, 0, 0, "Name",
     SKIP_OPEN_TABLE},
    {"PLUGIN_VERSION", 20, MYSQL_TYPE_STRING, 0, 0, 0, SKIP_OPEN_TABLE},
    {"PLUGIN_STATUS", 10, MYSQL_TYPE_STRING, 0, 0, "Status", SKIP_OPEN_TABLE},
    {"PLUGIN_TYPE", 80, MYSQL_TYPE_STRING, 0, 0, "Type", SKIP_OPEN_TABLE},
    {"PLUGIN_TYPE_VERSION", 20, MYSQL_TYPE_STRING, 0, 0, 0, SKIP_OPEN_TABLE},
    {"PLUGIN_LIBRARY", NAME_CHAR_LEN, MYSQL_TYPE_STRING, 0, 1, "Library",
     SKIP_OPEN_TABLE},
    {"PLUGIN_LIBRARY_VERSION", 20, MYSQL_TYPE_STRING, 0, 1, 0, SKIP_OPEN_TABLE},
    {"PLUGIN_AUTHOR", NAME_CHAR_LEN, MYSQL_TYPE_STRING, 0, 1, 0,
     SKIP_OPEN_TABLE},
    {"PLUGIN_DESCRIPTION", 65535, MYSQL_TYPE_STRING, 0, 1, 0, SKIP_OPEN_TABLE},
    {"PLUGIN_LICENSE", 80, MYSQL_TYPE_STRING, 0, 1, "License", SKIP_OPEN_TABLE},
    {"LOAD_OPTION", 64, MYSQL_TYPE_STRING, 0, 0, 0, SKIP_OPEN_TABLE},
    {0, 0, MYSQL_TYPE_STRING, 0, 0, 0, SKIP_OPEN_TABLE}};

ST_FIELD_INFO tablespaces_fields_info[] = {
    {"TABLESPACE_NAME", NAME_CHAR_LEN, MYSQL_TYPE_STRING, 0, 0, 0,
     SKIP_OPEN_TABLE},
    {"ENGINE", NAME_CHAR_LEN, MYSQL_TYPE_STRING, 0, 0, 0, SKIP_OPEN_TABLE},
    {"TABLESPACE_TYPE", NAME_CHAR_LEN, MYSQL_TYPE_STRING, 0, MY_I_S_MAYBE_NULL,
     0, SKIP_OPEN_TABLE},
    {"LOGFILE_GROUP_NAME", NAME_CHAR_LEN, MYSQL_TYPE_STRING, 0,
     MY_I_S_MAYBE_NULL, 0, SKIP_OPEN_TABLE},
    {"EXTENT_SIZE", 21, MYSQL_TYPE_LONGLONG, 0,
     MY_I_S_MAYBE_NULL | MY_I_S_UNSIGNED, 0, SKIP_OPEN_TABLE},
    {"AUTOEXTEND_SIZE", 21, MYSQL_TYPE_LONGLONG, 0,
     MY_I_S_MAYBE_NULL | MY_I_S_UNSIGNED, 0, SKIP_OPEN_TABLE},
    {"MAXIMUM_SIZE", 21, MYSQL_TYPE_LONGLONG, 0,
     MY_I_S_MAYBE_NULL | MY_I_S_UNSIGNED, 0, SKIP_OPEN_TABLE},
    {"NODEGROUP_ID", 21, MYSQL_TYPE_LONGLONG, 0,
     MY_I_S_MAYBE_NULL | MY_I_S_UNSIGNED, 0, SKIP_OPEN_TABLE},
    {"TABLESPACE_COMMENT", 2048, MYSQL_TYPE_STRING, 0, MY_I_S_MAYBE_NULL, 0,
     SKIP_OPEN_TABLE},
    {0, 0, MYSQL_TYPE_STRING, 0, 0, 0, SKIP_OPEN_TABLE}};

ST_FIELD_INFO tmp_table_columns_fields_info[] = {
    {"COLUMN_NAME", NAME_CHAR_LEN, MYSQL_TYPE_STRING, 0, 0, "Field",
     OPEN_FRM_ONLY},
    {"COLUMN_TYPE", 65535, MYSQL_TYPE_STRING, 0, 0, "Type", OPEN_FRM_ONLY},
    {"COLLATION_NAME", MY_CS_NAME_SIZE, MYSQL_TYPE_STRING, 0, 1, "Collation",
     OPEN_FRM_ONLY},
    {"IS_NULLABLE", 3, MYSQL_TYPE_STRING, 0, 0, "Null", OPEN_FRM_ONLY},
    {"COLUMN_KEY", 3, MYSQL_TYPE_STRING, 0, 0, "Key", OPEN_FRM_ONLY},
    {"COLUMN_DEFAULT", MAX_FIELD_VARCHARLENGTH, MYSQL_TYPE_STRING, 0, 1,
     "Default", OPEN_FRM_ONLY},
    {"EXTRA", 30, MYSQL_TYPE_STRING, 0, 0, "Extra", OPEN_FRM_ONLY},
    {"PRIVILEGES", 80, MYSQL_TYPE_STRING, 0, 0, "Privileges", OPEN_FRM_ONLY},
    {"COLUMN_COMMENT", COLUMN_COMMENT_MAXLEN, MYSQL_TYPE_STRING, 0, 0,
     "Comment", OPEN_FRM_ONLY},
    {"GENERATION_EXPRESSION", GENERATED_COLUMN_EXPRESSION_MAXLEN,
     MYSQL_TYPE_STRING, 0, 0, "Generation expression", OPEN_FRM_ONLY},
    {0, 0, MYSQL_TYPE_STRING, 0, 0, 0, SKIP_OPEN_TABLE}};
=======

ST_FIELD_INFO schema_fields_info[]=
{
  {"CATALOG_NAME", FN_REFLEN, MYSQL_TYPE_STRING, 0, 0, 0, SKIP_OPEN_TABLE},
  {"SCHEMA_NAME", NAME_CHAR_LEN, MYSQL_TYPE_STRING, 0, 0, "Database",
   SKIP_OPEN_TABLE},
  {"DEFAULT_CHARACTER_SET_NAME", MY_CS_NAME_SIZE, MYSQL_TYPE_STRING, 0, 0, 0,
   SKIP_OPEN_TABLE},
  {"DEFAULT_COLLATION_NAME", MY_CS_NAME_SIZE, MYSQL_TYPE_STRING, 0, 0, 0,
   SKIP_OPEN_TABLE},
  {"SQL_PATH", FN_REFLEN, MYSQL_TYPE_STRING, 0, 1, 0, SKIP_OPEN_TABLE},
  {0, 0, MYSQL_TYPE_STRING, 0, 0, 0, SKIP_OPEN_TABLE}
};


ST_FIELD_INFO tables_fields_info[]=
{
  {"TABLE_CATALOG", FN_REFLEN, MYSQL_TYPE_STRING, 0, 0, 0, SKIP_OPEN_TABLE},
  {"TABLE_SCHEMA", NAME_CHAR_LEN, MYSQL_TYPE_STRING, 0, 0, 0, SKIP_OPEN_TABLE},
  {"TABLE_NAME", NAME_CHAR_LEN, MYSQL_TYPE_STRING, 0, 0, "Name",
   SKIP_OPEN_TABLE},
  {"TABLE_TYPE", NAME_CHAR_LEN, MYSQL_TYPE_STRING, 0, 0, 0, OPEN_FRM_ONLY},
  {"ENGINE", NAME_CHAR_LEN, MYSQL_TYPE_STRING, 0, 1, "Engine", OPEN_FRM_ONLY},
  {"VERSION", MY_INT64_NUM_DECIMAL_DIGITS, MYSQL_TYPE_LONGLONG, 0,
   (MY_I_S_MAYBE_NULL | MY_I_S_UNSIGNED), "Version", OPEN_FRM_ONLY},
  {"ROW_FORMAT", 20, MYSQL_TYPE_STRING, 0, 1, "Row_format", OPEN_FULL_TABLE},
  {"TABLE_ROWS", MY_INT64_NUM_DECIMAL_DIGITS, MYSQL_TYPE_LONGLONG, 0,
   (MY_I_S_MAYBE_NULL | MY_I_S_UNSIGNED), "Rows", OPEN_FULL_TABLE},
  {"AVG_ROW_LENGTH", MY_INT64_NUM_DECIMAL_DIGITS, MYSQL_TYPE_LONGLONG, 0, 
   (MY_I_S_MAYBE_NULL | MY_I_S_UNSIGNED), "Avg_row_length", OPEN_FULL_TABLE},
  {"DATA_LENGTH", MY_INT64_NUM_DECIMAL_DIGITS, MYSQL_TYPE_LONGLONG, 0, 
   (MY_I_S_MAYBE_NULL | MY_I_S_UNSIGNED), "Data_length", OPEN_FULL_TABLE},
  {"MAX_DATA_LENGTH", MY_INT64_NUM_DECIMAL_DIGITS, MYSQL_TYPE_LONGLONG, 0,
   (MY_I_S_MAYBE_NULL | MY_I_S_UNSIGNED), "Max_data_length", OPEN_FULL_TABLE},
  {"INDEX_LENGTH", MY_INT64_NUM_DECIMAL_DIGITS, MYSQL_TYPE_LONGLONG, 0, 
   (MY_I_S_MAYBE_NULL | MY_I_S_UNSIGNED), "Index_length", OPEN_FULL_TABLE},
  {"DATA_FREE", MY_INT64_NUM_DECIMAL_DIGITS, MYSQL_TYPE_LONGLONG, 0,
   (MY_I_S_MAYBE_NULL | MY_I_S_UNSIGNED), "Data_free", OPEN_FULL_TABLE},
  {"AUTO_INCREMENT", MY_INT64_NUM_DECIMAL_DIGITS , MYSQL_TYPE_LONGLONG, 0, 
   (MY_I_S_MAYBE_NULL | MY_I_S_UNSIGNED), "Auto_increment", OPEN_FULL_TABLE},
  {"CREATE_TIME", 0, MYSQL_TYPE_DATETIME, 0, 1, "Create_time", OPEN_FULL_TABLE},
  {"UPDATE_TIME", 0, MYSQL_TYPE_DATETIME, 0, 1, "Update_time", OPEN_FULL_TABLE},
  {"CHECK_TIME", 0, MYSQL_TYPE_DATETIME, 0, 1, "Check_time", OPEN_FULL_TABLE},
  {"TABLE_COLLATION", MY_CS_NAME_SIZE, MYSQL_TYPE_STRING, 0, 1, "Collation",
   OPEN_FRM_ONLY},
  {"CHECKSUM", MY_INT64_NUM_DECIMAL_DIGITS, MYSQL_TYPE_LONGLONG, 0,
   (MY_I_S_MAYBE_NULL | MY_I_S_UNSIGNED), "Checksum", OPEN_FULL_TABLE},
  {"CREATE_OPTIONS", 255, MYSQL_TYPE_STRING, 0, 1, "Create_options",
   OPEN_FRM_ONLY},
  {"TABLE_COMMENT", TABLE_COMMENT_MAXLEN, MYSQL_TYPE_STRING, 0, 0, 
   "Comment", OPEN_FRM_ONLY},
  {0, 0, MYSQL_TYPE_STRING, 0, 0, 0, SKIP_OPEN_TABLE}
};

ST_FIELD_INFO temporary_table_fields_info[]=
{
  {"SESSION_ID", 4, MYSQL_TYPE_LONGLONG, 0, 0, "Session", SKIP_OPEN_TABLE},
  {"TABLE_SCHEMA", NAME_CHAR_LEN, MYSQL_TYPE_STRING, 0, 0, "Db", SKIP_OPEN_TABLE},
  {"TABLE_NAME", NAME_CHAR_LEN, MYSQL_TYPE_STRING, 0, 0, "Temp_tables_in_", SKIP_OPEN_TABLE},
  {"ENGINE", NAME_CHAR_LEN, MYSQL_TYPE_STRING, 0, 0, "Engine", OPEN_FRM_ONLY},
  {"NAME", FN_REFLEN, MYSQL_TYPE_STRING, 0, 0, "Name", SKIP_OPEN_TABLE},
  {"TABLE_ROWS", MY_INT64_NUM_DECIMAL_DIGITS, MYSQL_TYPE_LONGLONG, 0,
   MY_I_S_UNSIGNED, "Rows", OPEN_FULL_TABLE},
  {"AVG_ROW_LENGTH", MY_INT64_NUM_DECIMAL_DIGITS, MYSQL_TYPE_LONGLONG, 0, 
   MY_I_S_UNSIGNED, "Avg Row", OPEN_FULL_TABLE},
  {"DATA_LENGTH", MY_INT64_NUM_DECIMAL_DIGITS, MYSQL_TYPE_LONGLONG, 0, 
   MY_I_S_UNSIGNED, "Data Length", OPEN_FULL_TABLE},
  {"INDEX_LENGTH", MY_INT64_NUM_DECIMAL_DIGITS, MYSQL_TYPE_LONGLONG, 0, 
   MY_I_S_UNSIGNED, "Index Size", OPEN_FULL_TABLE},
  {"CREATE_TIME", 0, MYSQL_TYPE_DATETIME, 0, 1, "Create Time", OPEN_FULL_TABLE},
  {"UPDATE_TIME", 0, MYSQL_TYPE_DATETIME, 0, 1, "Update Time", OPEN_FULL_TABLE},
  {0, 0, MYSQL_TYPE_STRING, 0, 0, 0, SKIP_OPEN_TABLE}
};

ST_FIELD_INFO columns_fields_info[]=
{
  {"TABLE_CATALOG", FN_REFLEN, MYSQL_TYPE_STRING, 0, 0, 0, OPEN_FRM_ONLY},
  {"TABLE_SCHEMA", NAME_CHAR_LEN, MYSQL_TYPE_STRING, 0, 0, 0, OPEN_FRM_ONLY},
  {"TABLE_NAME", NAME_CHAR_LEN, MYSQL_TYPE_STRING, 0, 0, 0, OPEN_FRM_ONLY},
  {"COLUMN_NAME", NAME_CHAR_LEN, MYSQL_TYPE_STRING, 0, 0, "Field",
   OPEN_FRM_ONLY},
  {"ORDINAL_POSITION", MY_INT64_NUM_DECIMAL_DIGITS, MYSQL_TYPE_LONGLONG, 0,
   MY_I_S_UNSIGNED, 0, OPEN_FRM_ONLY},
  {"COLUMN_DEFAULT", MAX_FIELD_VARCHARLENGTH, MYSQL_TYPE_STRING, 0,
   1, "Default", OPEN_FRM_ONLY},
  {"IS_NULLABLE", 3, MYSQL_TYPE_STRING, 0, 0, "Null", OPEN_FRM_ONLY},
  {"DATA_TYPE", NAME_CHAR_LEN, MYSQL_TYPE_STRING, 0, 0, 0, OPEN_FRM_ONLY},
  {"CHARACTER_MAXIMUM_LENGTH", MY_INT64_NUM_DECIMAL_DIGITS, MYSQL_TYPE_LONGLONG,
   0, (MY_I_S_MAYBE_NULL | MY_I_S_UNSIGNED), 0, OPEN_FRM_ONLY},
  {"CHARACTER_OCTET_LENGTH", MY_INT64_NUM_DECIMAL_DIGITS , MYSQL_TYPE_LONGLONG,
   0, (MY_I_S_MAYBE_NULL | MY_I_S_UNSIGNED), 0, OPEN_FRM_ONLY},
  {"NUMERIC_PRECISION", MY_INT64_NUM_DECIMAL_DIGITS, MYSQL_TYPE_LONGLONG,
   0, (MY_I_S_MAYBE_NULL | MY_I_S_UNSIGNED), 0, OPEN_FRM_ONLY},
  {"NUMERIC_SCALE", MY_INT64_NUM_DECIMAL_DIGITS , MYSQL_TYPE_LONGLONG,
   0, (MY_I_S_MAYBE_NULL | MY_I_S_UNSIGNED), 0, OPEN_FRM_ONLY},
  {"DATETIME_PRECISION", MY_INT64_NUM_DECIMAL_DIGITS , MYSQL_TYPE_LONGLONG,
   0, (MY_I_S_MAYBE_NULL | MY_I_S_UNSIGNED), 0, OPEN_FULL_TABLE},
  {"CHARACTER_SET_NAME", MY_CS_NAME_SIZE, MYSQL_TYPE_STRING, 0, 1, 0,
   OPEN_FRM_ONLY},
  {"COLLATION_NAME", MY_CS_NAME_SIZE, MYSQL_TYPE_STRING, 0, 1, "Collation",
   OPEN_FRM_ONLY},
  {"COLUMN_TYPE", 65535, MYSQL_TYPE_STRING, 0, 0, "Type", OPEN_FRM_ONLY},
  {"COLUMN_KEY", 3, MYSQL_TYPE_STRING, 0, 0, "Key", OPEN_FRM_ONLY},
  {"EXTRA", 30, MYSQL_TYPE_STRING, 0, 0, "Extra", OPEN_FRM_ONLY},
  {"PRIVILEGES", 80, MYSQL_TYPE_STRING, 0, 0, "Privileges", OPEN_FRM_ONLY},
  {"COLUMN_COMMENT", COLUMN_COMMENT_MAXLEN, MYSQL_TYPE_STRING, 0, 0, 
   "Comment", OPEN_FRM_ONLY},
  {"GENERATION_EXPRESSION", GENERATED_COLUMN_EXPRESSION_MAXLEN, MYSQL_TYPE_STRING,
   0, 0, "Generation expression", OPEN_FRM_ONLY},
  {0, 0, MYSQL_TYPE_STRING, 0, 0, 0, SKIP_OPEN_TABLE}
};


ST_FIELD_INFO charsets_fields_info[]=
{
  {"CHARACTER_SET_NAME", MY_CS_NAME_SIZE, MYSQL_TYPE_STRING, 0, 0, "Charset",
   SKIP_OPEN_TABLE},
  {"DEFAULT_COLLATE_NAME", MY_CS_NAME_SIZE, MYSQL_TYPE_STRING, 0, 0,
   "Default collation", SKIP_OPEN_TABLE},
  {"DESCRIPTION", 60, MYSQL_TYPE_STRING, 0, 0, "Description",
   SKIP_OPEN_TABLE},
  {"MAXLEN", 3, MYSQL_TYPE_LONGLONG, 0, 0, "Maxlen", SKIP_OPEN_TABLE},
  {0, 0, MYSQL_TYPE_STRING, 0, 0, 0, SKIP_OPEN_TABLE}
};


ST_FIELD_INFO collation_fields_info[]=
{
  {"COLLATION_NAME", MY_CS_NAME_SIZE, MYSQL_TYPE_STRING, 0, 0, "Collation",
   SKIP_OPEN_TABLE},
  {"CHARACTER_SET_NAME", MY_CS_NAME_SIZE, MYSQL_TYPE_STRING, 0, 0, "Charset",
   SKIP_OPEN_TABLE},
  {"ID", MY_INT32_NUM_DECIMAL_DIGITS, MYSQL_TYPE_LONGLONG, 0, 0, "Id",
   SKIP_OPEN_TABLE},
  {"IS_DEFAULT", 3, MYSQL_TYPE_STRING, 0, 0, "Default", SKIP_OPEN_TABLE},
  {"IS_COMPILED", 3, MYSQL_TYPE_STRING, 0, 0, "Compiled", SKIP_OPEN_TABLE},
  {"SORTLEN", 3, MYSQL_TYPE_LONGLONG, 0, 0, "Sortlen", SKIP_OPEN_TABLE},
  {0, 0, MYSQL_TYPE_STRING, 0, 0, 0, SKIP_OPEN_TABLE}
};


ST_FIELD_INFO engines_fields_info[]=
{
  {"ENGINE", 64, MYSQL_TYPE_STRING, 0, 0, "Engine", SKIP_OPEN_TABLE},
  {"SUPPORT", 8, MYSQL_TYPE_STRING, 0, 0, "Support", SKIP_OPEN_TABLE},
  {"COMMENT", 80, MYSQL_TYPE_STRING, 0, 0, "Comment", SKIP_OPEN_TABLE},
  {"TRANSACTIONS", 3, MYSQL_TYPE_STRING, 0, 1, "Transactions", SKIP_OPEN_TABLE},
  {"XA", 3, MYSQL_TYPE_STRING, 0, 1, "XA", SKIP_OPEN_TABLE},
  {"SAVEPOINTS", 3 ,MYSQL_TYPE_STRING, 0, 1, "Savepoints", SKIP_OPEN_TABLE},
  {0, 0, MYSQL_TYPE_STRING, 0, 0, 0, SKIP_OPEN_TABLE}
};


ST_FIELD_INFO events_fields_info[]=
{
  {"EVENT_CATALOG", NAME_CHAR_LEN, MYSQL_TYPE_STRING, 0, 0, 0, SKIP_OPEN_TABLE},
  {"EVENT_SCHEMA", NAME_CHAR_LEN, MYSQL_TYPE_STRING, 0, 0, "Db",
   SKIP_OPEN_TABLE},
  {"EVENT_NAME", NAME_CHAR_LEN, MYSQL_TYPE_STRING, 0, 0, "Name",
   SKIP_OPEN_TABLE},
  {"DEFINER", 93, MYSQL_TYPE_STRING, 0, 0, "Definer", SKIP_OPEN_TABLE},
  {"TIME_ZONE", 64, MYSQL_TYPE_STRING, 0, 0, "Time zone", SKIP_OPEN_TABLE},
  {"EVENT_BODY", 8, MYSQL_TYPE_STRING, 0, 0, 0, SKIP_OPEN_TABLE},
  {"EVENT_DEFINITION", 65535, MYSQL_TYPE_STRING, 0, 0, 0, SKIP_OPEN_TABLE},
  {"EVENT_TYPE", 9, MYSQL_TYPE_STRING, 0, 0, "Type", SKIP_OPEN_TABLE},
  {"EXECUTE_AT", 0, MYSQL_TYPE_DATETIME, 0, 1, "Execute at", SKIP_OPEN_TABLE},
  {"INTERVAL_VALUE", 256, MYSQL_TYPE_STRING, 0, 1, "Interval value",
   SKIP_OPEN_TABLE},
  {"INTERVAL_FIELD", 18, MYSQL_TYPE_STRING, 0, 1, "Interval field",
   SKIP_OPEN_TABLE},
  {"SQL_MODE", 32*256, MYSQL_TYPE_STRING, 0, 0, 0, SKIP_OPEN_TABLE},
  {"STARTS", 0, MYSQL_TYPE_DATETIME, 0, 1, "Starts", SKIP_OPEN_TABLE},
  {"ENDS", 0, MYSQL_TYPE_DATETIME, 0, 1, "Ends", SKIP_OPEN_TABLE},
  {"STATUS", 18, MYSQL_TYPE_STRING, 0, 0, "Status", SKIP_OPEN_TABLE},
  {"ON_COMPLETION", 12, MYSQL_TYPE_STRING, 0, 0, 0, SKIP_OPEN_TABLE},
  {"CREATED", 0, MYSQL_TYPE_DATETIME, 0, 0, 0, SKIP_OPEN_TABLE},
  {"LAST_ALTERED", 0, MYSQL_TYPE_DATETIME, 0, 0, 0, SKIP_OPEN_TABLE},
  {"LAST_EXECUTED", 0, MYSQL_TYPE_DATETIME, 0, 1, 0, SKIP_OPEN_TABLE},
  {"EVENT_COMMENT", NAME_CHAR_LEN, MYSQL_TYPE_STRING, 0, 0, 0, SKIP_OPEN_TABLE},
  {"ORIGINATOR", 10, MYSQL_TYPE_LONGLONG, 0, 0, "Originator", SKIP_OPEN_TABLE},
  {"CHARACTER_SET_CLIENT", MY_CS_NAME_SIZE, MYSQL_TYPE_STRING, 0, 0,
   "character_set_client", SKIP_OPEN_TABLE},
  {"COLLATION_CONNECTION", MY_CS_NAME_SIZE, MYSQL_TYPE_STRING, 0, 0,
   "collation_connection", SKIP_OPEN_TABLE},
  {"DATABASE_COLLATION", MY_CS_NAME_SIZE, MYSQL_TYPE_STRING, 0, 0,
   "Database Collation", SKIP_OPEN_TABLE},
  {0, 0, MYSQL_TYPE_STRING, 0, 0, 0, SKIP_OPEN_TABLE}
};



ST_FIELD_INFO coll_charset_app_fields_info[]=
{
  {"COLLATION_NAME", MY_CS_NAME_SIZE, MYSQL_TYPE_STRING, 0, 0, 0,
   SKIP_OPEN_TABLE},
  {"CHARACTER_SET_NAME", MY_CS_NAME_SIZE, MYSQL_TYPE_STRING, 0, 0, 0,
   SKIP_OPEN_TABLE},
  {0, 0, MYSQL_TYPE_STRING, 0, 0, 0, SKIP_OPEN_TABLE}
};


ST_FIELD_INFO proc_fields_info[]=
{
  {"SPECIFIC_NAME", NAME_CHAR_LEN, MYSQL_TYPE_STRING, 0, 0, 0, SKIP_OPEN_TABLE},
  {"ROUTINE_CATALOG", FN_REFLEN, MYSQL_TYPE_STRING, 0, 0, 0, SKIP_OPEN_TABLE},
  {"ROUTINE_SCHEMA", NAME_CHAR_LEN, MYSQL_TYPE_STRING, 0, 0, "Db",
   SKIP_OPEN_TABLE},
  {"ROUTINE_NAME", NAME_CHAR_LEN, MYSQL_TYPE_STRING, 0, 0, "Name",
   SKIP_OPEN_TABLE},
  {"ROUTINE_TYPE", 9, MYSQL_TYPE_STRING, 0, 0, "Type", SKIP_OPEN_TABLE},
  {"DATA_TYPE", NAME_CHAR_LEN, MYSQL_TYPE_STRING, 0, 0, 0, SKIP_OPEN_TABLE},
  {"CHARACTER_MAXIMUM_LENGTH", 21 , MYSQL_TYPE_LONG, 0, 1, 0, SKIP_OPEN_TABLE},
  {"CHARACTER_OCTET_LENGTH", 21 , MYSQL_TYPE_LONG, 0, 1, 0, SKIP_OPEN_TABLE},
  {"NUMERIC_PRECISION", MY_INT64_NUM_DECIMAL_DIGITS, MYSQL_TYPE_LONGLONG,
   0, (MY_I_S_MAYBE_NULL | MY_I_S_UNSIGNED), 0, SKIP_OPEN_TABLE},
  {"NUMERIC_SCALE", 21 , MYSQL_TYPE_LONG, 0, 1, 0, SKIP_OPEN_TABLE},
  {"DATETIME_PRECISION", MY_INT64_NUM_DECIMAL_DIGITS , MYSQL_TYPE_LONGLONG,
   0, (MY_I_S_MAYBE_NULL | MY_I_S_UNSIGNED), 0, SKIP_OPEN_TABLE},
  {"CHARACTER_SET_NAME", 64, MYSQL_TYPE_STRING, 0, 1, 0, SKIP_OPEN_TABLE},
  {"COLLATION_NAME", 64, MYSQL_TYPE_STRING, 0, 1, 0, SKIP_OPEN_TABLE},
  {"DTD_IDENTIFIER", 65535, MYSQL_TYPE_STRING, 0, 1, 0, SKIP_OPEN_TABLE},
  {"ROUTINE_BODY", 8, MYSQL_TYPE_STRING, 0, 0, 0, SKIP_OPEN_TABLE},
  {"ROUTINE_DEFINITION", 65535, MYSQL_TYPE_STRING, 0, 1, 0, SKIP_OPEN_TABLE},
  {"EXTERNAL_NAME", NAME_CHAR_LEN, MYSQL_TYPE_STRING, 0, 1, 0, SKIP_OPEN_TABLE},
  {"EXTERNAL_LANGUAGE", NAME_CHAR_LEN, MYSQL_TYPE_STRING, 0, 1, 0,
   SKIP_OPEN_TABLE},
  {"PARAMETER_STYLE", 8, MYSQL_TYPE_STRING, 0, 0, 0, SKIP_OPEN_TABLE},
  {"IS_DETERMINISTIC", 3, MYSQL_TYPE_STRING, 0, 0, 0, SKIP_OPEN_TABLE},
  {"SQL_DATA_ACCESS", NAME_CHAR_LEN, MYSQL_TYPE_STRING, 0, 0, 0,
   SKIP_OPEN_TABLE},
  {"SQL_PATH", NAME_CHAR_LEN, MYSQL_TYPE_STRING, 0, 1, 0, SKIP_OPEN_TABLE},
  {"SECURITY_TYPE", 7, MYSQL_TYPE_STRING, 0, 0, "Security_type",
   SKIP_OPEN_TABLE},
  {"CREATED", 0, MYSQL_TYPE_DATETIME, 0, 0, "Created", SKIP_OPEN_TABLE},
  {"LAST_ALTERED", 0, MYSQL_TYPE_DATETIME, 0, 0, "Modified", SKIP_OPEN_TABLE},
  {"SQL_MODE", 32*256, MYSQL_TYPE_STRING, 0, 0, 0, SKIP_OPEN_TABLE},
  {"ROUTINE_COMMENT", 65535, MYSQL_TYPE_STRING, 0, 0, "Comment",
   SKIP_OPEN_TABLE},
  {"DEFINER", 93, MYSQL_TYPE_STRING, 0, 0, "Definer", SKIP_OPEN_TABLE},
  {"CHARACTER_SET_CLIENT", MY_CS_NAME_SIZE, MYSQL_TYPE_STRING, 0, 0,
   "character_set_client", SKIP_OPEN_TABLE},
  {"COLLATION_CONNECTION", MY_CS_NAME_SIZE, MYSQL_TYPE_STRING, 0, 0,
   "collation_connection", SKIP_OPEN_TABLE},
  {"DATABASE_COLLATION", MY_CS_NAME_SIZE, MYSQL_TYPE_STRING, 0, 0,
   "Database Collation", SKIP_OPEN_TABLE},
  {0, 0, MYSQL_TYPE_STRING, 0, 0, 0, SKIP_OPEN_TABLE}
};


ST_FIELD_INFO stat_fields_info[]=
{
  {"TABLE_CATALOG", FN_REFLEN, MYSQL_TYPE_STRING, 0, 0, 0, OPEN_FRM_ONLY},
  {"TABLE_SCHEMA", NAME_CHAR_LEN, MYSQL_TYPE_STRING, 0, 0, 0, OPEN_FRM_ONLY},
  {"TABLE_NAME", NAME_CHAR_LEN, MYSQL_TYPE_STRING, 0, 0, "Table", OPEN_FRM_ONLY},
  {"NON_UNIQUE", 1, MYSQL_TYPE_LONGLONG, 0, 0, "Non_unique", OPEN_FRM_ONLY},
  {"INDEX_SCHEMA", NAME_CHAR_LEN, MYSQL_TYPE_STRING, 0, 0, 0, OPEN_FRM_ONLY},
  {"INDEX_NAME", NAME_CHAR_LEN, MYSQL_TYPE_STRING, 0, 0, "Key_name",
   OPEN_FRM_ONLY},
  {"SEQ_IN_INDEX", 2, MYSQL_TYPE_LONGLONG, 0, 0, "Seq_in_index", OPEN_FRM_ONLY},
  {"COLUMN_NAME", NAME_CHAR_LEN, MYSQL_TYPE_STRING, 0, 0, "Column_name",
   OPEN_FRM_ONLY},
  {"COLLATION", 1, MYSQL_TYPE_STRING, 0, 1, "Collation", OPEN_FRM_ONLY},
  {"CARDINALITY", MY_INT64_NUM_DECIMAL_DIGITS, MYSQL_TYPE_LONGLONG, 0, 1,
   "Cardinality", OPEN_FULL_TABLE},
  {"SUB_PART", 3, MYSQL_TYPE_LONGLONG, 0, 1, "Sub_part", OPEN_FRM_ONLY},
  {"PACKED", 10, MYSQL_TYPE_STRING, 0, 1, "Packed", OPEN_FRM_ONLY},
  {"NULLABLE", 3, MYSQL_TYPE_STRING, 0, 0, "Null", OPEN_FRM_ONLY},
  {"INDEX_TYPE", 16, MYSQL_TYPE_STRING, 0, 0, "Index_type", OPEN_FULL_TABLE},
  {"COMMENT", 16, MYSQL_TYPE_STRING, 0, 1, "Comment", OPEN_FRM_ONLY},
  {"INDEX_COMMENT", INDEX_COMMENT_MAXLEN, MYSQL_TYPE_STRING, 0, 0, 
   "Index_comment", OPEN_FRM_ONLY},
  {0, 0, MYSQL_TYPE_STRING, 0, 0, 0, SKIP_OPEN_TABLE}
};


ST_FIELD_INFO view_fields_info[]=
{
  {"TABLE_CATALOG", FN_REFLEN, MYSQL_TYPE_STRING, 0, 0, 0, OPEN_FRM_ONLY},
  {"TABLE_SCHEMA", NAME_CHAR_LEN, MYSQL_TYPE_STRING, 0, 0, 0, OPEN_FRM_ONLY},
  {"TABLE_NAME", NAME_CHAR_LEN, MYSQL_TYPE_STRING, 0, 0, 0, OPEN_FRM_ONLY},
  {"VIEW_DEFINITION", 65535, MYSQL_TYPE_STRING, 0, 0, 0, OPEN_FRM_ONLY},
  {"CHECK_OPTION", 8, MYSQL_TYPE_STRING, 0, 0, 0, OPEN_FRM_ONLY},
  {"IS_UPDATABLE", 3, MYSQL_TYPE_STRING, 0, 0, 0, OPEN_FULL_TABLE},
  {"DEFINER", 93, MYSQL_TYPE_STRING, 0, 0, 0, OPEN_FRM_ONLY},
  {"SECURITY_TYPE", 7, MYSQL_TYPE_STRING, 0, 0, 0, OPEN_FRM_ONLY},
  {"CHARACTER_SET_CLIENT", MY_CS_NAME_SIZE, MYSQL_TYPE_STRING, 0, 0, 0,
   OPEN_FRM_ONLY},
  {"COLLATION_CONNECTION", MY_CS_NAME_SIZE, MYSQL_TYPE_STRING, 0, 0, 0,
   OPEN_FRM_ONLY},
  {0, 0, MYSQL_TYPE_STRING, 0, 0, 0, SKIP_OPEN_TABLE}
};


ST_FIELD_INFO user_privileges_fields_info[]=
{
  {"GRANTEE", 81, MYSQL_TYPE_STRING, 0, 0, 0, SKIP_OPEN_TABLE},
  {"TABLE_CATALOG", FN_REFLEN, MYSQL_TYPE_STRING, 0, 0, 0, SKIP_OPEN_TABLE},
  {"PRIVILEGE_TYPE", NAME_CHAR_LEN, MYSQL_TYPE_STRING, 0, 0, 0, SKIP_OPEN_TABLE},
  {"IS_GRANTABLE", 3, MYSQL_TYPE_STRING, 0, 0, 0, SKIP_OPEN_TABLE},
  {0, 0, MYSQL_TYPE_STRING, 0, 0, 0, SKIP_OPEN_TABLE}
};


ST_FIELD_INFO schema_privileges_fields_info[]=
{
  {"GRANTEE", 81, MYSQL_TYPE_STRING, 0, 0, 0, SKIP_OPEN_TABLE},
  {"TABLE_CATALOG", FN_REFLEN, MYSQL_TYPE_STRING, 0, 0, 0, SKIP_OPEN_TABLE},
  {"TABLE_SCHEMA", NAME_CHAR_LEN, MYSQL_TYPE_STRING, 0, 0, 0, SKIP_OPEN_TABLE},
  {"PRIVILEGE_TYPE", NAME_CHAR_LEN, MYSQL_TYPE_STRING, 0, 0, 0, SKIP_OPEN_TABLE},
  {"IS_GRANTABLE", 3, MYSQL_TYPE_STRING, 0, 0, 0, SKIP_OPEN_TABLE},
  {0, 0, MYSQL_TYPE_STRING, 0, 0, 0, SKIP_OPEN_TABLE}
};


ST_FIELD_INFO table_privileges_fields_info[]=
{
  {"GRANTEE", 81, MYSQL_TYPE_STRING, 0, 0, 0, SKIP_OPEN_TABLE},
  {"TABLE_CATALOG", FN_REFLEN, MYSQL_TYPE_STRING, 0, 0, 0, SKIP_OPEN_TABLE},
  {"TABLE_SCHEMA", NAME_CHAR_LEN, MYSQL_TYPE_STRING, 0, 0, 0, SKIP_OPEN_TABLE},
  {"TABLE_NAME", NAME_CHAR_LEN, MYSQL_TYPE_STRING, 0, 0, 0, SKIP_OPEN_TABLE},
  {"PRIVILEGE_TYPE", NAME_CHAR_LEN, MYSQL_TYPE_STRING, 0, 0, 0, SKIP_OPEN_TABLE},
  {"IS_GRANTABLE", 3, MYSQL_TYPE_STRING, 0, 0, 0, SKIP_OPEN_TABLE},
  {0, 0, MYSQL_TYPE_STRING, 0, 0, 0, SKIP_OPEN_TABLE}
};


ST_FIELD_INFO column_privileges_fields_info[]=
{
  {"GRANTEE", 81, MYSQL_TYPE_STRING, 0, 0, 0, SKIP_OPEN_TABLE},
  {"TABLE_CATALOG", FN_REFLEN, MYSQL_TYPE_STRING, 0, 0, 0, SKIP_OPEN_TABLE},
  {"TABLE_SCHEMA", NAME_CHAR_LEN, MYSQL_TYPE_STRING, 0, 0, 0, SKIP_OPEN_TABLE},
  {"TABLE_NAME", NAME_CHAR_LEN, MYSQL_TYPE_STRING, 0, 0, 0, SKIP_OPEN_TABLE},
  {"COLUMN_NAME", NAME_CHAR_LEN, MYSQL_TYPE_STRING, 0, 0, 0, SKIP_OPEN_TABLE},
  {"PRIVILEGE_TYPE", NAME_CHAR_LEN, MYSQL_TYPE_STRING, 0, 0, 0, SKIP_OPEN_TABLE},
  {"IS_GRANTABLE", 3, MYSQL_TYPE_STRING, 0, 0, 0, SKIP_OPEN_TABLE},
  {0, 0, MYSQL_TYPE_STRING, 0, 0, 0, SKIP_OPEN_TABLE}
};


ST_FIELD_INFO table_constraints_fields_info[]=
{
  {"CONSTRAINT_CATALOG", FN_REFLEN, MYSQL_TYPE_STRING, 0, 0, 0, OPEN_FULL_TABLE},
  {"CONSTRAINT_SCHEMA", NAME_CHAR_LEN, MYSQL_TYPE_STRING, 0, 0, 0,
   OPEN_FULL_TABLE},
  {"CONSTRAINT_NAME", NAME_CHAR_LEN, MYSQL_TYPE_STRING, 0, 0, 0,
   OPEN_FULL_TABLE},
  {"TABLE_SCHEMA", NAME_CHAR_LEN, MYSQL_TYPE_STRING, 0, 0, 0, OPEN_FULL_TABLE},
  {"TABLE_NAME", NAME_CHAR_LEN, MYSQL_TYPE_STRING, 0, 0, 0, OPEN_FULL_TABLE},
  {"CONSTRAINT_TYPE", NAME_CHAR_LEN, MYSQL_TYPE_STRING, 0, 0, 0,
   OPEN_FULL_TABLE},
  {0, 0, MYSQL_TYPE_STRING, 0, 0, 0, SKIP_OPEN_TABLE}
};


ST_FIELD_INFO key_column_usage_fields_info[]=
{
  {"CONSTRAINT_CATALOG", FN_REFLEN, MYSQL_TYPE_STRING, 0, 0, 0, OPEN_FULL_TABLE},
  {"CONSTRAINT_SCHEMA", NAME_CHAR_LEN, MYSQL_TYPE_STRING, 0, 0, 0,
   OPEN_FULL_TABLE},
  {"CONSTRAINT_NAME", NAME_CHAR_LEN, MYSQL_TYPE_STRING, 0, 0, 0,
   OPEN_FULL_TABLE},
  {"TABLE_CATALOG", FN_REFLEN, MYSQL_TYPE_STRING, 0, 0, 0, OPEN_FULL_TABLE},
  {"TABLE_SCHEMA", NAME_CHAR_LEN, MYSQL_TYPE_STRING, 0, 0, 0, OPEN_FULL_TABLE},
  {"TABLE_NAME", NAME_CHAR_LEN, MYSQL_TYPE_STRING, 0, 0, 0, OPEN_FULL_TABLE},
  {"COLUMN_NAME", NAME_CHAR_LEN, MYSQL_TYPE_STRING, 0, 0, 0, OPEN_FULL_TABLE},
  {"ORDINAL_POSITION", 10 ,MYSQL_TYPE_LONGLONG, 0, 0, 0, OPEN_FULL_TABLE},
  {"POSITION_IN_UNIQUE_CONSTRAINT", 10 ,MYSQL_TYPE_LONGLONG, 0, 1, 0,
   OPEN_FULL_TABLE},
  {"REFERENCED_TABLE_SCHEMA", NAME_CHAR_LEN, MYSQL_TYPE_STRING, 0, 1, 0,
   OPEN_FULL_TABLE},
  {"REFERENCED_TABLE_NAME", NAME_CHAR_LEN, MYSQL_TYPE_STRING, 0, 1, 0,
   OPEN_FULL_TABLE},
  {"REFERENCED_COLUMN_NAME", NAME_CHAR_LEN, MYSQL_TYPE_STRING, 0, 1, 0,
   OPEN_FULL_TABLE},
  {0, 0, MYSQL_TYPE_STRING, 0, 0, 0, SKIP_OPEN_TABLE}
};


ST_FIELD_INFO table_names_fields_info[]=
{
  {"TABLE_CATALOG", FN_REFLEN, MYSQL_TYPE_STRING, 0, 0, 0, SKIP_OPEN_TABLE},
  {"TABLE_SCHEMA",NAME_CHAR_LEN, MYSQL_TYPE_STRING, 0, 0, 0, SKIP_OPEN_TABLE},
  {"TABLE_NAME", NAME_CHAR_LEN, MYSQL_TYPE_STRING, 0, 0, "Tables_in_",
   SKIP_OPEN_TABLE},
  {"TABLE_TYPE", NAME_CHAR_LEN, MYSQL_TYPE_STRING, 0, 0, "Table_type",
   OPEN_FRM_ONLY},
  {0, 0, MYSQL_TYPE_STRING, 0, 0, 0, SKIP_OPEN_TABLE}
};


ST_FIELD_INFO open_tables_fields_info[]=
{
  {"Database", NAME_CHAR_LEN, MYSQL_TYPE_STRING, 0, 0, "Database",
   SKIP_OPEN_TABLE},
  {"Table",NAME_CHAR_LEN, MYSQL_TYPE_STRING, 0, 0, "Table", SKIP_OPEN_TABLE},
  {"In_use", 1, MYSQL_TYPE_LONGLONG, 0, 0, "In_use", SKIP_OPEN_TABLE},
  {"Name_locked", 4, MYSQL_TYPE_LONGLONG, 0, 0, "Name_locked", SKIP_OPEN_TABLE},
  {0, 0, MYSQL_TYPE_STRING, 0, 0, 0, SKIP_OPEN_TABLE}
};


ST_FIELD_INFO triggers_fields_info[]=
{
  {"TRIGGER_CATALOG", FN_REFLEN, MYSQL_TYPE_STRING, 0, 0, 0, OPEN_FRM_ONLY},
  {"TRIGGER_SCHEMA",NAME_CHAR_LEN, MYSQL_TYPE_STRING, 0, 0, 0, OPEN_FRM_ONLY},
  {"TRIGGER_NAME", NAME_CHAR_LEN, MYSQL_TYPE_STRING, 0, 0, "Trigger",
   OPEN_FRM_ONLY},
  {"EVENT_MANIPULATION", 6, MYSQL_TYPE_STRING, 0, 0, "Event", OPEN_FRM_ONLY},
  {"EVENT_OBJECT_CATALOG", FN_REFLEN, MYSQL_TYPE_STRING, 0, 0, 0,
   OPEN_FRM_ONLY},
  {"EVENT_OBJECT_SCHEMA",NAME_CHAR_LEN, MYSQL_TYPE_STRING, 0, 0, 0,
   OPEN_FRM_ONLY},
  {"EVENT_OBJECT_TABLE", NAME_CHAR_LEN, MYSQL_TYPE_STRING, 0, 0, "Table",
   OPEN_FRM_ONLY},
  {"ACTION_ORDER", 4, MYSQL_TYPE_LONGLONG, 0, 0, 0, OPEN_FRM_ONLY},
  {"ACTION_CONDITION", 65535, MYSQL_TYPE_STRING, 0, 1, 0, OPEN_FRM_ONLY},
  {"ACTION_STATEMENT", 65535, MYSQL_TYPE_STRING, 0, 0, "Statement",
   OPEN_FRM_ONLY},
  {"ACTION_ORIENTATION", 9, MYSQL_TYPE_STRING, 0, 0, 0, OPEN_FRM_ONLY},
  {"ACTION_TIMING", 6, MYSQL_TYPE_STRING, 0, 0, "Timing", OPEN_FRM_ONLY},
  {"ACTION_REFERENCE_OLD_TABLE", NAME_CHAR_LEN, MYSQL_TYPE_STRING, 0, 1, 0,
   OPEN_FRM_ONLY},
  {"ACTION_REFERENCE_NEW_TABLE", NAME_CHAR_LEN, MYSQL_TYPE_STRING, 0, 1, 0,
   OPEN_FRM_ONLY},
  {"ACTION_REFERENCE_OLD_ROW", 3, MYSQL_TYPE_STRING, 0, 0, 0, OPEN_FRM_ONLY},
  {"ACTION_REFERENCE_NEW_ROW", 3, MYSQL_TYPE_STRING, 0, 0, 0, OPEN_FRM_ONLY},
  /*
    Set field_length to the value of 2 for field type MYSQL_TYPE_DATETIME.
    It allows later during instantiation of class Item_temporal to remember
    the number of digits in the fractional part of time and use it when
    the value of MYSQL_TYPE_DATETIME is stored in the Field.
  */
  {"CREATED", 2, MYSQL_TYPE_DATETIME, 0, 1, "Created", OPEN_FRM_ONLY},
  {"SQL_MODE", 32*256, MYSQL_TYPE_STRING, 0, 0, "sql_mode", OPEN_FRM_ONLY},
  {"DEFINER", 93, MYSQL_TYPE_STRING, 0, 0, "Definer", OPEN_FRM_ONLY},
  {"CHARACTER_SET_CLIENT", MY_CS_NAME_SIZE, MYSQL_TYPE_STRING, 0, 0,
   "character_set_client", OPEN_FRM_ONLY},
  {"COLLATION_CONNECTION", MY_CS_NAME_SIZE, MYSQL_TYPE_STRING, 0, 0,
   "collation_connection", OPEN_FRM_ONLY},
  {"DATABASE_COLLATION", MY_CS_NAME_SIZE, MYSQL_TYPE_STRING, 0, 0,
   "Database Collation", OPEN_FRM_ONLY},
  {0, 0, MYSQL_TYPE_STRING, 0, 0, 0, SKIP_OPEN_TABLE}
};


ST_FIELD_INFO partitions_fields_info[]=
{
  {"TABLE_CATALOG", FN_REFLEN, MYSQL_TYPE_STRING, 0, 0, 0, OPEN_FULL_TABLE},
  {"TABLE_SCHEMA",NAME_CHAR_LEN, MYSQL_TYPE_STRING, 0, 0, 0, OPEN_FULL_TABLE},
  {"TABLE_NAME", NAME_CHAR_LEN, MYSQL_TYPE_STRING, 0, 0, 0, OPEN_FULL_TABLE},
  {"PARTITION_NAME", NAME_CHAR_LEN, MYSQL_TYPE_STRING, 0, 1, 0, OPEN_FULL_TABLE},
  {"SUBPARTITION_NAME", NAME_CHAR_LEN, MYSQL_TYPE_STRING, 0, 1, 0,
   OPEN_FULL_TABLE},
  {"PARTITION_ORDINAL_POSITION", 21 , MYSQL_TYPE_LONGLONG, 0,
   (MY_I_S_MAYBE_NULL | MY_I_S_UNSIGNED), 0, OPEN_FULL_TABLE},
  {"SUBPARTITION_ORDINAL_POSITION", 21 , MYSQL_TYPE_LONGLONG, 0,
   (MY_I_S_MAYBE_NULL | MY_I_S_UNSIGNED), 0, OPEN_FULL_TABLE},
  {"PARTITION_METHOD", 18, MYSQL_TYPE_STRING, 0, 1, 0, OPEN_FULL_TABLE},
  {"SUBPARTITION_METHOD", 12, MYSQL_TYPE_STRING, 0, 1, 0, OPEN_FULL_TABLE},
  {"PARTITION_EXPRESSION", 65535, MYSQL_TYPE_STRING, 0, 1, 0, OPEN_FULL_TABLE},
  {"SUBPARTITION_EXPRESSION", 65535, MYSQL_TYPE_STRING, 0, 1, 0,
   OPEN_FULL_TABLE},
  {"PARTITION_DESCRIPTION", 65535, MYSQL_TYPE_STRING, 0, 1, 0, OPEN_FULL_TABLE},
  {"TABLE_ROWS", 21 , MYSQL_TYPE_LONGLONG, 0, MY_I_S_UNSIGNED, 0,
   OPEN_FULL_TABLE},
  {"AVG_ROW_LENGTH", 21 , MYSQL_TYPE_LONGLONG, 0, MY_I_S_UNSIGNED, 0,
   OPEN_FULL_TABLE},
  {"DATA_LENGTH", 21 , MYSQL_TYPE_LONGLONG, 0, MY_I_S_UNSIGNED, 0,
   OPEN_FULL_TABLE},
  {"MAX_DATA_LENGTH", 21 , MYSQL_TYPE_LONGLONG, 0,
   (MY_I_S_MAYBE_NULL | MY_I_S_UNSIGNED), 0, OPEN_FULL_TABLE},
  {"INDEX_LENGTH", 21 , MYSQL_TYPE_LONGLONG, 0, MY_I_S_UNSIGNED, 0,
   OPEN_FULL_TABLE},
  {"DATA_FREE", 21 , MYSQL_TYPE_LONGLONG, 0, MY_I_S_UNSIGNED, 0,
   OPEN_FULL_TABLE},
  {"CREATE_TIME", 0, MYSQL_TYPE_DATETIME, 0, 1, 0, OPEN_FULL_TABLE},
  {"UPDATE_TIME", 0, MYSQL_TYPE_DATETIME, 0, 1, 0, OPEN_FULL_TABLE},
  {"CHECK_TIME", 0, MYSQL_TYPE_DATETIME, 0, 1, 0, OPEN_FULL_TABLE},
  {"CHECKSUM", 21 , MYSQL_TYPE_LONGLONG, 0,
   (MY_I_S_MAYBE_NULL | MY_I_S_UNSIGNED), 0, OPEN_FULL_TABLE},
  {"PARTITION_COMMENT", 80, MYSQL_TYPE_STRING, 0, 0, 0, OPEN_FULL_TABLE},
  {"NODEGROUP", 12 , MYSQL_TYPE_STRING, 0, 0, 0, OPEN_FULL_TABLE},
  {"TABLESPACE_NAME", NAME_CHAR_LEN, MYSQL_TYPE_STRING, 0, 1, 0,
   OPEN_FULL_TABLE},
  {0, 0, MYSQL_TYPE_STRING, 0, 0, 0, SKIP_OPEN_TABLE}
};


ST_FIELD_INFO variables_fields_info[]=
{
  {"VARIABLE_NAME", 64, MYSQL_TYPE_STRING, 0, 0, "Variable_name",
   SKIP_OPEN_TABLE},
  {"VARIABLE_VALUE", 1024, MYSQL_TYPE_STRING, 0, 1, "Value", SKIP_OPEN_TABLE},
  {0, 0, MYSQL_TYPE_STRING, 0, 0, 0, SKIP_OPEN_TABLE}
};


ST_FIELD_INFO user_stats_fields_info[]=
{
  {"USER", USERNAME_LENGTH, MYSQL_TYPE_STRING, 0, 0, "User", SKIP_OPEN_TABLE},
  {"TOTAL_CONNECTIONS", MY_INT64_NUM_DECIMAL_DIGITS, MYSQL_TYPE_LONGLONG, 0,
   MY_I_S_UNSIGNED, "Total_connections", SKIP_OPEN_TABLE},
  {"CONCURRENT_CONNECTIONS", MY_INT64_NUM_DECIMAL_DIGITS, MYSQL_TYPE_LONGLONG,
   0, MY_I_S_UNSIGNED, "Concurrent_connections", SKIP_OPEN_TABLE},
  {"CONNECTED_TIME", MY_INT64_NUM_DECIMAL_DIGITS, MYSQL_TYPE_LONGLONG, 0,
   MY_I_S_UNSIGNED, "Connected_time", SKIP_OPEN_TABLE},
  {"BUSY_TIME", MY_INT64_NUM_DECIMAL_DIGITS, MYSQL_TYPE_LONGLONG, 0,
   MY_I_S_UNSIGNED, "Busy_time", SKIP_OPEN_TABLE},
  {"CPU_TIME", MY_INT64_NUM_DECIMAL_DIGITS, MYSQL_TYPE_LONGLONG, 0,
   MY_I_S_UNSIGNED, "Cpu_time", SKIP_OPEN_TABLE},
  {"BYTES_RECEIVED", MY_INT64_NUM_DECIMAL_DIGITS, MYSQL_TYPE_LONGLONG, 0,
   MY_I_S_UNSIGNED, "Bytes_received", SKIP_OPEN_TABLE},
  {"BYTES_SENT", MY_INT64_NUM_DECIMAL_DIGITS, MYSQL_TYPE_LONGLONG, 0,
   MY_I_S_UNSIGNED, "Bytes_sent", SKIP_OPEN_TABLE},
  {"BINLOG_BYTES_WRITTEN", MY_INT64_NUM_DECIMAL_DIGITS, MYSQL_TYPE_LONGLONG,
   0, MY_I_S_UNSIGNED, "Binlog_bytes_written", SKIP_OPEN_TABLE},
  {"ROWS_FETCHED", MY_INT64_NUM_DECIMAL_DIGITS, MYSQL_TYPE_LONGLONG, 0,
   MY_I_S_UNSIGNED, "Rows_fetched", SKIP_OPEN_TABLE},
  {"ROWS_UPDATED", MY_INT64_NUM_DECIMAL_DIGITS, MYSQL_TYPE_LONGLONG, 0,
   MY_I_S_UNSIGNED, "Rows_updated", SKIP_OPEN_TABLE},
  {"TABLE_ROWS_READ", MY_INT64_NUM_DECIMAL_DIGITS, MYSQL_TYPE_LONGLONG, 0,
   MY_I_S_UNSIGNED, "Table_rows_read", SKIP_OPEN_TABLE},
  {"SELECT_COMMANDS", MY_INT64_NUM_DECIMAL_DIGITS, MYSQL_TYPE_LONGLONG, 0,
   MY_I_S_UNSIGNED, "Select_commands", SKIP_OPEN_TABLE},
  {"UPDATE_COMMANDS", MY_INT64_NUM_DECIMAL_DIGITS, MYSQL_TYPE_LONGLONG, 0,
   MY_I_S_UNSIGNED, "Update_commands", SKIP_OPEN_TABLE},
  {"OTHER_COMMANDS", MY_INT64_NUM_DECIMAL_DIGITS, MYSQL_TYPE_LONGLONG, 0,
   MY_I_S_UNSIGNED, "Other_commands", SKIP_OPEN_TABLE},
  {"COMMIT_TRANSACTIONS", MY_INT64_NUM_DECIMAL_DIGITS, MYSQL_TYPE_LONGLONG, 0,
   MY_I_S_UNSIGNED, "Commit_transactions", SKIP_OPEN_TABLE},
  {"ROLLBACK_TRANSACTIONS", MY_INT64_NUM_DECIMAL_DIGITS, MYSQL_TYPE_LONGLONG,
   0, MY_I_S_UNSIGNED, "Rollback_transactions", SKIP_OPEN_TABLE},
  {"DENIED_CONNECTIONS", MY_INT64_NUM_DECIMAL_DIGITS, MYSQL_TYPE_LONGLONG, 0,
   MY_I_S_UNSIGNED, "Denied_connections", SKIP_OPEN_TABLE},
  {"LOST_CONNECTIONS", MY_INT64_NUM_DECIMAL_DIGITS, MYSQL_TYPE_LONGLONG, 0,
   MY_I_S_UNSIGNED, "Lost_connections", SKIP_OPEN_TABLE},
  {"ACCESS_DENIED", MY_INT64_NUM_DECIMAL_DIGITS, MYSQL_TYPE_LONGLONG, 0,
   MY_I_S_UNSIGNED, "Access_denied", SKIP_OPEN_TABLE},
  {"EMPTY_QUERIES", MY_INT64_NUM_DECIMAL_DIGITS, MYSQL_TYPE_LONGLONG, 0,
   MY_I_S_UNSIGNED, "Empty_queries", SKIP_OPEN_TABLE},
  {"TOTAL_SSL_CONNECTIONS", MY_INT64_NUM_DECIMAL_DIGITS, MYSQL_TYPE_LONGLONG,
   0, MY_I_S_UNSIGNED, "Total_ssl_connections", SKIP_OPEN_TABLE},
  {0, 0, MYSQL_TYPE_STRING, 0, 0, 0, 0}
};

ST_FIELD_INFO client_stats_fields_info[]=
{
  {"CLIENT", LIST_PROCESS_HOST_LEN, MYSQL_TYPE_STRING, 0, 0, "Client",
   SKIP_OPEN_TABLE},
  {"TOTAL_CONNECTIONS", MY_INT64_NUM_DECIMAL_DIGITS, MYSQL_TYPE_LONGLONG, 0,
   MY_I_S_UNSIGNED, "Total_connections", SKIP_OPEN_TABLE},
  {"CONCURRENT_CONNECTIONS", MY_INT64_NUM_DECIMAL_DIGITS, MYSQL_TYPE_LONGLONG,
   0, MY_I_S_UNSIGNED, "Concurrent_connections", SKIP_OPEN_TABLE},
  {"CONNECTED_TIME", MY_INT64_NUM_DECIMAL_DIGITS, MYSQL_TYPE_LONGLONG, 0,
   MY_I_S_UNSIGNED, "Connected_time", SKIP_OPEN_TABLE},
  {"BUSY_TIME", MY_INT64_NUM_DECIMAL_DIGITS, MYSQL_TYPE_LONGLONG, 0,
   MY_I_S_UNSIGNED, "Busy_time", SKIP_OPEN_TABLE},
  {"CPU_TIME", MY_INT64_NUM_DECIMAL_DIGITS, MYSQL_TYPE_LONGLONG, 0,
   MY_I_S_UNSIGNED, "Cpu_time", SKIP_OPEN_TABLE},
  {"BYTES_RECEIVED", MY_INT64_NUM_DECIMAL_DIGITS, MYSQL_TYPE_LONGLONG, 0,
   MY_I_S_UNSIGNED, "Bytes_received", SKIP_OPEN_TABLE},
  {"BYTES_SENT", MY_INT64_NUM_DECIMAL_DIGITS, MYSQL_TYPE_LONGLONG, 0,
   MY_I_S_UNSIGNED, "Bytes_sent", SKIP_OPEN_TABLE},
  {"BINLOG_BYTES_WRITTEN", MY_INT64_NUM_DECIMAL_DIGITS, MYSQL_TYPE_LONGLONG,
   0, MY_I_S_UNSIGNED, "Binlog_bytes_written", SKIP_OPEN_TABLE},
  {"ROWS_FETCHED", MY_INT64_NUM_DECIMAL_DIGITS, MYSQL_TYPE_LONGLONG, 0,
   MY_I_S_UNSIGNED, "Rows_fetched", SKIP_OPEN_TABLE},
  {"ROWS_UPDATED", MY_INT64_NUM_DECIMAL_DIGITS, MYSQL_TYPE_LONGLONG, 0,
   MY_I_S_UNSIGNED, "Rows_updated", SKIP_OPEN_TABLE},
  {"TABLE_ROWS_READ", MY_INT64_NUM_DECIMAL_DIGITS, MYSQL_TYPE_LONGLONG, 0,
   MY_I_S_UNSIGNED, "Table_rows_read", SKIP_OPEN_TABLE},
  {"SELECT_COMMANDS", MY_INT64_NUM_DECIMAL_DIGITS, MYSQL_TYPE_LONGLONG, 0,
   MY_I_S_UNSIGNED, "Select_commands", SKIP_OPEN_TABLE},
  {"UPDATE_COMMANDS", MY_INT64_NUM_DECIMAL_DIGITS, MYSQL_TYPE_LONGLONG, 0,
   MY_I_S_UNSIGNED, "Update_commands", SKIP_OPEN_TABLE},
  {"OTHER_COMMANDS", MY_INT64_NUM_DECIMAL_DIGITS, MYSQL_TYPE_LONGLONG, 0,
   MY_I_S_UNSIGNED, "Other_commands", SKIP_OPEN_TABLE},
  {"COMMIT_TRANSACTIONS", MY_INT64_NUM_DECIMAL_DIGITS, MYSQL_TYPE_LONGLONG, 0,
   MY_I_S_UNSIGNED, "Commit_transactions", SKIP_OPEN_TABLE},
  {"ROLLBACK_TRANSACTIONS", MY_INT64_NUM_DECIMAL_DIGITS, MYSQL_TYPE_LONGLONG,
   0, MY_I_S_UNSIGNED, "Rollback_transactions", SKIP_OPEN_TABLE},
  {"DENIED_CONNECTIONS", MY_INT64_NUM_DECIMAL_DIGITS, MYSQL_TYPE_LONGLONG, 0,
   MY_I_S_UNSIGNED, "Denied_connections", SKIP_OPEN_TABLE},
  {"LOST_CONNECTIONS", MY_INT64_NUM_DECIMAL_DIGITS, MYSQL_TYPE_LONGLONG, 0,
   MY_I_S_UNSIGNED, "Lost_connections", SKIP_OPEN_TABLE},
  {"ACCESS_DENIED", MY_INT64_NUM_DECIMAL_DIGITS, MYSQL_TYPE_LONGLONG, 0,
   MY_I_S_UNSIGNED, "Access_denied", SKIP_OPEN_TABLE},
  {"EMPTY_QUERIES", MY_INT64_NUM_DECIMAL_DIGITS, MYSQL_TYPE_LONGLONG, 0,
   MY_I_S_UNSIGNED, "Empty_queries", SKIP_OPEN_TABLE},
  {"TOTAL_SSL_CONNECTIONS", MY_INT64_NUM_DECIMAL_DIGITS, MYSQL_TYPE_LONGLONG,
   0, MY_I_S_UNSIGNED, "Total_ssl_connections", SKIP_OPEN_TABLE},
  {0, 0, MYSQL_TYPE_STRING, 0, 0, 0, 0}
};

ST_FIELD_INFO thread_stats_fields_info[]=
{
  {"THREAD_ID", MY_INT64_NUM_DECIMAL_DIGITS, MYSQL_TYPE_LONGLONG, 0,
   MY_I_S_UNSIGNED, "Thread_id", SKIP_OPEN_TABLE},
  {"TOTAL_CONNECTIONS", MY_INT64_NUM_DECIMAL_DIGITS, MYSQL_TYPE_LONGLONG, 0,
   MY_I_S_UNSIGNED, "Total_connections", SKIP_OPEN_TABLE},
  {"CONCURRENT_CONNECTIONS", MY_INT64_NUM_DECIMAL_DIGITS, MYSQL_TYPE_LONGLONG,
   0, MY_I_S_UNSIGNED, "Concurrent_connections", SKIP_OPEN_TABLE},
  {"CONNECTED_TIME", MY_INT64_NUM_DECIMAL_DIGITS, MYSQL_TYPE_LONGLONG, 0,
   MY_I_S_UNSIGNED, "Connected_time", SKIP_OPEN_TABLE},
  {"BUSY_TIME", MY_INT64_NUM_DECIMAL_DIGITS, MYSQL_TYPE_LONGLONG, 0,
   MY_I_S_UNSIGNED, "Busy_time", SKIP_OPEN_TABLE},
  {"CPU_TIME", MY_INT64_NUM_DECIMAL_DIGITS, MYSQL_TYPE_LONGLONG, 0,
   MY_I_S_UNSIGNED, "Cpu_time", SKIP_OPEN_TABLE},
  {"BYTES_RECEIVED", MY_INT64_NUM_DECIMAL_DIGITS, MYSQL_TYPE_LONGLONG, 0,
   MY_I_S_UNSIGNED, "Bytes_received", SKIP_OPEN_TABLE},
  {"BYTES_SENT", MY_INT64_NUM_DECIMAL_DIGITS, MYSQL_TYPE_LONGLONG, 0,
   MY_I_S_UNSIGNED, "Bytes_sent", SKIP_OPEN_TABLE},
  {"BINLOG_BYTES_WRITTEN", MY_INT64_NUM_DECIMAL_DIGITS, MYSQL_TYPE_LONGLONG, 0,
   MY_I_S_UNSIGNED, "Binlog_bytes_written", SKIP_OPEN_TABLE},
  {"ROWS_FETCHED", MY_INT64_NUM_DECIMAL_DIGITS, MYSQL_TYPE_LONGLONG, 0,
   MY_I_S_UNSIGNED, "Rows_fetched", SKIP_OPEN_TABLE},
  {"ROWS_UPDATED", MY_INT64_NUM_DECIMAL_DIGITS, MYSQL_TYPE_LONGLONG, 0,
   MY_I_S_UNSIGNED, "Rows_updated", SKIP_OPEN_TABLE},
  {"TABLE_ROWS_READ", MY_INT64_NUM_DECIMAL_DIGITS, MYSQL_TYPE_LONGLONG, 0,
   MY_I_S_UNSIGNED, "Table_rows_read", SKIP_OPEN_TABLE},
  {"SELECT_COMMANDS", MY_INT64_NUM_DECIMAL_DIGITS, MYSQL_TYPE_LONGLONG, 0,
   MY_I_S_UNSIGNED, "Select_commands", SKIP_OPEN_TABLE},
  {"UPDATE_COMMANDS", MY_INT64_NUM_DECIMAL_DIGITS, MYSQL_TYPE_LONGLONG, 0,
   MY_I_S_UNSIGNED, "Update_commands", SKIP_OPEN_TABLE},
  {"OTHER_COMMANDS", MY_INT64_NUM_DECIMAL_DIGITS, MYSQL_TYPE_LONGLONG, 0,
   MY_I_S_UNSIGNED, "Other_commands", SKIP_OPEN_TABLE},
  {"COMMIT_TRANSACTIONS", MY_INT64_NUM_DECIMAL_DIGITS, MYSQL_TYPE_LONGLONG, 0,
   MY_I_S_UNSIGNED, "Commit_transactions", SKIP_OPEN_TABLE},
  {"ROLLBACK_TRANSACTIONS", MY_INT64_NUM_DECIMAL_DIGITS, MYSQL_TYPE_LONGLONG,
   0, MY_I_S_UNSIGNED, "Rollback_transactions", SKIP_OPEN_TABLE},
  {"DENIED_CONNECTIONS", MY_INT64_NUM_DECIMAL_DIGITS, MYSQL_TYPE_LONGLONG, 0,
   MY_I_S_UNSIGNED, "Denied_connections", SKIP_OPEN_TABLE},
  {"LOST_CONNECTIONS", MY_INT64_NUM_DECIMAL_DIGITS, MYSQL_TYPE_LONGLONG, 0,
   MY_I_S_UNSIGNED, "Lost_connections", SKIP_OPEN_TABLE},
  {"ACCESS_DENIED", MY_INT64_NUM_DECIMAL_DIGITS, MYSQL_TYPE_LONGLONG, 0,
   MY_I_S_UNSIGNED, "Access_denied", SKIP_OPEN_TABLE},
  {"EMPTY_QUERIES", MY_INT64_NUM_DECIMAL_DIGITS, MYSQL_TYPE_LONGLONG, 0,
   MY_I_S_UNSIGNED, "Empty_queries", SKIP_OPEN_TABLE},
  {"TOTAL_SSL_CONNECTIONS", MY_INT64_NUM_DECIMAL_DIGITS, MYSQL_TYPE_LONGLONG,
   0, MY_I_S_UNSIGNED, "Total_ssl_connections", SKIP_OPEN_TABLE},
  {0, 0, MYSQL_TYPE_STRING, 0, 0, 0, 0}
};

ST_FIELD_INFO table_stats_fields_info[]=
{
  {"TABLE_SCHEMA", NAME_LEN, MYSQL_TYPE_STRING, 0, 0, "Table_schema",
   SKIP_OPEN_TABLE},
  {"TABLE_NAME", NAME_LEN, MYSQL_TYPE_STRING, 0, 0, "Table_name",
   SKIP_OPEN_TABLE},
  {"ROWS_READ", MY_INT64_NUM_DECIMAL_DIGITS, MYSQL_TYPE_LONGLONG, 0,
   MY_I_S_UNSIGNED, "Rows_read", SKIP_OPEN_TABLE},
  {"ROWS_CHANGED", MY_INT64_NUM_DECIMAL_DIGITS, MYSQL_TYPE_LONGLONG, 0,
   MY_I_S_UNSIGNED, "Rows_changed", SKIP_OPEN_TABLE},
  {"ROWS_CHANGED_X_INDEXES", MY_INT64_NUM_DECIMAL_DIGITS, MYSQL_TYPE_LONGLONG,
   0, MY_I_S_UNSIGNED, "Rows_changed_x_#indexes", SKIP_OPEN_TABLE},
  {0, 0, MYSQL_TYPE_STRING, 0, 0, 0, 0}
};

ST_FIELD_INFO index_stats_fields_info[]=
{
  {"TABLE_SCHEMA", NAME_LEN, MYSQL_TYPE_STRING, 0, 0, "Table_schema",
   SKIP_OPEN_TABLE},
  {"TABLE_NAME", NAME_LEN, MYSQL_TYPE_STRING, 0, 0, "Table_name",
   SKIP_OPEN_TABLE},
  {"INDEX_NAME", NAME_LEN, MYSQL_TYPE_STRING, 0, 0, "Index_name",
   SKIP_OPEN_TABLE},
  {"ROWS_READ", MY_INT64_NUM_DECIMAL_DIGITS, MYSQL_TYPE_LONGLONG, 0,
   MY_I_S_UNSIGNED, "Rows_read", SKIP_OPEN_TABLE},
  {0, 0, MYSQL_TYPE_STRING, 0, 0, 0, 0}
};


ST_FIELD_INFO processlist_fields_info[]=
{
  {"ID", 21, MYSQL_TYPE_LONGLONG, 0, MY_I_S_UNSIGNED, "Id", SKIP_OPEN_TABLE},
  {"USER", USERNAME_CHAR_LENGTH, MYSQL_TYPE_STRING, 0, 0, "User", SKIP_OPEN_TABLE},
  {"HOST", LIST_PROCESS_HOST_LEN,  MYSQL_TYPE_STRING, 0, 0, "Host",
   SKIP_OPEN_TABLE},
  {"DB", NAME_CHAR_LEN, MYSQL_TYPE_STRING, 0, 1, "Db", SKIP_OPEN_TABLE},
  {"COMMAND", 16, MYSQL_TYPE_STRING, 0, 0, "Command", SKIP_OPEN_TABLE},
  {"TIME", 7, MYSQL_TYPE_LONG, 0, 0, "Time", SKIP_OPEN_TABLE},
  {"STATE", 64, MYSQL_TYPE_STRING, 0, 1, "State", SKIP_OPEN_TABLE},
  {"INFO", PROCESS_LIST_INFO_WIDTH, MYSQL_TYPE_STRING, 0, 1, "Info",
   SKIP_OPEN_TABLE},
  {"TIME_MS", MY_INT64_NUM_DECIMAL_DIGITS, MYSQL_TYPE_LONGLONG,
   0, 0, "Time_ms", SKIP_OPEN_TABLE},
  {"ROWS_SENT", MY_INT64_NUM_DECIMAL_DIGITS, MYSQL_TYPE_LONGLONG, 0,
   MY_I_S_UNSIGNED, "Rows_sent", SKIP_OPEN_TABLE},
  {"ROWS_EXAMINED", MY_INT64_NUM_DECIMAL_DIGITS, MYSQL_TYPE_LONGLONG, 0,
   MY_I_S_UNSIGNED, "Rows_examined", SKIP_OPEN_TABLE},
  {0, 0, MYSQL_TYPE_STRING, 0, 0, 0, SKIP_OPEN_TABLE}
};


ST_FIELD_INFO plugin_fields_info[]=
{
  {"PLUGIN_NAME", NAME_CHAR_LEN, MYSQL_TYPE_STRING, 0, 0, "Name",
   SKIP_OPEN_TABLE},
  {"PLUGIN_VERSION", 20, MYSQL_TYPE_STRING, 0, 0, 0, SKIP_OPEN_TABLE},
  {"PLUGIN_STATUS", 10, MYSQL_TYPE_STRING, 0, 0, "Status", SKIP_OPEN_TABLE},
  {"PLUGIN_TYPE", 80, MYSQL_TYPE_STRING, 0, 0, "Type", SKIP_OPEN_TABLE},
  {"PLUGIN_TYPE_VERSION", 20, MYSQL_TYPE_STRING, 0, 0, 0, SKIP_OPEN_TABLE},
  {"PLUGIN_LIBRARY", NAME_CHAR_LEN, MYSQL_TYPE_STRING, 0, 1, "Library",
   SKIP_OPEN_TABLE},
  {"PLUGIN_LIBRARY_VERSION", 20, MYSQL_TYPE_STRING, 0, 1, 0, SKIP_OPEN_TABLE},
  {"PLUGIN_AUTHOR", NAME_CHAR_LEN, MYSQL_TYPE_STRING, 0, 1, 0, SKIP_OPEN_TABLE},
  {"PLUGIN_DESCRIPTION", 65535, MYSQL_TYPE_STRING, 0, 1, 0, SKIP_OPEN_TABLE},
  {"PLUGIN_LICENSE", 80, MYSQL_TYPE_STRING, 0, 1, "License", SKIP_OPEN_TABLE},
  {"LOAD_OPTION", 64, MYSQL_TYPE_STRING, 0, 0, 0, SKIP_OPEN_TABLE},
  {0, 0, MYSQL_TYPE_STRING, 0, 0, 0, SKIP_OPEN_TABLE}
};

ST_FIELD_INFO files_fields_info[]=
{
  {"FILE_ID", 4, MYSQL_TYPE_LONGLONG, 0, 0, 0, SKIP_OPEN_TABLE},
  {"FILE_NAME", FN_REFLEN_SE, MYSQL_TYPE_STRING, 0, 1, 0, SKIP_OPEN_TABLE},
  {"FILE_TYPE", 20, MYSQL_TYPE_STRING, 0, 0, 0, SKIP_OPEN_TABLE},
  {"TABLESPACE_NAME", NAME_CHAR_LEN, MYSQL_TYPE_STRING, 0, 1, 0,
   SKIP_OPEN_TABLE},
  {"TABLE_CATALOG", NAME_CHAR_LEN, MYSQL_TYPE_STRING, 0, 0, 0, SKIP_OPEN_TABLE},
  {"TABLE_SCHEMA", NAME_CHAR_LEN, MYSQL_TYPE_STRING, 0, 1, 0, SKIP_OPEN_TABLE},
  {"TABLE_NAME", NAME_CHAR_LEN, MYSQL_TYPE_STRING, 0, 1, 0, SKIP_OPEN_TABLE},
  {"LOGFILE_GROUP_NAME", NAME_CHAR_LEN, MYSQL_TYPE_STRING, 0, 1, 0,
   SKIP_OPEN_TABLE},
  {"LOGFILE_GROUP_NUMBER", 4, MYSQL_TYPE_LONGLONG, 0, 1, 0, SKIP_OPEN_TABLE},
  {"ENGINE", NAME_CHAR_LEN, MYSQL_TYPE_STRING, 0, 0, 0, SKIP_OPEN_TABLE},
  {"FULLTEXT_KEYS", NAME_CHAR_LEN, MYSQL_TYPE_STRING, 0, 1, 0, SKIP_OPEN_TABLE},
  {"DELETED_ROWS", 4, MYSQL_TYPE_LONGLONG, 0, 1, 0, SKIP_OPEN_TABLE},
  {"UPDATE_COUNT", 4, MYSQL_TYPE_LONGLONG, 0, 1, 0, SKIP_OPEN_TABLE},
  {"FREE_EXTENTS", 4, MYSQL_TYPE_LONGLONG, 0, 1, 0, SKIP_OPEN_TABLE},
  {"TOTAL_EXTENTS", 4, MYSQL_TYPE_LONGLONG, 0, 1, 0, SKIP_OPEN_TABLE},
  {"EXTENT_SIZE", 4, MYSQL_TYPE_LONGLONG, 0, 0, 0, SKIP_OPEN_TABLE},
  {"INITIAL_SIZE", 21, MYSQL_TYPE_LONGLONG, 0,
   (MY_I_S_MAYBE_NULL | MY_I_S_UNSIGNED), 0, SKIP_OPEN_TABLE},
  {"MAXIMUM_SIZE", 21, MYSQL_TYPE_LONGLONG, 0, 
   (MY_I_S_MAYBE_NULL | MY_I_S_UNSIGNED), 0, SKIP_OPEN_TABLE},
  {"AUTOEXTEND_SIZE", 21, MYSQL_TYPE_LONGLONG, 0, 
   (MY_I_S_MAYBE_NULL | MY_I_S_UNSIGNED), 0, SKIP_OPEN_TABLE},
  {"CREATION_TIME", 0, MYSQL_TYPE_DATETIME, 0, 1, 0, SKIP_OPEN_TABLE},
  {"LAST_UPDATE_TIME", 0, MYSQL_TYPE_DATETIME, 0, 1, 0, SKIP_OPEN_TABLE},
  {"LAST_ACCESS_TIME", 0, MYSQL_TYPE_DATETIME, 0, 1, 0, SKIP_OPEN_TABLE},
  {"RECOVER_TIME", 4, MYSQL_TYPE_LONGLONG, 0, 1, 0, SKIP_OPEN_TABLE},
  {"TRANSACTION_COUNTER", 4, MYSQL_TYPE_LONGLONG, 0, 1, 0, SKIP_OPEN_TABLE},
  {"VERSION", 21 , MYSQL_TYPE_LONGLONG, 0,
   (MY_I_S_MAYBE_NULL | MY_I_S_UNSIGNED), "Version", SKIP_OPEN_TABLE},
  {"ROW_FORMAT", 20, MYSQL_TYPE_STRING, 0, 1, "Row_format", SKIP_OPEN_TABLE},
  {"TABLE_ROWS", 21 , MYSQL_TYPE_LONGLONG, 0,
   (MY_I_S_MAYBE_NULL | MY_I_S_UNSIGNED), "Rows", SKIP_OPEN_TABLE},
  {"AVG_ROW_LENGTH", 21 , MYSQL_TYPE_LONGLONG, 0, 
   (MY_I_S_MAYBE_NULL | MY_I_S_UNSIGNED), "Avg_row_length", SKIP_OPEN_TABLE},
  {"DATA_LENGTH", 21 , MYSQL_TYPE_LONGLONG, 0, 
   (MY_I_S_MAYBE_NULL | MY_I_S_UNSIGNED), "Data_length", SKIP_OPEN_TABLE},
  {"MAX_DATA_LENGTH", 21 , MYSQL_TYPE_LONGLONG, 0, 
   (MY_I_S_MAYBE_NULL | MY_I_S_UNSIGNED), "Max_data_length", SKIP_OPEN_TABLE},
  {"INDEX_LENGTH", 21 , MYSQL_TYPE_LONGLONG, 0, 
   (MY_I_S_MAYBE_NULL | MY_I_S_UNSIGNED), "Index_length", SKIP_OPEN_TABLE},
  {"DATA_FREE", 21 , MYSQL_TYPE_LONGLONG, 0, 
   (MY_I_S_MAYBE_NULL | MY_I_S_UNSIGNED), "Data_free", SKIP_OPEN_TABLE},
  {"CREATE_TIME", 0, MYSQL_TYPE_DATETIME, 0, 1, "Create_time", SKIP_OPEN_TABLE},
  {"UPDATE_TIME", 0, MYSQL_TYPE_DATETIME, 0, 1, "Update_time", SKIP_OPEN_TABLE},
  {"CHECK_TIME", 0, MYSQL_TYPE_DATETIME, 0, 1, "Check_time", SKIP_OPEN_TABLE},
  {"CHECKSUM", 21 , MYSQL_TYPE_LONGLONG, 0, 
   (MY_I_S_MAYBE_NULL | MY_I_S_UNSIGNED), "Checksum", SKIP_OPEN_TABLE},
  {"STATUS", 20, MYSQL_TYPE_STRING, 0, 0, 0, SKIP_OPEN_TABLE},
  {"EXTRA", 255, MYSQL_TYPE_STRING, 0, 1, 0, SKIP_OPEN_TABLE},
  {0, 0, MYSQL_TYPE_STRING, 0, 0, 0, SKIP_OPEN_TABLE}
};

void init_fill_schema_files_row(TABLE* table)
{
  int i;
  for(i=0; files_fields_info[i].field_name!=NULL; i++)
    table->field[i]->set_null();

  table->field[IS_FILES_STATUS]->set_notnull();
  table->field[IS_FILES_STATUS]->store("NORMAL", 6, system_charset_info);
}

ST_FIELD_INFO referential_constraints_fields_info[]=
{
  {"CONSTRAINT_CATALOG", FN_REFLEN, MYSQL_TYPE_STRING, 0, 0, 0, OPEN_FULL_TABLE},
  {"CONSTRAINT_SCHEMA", NAME_CHAR_LEN, MYSQL_TYPE_STRING, 0, 0, 0,
   OPEN_FULL_TABLE},
  {"CONSTRAINT_NAME", NAME_CHAR_LEN, MYSQL_TYPE_STRING, 0, 0, 0,
   OPEN_FULL_TABLE},
  {"UNIQUE_CONSTRAINT_CATALOG", FN_REFLEN, MYSQL_TYPE_STRING, 0, 0, 0,
   OPEN_FULL_TABLE},
  {"UNIQUE_CONSTRAINT_SCHEMA", NAME_CHAR_LEN, MYSQL_TYPE_STRING, 0, 0, 0,
   OPEN_FULL_TABLE},
  {"UNIQUE_CONSTRAINT_NAME", NAME_CHAR_LEN, MYSQL_TYPE_STRING, 0,
   MY_I_S_MAYBE_NULL, 0, OPEN_FULL_TABLE},
  {"MATCH_OPTION", NAME_CHAR_LEN, MYSQL_TYPE_STRING, 0, 0, 0, OPEN_FULL_TABLE},
  {"UPDATE_RULE", NAME_CHAR_LEN, MYSQL_TYPE_STRING, 0, 0, 0, OPEN_FULL_TABLE},
  {"DELETE_RULE", NAME_CHAR_LEN, MYSQL_TYPE_STRING, 0, 0, 0, OPEN_FULL_TABLE},
  {"TABLE_NAME", NAME_CHAR_LEN, MYSQL_TYPE_STRING, 0, 0, 0, OPEN_FULL_TABLE},
  {"REFERENCED_TABLE_NAME", NAME_CHAR_LEN, MYSQL_TYPE_STRING, 0, 0, 0,
   OPEN_FULL_TABLE},
  {0, 0, MYSQL_TYPE_STRING, 0, 0, 0, SKIP_OPEN_TABLE}
};


ST_FIELD_INFO parameters_fields_info[]=
{
  {"SPECIFIC_CATALOG", FN_REFLEN, MYSQL_TYPE_STRING, 0, 0, 0, OPEN_FULL_TABLE},
  {"SPECIFIC_SCHEMA", NAME_CHAR_LEN, MYSQL_TYPE_STRING, 0, 0, 0,
   OPEN_FULL_TABLE},
  {"SPECIFIC_NAME", NAME_CHAR_LEN, MYSQL_TYPE_STRING, 0, 0, 0, OPEN_FULL_TABLE},
  {"ORDINAL_POSITION", 21 , MYSQL_TYPE_LONG, 0, 0, 0, OPEN_FULL_TABLE},
  {"PARAMETER_MODE", 5, MYSQL_TYPE_STRING, 0, 1, 0, OPEN_FULL_TABLE},
  {"PARAMETER_NAME", NAME_CHAR_LEN, MYSQL_TYPE_STRING, 0, 1, 0, OPEN_FULL_TABLE},
  {"DATA_TYPE", NAME_CHAR_LEN, MYSQL_TYPE_STRING, 0, 0, 0, OPEN_FULL_TABLE},
  {"CHARACTER_MAXIMUM_LENGTH", 21 , MYSQL_TYPE_LONG, 0, 1, 0, OPEN_FULL_TABLE},
  {"CHARACTER_OCTET_LENGTH", 21 , MYSQL_TYPE_LONG, 0, 1, 0, OPEN_FULL_TABLE},
  {"NUMERIC_PRECISION", MY_INT64_NUM_DECIMAL_DIGITS, MYSQL_TYPE_LONGLONG,
   0, (MY_I_S_MAYBE_NULL | MY_I_S_UNSIGNED), 0, OPEN_FULL_TABLE},
  {"NUMERIC_SCALE", 21 , MYSQL_TYPE_LONG, 0, 1, 0, OPEN_FULL_TABLE},
  {"DATETIME_PRECISION", MY_INT64_NUM_DECIMAL_DIGITS , MYSQL_TYPE_LONGLONG,
   0, (MY_I_S_MAYBE_NULL | MY_I_S_UNSIGNED), 0, OPEN_FULL_TABLE},
  {"CHARACTER_SET_NAME", 64, MYSQL_TYPE_STRING, 0, 1, 0, OPEN_FULL_TABLE},
  {"COLLATION_NAME", 64, MYSQL_TYPE_STRING, 0, 1, 0, OPEN_FULL_TABLE},
  {"DTD_IDENTIFIER", 65535, MYSQL_TYPE_STRING, 0, 0, 0, OPEN_FULL_TABLE},
  {"ROUTINE_TYPE", 9, MYSQL_TYPE_STRING, 0, 0, 0, OPEN_FULL_TABLE},
  {0, 0, MYSQL_TYPE_STRING, 0, 0, 0, OPEN_FULL_TABLE}
};


ST_FIELD_INFO tablespaces_fields_info[]=
{
  {"TABLESPACE_NAME", NAME_CHAR_LEN, MYSQL_TYPE_STRING, 0, 0, 0,
   SKIP_OPEN_TABLE},
  {"ENGINE", NAME_CHAR_LEN, MYSQL_TYPE_STRING, 0, 0, 0, SKIP_OPEN_TABLE},
  {"TABLESPACE_TYPE", NAME_CHAR_LEN, MYSQL_TYPE_STRING, 0, MY_I_S_MAYBE_NULL,
   0, SKIP_OPEN_TABLE},
  {"LOGFILE_GROUP_NAME", NAME_CHAR_LEN, MYSQL_TYPE_STRING, 0, MY_I_S_MAYBE_NULL,
   0, SKIP_OPEN_TABLE},
  {"EXTENT_SIZE", 21, MYSQL_TYPE_LONGLONG, 0,
   MY_I_S_MAYBE_NULL | MY_I_S_UNSIGNED, 0, SKIP_OPEN_TABLE},
  {"AUTOEXTEND_SIZE", 21, MYSQL_TYPE_LONGLONG, 0,
   MY_I_S_MAYBE_NULL | MY_I_S_UNSIGNED, 0, SKIP_OPEN_TABLE},
  {"MAXIMUM_SIZE", 21, MYSQL_TYPE_LONGLONG, 0,
   MY_I_S_MAYBE_NULL | MY_I_S_UNSIGNED, 0, SKIP_OPEN_TABLE},
  {"NODEGROUP_ID", 21, MYSQL_TYPE_LONGLONG, 0,
   MY_I_S_MAYBE_NULL | MY_I_S_UNSIGNED, 0, SKIP_OPEN_TABLE},
  {"TABLESPACE_COMMENT", 2048, MYSQL_TYPE_STRING, 0, MY_I_S_MAYBE_NULL, 0,
   SKIP_OPEN_TABLE},
  {0, 0, MYSQL_TYPE_STRING, 0, 0, 0, SKIP_OPEN_TABLE}
};

>>>>>>> 333b4508

/** For creating fields of information_schema.OPTIMIZER_TRACE */
extern ST_FIELD_INFO optimizer_trace_info[];

/*
  Description of ST_FIELD_INFO in table.h

  Make sure that the order of schema_tables and enum_schema_tables are the same.

*/

<<<<<<< HEAD
ST_SCHEMA_TABLE schema_tables[] = {
    {"COLUMN_PRIVILEGES", column_privileges_fields_info, create_schema_table,
     fill_schema_column_privileges, 0, 0, -1, -1, 0, 0},
    {"ENGINES", engines_fields_info, create_schema_table, fill_schema_engines,
     make_old_format, 0, -1, -1, 0, 0},
    {"OPEN_TABLES", open_tables_fields_info, create_schema_table,
     fill_open_tables, make_old_format, 0, -1, -1, 1, 0},
    {"OPTIMIZER_TRACE", optimizer_trace_info, create_schema_table,
     fill_optimizer_trace_info, NULL, NULL, -1, -1, false, 0},
    {"PLUGINS", plugin_fields_info, create_schema_table, fill_plugins,
     make_old_format, 0, -1, -1, 0, 0},
    {"PROCESSLIST", processlist_fields_info, create_schema_table,
     fill_schema_processlist, make_old_format, 0, -1, -1, 0, 0},
    {"PROFILING", query_profile_statistics_info, create_schema_table,
     fill_query_profile_statistics_info, make_profile_table_for_show, NULL, -1,
     -1, false, 0},
    {"SCHEMA_PRIVILEGES", schema_privileges_fields_info, create_schema_table,
     fill_schema_schema_privileges, 0, 0, -1, -1, 0, 0},
    {"TABLESPACES", tablespaces_fields_info, create_schema_table,
     hton_fill_schema_table, 0, 0, -1, -1, 0, 0},
    {"TABLE_PRIVILEGES", table_privileges_fields_info, create_schema_table,
     fill_schema_table_privileges, 0, 0, -1, -1, 0, 0},
    {"USER_PRIVILEGES", user_privileges_fields_info, create_schema_table,
     fill_schema_user_privileges, 0, 0, -1, -1, 0, 0},
    {"TMP_TABLE_COLUMNS", tmp_table_columns_fields_info, create_schema_table,
     get_all_tables, make_tmp_table_columns_format,
     get_schema_tmp_table_columns_record, -1, -1, 1, 0},
    {"TMP_TABLE_KEYS", tmp_table_keys_fields_info, create_schema_table,
     get_all_tables, make_old_format, get_schema_tmp_table_keys_record, -1, -1,
     1, 0},
    {0, 0, 0, 0, 0, 0, 0, 0, 0, 0}};

int initialize_schema_table(st_plugin_int *plugin) {
=======
ST_SCHEMA_TABLE schema_tables[]=
{
  {"CHARACTER_SETS", charsets_fields_info, create_schema_table, 
   fill_schema_charsets, make_character_sets_old_format, 0, -1, -1, 0, 0},
  {"CLIENT_STATISTICS", client_stats_fields_info, create_schema_table,
    fill_schema_client_stats, make_old_format, 0, -1, -1, 0, 0},
  {"COLLATIONS", collation_fields_info, create_schema_table, 
   fill_schema_collation, make_old_format, 0, -1, -1, 0, 0},
  {"COLLATION_CHARACTER_SET_APPLICABILITY", coll_charset_app_fields_info,
   create_schema_table, fill_schema_coll_charset_app, 0, 0, -1, -1, 0, 0},
  {"COLUMNS", columns_fields_info, create_schema_table, 
   get_all_tables, make_columns_old_format, get_schema_column_record, 1, 2, 0,
   OPTIMIZE_I_S_TABLE|OPEN_VIEW_FULL},
  {"COLUMN_PRIVILEGES", column_privileges_fields_info, create_schema_table,
   fill_schema_column_privileges, 0, 0, -1, -1, 0, 0},
  {"INDEX_STATISTICS", index_stats_fields_info, create_schema_table,
   fill_schema_index_stats, make_old_format, 0, -1, -1, 0, 0},
  {"ENGINES", engines_fields_info, create_schema_table,
   fill_schema_engines, make_old_format, 0, -1, -1, 0, 0},
#ifndef EMBEDDED_LIBRARY
  {"EVENTS", events_fields_info, create_schema_table,
   Events::fill_schema_events, make_old_format, 0, -1, -1, 0, 0},
#else // for alignment with enum_schema_tables
  {"EVENTS", events_fields_info, create_schema_table,
   0, make_old_format, 0, -1, -1, 0, 0},
#endif
  {"FILES", files_fields_info, create_schema_table,
   hton_fill_schema_table, 0, 0, -1, -1, 0, 0},
  {"GLOBAL_STATUS", variables_fields_info, create_schema_table,
   fill_status, make_old_format, 0, 0, -1, 0, 0},
  {"GLOBAL_TEMPORARY_TABLES", temporary_table_fields_info, create_schema_table, 
   fill_global_temporary_tables, make_temporary_tables_old_format, 0, 2, 3, 0,
   OPEN_TABLE_ONLY|OPTIMIZE_I_S_TABLE},
  {"GLOBAL_VARIABLES", variables_fields_info, create_schema_table,
   fill_variables, make_old_format, 0, 0, -1, 0, 0},
  {"KEY_COLUMN_USAGE", key_column_usage_fields_info, create_schema_table,
   get_all_tables, 0, get_schema_key_column_usage_record, 4, 5, 0,
   OPTIMIZE_I_S_TABLE|OPEN_TABLE_ONLY},
  {"OPEN_TABLES", open_tables_fields_info, create_schema_table,
   fill_open_tables, make_old_format, 0, -1, -1, 1, 0},
#ifdef OPTIMIZER_TRACE
  {"OPTIMIZER_TRACE", optimizer_trace_info, create_schema_table,
   fill_optimizer_trace_info, NULL, NULL, -1, -1, false, 0},
#else // for alignment with enum_schema_tables
  {"OPTIMIZER_TRACE", optimizer_trace_info, create_schema_table,
   NULL, NULL, NULL, -1, -1, false, 0},
#endif
  {"PARAMETERS", parameters_fields_info, create_schema_table,
   fill_schema_proc, 0, 0, -1, -1, 0, 0},
  {"PARTITIONS", partitions_fields_info, create_schema_table,
   get_all_tables, 0, get_schema_partitions_record, 1, 2, 0,
   OPTIMIZE_I_S_TABLE|OPEN_TABLE_ONLY},
  {"PLUGINS", plugin_fields_info, create_schema_table,
   fill_plugins, make_old_format, 0, -1, -1, 0, 0},
  {"PROCESSLIST", processlist_fields_info, create_schema_table,
   fill_schema_processlist, make_old_format, 0, -1, -1, 0, 0},
  {"PROFILING", query_profile_statistics_info, create_schema_table,
    fill_query_profile_statistics_info, make_profile_table_for_show, 
    NULL, -1, -1, false, 0},
  {"REFERENTIAL_CONSTRAINTS", referential_constraints_fields_info,
   create_schema_table, get_all_tables, 0, get_referential_constraints_record,
   1, 9, 0, OPTIMIZE_I_S_TABLE|OPEN_TABLE_ONLY},
  {"ROUTINES", proc_fields_info, create_schema_table, 
   fill_schema_proc, make_proc_old_format, 0, -1, -1, 0, 0},
  {"SCHEMATA", schema_fields_info, create_schema_table,
   fill_schema_schemata, make_schemata_old_format, 0, 1, -1, 0, 0},
  {"SCHEMA_PRIVILEGES", schema_privileges_fields_info, create_schema_table,
   fill_schema_schema_privileges, 0, 0, -1, -1, 0, 0},
  {"SESSION_STATUS", variables_fields_info, create_schema_table,
   fill_status, make_old_format, 0, 0, -1, 0, 0},
  {"SESSION_VARIABLES", variables_fields_info, create_schema_table,
   fill_variables, make_old_format, 0, 0, -1, 0, 0},
  {"STATISTICS", stat_fields_info, create_schema_table, 
   get_all_tables, make_old_format, get_schema_stat_record, 1, 2, 0,
   OPEN_TABLE_ONLY|OPTIMIZE_I_S_TABLE},
  {"STATUS", variables_fields_info, create_schema_table, fill_status, 
   make_old_format, 0, 0, -1, 1, 0},
  {"TABLES", tables_fields_info, create_schema_table, 
   get_all_tables, make_old_format, get_schema_tables_record, 1, 2, 0,
   OPTIMIZE_I_S_TABLE},
  {"TABLESPACES", tablespaces_fields_info, create_schema_table,
   hton_fill_schema_table, 0, 0, -1, -1, 0, 0},
  {"TABLE_CONSTRAINTS", table_constraints_fields_info, create_schema_table,
   get_all_tables, 0, get_schema_constraints_record, 3, 4, 0,
   OPTIMIZE_I_S_TABLE|OPEN_TABLE_ONLY},
  {"TABLE_NAMES", table_names_fields_info, create_schema_table,
   get_all_tables, make_table_names_old_format, 0, 1, 2, 1, 0},
  {"TABLE_PRIVILEGES", table_privileges_fields_info, create_schema_table,
   fill_schema_table_privileges, 0, 0, -1, -1, 0, 0},
  {"TABLE_STATISTICS", table_stats_fields_info, create_schema_table,
    fill_schema_table_stats, make_old_format, 0, -1, -1, 0, 0},
  {"TEMPORARY_TABLES", temporary_table_fields_info, create_schema_table,
   fill_temporary_tables, make_temporary_tables_old_format, 0, 2, 3, 0,
   OPEN_TABLE_ONLY|OPTIMIZE_I_S_TABLE},
  {"THREAD_STATISTICS", thread_stats_fields_info, create_schema_table,
    fill_schema_thread_stats, make_old_format, 0, -1, -1, 0, 0},
  {"TRIGGERS", triggers_fields_info, create_schema_table,
   get_all_tables, make_old_format, get_schema_triggers_record, 5, 6, 0,
   OPEN_TRIGGER_ONLY|OPTIMIZE_I_S_TABLE},
  {"USER_PRIVILEGES", user_privileges_fields_info, create_schema_table, 
   fill_schema_user_privileges, 0, 0, -1, -1, 0, 0},
  {"USER_STATISTICS", user_stats_fields_info, create_schema_table,
    fill_schema_user_stats, make_old_format, 0, -1, -1, 0, 0},
  {"VARIABLES", variables_fields_info, create_schema_table, fill_variables,
   make_old_format, 0, 0, -1, 1, 0},
  {"VIEWS", view_fields_info, create_schema_table, 
   get_all_tables, 0, get_schema_views_record, 1, 2, 0,
   OPEN_VIEW_ONLY|OPTIMIZE_I_S_TABLE},
  {0, 0, 0, 0, 0, 0, 0, 0, 0, 0}
};


int initialize_schema_table(st_plugin_int *plugin)
{
>>>>>>> 333b4508
  ST_SCHEMA_TABLE *schema_table;
  DBUG_ENTER("initialize_schema_table");

  if (!(schema_table = (ST_SCHEMA_TABLE *)my_malloc(key_memory_ST_SCHEMA_TABLE,
                                                    sizeof(ST_SCHEMA_TABLE),
                                                    MYF(MY_WME | MY_ZEROFILL))))
    DBUG_RETURN(1);
  /* Historical Requirement */
  plugin->data = schema_table;  // shortcut for the future
  if (plugin->plugin->init) {
    schema_table->create_table = create_schema_table;
    schema_table->old_format = make_old_format;
    schema_table->idx_field1 = -1, schema_table->idx_field2 = -1;

    /* Make the name available to the init() function. */
    schema_table->table_name = plugin->name.str;

    if (plugin->plugin->init(schema_table)) {
      LogErr(ERROR_LEVEL, ER_PLUGIN_INIT_FAILED, plugin->name.str);
      plugin->data = NULL;
      my_free(schema_table);
      DBUG_RETURN(1);
    }

    /* Make sure the plugin name is not set inside the init() function. */
    schema_table->table_name = plugin->name.str;
  }
  DBUG_RETURN(0);
}

int finalize_schema_table(st_plugin_int *plugin) {
  ST_SCHEMA_TABLE *schema_table = (ST_SCHEMA_TABLE *)plugin->data;
  DBUG_ENTER("finalize_schema_table");

  if (schema_table) {
    if (plugin->plugin->deinit) {
      DBUG_PRINT("info", ("Deinitializing plugin: '%s'", plugin->name.str));
      if (plugin->plugin->deinit(NULL)) {
        DBUG_PRINT("warning", ("Plugin '%s' deinit function returned error.",
                               plugin->name.str));
      }
    }
    my_free(schema_table);
  }
  DBUG_RETURN(0);
}

/**
  Output trigger information (SHOW CREATE TRIGGER) to the client.

  @param thd          Thread context.
  @param trigger      table trigger to dump.

  @return Operation status
    @retval true Error.
    @retval false Success.
*/

static bool show_create_trigger_impl(THD *thd, Trigger *trigger) {
  Protocol *p = thd->get_protocol();
  List<Item> fields;

  // Construct sql_mode string.

  LEX_STRING sql_mode_str;

  if (sql_mode_string_representation(thd, trigger->get_sql_mode(),
                                     &sql_mode_str))
    return true;

  char create_trg_str_buf[10 * STRING_BUFFER_USUAL_SIZE];
  String create_trg_str(create_trg_str_buf, sizeof(create_trg_str_buf),
                        system_charset_info);
  create_trg_str.length(0);

  /*
    NOTE: SQL statement field must be not less than 1024 in order not to
    confuse old clients.
  */
  Item_empty_string *stmt_fld = new Item_empty_string(
      "SQL Original Statement", max<size_t>(create_trg_str.length(), 1024));

  if (stmt_fld == nullptr) return true;

  if (trigger->create_full_trigger_definition(thd, &create_trg_str))
    return true;

  stmt_fld->maybe_null = true;

  // Send header.

  if (fields.push_back(new Item_empty_string("Trigger", NAME_LEN)) ||
      fields.push_back(
          new Item_empty_string("sql_mode", sql_mode_str.length)) ||
      fields.push_back(stmt_fld) ||
      fields.push_back(
          new Item_empty_string("character_set_client", MY_CS_NAME_SIZE)) ||
      fields.push_back(
          new Item_empty_string("collation_connection", MY_CS_NAME_SIZE)) ||
      fields.push_back(
          new Item_empty_string("Database Collation", MY_CS_NAME_SIZE)) ||
      fields.push_back(new Item_temporal(
          MYSQL_TYPE_TIMESTAMP, Name_string("Created", sizeof("created") - 1),
          0, 0)) ||
      thd->send_result_metadata(&fields,
                                Protocol::SEND_NUM_ROWS | Protocol::SEND_EOF))
    return true;

  // Resolve trigger client character set.

  const CHARSET_INFO *client_cs;

  if (resolve_charset(trigger->get_client_cs_name().str, NULL, &client_cs))
    return true;

  // Send data.

  p->start_row();

  if (p->store(trigger->get_trigger_name().str,
               trigger->get_trigger_name().length, system_charset_info) ||
      p->store(sql_mode_str, system_charset_info) ||
      p->store(create_trg_str.c_ptr(), create_trg_str.length(), client_cs) ||
      p->store(trigger->get_client_cs_name().str,
               trigger->get_client_cs_name().length, system_charset_info) ||
      p->store(trigger->get_connection_cl_name().str,
               trigger->get_connection_cl_name().length, system_charset_info) ||
      p->store(trigger->get_db_cl_name().str, trigger->get_db_cl_name().length,
               system_charset_info))
    return true;

  bool rc;
  if (!trigger->is_created_timestamp_null()) {
    MYSQL_TIME timestamp;
    my_tz_SYSTEM->gmt_sec_to_TIME(&timestamp, trigger->get_created_timestamp());
    rc = p->store(&timestamp, 2);
  } else
    rc = p->store_null();

  if (rc || p->end_row()) return true;

  my_eof(thd);

  return false;
}

/**
  Read the Data Dictionary to obtain base table name for the specified
  trigger name and construct TABE_LIST object for the base table.

  @param thd      Thread context.
  @param trg_name Trigger name.

  @return TABLE_LIST object corresponding to the base table.

  TODO: This function is a copy&paste from add_table_to_list() and
  sp_add_to_query_tables(). The problem is that in order to be compatible
  with Stored Programs (Prepared Statements), we should not touch thd->lex.
  The "source" functions also add created TABLE_LIST object to the
  thd->lex->query_tables.

  The plan to eliminate this copy&paste is to:

    - get rid of sp_add_to_query_tables() and use Lex::add_table_to_list().
      Only add_table_to_list() must be used to add tables from the parser
      into Lex::query_tables list.

    - do not update Lex::query_tables in add_table_to_list().
*/

static TABLE_LIST *get_trigger_table(THD *thd, const sp_name *trg_name) {
  LEX_CSTRING db;
  LEX_STRING tbl_name;

  dd::Schema_MDL_locker mdl_locker(thd);

  dd::cache::Dictionary_client *dd_client = thd->dd_client();
  dd::cache::Dictionary_client::Auto_releaser releaser(dd_client);

  const dd::Schema *sch_obj = nullptr;
  if (mdl_locker.ensure_locked(trg_name->m_db.str) ||
      dd_client->acquire(trg_name->m_db.str, &sch_obj))
    return nullptr;

  if (sch_obj == nullptr) {
    my_error(ER_BAD_DB_ERROR, MYF(0), trg_name->m_db.str);
    return nullptr;
  }

  dd::String_type table_name;
  if (dd_client->get_table_name_by_trigger_name(*sch_obj, trg_name->m_name.str,
                                                &table_name))
    return nullptr;

  if (table_name == "") {
    my_error(ER_TRG_DOES_NOT_EXIST, MYF(0));
    return nullptr;
  }

  db = trg_name->m_db;
  db.str = thd->strmake(db.str, db.length);

  tbl_name.str = thd->strmake(table_name.c_str(), table_name.length());
  tbl_name.length = table_name.length();

  if (db.str == nullptr || tbl_name.str == nullptr) return nullptr;

  /* We need to reset statement table list to be PS/SP friendly. */
  return new (thd->mem_root)
      TABLE_LIST(db.str, db.length, tbl_name.str, tbl_name.length, tbl_name.str,
                 TL_IGNORE);
}

/**
  Acquire shared MDL lock for a specified database name/table name.

  @param thd         Thread context.
  @param db_name     Database name.
  @param table_name  Table name.

  @return Operation status
    @retval true Error.
    @retval false Success.
*/

static bool acquire_mdl_for_table(THD *thd, const char *db_name,
                                  const char *table_name) {
  MDL_request table_request;
  MDL_REQUEST_INIT(&table_request, MDL_key::TABLE, db_name, table_name,
                   MDL_SHARED, MDL_TRANSACTION);

  if (thd->mdl_context.acquire_lock(&table_request,
                                    thd->variables.lock_wait_timeout))
    return true;

  return false;
}

/**
  SHOW CREATE TRIGGER high-level implementation.

  @param thd      Thread context.
  @param trg_name Trigger name.

  @return Operation status
    @retval true Error.
    @retval false Success.
*/

bool show_create_trigger(THD *thd, const sp_name *trg_name) {
  uint num_tables; /* NOTE: unused, only to pass to open_tables(). */
  bool error = true;
  Trigger *trigger;

  /*
    Metadata locks taken during SHOW CREATE TRIGGER should be released when
    the statement completes as it is an information statement.
  */
  MDL_savepoint mdl_savepoint = thd->mdl_context.mdl_savepoint();

  if (acquire_shared_mdl_for_trigger(thd, trg_name->m_db.str,
                                     trg_name->m_name.str))
    return true;

  TABLE_LIST *lst = get_trigger_table(thd, trg_name);

  if (!lst) return true;

  if (check_table_access(thd, TRIGGER_ACL, lst, false, 1, true)) {
    my_error(ER_SPECIFIC_ACCESS_DENIED_ERROR, MYF(0), "TRIGGER");
    return true;
  }

  DEBUG_SYNC(thd, "show_create_trigger_before_table_lock");

  if (acquire_mdl_for_table(thd, trg_name->m_db.str, lst->table_name))
    return true;

  /*
    Open the table by name in order to load Table_trigger_dispatcher object.
  */
  if (open_tables(thd, &lst, &num_tables,
                  MYSQL_OPEN_FORCE_SHARED_HIGH_PRIO_MDL)) {
    my_error(ER_TRG_CANT_OPEN_TABLE, MYF(0), trg_name->m_db.str,
             lst->table_name);

    goto exit;

    /* Perform closing actions and return error status. */
  }

  if (!lst->table->triggers) {
    my_error(ER_TRG_DOES_NOT_EXIST, MYF(0));
    goto exit;
  }

  trigger = lst->table->triggers->find_trigger(trg_name->m_name);

  if (!trigger) {
    my_error(ER_TRG_CORRUPTED_FILE, MYF(0), trg_name->m_db.str,
             lst->table_name);

    goto exit;
  }

  error = show_create_trigger_impl(thd, trigger);

  /*
    NOTE: if show_create_trigger_impl() failed, that means we could not
    send data to the client. In this case we simply raise the error
    status and client connection will be closed.
  */

exit:
  close_thread_tables(thd);
  /* Release any metadata locks taken during SHOW CREATE TRIGGER. */
  thd->mdl_context.rollback_to_savepoint(mdl_savepoint);
  return error;
}

static IS_internal_schema_access is_internal_schema_access;

void initialize_information_schema_acl() {
  ACL_internal_schema_registry::register_schema(INFORMATION_SCHEMA_NAME,
                                                &is_internal_schema_access);
}

/*
  Convert a string in character set in column character set format
  to utf8 character set if possible, the utf8 character set string
  will later possibly be converted to character set used by client.
  Thus we attempt conversion from column character set to both
  utf8 and to character set client.

  Examples of strings that should fail conversion to utf8 are unassigned
  characters as e.g. 0x81 in cp1250 (Windows character set for for countries
  like Czech and Poland). Example of string that should fail conversion to
  character set on client (e.g. if this is latin1) is 0x2020 (daggger) in
  ucs2.

  If the conversion fails we will as a fall back convert the string to
  hex encoded format. The caller of the function can also ask for hex
  encoded format of output string unconditionally.

  SYNOPSIS
    get_cs_converted_string_value()
    thd                             Thread object
    input_str                       Input string in cs character set
    output_str                      Output string to be produced in utf8
    cs                              Character set of input string
    use_hex                         Use hex string unconditionally


  RETURN VALUES
    No return value
*/

static void get_cs_converted_string_value(THD *thd, String *input_str,
                                          String *output_str,
                                          const CHARSET_INFO *cs,
                                          bool use_hex) {
  output_str->length(0);
  if (input_str->length() == 0) {
    output_str->append("''");
    return;
  }
  if (!use_hex) {
    String try_val;
    uint try_conv_error = 0;

    try_val.copy(input_str->ptr(), input_str->length(), cs,
                 thd->variables.character_set_client, &try_conv_error);
    if (!try_conv_error) {
      String val;
      uint conv_error = 0;

      val.copy(input_str->ptr(), input_str->length(), cs, system_charset_info,
               &conv_error);
      if (!conv_error) {
        append_unescaped(output_str, val.ptr(), val.length());
        return;
      }
    }
    /* We had a conversion error, use hex encoded string for safety */
  }
  {
    const uchar *ptr;
    size_t i, len;
    char buf[3];

    output_str->append("_");
    output_str->append(cs->csname);
    output_str->append(" ");
    output_str->append("0x");
    len = input_str->length();
    ptr = (uchar *)input_str->ptr();
    for (i = 0; i < len; i++) {
      uint high, low;

      high = (*ptr) >> 4;
      low = (*ptr) & 0x0F;
      buf[0] = _dig_vec_upper[high];
      buf[1] = _dig_vec_upper[low];
      buf[2] = 0;
      output_str->append((const char *)buf);
      ptr++;
    }
  }
  return;
}

/**
  A field's SQL type printout

  @param type     the type to print
  @param metadata field's metadata, depending on the type
                  could be nothing, length, or length + decimals
  @param str      String to print to
  @param field_cs field's charset. When given [var]char length is printed in
                  characters, otherwise - in bytes

*/

void show_sql_type(enum_field_types type, uint16 metadata, String *str,
                   const CHARSET_INFO *field_cs) {
  DBUG_ENTER("show_sql_type");
  DBUG_PRINT("enter", ("type: %d, metadata: 0x%x", type, metadata));

  switch (type) {
    case MYSQL_TYPE_TINY:
      str->set_ascii(STRING_WITH_LEN("tinyint"));
      break;

    case MYSQL_TYPE_SHORT:
      str->set_ascii(STRING_WITH_LEN("smallint"));
      break;

    case MYSQL_TYPE_LONG:
      str->set_ascii(STRING_WITH_LEN("int"));
      break;

    case MYSQL_TYPE_FLOAT:
      str->set_ascii(STRING_WITH_LEN("float"));
      break;

    case MYSQL_TYPE_DOUBLE:
      str->set_ascii(STRING_WITH_LEN("double"));
      break;

    case MYSQL_TYPE_NULL:
      str->set_ascii(STRING_WITH_LEN("null"));
      break;

    case MYSQL_TYPE_TIMESTAMP:
    case MYSQL_TYPE_TIMESTAMP2:
      str->set_ascii(STRING_WITH_LEN("timestamp"));
      break;

    case MYSQL_TYPE_LONGLONG:
      str->set_ascii(STRING_WITH_LEN("bigint"));
      break;

    case MYSQL_TYPE_INT24:
      str->set_ascii(STRING_WITH_LEN("mediumint"));
      break;

    case MYSQL_TYPE_NEWDATE:
    case MYSQL_TYPE_DATE:
      str->set_ascii(STRING_WITH_LEN("date"));
      break;

    case MYSQL_TYPE_TIME:
    case MYSQL_TYPE_TIME2:
      str->set_ascii(STRING_WITH_LEN("time"));
      break;

    case MYSQL_TYPE_DATETIME:
    case MYSQL_TYPE_DATETIME2:
      str->set_ascii(STRING_WITH_LEN("datetime"));
      break;

    case MYSQL_TYPE_YEAR:
      str->set_ascii(STRING_WITH_LEN("year"));
      break;

    case MYSQL_TYPE_VAR_STRING:
    case MYSQL_TYPE_VARCHAR: {
      const CHARSET_INFO *cs = str->charset();
      size_t length;
      if (field_cs)
        length =
            cs->cset->snprintf(cs, (char *)str->ptr(), str->alloced_length(),
                               "varchar(%u)", metadata / field_cs->mbmaxlen);
      else
        length =
            cs->cset->snprintf(cs, (char *)str->ptr(), str->alloced_length(),
                               "varchar(%u(bytes))", metadata);
      str->length(length);
    } break;

    case MYSQL_TYPE_BIT: {
      const CHARSET_INFO *cs = str->charset();
      int bit_length = 8 * (metadata >> 8) + (metadata & 0xFF);
      size_t length = cs->cset->snprintf(
          cs, (char *)str->ptr(), str->alloced_length(), "bit(%d)", bit_length);
      str->length(length);
    } break;

    case MYSQL_TYPE_DECIMAL: {
      const CHARSET_INFO *cs = str->charset();
      size_t length =
          cs->cset->snprintf(cs, (char *)str->ptr(), str->alloced_length(),
                             "decimal(%d,?)", metadata);
      str->length(length);
    } break;

    case MYSQL_TYPE_NEWDECIMAL: {
      const CHARSET_INFO *cs = str->charset();
      /*
        Field_new_decimal encodes metadata this way. Bit shifts can't be used
        due to different endianness on different platforms.
      */
      uchar *metadata_ptr = (uchar *)&metadata;
      uint len = *metadata_ptr;
      uint dec = *(metadata_ptr + 1);
      size_t length =
          cs->cset->snprintf(cs, (char *)str->ptr(), str->alloced_length(),
                             "decimal(%d,%d)", len, dec);
      str->length(length);
    } break;

    case MYSQL_TYPE_ENUM:
      str->set_ascii(STRING_WITH_LEN("enum"));
      break;

    case MYSQL_TYPE_SET:
      str->set_ascii(STRING_WITH_LEN("set"));
      break;

    case MYSQL_TYPE_TINY_BLOB:
      if (!field_cs || field_cs == &my_charset_bin)
        str->set_ascii(STRING_WITH_LEN("tinyblob"));
      else
        str->set_ascii(STRING_WITH_LEN("tinytext"));
      break;

    case MYSQL_TYPE_MEDIUM_BLOB:
      if (!field_cs || field_cs == &my_charset_bin)
        str->set_ascii(STRING_WITH_LEN("mediumblob"));
      else
        str->set_ascii(STRING_WITH_LEN("mediumtext"));
      break;

    case MYSQL_TYPE_LONG_BLOB:
      if (!field_cs || field_cs == &my_charset_bin)
        str->set_ascii(STRING_WITH_LEN("longblob"));
      else
        str->set_ascii(STRING_WITH_LEN("longtext"));
      break;

    case MYSQL_TYPE_BLOB:
      /*
        Field::real_type() lies regarding the actual type of a BLOB, so
        it is necessary to check the pack length to figure out what kind
        of blob it really is.
        Non-'BLOB' is handled above.
       */
      switch (metadata) {
        case 1:
          str->set_ascii(STRING_WITH_LEN("tinyblob"));
          break;

        case 3:
          str->set_ascii(STRING_WITH_LEN("mediumblob"));
          break;

        case 4:
          str->set_ascii(STRING_WITH_LEN("longblob"));
          break;

        default:
        case 2:
          if (!field_cs || field_cs == &my_charset_bin)
            str->set_ascii(STRING_WITH_LEN("blob"));
          else
            str->set_ascii(STRING_WITH_LEN("text"));
          break;
      }
      break;

    case MYSQL_TYPE_STRING: {
      /*
        This is taken from Field_string::unpack.
      */
      const CHARSET_INFO *cs = str->charset();
      uint bytes = (((metadata >> 4) & 0x300) ^ 0x300) + (metadata & 0x00ff);
      size_t length;
      if (field_cs)
        length =
            cs->cset->snprintf(cs, (char *)str->ptr(), str->alloced_length(),
                               "char(%d)", bytes / field_cs->mbmaxlen);
      else
        length =
            cs->cset->snprintf(cs, (char *)str->ptr(), str->alloced_length(),
                               "char(%d(bytes))", bytes);
      str->length(length);
    } break;

    case MYSQL_TYPE_GEOMETRY:
      str->set_ascii(STRING_WITH_LEN("geometry"));
      break;

    case MYSQL_TYPE_JSON:
      str->set_ascii(STRING_WITH_LEN("json"));
      break;

    default:
      str->set_ascii(STRING_WITH_LEN("<unknown type>"));
  }
  DBUG_VOID_RETURN;
}<|MERGE_RESOLUTION|>--- conflicted
+++ resolved
@@ -22,55 +22,7 @@
 
 /* Function with list databases, tables or fields */
 
-<<<<<<< HEAD
 #include "sql/sql_show.h"
-=======
-#include "sql_show.h"
-
-#include "mutex_lock.h"                     // Mutex_lock
-#include "my_dir.h"                         // MY_DIR
-#include "prealloced_array.h"               // Prealloced_array
-#include "template_utils.h"                 // delete_container_pointers
-#include "auth_common.h"                    // check_grant_db
-#include "datadict.h"                       // dd_frm_type
-#include "debug_sync.h"                     // DEBUG_SYNC
-#include "field.h"                          // Field
-#include "filesort.h"                       // filesort_free_buffers
-#include "item.h"                           // Item_empty_string
-#include "item_cmpfunc.h"                   // Item_cond
-#include "log.h"                            // sql_print_warning
-#include "mysqld_thd_manager.h"             // Global_THD_manager
-#include "opt_trace.h"                      // fill_optimizer_trace_info
-#include "protocol.h"                       // Protocol
-#include "sp.h"                             // MYSQL_PROC_FIELD_DB
-#include "sp_head.h"                        // sp_head
-#include "sql_audit.h"                      // audit_global_variable_get
-#include "sql_base.h"                       // close_thread_tables
-#include "sql_class.h"                      // THD
-#include "sql_db.h"                         // check_db_dir_existence
-#include "sql_optimizer.h"                  // JOIN
-#include "sql_parse.h"                      // command_name
-#include "sql_plugin.h"                     // PLUGIN_IS_DELTED
-#include "sql_table.h"                      // filename_to_tablename
-#include "sql_time.h"                       // interval_type_to_name
-#include "sql_tmp_table.h"                  // create_tmp_table
-#include "sql_view.h"                       // open_and_read_view
-#include "table_trigger_dispatcher.h"       // Table_trigger_dispatcher
-#include "trigger.h"                        // Trigger
-#include "trigger_chain.h"                  // Trigger_chain
-#include "trigger_loader.h"                 // Trigger_loader
-#include "tztime.h"                         // Time_zone
-
-#ifndef EMBEDDED_LIBRARY
-#include "events.h"                         // Events
-#include "event_data_objects.h"             // Event_timed
-#include "event_parse_data.h"               // Event_parse_data
-#endif
-#include "my_default.h"
-
-#include "partition_info.h"                 // partition_info
-#include "partitioning/partition_handler.h" // Partition_handler
->>>>>>> 333b4508
 
 #include "my_config.h"
 
@@ -99,6 +51,7 @@
 #include "my_bitmap.h"
 #include "my_command.h"
 #include "my_dbug.h"
+#include "my_default.h"
 #include "my_dir.h"  // MY_DIR
 #include "my_io.h"
 #include "my_loglevel.h"
@@ -488,16 +441,7 @@
       wild_length = strlen(wild);
   }
 
-<<<<<<< HEAD
   if (!(dirp = my_dir(path, MYF(dir ? MY_WANT_STAT : 0)))) {
-=======
-
-
-  memset(static_cast<void*>(&table_list), 0, sizeof(table_list));
-
-  if (!(dirp = my_dir(path,MYF(dir ? MY_WANT_STAT : 0))))
-  {
->>>>>>> 333b4508
     if (my_errno() == ENOENT)
       my_error(ER_BAD_DB_ERROR, MYF(0), db);
     else {
@@ -826,7 +770,6 @@
     my_casedn_str(files_charset_info, dbname);
 
   if (sctx->check_access(DB_ACLS))
-<<<<<<< HEAD
     db_access = DB_ACLS;
   else {
     if (sctx->get_active_roles()->size() > 0 && dbname != 0) {
@@ -838,6 +781,7 @@
     }
   }
   if (!(db_access & DB_ACLS) && check_grant_db(thd, dbname)) {
+    thd->diff_access_denied_errors++;
     my_error(ER_DBACCESS_DENIED_ERROR, MYF(0), sctx->priv_user().str,
              sctx->host_or_ip().str, dbname);
     query_logger.general_log_print(
@@ -858,33 +802,6 @@
       DBUG_RETURN(true);
 
     if (schema == nullptr) {
-=======
-    db_access=DB_ACLS;
-  else
-    db_access= (acl_get(sctx->host().str, sctx->ip().str,
-                        sctx->priv_user().str, dbname, 0) |
-                sctx->master_access());
-  if (!(db_access & DB_ACLS) && check_grant_db(thd,dbname))
-  {
-    thd->diff_access_denied_errors++;
-    my_error(ER_DBACCESS_DENIED_ERROR, MYF(0),
-             sctx->priv_user().str, sctx->host_or_ip().str, dbname);
-    query_logger.general_log_print(thd,COM_INIT_DB,ER(ER_DBACCESS_DENIED_ERROR),
-                                   sctx->priv_user().str,
-                                   sctx->host_or_ip().str, dbname);
-    DBUG_RETURN(TRUE);
-  }
-#endif
-  if (is_infoschema_db(dbname))
-  {
-    dbname= INFORMATION_SCHEMA_NAME.str;
-    create.default_table_charset= system_charset_info;
-  }
-  else
-  {
-    if (check_db_dir_existence(dbname))
-    {
->>>>>>> 333b4508
       my_error(ER_BAD_DB_ERROR, MYF(0), dbname);
       DBUG_RETURN(true);
     }
@@ -1183,11 +1100,6 @@
     packet->append('\'');
   }
 }
-
-<<<<<<< HEAD
-#define LIST_PROCESS_HOST_LEN 64
-=======
->>>>>>> 333b4508
 
 /**
   Print "ON UPDATE" clause of a field into a string.
@@ -1304,12 +1216,8 @@
   bool show_table_options = false;
   bool foreign_db_mode = (thd->variables.sql_mode & MODE_ANSI) != 0;
   my_bitmap_map *old_map;
-<<<<<<< HEAD
   int error = 0;
-=======
-  int error= 0;
-  bool omit_compressed_columns_extensions= false;
->>>>>>> 333b4508
+  bool omit_compressed_columns_extensions = false;
   DBUG_ENTER("store_create_info");
   DBUG_PRINT("enter", ("table: %s", table->s->table_name.str));
 
@@ -1471,7 +1379,6 @@
         break;
     }
 
-<<<<<<< HEAD
     switch (field->column_format()) {
       case COLUMN_FORMAT_TYPE_DEFAULT:
         break;
@@ -1481,40 +1388,24 @@
       case COLUMN_FORMAT_TYPE_DYNAMIC:
         packet->append(STRING_WITH_LEN(" /*!50606 COLUMN_FORMAT DYNAMIC */"));
         break;
+      case COLUMN_FORMAT_TYPE_COMPRESSED:
+        DBUG_EXECUTE_IF("omit_compressed_columns_show_extensions",
+                        omit_compressed_columns_extensions = true;);
+        if (!omit_compressed_columns_extensions) {
+          packet->append(STRING_WITH_LEN(" /*!" STRINGIFY_ARG(
+              FIRST_SUPPORTED_COMPRESSED_COLUMNS_VERSION) " COLUMN_FORMAT "
+                                                          "COMPRESSED"));
+          if (field->has_associated_compression_dictionary()) {
+            packet->append(STRING_WITH_LEN(" WITH COMPRESSION_DICTIONARY "));
+            append_identifier(thd, packet, field->zip_dict_name.str,
+                              field->zip_dict_name.length);
+          }
+          packet->append(STRING_WITH_LEN(" */"));
+        }
+        break;
       default:
         DBUG_ASSERT(0);
         break;
-=======
-    switch(field->column_format()){
-    case COLUMN_FORMAT_TYPE_DEFAULT:
-      break;
-    case COLUMN_FORMAT_TYPE_FIXED:
-      packet->append(STRING_WITH_LEN(" /*!50606 COLUMN_FORMAT FIXED */"));
-      break;
-    case COLUMN_FORMAT_TYPE_DYNAMIC:
-      packet->append(STRING_WITH_LEN(" /*!50606 COLUMN_FORMAT DYNAMIC */"));
-      break;
-    case COLUMN_FORMAT_TYPE_COMPRESSED:
-      DBUG_EXECUTE_IF("omit_compressed_columns_show_extensions",
-                      omit_compressed_columns_extensions= true; );
-      if (!omit_compressed_columns_extensions)
-      {
-        packet->append(STRING_WITH_LEN(" /*!"
-          STRINGIFY_ARG(FIRST_SUPPORTED_COMPRESSED_COLUMNS_VERSION)
-          " COLUMN_FORMAT COMPRESSED"));
-        if (field->has_associated_compression_dictionary())
-        {
-          packet->append(STRING_WITH_LEN(" WITH COMPRESSION_DICTIONARY "));
-          append_identifier(thd, packet, field->zip_dict_name.str,
-                            field->zip_dict_name.length);
-        }
-        packet->append(STRING_WITH_LEN(" */"));
-      }
-      break;
-    default:
-      DBUG_ASSERT(0);
-      break;
->>>>>>> 333b4508
     }
 
     if (print_default_clause(field, &def_value, true)) {
@@ -1536,12 +1427,7 @@
     }
   }
 
-<<<<<<< HEAD
   key_info = table->key_info;
-=======
-  key_info= table->key_info;
-  memset(static_cast<void*>(&create_info), 0, sizeof(create_info));
->>>>>>> 333b4508
   /* Allow update_create_info to update row type */
   create_info.row_type = share->row_type;
   file->update_create_info(&create_info);
@@ -2037,15 +1923,8 @@
            inspect_thd->get_protocol()->connection_alive()) &&
          !inspect_thd->system_thread) ||
         (m_user && (inspect_thd->system_thread || !inspect_sctx_user.str ||
-<<<<<<< HEAD
                     strcmp(inspect_sctx_user.str, m_user)))) {
       mysql_mutex_unlock(&inspect_thd->LOCK_thd_protocol);
-=======
-                    strcmp(inspect_sctx_user.str, m_user))) ||
-          acl_is_utility_user(inspect_sctx_user.str,
-                              inspect_sctx_host.str,
-                              inspect_sctx->ip().str))
->>>>>>> 333b4508
       return;
     }
     mysql_mutex_unlock(&inspect_thd->LOCK_thd_protocol);
@@ -2096,8 +1975,8 @@
     /* STATE */
     thd_info->state_info = thread_state_info(inspect_thd);
 
-    thd_info->rows_sent= inspect_thd->get_sent_row_count();
-    thd_info->rows_examined= inspect_thd->get_examined_row_count();
+    thd_info->rows_sent = inspect_thd->get_sent_row_count();
+    thd_info->rows_examined = inspect_thd->get_examined_row_count();
 
     mysql_mutex_unlock(&inspect_thd->LOCK_thd_data);
 
@@ -2142,7 +2021,6 @@
   Protocol *protocol = thd->get_protocol();
   DBUG_ENTER("mysqld_list_processes");
 
-<<<<<<< HEAD
   field_list.push_back(
       new Item_int(NAME_STRING("Id"), 0, MY_INT64_NUM_DECIMAL_DIGITS));
   field_list.push_back(new Item_empty_string("User", USERNAME_CHAR_LENGTH));
@@ -2156,27 +2034,12 @@
   field->maybe_null = 1;
   field_list.push_back(field = new Item_empty_string("Info", max_query_length));
   field->maybe_null = 1;
-=======
-  field_list.push_back(new Item_int(NAME_STRING("Id"),
-                                    0, MY_INT64_NUM_DECIMAL_DIGITS));
-  field_list.push_back(new Item_empty_string("User",USERNAME_CHAR_LENGTH));
-  field_list.push_back(new Item_empty_string("Host",LIST_PROCESS_HOST_LEN));
-  field_list.push_back(field=new Item_empty_string("db",NAME_CHAR_LEN));
-  field->maybe_null=1;
-  field_list.push_back(new Item_empty_string("Command",16));
-  field_list.push_back(field= new Item_return_int("Time",7, MYSQL_TYPE_LONG));
-  field->unsigned_flag= 0;
-  field_list.push_back(field=new Item_empty_string("State",30));
-  field->maybe_null=1;
-  field_list.push_back(field=new Item_empty_string("Info",max_query_length));
-  field->maybe_null=1;
-  field_list.push_back(field= new Item_return_int("Rows_sent",
-                                                  MY_INT64_NUM_DECIMAL_DIGITS,
-                                                  MYSQL_TYPE_LONGLONG));
-  field_list.push_back(field= new Item_return_int("Rows_examined",
-                                                  MY_INT64_NUM_DECIMAL_DIGITS,
-                                                  MYSQL_TYPE_LONGLONG));
->>>>>>> 333b4508
+  field_list.push_back(field = new Item_return_int("Rows_sent",
+                                                   MY_INT64_NUM_DECIMAL_DIGITS,
+                                                   MYSQL_TYPE_LONGLONG));
+  field_list.push_back(field = new Item_return_int("Rows_examined",
+                                                   MY_INT64_NUM_DECIMAL_DIGITS,
+                                                   MYSQL_TYPE_LONGLONG));
   if (thd->send_result_metadata(&field_list,
                                 Protocol::SEND_NUM_ROWS | Protocol::SEND_EOF))
     DBUG_VOID_RETURN;
@@ -2203,29 +2066,19 @@
       protocol->store(thd_info->proc_info, system_charset_info);
     else
       protocol->store(command_name[thd_info->command].str, system_charset_info);
-<<<<<<< HEAD
     if (thd_info->start_time_in_secs)
-      protocol->store_long((longlong)(now - thd_info->start_time_in_secs));
-=======
-    if (thd_info->start_time)
-    {
-      protocol->store_long ((thd_info->start_time > now) ? 0
-        : (longlong) (now - thd_info->start_time));
-    }
->>>>>>> 333b4508
+      protocol->store_long(
+          (thd_info->start_time_in_secs > now)
+              ? 0
+              : static_cast<longlong>(now - thd_info->start_time_in_secs));
     else
       protocol->store_null();
     protocol->store(thd_info->state_info, system_charset_info);
     protocol->store(thd_info->query_string.str(),
                     thd_info->query_string.charset());
-<<<<<<< HEAD
-    if (protocol->end_row()) break; /* purecov: inspected */
-=======
     protocol->store(thd_info->rows_sent);
     protocol->store(thd_info->rows_examined);
-    if (protocol->end_row())
-      break; /* purecov: inspected */
->>>>>>> 333b4508
+    if (protocol->end_row()) break; /* purecov: inspected */
   }
   my_eof(thd);
   DBUG_VOID_RETURN;
@@ -2242,7 +2095,6 @@
   /* Information of each process is added as records into this table. */
   TABLE_LIST *m_tables;
 
-<<<<<<< HEAD
  public:
   Fill_process_list(THD *thd_value, TABLE_LIST *tables_value)
       : m_client_thd(thd_value), m_tables(tables_value) {}
@@ -2258,32 +2110,12 @@
         m_client_thd->security_context()->check_access(PROCESS_ACL)
             ? NullS
             : client_priv_user;
-=======
-public:
-  Fill_process_list(THD *thd_value, TABLE_LIST *tables_value) :
-                    m_client_thd(thd_value), m_tables(tables_value) {}
-
-  virtual void operator()(THD *inspect_thd)
-  {
-    Security_context *inspect_sctx= inspect_thd->security_context();
-    LEX_CSTRING inspect_sctx_user= inspect_sctx->user();
-    LEX_CSTRING inspect_sctx_host= inspect_sctx->host();
-    LEX_CSTRING inspect_sctx_host_or_ip= inspect_sctx->host_or_ip();
-    const char* client_priv_user=
-      m_client_thd->security_context()->priv_user().str;
-    const char *user=
-      m_client_thd->security_context()->check_access(PROCESS_ACL) ?
-        NullS : client_priv_user;
-    ulonglong now_utime= my_micro_time();
->>>>>>> 333b4508
+    ulonglong now_utime = my_micro_time();
 
     if ((!inspect_thd->get_protocol()->connection_alive() &&
          !inspect_thd->system_thread) ||
         (user && (inspect_thd->system_thread || !inspect_sctx_user.str ||
-                  strcmp(inspect_sctx_user.str, user))) ||
-        acl_is_utility_user(inspect_sctx_user.str,
-                            inspect_sctx_host.str,
-                            inspect_sctx->ip().str))
+                  strcmp(inspect_sctx_user.str, user))))
       return;
 
     TABLE *table = m_tables->table;
@@ -2346,14 +2178,15 @@
     }
 
     /* TIME_MS */
-    ulonglong tmp_start_utime= inspect_thd->start_utime;
-    table->field[8]->store(((tmp_start_utime < now_utime ?
-                             now_utime - tmp_start_utime : 0)/ 1000));
+    ulonglong tmp_start_utime = inspect_thd->start_utime;
+    table->field[8]->store(
+        ((tmp_start_utime < now_utime ? now_utime - tmp_start_utime : 0) /
+         1000));
 
     /* ROWS_SENT */
-    table->field[9]->store((ulonglong) inspect_thd->get_sent_row_count());
+    table->field[9]->store((ulonglong)inspect_thd->get_sent_row_count());
     /* ROWS_EXAMINED */
-    table->field[10]->store((ulonglong) inspect_thd->get_examined_row_count());
+    table->field[10]->store((ulonglong)inspect_thd->get_examined_row_count());
 
     mysql_mutex_unlock(&inspect_thd->LOCK_thd_data);
 
@@ -2461,19 +2294,9 @@
 int add_status_vars(const SHOW_VAR *list) {
   MUTEX_LOCK(lock, status_vars_inited ? &LOCK_status : NULL);
 
-<<<<<<< HEAD
   try {
     while (list->name) all_status_vars.push_back(*list++);
   } catch (const std::bad_alloc &) {
-=======
-  try
-  {
-    while (list->name)
-      all_status_vars.push_back(*list++);
-  }
-  catch (const std::bad_alloc &)
-  {
->>>>>>> 333b4508
     my_error(ER_OUTOFMEMORY, MYF(ME_FATALERROR),
              static_cast<int>(sizeof(Status_var_array::value_type)));
     return 1;
@@ -2729,8 +2552,8 @@
       break;
 
     case SHOW_SIGNED_LONGLONG:
-      end= longlong10_to_str(*(longlong*) value, buff, -10);
-      value_charset= system_charset_info;
+      end = longlong10_to_str(*(longlong *)value, buff, -10);
+      value_charset = system_charset_info;
       break;
 
     case SHOW_HA_ROWS:
@@ -2753,25 +2576,16 @@
       value_charset = system_charset_info;
       break;
 
-<<<<<<< HEAD
+    case SHOW_SIGNED_INT:
+      end = int10_to_str((long)*(uint32 *)value, buff, -10);
+      value_charset = system_charset_info;
+      break;
+
     case SHOW_HAVE: {
       SHOW_COMP_OPTION tmp = *(SHOW_COMP_OPTION *)value;
       pos = show_comp_option_name[(int)tmp];
       end = strend(pos);
       value_charset = system_charset_info;
-=======
-    case SHOW_SIGNED_INT:
-      end= int10_to_str((long) *(uint32*) value, buff, -10);
-      value_charset= system_charset_info;
-      break;
-
-    case SHOW_HAVE:
-    {
-      SHOW_COMP_OPTION tmp= *(SHOW_COMP_OPTION*) value;
-      pos= show_comp_option_name[(int) tmp];
-      end= strend(pos);
-      value_charset= system_charset_info;
->>>>>>> 333b4508
       break;
     }
 
@@ -2828,129 +2642,31 @@
   return pos;
 }
 
-<<<<<<< HEAD
-=======
-static bool show_status_array(THD *thd, const char *wild,
-                              SHOW_VAR *variables,
-                              enum enum_var_type value_type,
-                              struct system_status_var *status_var,
-                              const char *prefix, TABLE_LIST *tl,
-                              bool ucase_names,
-                              Item *cond)
-{
-  my_aligned_storage<SHOW_VAR_FUNC_BUFF_SIZE, MY_ALIGNOF(longlong)> buffer;
-  char * const buff= buffer.data;
-  char *prefix_end;
-  /* the variable name should not be longer than 64 characters */
-  char name_buffer[SHOW_VAR_MAX_NAME_LEN];
-  size_t len;
-  SHOW_VAR tmp, *var;
-  Item *partial_cond= 0;
-  enum_check_fields save_count_cuted_fields= thd->count_cuted_fields;
-  bool res= FALSE;
-  const CHARSET_INFO *charset= system_charset_info;
-  DBUG_ENTER("show_status_array");
-
-  TABLE *const table= tl->table;
-
-  thd->count_cuted_fields= CHECK_FIELD_WARN;  
-
-  prefix_end=my_stpnmov(name_buffer, prefix, sizeof(name_buffer)-1);
-  if (*prefix)
-    *prefix_end++= '_';
-  len= (int)(name_buffer + sizeof(name_buffer) - prefix_end);
-  partial_cond= make_cond_for_info_schema(cond, tl);
-
-  for (; variables->name; variables++)
-  {
-    my_stpnmov(prefix_end, variables->name, len);
-    name_buffer[sizeof(name_buffer)-1]=0;       /* Safety */
-    if (ucase_names)
-      make_upper(name_buffer);
-
+/*
+  Write result to network for SHOW USER_STATISTICS
+
+  SYNOPSIS
+  send_user_stats
+  all_user_stats - values to return
+  table - I_S table
+
+  RETURN
+  0 - OK
+  1 - error
+*/
+int send_user_stats(THD *thd, const user_stats_t &all_user_stats,
+                    TABLE *table) noexcept {
+  DBUG_ENTER("send_user_stats");
+  for (const auto &it : all_user_stats) {
     restore_record(table, s->default_values);
-    table->field[0]->store(name_buffer, strlen(name_buffer),
-                           system_charset_info);
-    /*
-      if var->type is SHOW_FUNC, call the function.
-      Repeat as necessary, if new var is again SHOW_FUNC
-    */
-    for (var=variables; var->type == SHOW_FUNC; var= &tmp)
-      ((mysql_show_var_func)(var->value))(thd, &tmp, buff);
-
-    SHOW_TYPE show_type=var->type;
-    if (show_type == SHOW_ARRAY)
-    {
-      show_status_array(thd, wild, (SHOW_VAR *) var->value, value_type,
-                        status_var, name_buffer, tl, ucase_names, partial_cond);
-    }
-    else
-    {
-      if (!(wild && wild[0] && wild_case_compare(system_charset_info,
-                                                 name_buffer, wild)) &&
-          (!partial_cond || partial_cond->val_int()))
-      {
-        const char *pos;
-        size_t length;
-
-        mysql_mutex_lock(&LOCK_global_system_variables);
-        pos= get_one_variable(thd, var, value_type, show_type, status_var,
-                              &charset, buff, &length);
-        table->field[1]->store(pos, (uint32) length, charset);
-        thd->count_cuted_fields= CHECK_FIELD_IGNORE;
-        table->field[1]->set_notnull();
-        mysql_mutex_unlock(&LOCK_global_system_variables);
-
-        if (schema_table_store_record(thd, table))
-        {
-          res= TRUE;
-          goto end;
-        }
-
-#ifndef EMBEDDED_LIBRARY
-        if (variables->type != SHOW_FUNC && value_type == OPT_GLOBAL &&
-            mysql_audit_notify(thd,
-                               AUDIT_EVENT(MYSQL_AUDIT_GLOBAL_VARIABLE_GET),
-                               var->name, pos, length))
-        {
-          res= TRUE;
-          goto end;
-        }
-#endif
-      }
-    }
-  }
-end:
-  thd->count_cuted_fields= save_count_cuted_fields;
-  DBUG_RETURN(res);
-}
-
-/*
-   Write result to network for SHOW USER_STATISTICS
-
-   SYNOPSIS
-     send_user_stats
-       all_user_stats - values to return
-       table - I_S table
-
-   RETURN
-     0 - OK
-     1 - error
-*/
-int send_user_stats(THD* thd, HASH *all_user_stats, TABLE *table)
-{
-  DBUG_ENTER("send_user_stats");
-  for (uint i = 0; i < all_user_stats->records; ++i)
-  {
-    restore_record(table, s->default_values);
-    USER_STATS *user_stats = (USER_STATS*) my_hash_element(all_user_stats, i);
+    const USER_STATS *const user_stats = &it.second;
     table->field[0]->store(user_stats->user, strlen(user_stats->user),
                            system_charset_info);
     table->field[1]->store(user_stats->total_connections, true);
     table->field[2]->store(user_stats->concurrent_connections, true);
     table->field[3]->store(user_stats->connected_time, true);
-    table->field[4]->store((ulonglong)user_stats->busy_time, true);
-    table->field[5]->store((ulonglong)user_stats->cpu_time, true);
+    table->field[4]->store(static_cast<ulonglong>(user_stats->busy_time), true);
+    table->field[5]->store(static_cast<ulonglong>(user_stats->cpu_time), true);
     table->field[6]->store(user_stats->bytes_received, true);
     table->field[7]->store(user_stats->bytes_sent, true);
     table->field[8]->store(user_stats->binlog_bytes_written, true);
@@ -2967,8 +2683,7 @@
     table->field[19]->store(user_stats->access_denied_errors, true);
     table->field[20]->store(user_stats->empty_queries, true);
     table->field[21]->store(user_stats->total_ssl_connections, true);
-    if (schema_table_store_record(thd, table))
-    {
+    if (schema_table_store_record(thd, table)) {
       DBUG_PRINT("error", ("store record error"));
       DBUG_RETURN(1);
     }
@@ -2976,38 +2691,36 @@
   DBUG_RETURN(0);
 }
 
-int send_thread_stats(THD* thd, HASH *all_thread_stats, TABLE *table)
-{
+int send_thread_stats(THD *thd, const thread_stats_t &all_thread_stats,
+                      TABLE *table) noexcept {
   DBUG_ENTER("send_thread_stats");
-  for (uint i = 0; i < all_thread_stats->records; ++i)
-  {
+  for (const auto &it : all_thread_stats) {
     restore_record(table, s->default_values);
-    THREAD_STATS *user_stats
-      = (THREAD_STATS*)my_hash_element(all_thread_stats, i);
-    table->field[0]->store(user_stats->id, true);
-    table->field[1]->store(user_stats->total_connections, true);
-    table->field[2]->store(user_stats->concurrent_connections, true);
-    table->field[3]->store(user_stats->connected_time, true);
-    table->field[4]->store((ulonglong)user_stats->busy_time, true);
-    table->field[5]->store((ulonglong)user_stats->cpu_time, true);
-    table->field[6]->store(user_stats->bytes_received, true);
-    table->field[7]->store(user_stats->bytes_sent, true);
-    table->field[8]->store(user_stats->binlog_bytes_written, true);
-    table->field[9]->store(user_stats->rows_fetched, true);
-    table->field[10]->store(user_stats->rows_updated, true);
-    table->field[11]->store(user_stats->rows_read, true);
-    table->field[12]->store(user_stats->select_commands, true);
-    table->field[13]->store(user_stats->update_commands, true);
-    table->field[14]->store(user_stats->other_commands, true);
-    table->field[15]->store(user_stats->commit_trans, true);
-    table->field[16]->store(user_stats->rollback_trans, true);
-    table->field[17]->store(user_stats->denied_connections, true);
-    table->field[18]->store(user_stats->lost_connections, true);
-    table->field[19]->store(user_stats->access_denied_errors, true);
-    table->field[20]->store(user_stats->empty_queries, true);
-    table->field[21]->store(user_stats->total_ssl_connections, true);
-    if (schema_table_store_record(thd, table))
-    {
+    const THREAD_STATS *const thread_stats = &it.second;
+    table->field[0]->store(thread_stats->id, true);
+    table->field[1]->store(thread_stats->total_connections, true);
+    table->field[2]->store(thread_stats->connected_time, true);
+    table->field[3]->store(static_cast<ulonglong>(thread_stats->busy_time),
+                           true);
+    table->field[4]->store(static_cast<ulonglong>(thread_stats->cpu_time),
+                           true);
+    table->field[5]->store(thread_stats->bytes_received, true);
+    table->field[6]->store(thread_stats->bytes_sent, true);
+    table->field[7]->store(thread_stats->binlog_bytes_written, true);
+    table->field[8]->store(thread_stats->rows_fetched, true);
+    table->field[9]->store(thread_stats->rows_updated, true);
+    table->field[10]->store(thread_stats->rows_read, true);
+    table->field[11]->store(thread_stats->select_commands, true);
+    table->field[12]->store(thread_stats->update_commands, true);
+    table->field[13]->store(thread_stats->other_commands, true);
+    table->field[14]->store(thread_stats->commit_trans, true);
+    table->field[15]->store(thread_stats->rollback_trans, true);
+    table->field[16]->store(thread_stats->denied_connections, true);
+    table->field[17]->store(thread_stats->lost_connections, true);
+    table->field[18]->store(thread_stats->access_denied_errors, true);
+    table->field[19]->store(thread_stats->empty_queries, true);
+    table->field[20]->store(thread_stats->total_ssl_connections, true);
+    if (schema_table_store_record(thd, table)) {
       DBUG_PRINT("error", ("store record error"));
       DBUG_RETURN(1);
     }
@@ -3016,147 +2729,123 @@
 }
 
 /*
-   Process SHOW USER_STATISTICS
-
-   SYNOPSIS
-     mysqld_show_user_stats
-       thd - current thread
-       wild - limit results to the entry for this user
-       with_roles - when true, display role for mapped users
-
-   RETURN
-     0 - OK
-     1 - error
+  Process SHOW USER_STATISTICS
+
+  SYNOPSIS
+  mysqld_show_user_stats
+  thd - current thread
+  wild - limit results to the entry for this user
+  with_roles - when true, display role for mapped users
+
+  RETURN
+  0 - OK
+  1 - error
 */
 
-
-int fill_schema_user_stats(THD* thd, TABLE_LIST* tables, Item* cond)
-{
-  TABLE *table= tables->table;
+int fill_schema_user_stats(THD *thd, TABLE_LIST *tables,
+                           Item *cond MY_ATTRIBUTE((unused))) noexcept {
   DBUG_ENTER("fill_schema_user_stats");
 
-  if (check_global_access(thd, SUPER_ACL | PROCESS_ACL))
-          DBUG_RETURN(1);
+  if (check_global_access(thd, SUPER_ACL | PROCESS_ACL)) DBUG_RETURN(1);
 
   refresh_concurrent_conn_stats();
   // Iterates through all the global stats and sends them to the client.
   // Pattern matching on the client IP is supported.
 
+  TABLE *const table = tables->table;
+
   mysql_mutex_lock(&LOCK_global_user_client_stats);
-  int result= send_user_stats(thd, &global_user_stats, table);
+  const int result = send_user_stats(thd, *global_user_stats, table);
   mysql_mutex_unlock(&LOCK_global_user_client_stats);
-  if (result)
-    goto err;
-
-  DBUG_PRINT("exit", ("fill_schema_user_stats result is 0"));
-  DBUG_RETURN(0);
-
- err:
-  DBUG_PRINT("exit", ("fill_schema_user_stats result is 1"));
-  DBUG_RETURN(1);
+
+  DBUG_PRINT("exit", ("fill_schema_user_stats result is %d", result));
+  DBUG_RETURN(result);
 }
 
 /*
-   Process SHOW CLIENT_STATISTICS
-
-   SYNOPSIS
-     mysqld_show_client_stats
-       thd - current thread
-       wild - limit results to the entry for this client
-
-   RETURN
-     0 - OK
-     1 - error
+  Process SHOW CLIENT_STATISTICS
+
+  SYNOPSIS
+  mysqld_show_client_stats
+  thd - current thread
+  wild - limit results to the entry for this client
+
+  RETURN
+  0 - OK
+  1 - error
 */
 
-
-int fill_schema_client_stats(THD* thd, TABLE_LIST* tables, Item* cond)
-{
-  TABLE *table= tables->table;
+int fill_schema_client_stats(THD *thd, TABLE_LIST *tables,
+                             Item *cond MY_ATTRIBUTE((unused))) noexcept {
   DBUG_ENTER("fill_schema_client_stats");
 
-  if (check_global_access(thd, SUPER_ACL | PROCESS_ACL))
-          DBUG_RETURN(1);
+  if (check_global_access(thd, SUPER_ACL | PROCESS_ACL)) DBUG_RETURN(1);
 
   refresh_concurrent_conn_stats();
   // Iterates through all the global stats and sends them to the client.
   // Pattern matching on the client IP is supported.
+  TABLE *table = tables->table;
 
   mysql_mutex_lock(&LOCK_global_user_client_stats);
-  int result= send_user_stats(thd, &global_client_stats, table);
+  const int result = send_user_stats(thd, *global_client_stats, table);
   mysql_mutex_unlock(&LOCK_global_user_client_stats);
-  if (result)
-    goto err;
-
-  DBUG_PRINT("exit", ("mysqld_show_client_stats result is 0"));
-  DBUG_RETURN(0);
-
- err:
-  DBUG_PRINT("exit", ("mysqld_show_client_stats result is 1"));
-  DBUG_RETURN(1);
-}
-
-int fill_schema_thread_stats(THD* thd, TABLE_LIST* tables, Item* cond)
-{
-  TABLE *table= tables->table;
+
+  DBUG_PRINT("exit", ("mysqld_show_client_stats result is %d", result));
+  DBUG_RETURN(result);
+}
+
+int fill_schema_thread_stats(THD *thd, TABLE_LIST *tables,
+                             Item *cond MY_ATTRIBUTE((unused))) noexcept {
   DBUG_ENTER("fill_schema_thread_stats");
 
-  if (check_global_access(thd, SUPER_ACL | PROCESS_ACL))
-          DBUG_RETURN(1);
+  if (check_global_access(thd, SUPER_ACL | PROCESS_ACL)) DBUG_RETURN(1);
 
   // Iterates through all the global stats and sends them to the client.
   // Pattern matching on the client IP is supported.
+  TABLE *table = tables->table;
 
   mysql_mutex_lock(&LOCK_global_user_client_stats);
-  int result= send_thread_stats(thd, &global_thread_stats, table);
+  const int result = send_thread_stats(thd, *global_thread_stats, table);
   mysql_mutex_unlock(&LOCK_global_user_client_stats);
-  if (result)
-    goto err;
-
-  DBUG_PRINT("exit", ("mysqld_show_thread_stats result is 0"));
-  DBUG_RETURN(0);
-
- err:
-  DBUG_PRINT("exit", ("mysqld_show_thread_stats result is 1"));
-  DBUG_RETURN(1);
+
+  DBUG_PRINT("exit", ("mysqld_show_thread_stats result is %d", result));
+  DBUG_RETURN(result);
 }
 
 // Sends the global table stats back to the client.
-int fill_schema_table_stats(THD* thd, TABLE_LIST* tables, Item* cond)
-{
-  TABLE *table= tables->table;
+int fill_schema_table_stats(THD *thd, TABLE_LIST *tables,
+                            Item *cond MY_ATTRIBUTE((unused))) {
   DBUG_ENTER("fill_schema_table_stats");
-  char *table_full_name, *table_schema;
+
+  TABLE *const table = tables->table;
 
   mysql_mutex_lock(&LOCK_global_table_stats);
-  for (uint i = 0; i < global_table_stats.records; ++i)
-  {
+  for (const auto &it : *global_table_stats) {
     restore_record(table, s->default_values);
-    TABLE_STATS *table_stats =
-      (TABLE_STATS *) my_hash_element(&global_table_stats, i);
-
-    table_full_name= thd->mem_strdup(table_stats->table);
-    table_schema= strsep(&table_full_name, ".");
+    const TABLE_STATS *const table_stats = &it.second;
+
+    char *table_full_name = thd->mem_strdup(table_stats->table);
+    const char *const table_schema = strsep(&table_full_name, ".");
 
     TABLE_LIST tmp_table;
-    memset((char *) &tmp_table, 0, sizeof(tmp_table));
-    tmp_table.table_name= table_full_name;
-    tmp_table.db= table_schema;
-    tmp_table.grant.privilege= 0;
-    if (check_access(thd, SELECT_ACL, tmp_table.db,
-                      &tmp_table.grant.privilege, 0, 0,
-                      is_infoschema_db(table_schema)) ||
-         check_grant(thd, SELECT_ACL, &tmp_table, 1, UINT_MAX, 1))
-        continue;
-
-    table->field[0]->store(table_schema, strlen(table_schema), system_charset_info);
-    table->field[1]->store(table_full_name, strlen(table_full_name), system_charset_info);
+    memset(reinterpret_cast<char *>(&tmp_table), 0, sizeof(tmp_table));
+    tmp_table.table_name = table_full_name;
+    tmp_table.db = table_schema;
+    tmp_table.grant.privilege = 0;
+    if (check_access(thd, SELECT_ACL, tmp_table.db, &tmp_table.grant.privilege,
+                     0, 0, is_infoschema_db(table_schema)) ||
+        check_grant(thd, SELECT_ACL, &tmp_table, 1, UINT_MAX, 1))
+      continue;
+
+    table->field[0]->store(table_schema, strlen(table_schema),
+                           system_charset_info);
+    table->field[1]->store(table_full_name, strlen(table_full_name),
+                           system_charset_info);
     table->field[2]->store(table_stats->rows_read, true);
     table->field[3]->store(table_stats->rows_changed, true);
     table->field[4]->store(table_stats->rows_changed_x_indexes, true);
 
-    if (schema_table_store_record(thd, table))
-    {
+    if (schema_table_store_record(thd, table)) {
       mysql_mutex_unlock(&LOCK_global_table_stats);
       DBUG_RETURN(1);
     }
@@ -3166,41 +2855,38 @@
 }
 
 // Sends the global index stats back to the client.
-int fill_schema_index_stats(THD* thd, TABLE_LIST* tables, Item* cond)
-{
-  TABLE *table= tables->table;
+int fill_schema_index_stats(THD *thd, TABLE_LIST *tables,
+                            Item *cond MY_ATTRIBUTE((unused))) {
+  TABLE *const table = tables->table;
   DBUG_ENTER("fill_schema_index_stats");
-  char *index_full_name, *table_schema, *table_name;
 
   mysql_mutex_lock(&LOCK_global_index_stats);
-  for (uint i = 0; i < global_index_stats.records; ++i)
-  {
+  for (const auto &it : *global_index_stats) {
     restore_record(table, s->default_values);
-    INDEX_STATS *index_stats =
-      (INDEX_STATS *) my_hash_element(&global_index_stats, i);
-
-    index_full_name= thd->mem_strdup(index_stats->index);
-    table_schema= strsep(&index_full_name, ".");
-    table_name= strsep(&index_full_name, ".");
+    const INDEX_STATS *const index_stats = &it.second;
+
+    char *index_full_name = thd->mem_strdup(index_stats->index);
+    const char *const table_schema = strsep(&index_full_name, ".");
+    const char *const table_name = strsep(&index_full_name, ".");
 
     TABLE_LIST tmp_table;
-    memset((char *) &tmp_table, 0, sizeof(tmp_table));
-    tmp_table.table_name= table_name;
-    tmp_table.db= table_schema;
-    tmp_table.grant.privilege= 0;
-    if (check_access(thd, SELECT_ACL, tmp_table.db,
-                      &tmp_table.grant.privilege, 0, 0,
-                      is_infoschema_db(table_schema)) ||
-         check_grant(thd, SELECT_ACL, &tmp_table, 1, UINT_MAX, 1))
-        continue;
-
-    table->field[0]->store(table_schema, strlen(table_schema), system_charset_info);
+    memset(reinterpret_cast<char *>(&tmp_table), 0, sizeof(tmp_table));
+    tmp_table.table_name = table_name;
+    tmp_table.db = table_schema;
+    tmp_table.grant.privilege = 0;
+    if (check_access(thd, SELECT_ACL, tmp_table.db, &tmp_table.grant.privilege,
+                     0, 0, is_infoschema_db(table_schema)) ||
+        check_grant(thd, SELECT_ACL, &tmp_table, 1, UINT_MAX, 1))
+      continue;
+
+    table->field[0]->store(table_schema, strlen(table_schema),
+                           system_charset_info);
     table->field[1]->store(table_name, strlen(table_name), system_charset_info);
-    table->field[2]->store(index_full_name, strlen(index_full_name), system_charset_info);
+    table->field[2]->store(index_full_name, strlen(index_full_name),
+                           system_charset_info);
     table->field[3]->store(index_stats->rows_read, true);
 
-    if (schema_table_store_record(thd, table))
-    {
+    if (schema_table_store_record(thd, table)) {
       mysql_mutex_unlock(&LOCK_global_index_stats);
       DBUG_RETURN(1);
     }
@@ -3209,8 +2895,6 @@
   DBUG_RETURN(0);
 }
 
-
->>>>>>> 333b4508
 /**
   Collect status for all running threads.
 */
@@ -4134,10 +3818,9 @@
   return (uint)OPEN_FULL_TABLE;
 }
 
-<<<<<<< HEAD
-=======
 /**
-  @brief          Change I_S table item list for SHOW [GLOBAL] TEMPORARY TABLES [FROM/IN db]
+  @brief          Change I_S table item list for SHOW [GLOBAL] TEMPORARY TABLES
+  [FROM/IN db]
 
   @param[in]      thd                      thread handler
   @param[in]      schema_table             I_S table
@@ -4146,43 +3829,43 @@
     @retval       0                        success
     @retval       1                        error
 */
-int make_temporary_tables_old_format(THD *thd, ST_SCHEMA_TABLE *schema_table)
-{
+int make_temporary_tables_old_format(THD *thd, ST_SCHEMA_TABLE *schema_table) {
   char tmp[128];
-  String buffer(tmp,sizeof(tmp), thd->charset());
-  LEX *lex= thd->lex;
-  Name_resolution_context *context= &lex->select_lex->context;
+  String buffer(tmp, sizeof(tmp), thd->charset());
+  LEX *lex = thd->lex;
+  Name_resolution_context *context = &lex->select_lex->context;
 
   if (thd->lex->option_type == OPT_GLOBAL) {
-    ST_FIELD_INFO *field_info= &schema_table->fields_info[0];
-    Item_field *field= new Item_field(context, NullS, NullS, field_info->field_name);
-    if (add_item_to_list(thd, field))
-      return 1;
-    field->item_name.copy(field_info->old_name, strlen(field_info->old_name), system_charset_info);
-  }
-
-  ST_FIELD_INFO *field_info= &schema_table->fields_info[2];
+    ST_FIELD_INFO *field_info = &schema_table->fields_info[0];
+    Item_field *field =
+        new Item_field(context, NullS, NullS, field_info->field_name);
+    if (add_item_to_list(thd, field)) return 1;
+    field->item_name.copy(field_info->old_name, strlen(field_info->old_name),
+                          system_charset_info);
+  }
+
+  ST_FIELD_INFO *field_info = &schema_table->fields_info[2];
   buffer.length(0);
   buffer.append(field_info->old_name);
   buffer.append(lex->select_lex->db);
 
-  if (lex->wild && lex->wild->ptr())
-  {
+  if (lex->wild && lex->wild->ptr()) {
     buffer.append(STRING_WITH_LEN(" ("));
     buffer.append(lex->wild->ptr());
     buffer.append(')');
   }
 
-  Item_field *field= new Item_field(context, NullS, NullS, field_info->field_name);    
-  if (add_item_to_list(thd, field))
-    return 1;
+  Item_field *field =
+      new Item_field(context, NullS, NullS, field_info->field_name);
+  if (add_item_to_list(thd, field)) return 1;
 
   field->item_name.copy(buffer.ptr(), buffer.length(), system_charset_info);
   return 0;
 }
 
 /**
-  @brief          Fill records for temporary tables by reading info from table object
+  @brief          Fill records for temporary tables by reading info from table
+  object
 
   @param[in]      thd                      thread handler
   @param[in]      table                    I_S table
@@ -4199,78 +3882,78 @@
 
 static int store_temporary_table_record(THD *thd, TABLE *table,
                                         TABLE *tmp_table, const char *db,
-                                        MEM_ROOT* mem_root)
-{
-  CHARSET_INFO *cs= system_charset_info;
+                                        MEM_ROOT *mem_root) {
+  const CHARSET_INFO *const cs = system_charset_info;
   DBUG_ENTER("store_temporary_table_record");
 
-  if (db && my_strcasecmp(cs, db, tmp_table->s->db.str))
-    DBUG_RETURN(0);
+  if (db && my_strcasecmp(cs, db, tmp_table->s->db.str)) DBUG_RETURN(0);
 
   restore_record(table, s->default_values);
 
-  //session_id
-  table->field[0]->store((longlong) thd->thread_id(), TRUE);
-
-  //database
+  // session_id
+  table->field[0]->store(static_cast<longlong>(thd->thread_id()), true);
+
+  // database
   table->field[1]->store(tmp_table->s->db.str, tmp_table->s->db.length, cs);
 
-  //table
-  table->field[2]->store(tmp_table->s->table_name.str, tmp_table->s->table_name.length, cs);
-
-  //engine
-  handler *handle= tmp_table->file;
+  // table
+  table->field[2]->store(tmp_table->s->table_name.str,
+                         tmp_table->s->table_name.length, cs);
+
+  // engine
+  handler *handle = tmp_table->file;
   // Assume that invoking handler::table_type() on a shared handler is safe
-  const char *engineType = (char *)(handle ? handle->table_type() : "UNKNOWN");
+  const char *engineType = handle ? handle->table_type() : "UNKNOWN";
   table->field[3]->store(engineType, strlen(engineType), cs);
 
-  //name
+  // name
   if (tmp_table->s->path.str) {
-    char *p=strstr(tmp_table->s->path.str, "#sql");
-    int len=tmp_table->s->path.length-(p-tmp_table->s->path.str);
+    const char *const p = strstr(tmp_table->s->path.str, "#sql");
+    int len = tmp_table->s->path.length - (p - tmp_table->s->path.str);
     table->field[4]->store(p, min(FN_REFLEN, len), cs);
   }
 
   // file stats
-  handler *file= tmp_table->file;
+  handler *file = tmp_table->file;
 
   /* We have only one handler object for a temp table globally and it might
   be in use by other thread.  Do not trash it by invoking handler methods on
   it but rather clone it. */
   if (file) {
-    file= file->clone(tmp_table->s->normalized_path.str, mem_root);
+    file = file->clone(tmp_table->s->normalized_path.str, mem_root);
   }
 
   if (file) {
-
     MYSQL_TIME time;
 
     /**
-        TODO: InnoDB stat(file) checks file on short names within data dictionary
-        rather than using full path, because of that, temp files created in
-        TMPDIR will not have access/create time as it will not find the file
+        TODO: InnoDB stat(file) checks file on short names within data
+       dictionary rather than using full path, because of that, temp files
+       created in TMPDIR will not have access/create time as it will not find
+       the file
 
         The fix is to patch InnoDB to use full path
     */
     file->info(HA_STATUS_VARIABLE | HA_STATUS_TIME | HA_STATUS_NO_LOCK);
 
-    table->field[5]->store((longlong) file->stats.records, TRUE);
+    table->field[5]->store(static_cast<longlong>(file->stats.records), true);
     table->field[5]->set_notnull();
 
-    table->field[6]->store((longlong) file->stats.mean_rec_length, TRUE);
-    table->field[7]->store((longlong) file->stats.data_file_length, TRUE);
-    table->field[8]->store((longlong) file->stats.index_file_length, TRUE);
-    if (file->stats.create_time)
-    {
-      thd->variables.time_zone->gmt_sec_to_TIME(&time,
-                                                (my_time_t) file->stats.create_time);
+    table->field[6]->store(static_cast<longlong>(file->stats.mean_rec_length),
+                           true);
+    table->field[7]->store(static_cast<longlong>(file->stats.data_file_length),
+                           true);
+    table->field[8]->store(static_cast<longlong>(file->stats.index_file_length),
+                           true);
+    if (file->stats.create_time) {
+      thd->variables.time_zone->gmt_sec_to_TIME(
+          &time, static_cast<my_time_t>(file->stats.create_time));
       table->field[9]->store_time(&time, MYSQL_TIMESTAMP_DATETIME);
       table->field[9]->set_notnull();
     }
-    if (file->stats.update_time)
-    {
-      thd->variables.time_zone->gmt_sec_to_TIME(&time,
-                                                (my_time_t) file->stats.update_time);
+    if (file->stats.update_time) {
+      thd->variables.time_zone->gmt_sec_to_TIME(
+          &time, static_cast<my_time_t>(file->stats.update_time));
       table->field[10]->store_time(&time, MYSQL_TIMESTAMP_DATETIME);
       table->field[10]->set_notnull();
     }
@@ -4293,85 +3976,73 @@
     @retval       1                        error
 */
 
-class Fill_global_temporary_tables : public Do_THD_Impl
-{
-private:
-  THD* m_client_thd;
-#ifndef NO_EMBEDDED_ACCESS_CHECKS
-  Security_context* m_sctx;
-#endif
+class Fill_global_temporary_tables final : public Do_THD_Impl {
+ private:
+  THD *const m_client_thd;
+  const Security_context *m_sctx;
   bool m_failed;
-  TABLE_LIST *m_tables;
-
-public:
-  Fill_global_temporary_tables(THD* client_thd, TABLE_LIST* tables)
-    : m_client_thd(client_thd),
-#ifndef NO_EMBEDDED_ACCESS_CHECKS
-      m_sctx(client_thd->security_context()),
-#endif
-      m_failed(false),
-      m_tables(tables)
-  { }
+  const TABLE_LIST *m_tables;
+
+ public:
+  Fill_global_temporary_tables(THD *client_thd, TABLE_LIST *tables) noexcept
+      : m_client_thd(client_thd),
+        m_sctx(client_thd->security_context()),
+        m_failed(false),
+        m_tables(tables) {}
 
   virtual ~Fill_global_temporary_tables() {}
 
-  virtual void operator()(THD* thd)
-  {
+  virtual void operator()(THD *thd) {
     mysql_mutex_lock(&thd->LOCK_temporary_tables);
 
 #ifndef DBUG_OFF
-    const char* tmp_proc_info= thd->proc_info;
+    const char *tmp_proc_info = thd->proc_info;
     if (tmp_proc_info &&
         !strncmp(tmp_proc_info,
-                 STRING_WITH_LEN("debug sync point: before_open_in_get_all_tables"))) {
+                 STRING_WITH_LEN(
+                     "debug sync point: before_open_in_get_all_tables"))) {
       DEBUG_SYNC(m_client_thd,
                  "fill_global_temporary_tables_thd_item_at_tables_debug_sync");
     }
 #endif
 
-    for (TABLE* tmp= thd->temporary_tables; tmp; tmp= tmp->next)
-    {
-#ifndef NO_EMBEDDED_ACCESS_CHECKS
+    for (TABLE *tmp = thd->temporary_tables; tmp; tmp = tmp->next) {
       uint db_access;
       if (test_all_bits(m_sctx->master_access(), DB_ACLS))
-        db_access=DB_ACLS;
+        db_access = DB_ACLS;
       else
-        db_access= (acl_get(m_sctx->host().str, m_sctx->ip().str,
-                            m_sctx->priv_user().str, tmp->s->db.str, 0)
-                    | m_sctx->master_access());
-
-      if (!(db_access & DB_ACLS) && check_grant_db(m_client_thd,
-                                                   tmp->s->db.str)) {
-        //no access for temp tables within this db for user
+        db_access = (acl_get(m_client_thd, m_sctx->host().str, m_sctx->ip().str,
+                             m_sctx->priv_user().str, tmp->s->db.str, 0) |
+                     m_sctx->master_access());
+
+      if (!(db_access & DB_ACLS) &&
+          check_grant_db(m_client_thd, tmp->s->db.str)) {
+        // no access for temp tables within this db for user
         continue;
       }
-#endif
       DEBUG_SYNC(m_client_thd,
                  "fill_global_temporary_tables_before_storing_rec");
 
       if (store_temporary_table_record(thd, m_tables->table, tmp,
                                        m_client_thd->lex->select_lex->db,
                                        m_client_thd->mem_root))
-        m_failed= true;
-
+        m_failed = true;
     }
     mysql_mutex_unlock(&thd->LOCK_temporary_tables);
   }
 
-  bool failed() const { return m_failed; }
+  bool failed() const noexcept { return m_failed; }
 };
 
 static int fill_global_temporary_tables(THD *thd, TABLE_LIST *tables,
-                                        Item *cond)
-{
+                                        Item *cond MY_ATTRIBUTE((unused))) {
   DBUG_ENTER("fill_global_temporary_tables");
 
   Fill_global_temporary_tables fill_global_temporary_tables(thd, tables);
   Global_THD_manager::get_instance()->do_for_all_thd_copy(
-                                                &fill_global_temporary_tables);
-
-  if (fill_global_temporary_tables.failed())
-    DBUG_RETURN(1);
+      &fill_global_temporary_tables);
+
+  if (fill_global_temporary_tables.failed()) DBUG_RETURN(1);
   DBUG_RETURN(0);
 }
 
@@ -4387,8 +4058,7 @@
     @retval       1                        error
 */
 
-int fill_temporary_tables(THD *thd, TABLE_LIST *tables, Item *cond)
-{
+int fill_temporary_tables(THD *thd, TABLE_LIST *tables, Item *cond) {
   DBUG_ENTER("fill_temporary_tables");
 
   if (thd->lex->option_type == OPT_GLOBAL)
@@ -4396,17 +4066,15 @@
 
   TABLE *tmp;
 
-  for (tmp=thd->temporary_tables; tmp; tmp=tmp->next) {
+  for (tmp = thd->temporary_tables; tmp; tmp = tmp->next) {
     if (store_temporary_table_record(thd, tables->table, tmp,
-                                     thd->lex->select_lex->db,
-                                     thd->mem_root)) {
+                                     thd->lex->select_lex->db, thd->mem_root)) {
       DBUG_RETURN(1);
     }
   }
   DBUG_RETURN(0);
 }
 
->>>>>>> 333b4508
 /**
    Try acquire high priority share metadata lock on a table (with
    optional wait for conflicting locks to go away).
@@ -4474,7 +4142,6 @@
     @retval       1                        error
 */
 
-<<<<<<< HEAD
 static int get_all_tables(THD *thd, TABLE_LIST *tables, Item *cond) {
   LEX *lex = thd->lex;
   TABLE *table = tables->table;
@@ -4491,27 +4158,6 @@
   Security_context *sctx = thd->security_context();
   uint table_open_method;
   bool can_deadlock;
-=======
-static int fill_schema_table_from_frm(THD *thd, TABLE_LIST *tables,
-                                      ST_SCHEMA_TABLE *schema_table,
-                                      LEX_STRING *db_name,
-                                      LEX_STRING *table_name,
-                                      enum enum_schema_tables schema_table_idx,
-                                      Open_tables_backup *open_tables_state_backup,
-                                      bool can_deadlock)
-{
-  TABLE *table= tables->table;
-  TABLE_SHARE *share;
-  TABLE_LIST table_list;
-  uint res= 0;
-  int not_used;
-  my_hash_value_type hash_value;
-  const char *key;
-  size_t key_length;
-  char db_name_buff[NAME_LEN + 1], table_name_buff[NAME_LEN + 1];
-
-  memset(static_cast<void*>(&table_list), 0, sizeof(TABLE_LIST));
->>>>>>> 333b4508
 
   DBUG_ENTER("get_all_tables");
 
@@ -4538,275 +4184,8 @@
   */
   thd->reset_n_backup_open_tables_state(&open_tables_state_backup, 0);
 
-<<<<<<< HEAD
   tables->table_open_method = table_open_method =
       get_table_open_method(tables, schema_table);
-=======
-  if (schema_table->i_s_requested_object & OPEN_TRIGGER_ONLY)
-  {
-    if (!Trigger_loader::trg_file_exists(db_name->str, table_name->str))
-      goto end;
-
-    Table_trigger_dispatcher d(db_name->str, table_name->str);
-
-    if (!d.check_n_load(thd, true))
-    {
-      TABLE tbl;
-
-      memset(static_cast<void*>(&tbl), 0, sizeof(TABLE));
-      init_sql_alloc(key_memory_table_triggers_list,
-                     &tbl.mem_root, TABLE_ALLOC_BLOCK_SIZE, 0);
-
-      tbl.triggers= &d;
-      table_list.table= &tbl;
-
-      res= schema_table->process_table(thd, &table_list, table,
-                                       res, db_name, table_name);
-
-      table_list.table= NULL;
-      tbl.triggers= NULL;
-    }
-
-    goto end;
-  }
-
-  key_length= get_table_def_key(&table_list, &key);
-  hash_value= my_calc_hash(&table_def_cache, (uchar*) key, key_length);
-  mysql_mutex_lock(&LOCK_open);
-
-  /*
-    Filter out deprecation warnings caused by deprecation of
-    the partition engine. The presence of these depend on TDC
-    cache behavior. Instead, push a warning later to get
-    deterministic and repeatable behavior.
-  */
-  {
-    // Put in separate scope due to gotos crossing the initialization.
-    Silence_deprecation_warnings deprecation_silencer;
-    thd->push_internal_handler(&deprecation_silencer);
-
-    share= get_table_share(thd, &table_list, key,
-                           key_length, OPEN_VIEW, &not_used, hash_value);
-
-    thd->pop_internal_handler();
-  }
-
-  if (!share)
-  {
-    res= 0;
-    goto end_unlock;
-  }
-
-  if (share->is_view)
-  {
-    if (schema_table->i_s_requested_object & OPEN_TABLE_ONLY)
-    {
-      /* skip view processing */
-      res= 0;
-      goto end_share;
-    }
-    else if (schema_table->i_s_requested_object & OPEN_VIEW_FULL)
-    {
-      /*
-        tell get_all_tables() to fall back to open_tables_for_query()
-      */
-      res= 1;
-      goto end_share;
-    }
-  }
-
-  if (share->is_view)
-  {
-    bool view_open_result= open_and_read_view(thd, share, &table_list);
-
-    release_table_share(share);
-    mysql_mutex_unlock(&LOCK_open);
-
-    if (!view_open_result)
-    {
-      // Actual view query is not needed, just indicate that this is a view:
-      table_list.set_view_query((LEX *) 1);
-      res= schema_table->process_table(thd, &table_list, table,
-                                       res, db_name, table_name);
-    }
-    goto end;
-  }
-
-  {
-    TABLE tbl;
-    memset(static_cast<void*>(&tbl), 0, sizeof(TABLE));
-    init_sql_alloc(key_memory_table_triggers_list,
-                   &tbl.mem_root, TABLE_ALLOC_BLOCK_SIZE, 0);
-
-    if (!open_table_from_share(thd, share, table_name->str, 0,
-                               (EXTRA_RECORD | OPEN_FRM_FILE_ONLY),
-                               thd->open_options, &tbl, false))
-    {
-      tbl.s= share;
-      table_list.table= &tbl;
-      table_list.set_view_query((LEX*) share->is_view);
-      res= schema_table->process_table(thd, &table_list, table,
-                                       res, db_name, table_name);
-      closefrm(&tbl, 0);
-      free_root(&tbl.mem_root, MYF(0));
-      my_free((void *) tbl.alias);
-    }
-  }
-
-end_share:
-  release_table_share(share);
-
-end_unlock:
-  mysql_mutex_unlock(&LOCK_open);
-
-end:
-  /*
-    Release metadata lock we might have acquired.
-
-    Without this step metadata locks acquired for each table processed
-    will be accumulated. In situation when a lot of tables are processed
-    by I_S query this will result in transaction with too many metadata
-    locks. As result performance of acquisition of new lock will suffer.
-
-    Of course, the fact that we don't hold metadata lock on tables which
-    were processed till the end of I_S query makes execution less isolated
-    from concurrent DDL. Consequently one might get 'dirty' results from
-    such a query. But we have never promised serializability of I_S queries
-    anyway.
-
-    We don't have any tables open since we took backup, so rolling back to
-    savepoint is safe.
-  */
-  DBUG_ASSERT(thd->open_tables == NULL);
-  thd->mdl_context.rollback_to_savepoint(open_tables_state_backup->mdl_system_tables_svp);
-  thd->clear_error();
-  return res;
-}
-
-
-/**
-  Trigger_error_handler is intended to intercept and silence SQL conditions
-  that might happen during trigger loading for SHOW statements.
-  The potential SQL conditions are:
-
-    - ER_PARSE_ERROR -- this error is thrown if a trigger definition file
-      is damaged or contains invalid CREATE TRIGGER statement. That should
-      not happen in normal life.
-
-    - ER_TRG_NO_DEFINER -- this warning is thrown when we're loading a
-      trigger created/imported in/from the version of MySQL, which does not
-      support trigger definers.
-
-    - ER_TRG_NO_CREATION_CTX -- this warning is thrown when we're loading a
-      trigger created/imported in/from the version of MySQL, which does not
-      support trigger creation contexts.
-*/
-
-class Trigger_error_handler : public Internal_error_handler
-{
-public:
-  virtual bool handle_condition(THD *thd,
-                                uint sql_errno,
-                                const char* sqlstate,
-                                Sql_condition::enum_severity_level *level,
-                                const char* msg)
-  {
-    if (sql_errno == ER_PARSE_ERROR ||
-        sql_errno == ER_TRG_NO_DEFINER ||
-        sql_errno == ER_TRG_NO_CREATION_CTX)
-      return true;
-
-    return false;
-  }
-};
-
-
-class Silence_deprecation_no_replacement_warnings: public Internal_error_handler
-{
-public:
-  virtual bool handle_condition(THD *thd,
-                                uint sql_errno,
-                                const char* sqlstate,
-                                Sql_condition::enum_severity_level *level,
-                                const char* msg)
-  {
-    if (sql_errno == ER_WARN_DEPRECATED_SYNTAX_NO_REPLACEMENT)
-      return true;
-
-    return false;
-  }
-};
-
-
-/**
-  @brief          Fill I_S tables whose data are retrieved
-                  from frm files and storage engine
-
-  @details        The information schema tables are internally represented as
-                  temporary tables that are filled at query execution time.
-                  Those I_S tables whose data are retrieved
-                  from frm files and storage engine are filled by the function
-                  get_all_tables().
-
-  @param[in]      thd                      thread handler
-  @param[in]      tables                   I_S table
-  @param[in]      cond                     'WHERE' condition
-
-  @return         Operation status
-    @retval       0                        success
-    @retval       1                        error
-*/
-
-int get_all_tables(THD *thd, TABLE_LIST *tables, Item *cond)
-{
-  LEX *lex= thd->lex;
-  TABLE *table= tables->table;
-  SELECT_LEX *lsel= tables->schema_select_lex;
-  ST_SCHEMA_TABLE *schema_table= tables->schema_table;
-  LOOKUP_FIELD_VALUES lookup_field_vals;
-  LEX_STRING *db_name, *table_name;
-  bool with_i_schema;
-  enum enum_schema_tables schema_table_idx;
-  List<LEX_STRING> db_names;
-  List_iterator_fast<LEX_STRING> it(db_names);
-  Item *partial_cond= 0;
-  int error= 1;
-  Open_tables_backup open_tables_state_backup;
-#ifndef NO_EMBEDDED_ACCESS_CHECKS
-  Security_context *sctx= thd->security_context();
-#endif
-  uint table_open_method;
-  bool can_deadlock;
-
-  DBUG_ENTER("get_all_tables");
-
-  MEM_ROOT tmp_mem_root;
-  init_sql_alloc(key_memory_get_all_tables, &tmp_mem_root,
-                 TABLE_ALLOC_BLOCK_SIZE, 0);
-
-  /*
-    In cases when SELECT from I_S table being filled by this call is
-    part of statement which also uses other tables or is being executed
-    under LOCK TABLES or is part of transaction which also uses other
-    tables waiting for metadata locks which happens below might result
-    in deadlocks.
-    To avoid them we don't wait if conflicting metadata lock is
-    encountered and skip table with emitting an appropriate warning.
-  */
-  can_deadlock= thd->mdl_context.has_locks();
-
-  /*
-    We should not introduce deadlocks even if we already have some
-    tables open and locked, since we won't lock tables which we will
-    open and will ignore pending exclusive metadata locks for these
-    tables by using high-priority requests for shared metadata locks.
-  */
-  thd->reset_n_backup_open_tables_state(&open_tables_state_backup);
-
-  schema_table_idx= get_schema_table_idx(schema_table);
-  tables->table_open_method= table_open_method=
-    get_table_open_method(tables, schema_table, schema_table_idx);
->>>>>>> 333b4508
   DBUG_PRINT("open_method", ("%d", tables->table_open_method));
   /*
     this branch processes SHOW FIELDS, SHOW INDEXES commands.
@@ -5007,12 +4386,14 @@
         (const char *)pos, strlen((const char *)pos), cs);
 
     // COLUMN_KEY
-    pos =
-        (uchar *)((field->flags & PRI_KEY_FLAG)
-                      ? "PRI"
-                      : (field->flags & UNIQUE_KEY_FLAG)
-                            ? "UNI"
-                            : (field->flags & MULTIPLE_KEY_FLAG) ? "MUL" : "");
+    pos = (uchar *)((field->flags & PRI_KEY_FLAG)
+                        ? "PRI"
+                        : (field->flags & UNIQUE_KEY_FLAG)
+                              ? "UNI"
+                              : (field->flags & MULTIPLE_KEY_FLAG)
+                                    ? "MUL"
+                                    : (field->flags & CLUSTERING_FLAG) ? "CLU"
+                                                                       : "");
     table->field[TMP_TABLE_COLUMNS_COLUMN_KEY]->store(
         (const char *)pos, strlen((const char *)pos), cs);
 
@@ -5117,7 +4498,6 @@
     DBUG_RETURN(0);
   }
 
-<<<<<<< HEAD
   if (!(hton->flags & HTON_HIDDEN)) {
     LEX_STRING *name = plugin_name(plugin);
     if (!(wild && wild[0] && wild_case_compare(scs, name->str, wild))) {
@@ -5125,606 +4505,6 @@
                              {C_STRING_WITH_LEN("YES")}};
       LEX_STRING *tmp;
       const char *option_name = show_comp_option_name[(int)hton->state];
-=======
-    if (share->avg_row_length)
-    {
-      ptr=my_stpcpy(ptr," avg_row_length=");
-      ptr=longlong10_to_str(share->avg_row_length,ptr,10);
-    }
-
-    if (share->db_create_options & HA_OPTION_PACK_KEYS)
-      ptr=my_stpcpy(ptr," pack_keys=1");
-
-    if (share->db_create_options & HA_OPTION_NO_PACK_KEYS)
-      ptr=my_stpcpy(ptr," pack_keys=0");
-
-    if (share->db_create_options & HA_OPTION_STATS_PERSISTENT)
-      ptr=my_stpcpy(ptr," stats_persistent=1");
-
-    if (share->db_create_options & HA_OPTION_NO_STATS_PERSISTENT)
-      ptr=my_stpcpy(ptr," stats_persistent=0");
-
-    if (share->stats_auto_recalc == HA_STATS_AUTO_RECALC_ON)
-      ptr=my_stpcpy(ptr," stats_auto_recalc=1");
-    else if (share->stats_auto_recalc == HA_STATS_AUTO_RECALC_OFF)
-      ptr=my_stpcpy(ptr," stats_auto_recalc=0");
-
-    if (share->stats_sample_pages != 0)
-    {
-      ptr= my_stpcpy(ptr, " stats_sample_pages=");
-      ptr= longlong10_to_str(share->stats_sample_pages, ptr, 10);
-    }
-
-    /* We use CHECKSUM, instead of TABLE_CHECKSUM, for backward compability */
-    if (share->db_create_options & HA_OPTION_CHECKSUM)
-      ptr=my_stpcpy(ptr," checksum=1");
-
-    if (share->db_create_options & HA_OPTION_DELAY_KEY_WRITE)
-      ptr=my_stpcpy(ptr," delay_key_write=1");
-
-    if (share->row_type != ROW_TYPE_DEFAULT)
-      ptr=strxmov(ptr, " row_format=", 
-                  ha_row_type[(uint) share->row_type],
-                  NullS);
-
-    if (share->key_block_size)
-    {
-      ptr= my_stpcpy(ptr, " KEY_BLOCK_SIZE=");
-      ptr= longlong10_to_str(share->key_block_size, ptr, 10);
-    }
-
-    if (share->compress.length > 0)
-    {
-      /* In the .frm file this option has a max length of 2K. Currently,
-      InnoDB uses only the first 5 bytes and the only supported values
-      are (ZLIB | LZ4 | NONE). */
-      ptr= my_stpcpy(ptr, " COMPRESSION=\"");
-      ptr= strxnmov(ptr, 7, share->compress.str, NullS);
-      ptr= my_stpcpy(ptr, "\"");
-    }
-
-    if (share->encrypt_type.length > 0)
-    {
-      /* In the .frm file this option has a max length of 2K. Currently,
-      InnoDB uses only the first 1 bytes and the only supported values
-      are (Y | N). */
-      ptr= my_stpcpy(ptr, " ENCRYPTION=\"");
-      ptr= strxnmov(ptr, 3, share->encrypt_type.str, NullS);
-      ptr= my_stpcpy(ptr, "\"");
-    }
-
-    if (is_partitioned)
-    {
-      ptr= my_stpcpy(ptr, " partitioned");
-      /*
-        Push deprecation warnings for non-natively partitioned tables. Done here
-        instead of in open_binary_frm (silenced by error handler) to get
-        predictable and repeatable results without having to flush tables.
-      */
-      if (share->db_type() && is_ha_partition_handlerton(share->db_type()))
-      {
-        /*
-          For a bootstrap thread, we only print to the error log, otherwise,
-          the warning is lost since there is no client connection.
-        */
-        if (thd->bootstrap)
-          sql_print_warning(ER_THD(thd,
-                                   ER_PARTITION_ENGINE_DEPRECATED_FOR_TABLE),
-                            share->db.str, share->table_name.str);
-        else
-          push_warning_printf(thd, Sql_condition::SL_WARNING,
-                              ER_WARN_DEPRECATED_SYNTAX,
-                              ER_THD(thd,
-                                     ER_PARTITION_ENGINE_DEPRECATED_FOR_TABLE),
-                              share->db.str, share->table_name.str);
-      }
-    }
-
-    table->field[19]->store(option_buff+1,
-                            (ptr == option_buff ? 0 : 
-                             (uint) (ptr-option_buff)-1), cs);
-
-    tmp_buff= (share->table_charset ?
-               share->table_charset->name : "default");
-
-    table->field[17]->store(tmp_buff, strlen(tmp_buff), cs);
-
-    if (share->comment.str)
-      table->field[20]->store(share->comment.str, share->comment.length, cs);
-
-    /* Collect table info from the storage engine  */
-
-    if(file)
-    {
-      /* If info() fails, then there's nothing else to do */
-      if ((info_error= file->info(HA_STATUS_VARIABLE |
-                                  HA_STATUS_TIME |
-                                  HA_STATUS_VARIABLE_EXTRA |
-                                  HA_STATUS_AUTO)) != 0)
-        goto err;
-
-      enum row_type row_type = file->get_row_type();
-      switch (row_type) {
-      case ROW_TYPE_NOT_USED:
-      case ROW_TYPE_DEFAULT:
-        tmp_buff= ((share->db_options_in_use &
-                    HA_OPTION_COMPRESS_RECORD) ? "Compressed" :
-                   (share->db_options_in_use & HA_OPTION_PACK_RECORD) ?
-                   "Dynamic" : "Fixed");
-        break;
-      case ROW_TYPE_FIXED:
-        tmp_buff= "Fixed";
-        break;
-      case ROW_TYPE_DYNAMIC:
-        tmp_buff= "Dynamic";
-        break;
-      case ROW_TYPE_COMPRESSED:
-        tmp_buff= "Compressed";
-        break;
-      case ROW_TYPE_REDUNDANT:
-        tmp_buff= "Redundant";
-        break;
-      case ROW_TYPE_COMPACT:
-        tmp_buff= "Compact";
-        break;
-      case ROW_TYPE_PAGE:
-        tmp_buff= "Paged";
-        break;
-      case ROW_TYPE_TOKU_UNCOMPRESSED:
-        tmp_buff= "tokudb_uncompressed";
-        break;
-      case ROW_TYPE_TOKU_ZLIB:
-        tmp_buff= "tokudb_zlib";
-        break;
-      case ROW_TYPE_TOKU_SNAPPY:
-        tmp_buff= "tokudb_snappy";
-        break;
-      case ROW_TYPE_TOKU_QUICKLZ:
-        tmp_buff= "tokudb_quicklz";
-        break;
-      case ROW_TYPE_TOKU_LZMA:
-        tmp_buff= "tokudb_lzma";
-        break;
-      case ROW_TYPE_TOKU_FAST:
-        tmp_buff= "tokudb_fast";
-        break;
-      case ROW_TYPE_TOKU_SMALL:
-        tmp_buff= "tokudb_small";
-        break;
-      case ROW_TYPE_TOKU_DEFAULT:
-        tmp_buff= "tokudb_default";
-        break;
-      }
-
-      table->field[6]->store(tmp_buff, strlen(tmp_buff), cs);
-
-      if (!tables->schema_table)
-      {
-        table->field[7]->store((longlong) file->stats.records, TRUE);
-        table->field[7]->set_notnull();
-      }
-      table->field[8]->store((longlong) file->stats.mean_rec_length, TRUE);
-      table->field[9]->store((longlong) file->stats.data_file_length, TRUE);
-      if (file->stats.max_data_file_length)
-      {
-        table->field[10]->store((longlong) file->stats.max_data_file_length,
-                                TRUE);
-      }
-      table->field[11]->store((longlong) file->stats.index_file_length, TRUE);
-      table->field[12]->store((longlong) file->stats.delete_length, TRUE);
-      if (show_table->found_next_number_field)
-      {
-        table->field[13]->store((longlong) file->stats.auto_increment_value,
-                                TRUE);
-        table->field[13]->set_notnull();
-      }
-      if (file->stats.create_time)
-      {
-        thd->variables.time_zone->gmt_sec_to_TIME(&time,
-                                                  (my_time_t) file->stats.create_time);
-        table->field[14]->store_time(&time);
-        table->field[14]->set_notnull();
-      }
-      if (file->stats.update_time)
-      {
-        thd->variables.time_zone->gmt_sec_to_TIME(&time,
-                                                  (my_time_t) file->stats.update_time);
-        table->field[15]->store_time(&time);
-        table->field[15]->set_notnull();
-      }
-      if (file->stats.check_time)
-      {
-        thd->variables.time_zone->gmt_sec_to_TIME(&time,
-                                                  (my_time_t) file->stats.check_time);
-        table->field[16]->store_time(&time);
-        table->field[16]->set_notnull();
-      }
-      if (file->ha_table_flags() & (ulong) HA_HAS_CHECKSUM)
-      {
-        table->field[18]->store((longlong) file->checksum(), TRUE);
-        table->field[18]->set_notnull();
-      }
-    }
-  }
-
-err:
-  if (res || info_error)
-  {
-    /*
-      If an error was encountered, push a warning, set the TABLE COMMENT
-      column with the error text, and clear the error so that the operation
-      can continue.
-    */
-    const char *error= thd->is_error() ? thd->get_stmt_da()->message_text() : "";
-    table->field[20]->store(error, strlen(error), cs);
-
-    if (thd->is_error())
-    {
-      push_warning(thd, Sql_condition::SL_WARNING,
-                   thd->get_stmt_da()->mysql_errno(),
-                   thd->get_stmt_da()->message_text());
-      thd->clear_error();
-    }
-  }
-
-  DBUG_RETURN(schema_table_store_record(thd, table));
-}
-
-
-/**
-  @brief    Store field characteristics into appropriate I_S table columns
-            starting from DATA_TYPE column till DTD_IDENTIFIER column.
-
-  @param[in]      thd               Thread context.
-  @param[in]      table             I_S table
-  @param[in]      field             processed field
-  @param[in]      cs                I_S table charset
-  @param[in]      offset            offset from beginning of table
-                                    to DATE_TYPE column in I_S table
-  @return         void
-*/
-
-void store_column_type(THD *thd, TABLE *table, Field *field, CHARSET_INFO *cs,
-                       uint offset)
-{
-  bool is_blob;
-  int decimals, field_length;
-  const char *tmp_buff;
-  char column_type_buff[MAX_FIELD_WIDTH];
-  String column_type(column_type_buff, sizeof(column_type_buff), cs);
-  enum_field_types field_type= field->real_type();
-  uint32 orig_column_type_length;
-
-  field->sql_type(column_type);
-  orig_column_type_length= column_type.length();
-
-  /*
-    If the session variable 'show_old_temporals' is enabled and the field
-    is a temporal type of old format, add a comment to the COLUMN_TYPE
-    indicate the same.
-  */
-  if (thd->variables.show_old_temporals &&
-      (field_type == MYSQL_TYPE_TIME || field_type == MYSQL_TYPE_DATETIME ||
-       field_type == MYSQL_TYPE_TIMESTAMP))
-    column_type.append(" /* 5.5 binary format */");
-
-  /* DTD_IDENTIFIER column */
-  table->field[offset + 8]->store(column_type.ptr(), column_type.length(), cs);
-  column_type.length(orig_column_type_length);
-  table->field[offset + 8]->set_notnull();
-  /*
-    DATA_TYPE column:
-    MySQL column type has the following format:
-    base_type [(dimension)] [unsigned] [zerofill].
-    For DATA_TYPE column we extract only base type.
-  */
-  tmp_buff= strchr(column_type.ptr(), '(');
-  if (!tmp_buff)
-    /*
-      if there is no dimention part then check the presence of
-      [unsigned] [zerofill] attributes and cut them of if exist.
-    */
-    tmp_buff= strchr(column_type.ptr(), ' ');
-  table->field[offset]->store(column_type.ptr(),
-                              (tmp_buff ? tmp_buff - column_type.ptr() :
-                               column_type.length()), cs);
-
-  is_blob= (field->type() == MYSQL_TYPE_BLOB);
-  if (field->has_charset() || is_blob ||
-      field->real_type() == MYSQL_TYPE_VARCHAR ||  // For varbinary type
-      field->real_type() == MYSQL_TYPE_STRING)     // For binary type
-  {
-    uint32 octet_max_length= field->max_display_length();
-    if (is_blob && octet_max_length != 4294967295U)
-      octet_max_length /= field->charset()->mbmaxlen;
-    longlong char_max_len= is_blob ? 
-      (longlong) octet_max_length / field->charset()->mbminlen :
-      (longlong) octet_max_length / field->charset()->mbmaxlen;
-    /* CHARACTER_MAXIMUM_LENGTH column*/
-    table->field[offset + 1]->store(char_max_len, TRUE);
-    table->field[offset + 1]->set_notnull();
-    /* CHARACTER_OCTET_LENGTH column */
-    table->field[offset + 2]->store((longlong) octet_max_length, TRUE);
-    table->field[offset + 2]->set_notnull();
-  }
-
-  /*
-    Calculate field_length and decimals.
-    They are set to -1 if they should not be set (we should return NULL)
-  */
-
-  decimals= field->decimals();
-  switch (field->type()) {
-  case MYSQL_TYPE_NEWDECIMAL:
-    field_length= ((Field_new_decimal*) field)->precision;
-    break;
-  case MYSQL_TYPE_DECIMAL:
-    field_length= field->field_length - (decimals  ? 2 : 1);
-    break;
-  case MYSQL_TYPE_TINY:
-  case MYSQL_TYPE_SHORT:
-  case MYSQL_TYPE_LONG:
-  case MYSQL_TYPE_INT24:
-    field_length= field->max_display_length() - 1;
-    break;
-  case MYSQL_TYPE_LONGLONG:
-    field_length= field->max_display_length() - 
-      ((field->flags & UNSIGNED_FLAG) ? 0 : 1);
-    break;
-  case MYSQL_TYPE_BIT:
-    field_length= field->max_display_length();
-    decimals= -1;                             // return NULL
-    break;
-  case MYSQL_TYPE_FLOAT:  
-  case MYSQL_TYPE_DOUBLE:
-    field_length= field->field_length;
-    if (decimals == NOT_FIXED_DEC)
-      decimals= -1;                           // return NULL
-    break;
-  case MYSQL_TYPE_DATETIME:
-  case MYSQL_TYPE_TIMESTAMP:
-  case MYSQL_TYPE_TIME:
-    /* DATETIME_PRECISION column */
-    table->field[offset + 5]->store(field->decimals(), TRUE);
-    table->field[offset + 5]->set_notnull();
-    field_length= decimals= -1;
-    break;
-  default:
-    field_length= decimals= -1;
-    break;
-  }
-
-  /* NUMERIC_PRECISION column */
-  if (field_length >= 0)
-  {
-    table->field[offset + 3]->store((longlong) field_length, TRUE);
-    table->field[offset + 3]->set_notnull();
-  }
-  /* NUMERIC_SCALE column */
-  if (decimals >= 0)
-  {
-    table->field[offset + 4]->store((longlong) decimals, TRUE);
-    table->field[offset + 4]->set_notnull();
-  }
-  if (field->has_charset())
-  {
-    /* CHARACTER_SET_NAME column*/
-    tmp_buff= field->charset()->csname;
-    table->field[offset + 6]->store(tmp_buff, strlen(tmp_buff), cs);
-    table->field[offset + 6]->set_notnull();
-    /* COLLATION_NAME column */
-    tmp_buff= field->charset()->name;
-    table->field[offset + 7]->store(tmp_buff, strlen(tmp_buff), cs);
-    table->field[offset + 7]->set_notnull();
-  }
-}
-
-
-static int get_schema_column_record(THD *thd, TABLE_LIST *tables,
-				    TABLE *table, bool res,
-				    LEX_STRING *db_name,
-				    LEX_STRING *table_name)
-{
-  LEX *lex= thd->lex;
-  const char *wild= lex->wild ? lex->wild->ptr() : NullS;
-  CHARSET_INFO *cs= system_charset_info;
-  TABLE *show_table;
-  Field **ptr, *field;
-  int count;
-  DBUG_ENTER("get_schema_column_record");
-
-  if (res)
-  {
-    if (lex->sql_command != SQLCOM_SHOW_FIELDS)
-    {
-      /*
-        I.e. we are in SELECT FROM INFORMATION_SCHEMA.COLUMS
-        rather than in SHOW COLUMNS
-      */
-      if (thd->is_error())
-        push_warning(thd, Sql_condition::SL_WARNING,
-                     thd->get_stmt_da()->mysql_errno(),
-                     thd->get_stmt_da()->message_text());
-      thd->clear_error();
-      res= 0;
-    }
-    DBUG_RETURN(res);
-  }
-
-  show_table= tables->table;
-  count= 0;
-  ptr= show_table->field;
-  show_table->use_all_columns();               // Required for default
-  restore_record(show_table, s->default_values);
-
-  for (; (field= *ptr) ; ptr++)
-  {
-    uchar *pos;
-    char tmp[MAX_FIELD_WIDTH];
-    String type(tmp,sizeof(tmp), system_charset_info);
-
-    DEBUG_SYNC(thd, "get_schema_column");
-
-    if (wild && wild[0] &&
-        wild_case_compare(system_charset_info, field->field_name,wild))
-      continue;
-
-    count++;
-    /* Get default row, with all NULL fields set to NULL */
-    restore_record(table, s->default_values);
-
-#ifndef NO_EMBEDDED_ACCESS_CHECKS
-    uint col_access;
-    check_access(thd,SELECT_ACL, db_name->str,
-                 &tables->grant.privilege, 0, 0, MY_TEST(tables->schema_table));
-    col_access= get_column_grant(thd, &tables->grant,
-                                 db_name->str, table_name->str,
-                                 field->field_name) & COL_ACLS;
-    if (!tables->schema_table && !col_access)
-      continue;
-    char *end= tmp;
-    for (uint bitnr=0; col_access ; col_access>>=1,bitnr++)
-    {
-      if (col_access & 1)
-      {
-        *end++=',';
-        end=my_stpcpy(end,grant_types.type_names[bitnr]);
-      }
-    }
-    table->field[IS_COLUMNS_PRIVILEGES]->store(tmp+1,
-                                               end == tmp ? 0 : 
-                                               (uint) (end-tmp-1), cs);
-
-#endif
-    table->field[IS_COLUMNS_TABLE_CATALOG]->store(STRING_WITH_LEN("def"), cs);
-    table->field[IS_COLUMNS_TABLE_SCHEMA]->store(db_name->str,
-                                                 db_name->length, cs);
-    table->field[IS_COLUMNS_TABLE_NAME]->store(table_name->str,
-                                               table_name->length, cs);
-    table->field[IS_COLUMNS_COLUMN_NAME]->store(field->field_name,
-                                                strlen(field->field_name), cs);
-    table->field[IS_COLUMNS_ORDINAL_POSITION]->store((longlong) count, TRUE);
-    field->sql_type(type);
-    table->field[IS_COLUMNS_COLUMN_TYPE]->store(type.ptr(), type.length(), cs);
-
-    if (print_default_clause(thd, field, &type, false))
-    {
-      table->field[IS_COLUMNS_COLUMN_DEFAULT]->store(type.ptr(), type.length(),
-                                                    cs);
-      table->field[IS_COLUMNS_COLUMN_DEFAULT]->set_notnull();
-    }
-    pos=(uchar*) ((field->flags & NOT_NULL_FLAG) ?  "NO" : "YES");
-    table->field[IS_COLUMNS_IS_NULLABLE]->store((const char*) pos,
-                           strlen((const char*) pos), cs);
-    store_column_type(thd, table, field, cs, IS_COLUMNS_DATA_TYPE);
-    pos=(uchar*) ((field->flags & PRI_KEY_FLAG) ? "PRI" :
-                 (field->flags & UNIQUE_KEY_FLAG) ? "UNI" :
-                 (field->flags & CLUSTERING_FLAG) ? "CLU" :
-                 (field->flags & MULTIPLE_KEY_FLAG) ? "MUL":"");
-    table->field[IS_COLUMNS_COLUMN_KEY]->store((const char*) pos,
-                            strlen((const char*) pos), cs);
-
-    if (field->unireg_check == Field::NEXT_NUMBER)
-      table->field[IS_COLUMNS_EXTRA]->store(STRING_WITH_LEN("auto_increment"),
-                                            cs);
-    if (print_on_update_clause(field, &type, true))
-      table->field[IS_COLUMNS_EXTRA]->store(type.ptr(), type.length(), cs);
-    if (field->gcol_info)
-    {
-      if (field->stored_in_db)
-        table->field[IS_COLUMNS_EXTRA]->
-          store(STRING_WITH_LEN("STORED GENERATED"), cs);
-      else
-        table->field[IS_COLUMNS_EXTRA]->
-          store(STRING_WITH_LEN("VIRTUAL GENERATED"), cs);
-      table->field[IS_COLUMNS_GENERATION_EXPRESSION]->
-        store(field->gcol_info->expr_str.str,field->gcol_info->expr_str.length,
-              cs);
-    }
-    else
-      table->field[IS_COLUMNS_GENERATION_EXPRESSION]->set_null();
-    table->field[IS_COLUMNS_COLUMN_COMMENT]->store(field->comment.str,
-                                                   field->comment.length, cs);
-    if (schema_table_store_record(thd, table))
-      DBUG_RETURN(1);
-  }
-  DBUG_RETURN(0);
-}
-
-
-int fill_schema_charsets(THD *thd, TABLE_LIST *tables, Item *cond)
-{
-  CHARSET_INFO **cs;
-  const char *wild= thd->lex->wild ? thd->lex->wild->ptr() : NullS;
-  TABLE *table= tables->table;
-  CHARSET_INFO *scs= system_charset_info;
-
-  for (cs= all_charsets ;
-       cs < all_charsets + array_elements(all_charsets) ;
-       cs++)
-  {
-    CHARSET_INFO *tmp_cs= cs[0];
-    if (tmp_cs && (tmp_cs->state & MY_CS_PRIMARY) && 
-        (tmp_cs->state & MY_CS_AVAILABLE) &&
-        !(tmp_cs->state & MY_CS_HIDDEN) &&
-        !(wild && wild[0] &&
-	  wild_case_compare(scs, tmp_cs->csname,wild)))
-    {
-      const char *comment;
-      restore_record(table, s->default_values);
-      table->field[0]->store(tmp_cs->csname, strlen(tmp_cs->csname), scs);
-      table->field[1]->store(tmp_cs->name, strlen(tmp_cs->name), scs);
-      comment= tmp_cs->comment ? tmp_cs->comment : "";
-      table->field[2]->store(comment, strlen(comment), scs);
-      table->field[3]->store((longlong) tmp_cs->mbmaxlen, TRUE);
-      if (schema_table_store_record(thd, table))
-        return 1;
-    }
-  }
-  return 0;
-}
-
-
-static my_bool iter_schema_engines(THD *thd, plugin_ref plugin,
-                                   void *ptable)
-{
-  TABLE *table= (TABLE *) ptable;
-  handlerton *hton= plugin_data<handlerton*>(plugin);
-  const char *wild= thd->lex->wild ? thd->lex->wild->ptr() : NullS;
-  CHARSET_INFO *scs= system_charset_info;
-  handlerton *default_type= ha_default_handlerton(thd);
-  DBUG_ENTER("iter_schema_engines");
-
-
-  /* Disabled plugins */
-  if (plugin_state(plugin) != PLUGIN_IS_READY)
-  {
-
-    struct st_mysql_plugin *plug= plugin_decl(plugin);
-    if (!(wild && wild[0] &&
-          wild_case_compare(scs, plug->name,wild)))
-    {
-      restore_record(table, s->default_values);
-      table->field[0]->store(plug->name, strlen(plug->name), scs);
-      table->field[1]->store(C_STRING_WITH_LEN("NO"), scs);
-      table->field[2]->store(plug->descr, strlen(plug->descr), scs);
-      if (schema_table_store_record(thd, table))
-        DBUG_RETURN(1);
-    }
-    DBUG_RETURN(0);
-  }
-
-  if (!(hton->flags & HTON_HIDDEN))
-  {
-    LEX_STRING *name= plugin_name(plugin);
-    if (!(wild && wild[0] &&
-          wild_case_compare(scs, name->str,wild)))
-    {
-      LEX_STRING yesno[2]= {{ C_STRING_WITH_LEN("NO") },
-                            { C_STRING_WITH_LEN("YES") }};
-      LEX_STRING *tmp;
-      const char *option_name= show_comp_option_name[(int) hton->state];
->>>>>>> 333b4508
       restore_record(table, s->default_values);
 
       table->field[0]->store(name->str, name->length, scs);
@@ -5739,1684 +4519,9 @@
       tmp = &yesno[MY_TEST(hton->prepare)];
       table->field[4]->store(tmp->str, tmp->length, scs);
       table->field[4]->set_notnull();
-<<<<<<< HEAD
       tmp = &yesno[MY_TEST(hton->savepoint_set)];
       table->field[5]->store(tmp->str, tmp->length, scs);
       table->field[5]->set_notnull();
-=======
-      tmp= &yesno[MY_TEST(hton->savepoint_set)];
-      table->field[5]->store(tmp->str, tmp->length, scs);
-      table->field[5]->set_notnull();
-
-      if (schema_table_store_record(thd, table))
-        DBUG_RETURN(1);
-    }
-  }
-  DBUG_RETURN(0);
-}
-
-int fill_schema_engines(THD *thd, TABLE_LIST *tables, Item *cond)
-{
-  DBUG_ENTER("fill_schema_engines");
-  if (plugin_foreach_with_mask(thd, iter_schema_engines,
-                               MYSQL_STORAGE_ENGINE_PLUGIN,
-                               ~PLUGIN_IS_FREED, tables->table))
-    DBUG_RETURN(1);
-  DBUG_RETURN(0);
-}
-
-
-int fill_schema_collation(THD *thd, TABLE_LIST *tables, Item *cond)
-{
-  CHARSET_INFO **cs;
-  const char *wild= thd->lex->wild ? thd->lex->wild->ptr() : NullS;
-  TABLE *table= tables->table;
-  CHARSET_INFO *scs= system_charset_info;
-  for (cs= all_charsets ;
-       cs < all_charsets + array_elements(all_charsets)  ;
-       cs++ )
-  {
-    CHARSET_INFO **cl;
-    CHARSET_INFO *tmp_cs= cs[0];
-    if (!tmp_cs || !(tmp_cs->state & MY_CS_AVAILABLE) ||
-         (tmp_cs->state & MY_CS_HIDDEN) ||
-        !(tmp_cs->state & MY_CS_PRIMARY))
-      continue;
-    for (cl= all_charsets;
-         cl < all_charsets + array_elements(all_charsets)  ;
-         cl ++)
-    {
-      CHARSET_INFO *tmp_cl= cl[0];
-      if (!tmp_cl || !(tmp_cl->state & MY_CS_AVAILABLE) || 
-          !my_charset_same(tmp_cs, tmp_cl))
-	continue;
-      if (!(wild && wild[0] &&
-	  wild_case_compare(scs, tmp_cl->name,wild)))
-      {
-	const char *tmp_buff;
-	restore_record(table, s->default_values);
-	table->field[0]->store(tmp_cl->name, strlen(tmp_cl->name), scs);
-        table->field[1]->store(tmp_cl->csname , strlen(tmp_cl->csname), scs);
-        table->field[2]->store((longlong) tmp_cl->number, TRUE);
-        tmp_buff= (tmp_cl->state & MY_CS_PRIMARY) ? "Yes" : "";
-	table->field[3]->store(tmp_buff, strlen(tmp_buff), scs);
-        tmp_buff= (tmp_cl->state & MY_CS_COMPILED)? "Yes" : "";
-	table->field[4]->store(tmp_buff, strlen(tmp_buff), scs);
-        table->field[5]->store((longlong) tmp_cl->strxfrm_multiply, TRUE);
-        if (schema_table_store_record(thd, table))
-          return 1;
-      }
-    }
-  }
-  return 0;
-}
-
-
-int fill_schema_coll_charset_app(THD *thd, TABLE_LIST *tables, Item *cond)
-{
-  CHARSET_INFO **cs;
-  TABLE *table= tables->table;
-  CHARSET_INFO *scs= system_charset_info;
-  for (cs= all_charsets ;
-       cs < all_charsets + array_elements(all_charsets) ;
-       cs++ )
-  {
-    CHARSET_INFO **cl;
-    CHARSET_INFO *tmp_cs= cs[0];
-    if (!tmp_cs || !(tmp_cs->state & MY_CS_AVAILABLE) || 
-        !(tmp_cs->state & MY_CS_PRIMARY))
-      continue;
-    for (cl= all_charsets;
-         cl < all_charsets + array_elements(all_charsets) ;
-         cl ++)
-    {
-      CHARSET_INFO *tmp_cl= cl[0];
-      if (!tmp_cl || !(tmp_cl->state & MY_CS_AVAILABLE) ||
-          (tmp_cl->state & MY_CS_HIDDEN) ||
-          !my_charset_same(tmp_cs,tmp_cl))
-	continue;
-      restore_record(table, s->default_values);
-      table->field[0]->store(tmp_cl->name, strlen(tmp_cl->name), scs);
-      table->field[1]->store(tmp_cl->csname , strlen(tmp_cl->csname), scs);
-      if (schema_table_store_record(thd, table))
-        return 1;
-    }
-  }
-  return 0;
-}
-
-
-static inline void copy_field_as_string(Field *to_field, Field *from_field)
-{
-  char buff[MAX_FIELD_WIDTH];
-  String tmp_str(buff, sizeof(buff), system_charset_info);
-  from_field->val_str(&tmp_str);
-  to_field->store(tmp_str.ptr(), tmp_str.length(), system_charset_info);
-}
-
-
-/**
-  @brief Store record into I_S.PARAMETERS table
-
-  @param[in]      thd                   thread handler
-  @param[in]      table                 I_S table
-  @param[in]      proc_table            'mysql.proc' table
-  @param[in]      wild                  wild string, not used for now,
-                                        will be useful
-                                        if we add 'SHOW PARAMETERs'
-  @param[in]      full_access           if 1 user has privileges on the routine
-  @param[in]      sp_user               user in 'user@host' format
-
-  @return         Operation status
-    @retval       0                     ok
-    @retval       1                     error
-*/
-
-bool store_schema_params(THD *thd, TABLE *table, TABLE *proc_table,
-                         const char *wild, bool full_access,
-                         const char *sp_user)
-{
-  TABLE_SHARE share;
-  TABLE tbl;
-  CHARSET_INFO *cs= system_charset_info;
-  char params_buff[MAX_FIELD_WIDTH], returns_buff[MAX_FIELD_WIDTH],
-    sp_db_buff[NAME_LEN], sp_name_buff[NAME_LEN], path[FN_REFLEN],
-    definer_buff[USERNAME_LENGTH + HOSTNAME_LENGTH + 1];
-  String params(params_buff, sizeof(params_buff), cs);
-  String returns(returns_buff, sizeof(returns_buff), cs);
-  String sp_db(sp_db_buff, sizeof(sp_db_buff), cs);
-  String sp_name(sp_name_buff, sizeof(sp_name_buff), cs);
-  String definer(definer_buff, sizeof(definer_buff), cs);
-  sp_head *sp;
-  enum_sp_type routine_type;
-  bool free_sp_head;
-  DBUG_ENTER("store_schema_params");
-
-  memset(static_cast<void*>(&tbl), 0, sizeof(TABLE));
-  (void) build_table_filename(path, sizeof(path), "", "", "", 0);
-  init_tmp_table_share(thd, &share, "", 0, "", path);
-
-  get_field(thd->mem_root, proc_table->field[MYSQL_PROC_FIELD_DB], &sp_db);
-  get_field(thd->mem_root, proc_table->field[MYSQL_PROC_FIELD_NAME], &sp_name);
-  get_field(thd->mem_root,proc_table->field[MYSQL_PROC_FIELD_DEFINER],&definer);
-  routine_type= (enum_sp_type) proc_table->field[MYSQL_PROC_MYSQL_TYPE]->val_int();
-
-  if (!full_access)
-    full_access= !strcmp(sp_user, definer.ptr());
-  if (!full_access &&
-      check_some_routine_access(thd, sp_db.ptr(),sp_name.ptr(),
-                                routine_type == SP_TYPE_PROCEDURE))
-    DBUG_RETURN(0);
-
-  params.length(0);
-  get_field(thd->mem_root, proc_table->field[MYSQL_PROC_FIELD_PARAM_LIST],
-            &params);
-  returns.length(0);
-  if (routine_type == SP_TYPE_FUNCTION)
-    get_field(thd->mem_root, proc_table->field[MYSQL_PROC_FIELD_RETURNS],
-              &returns);
-
-  sp= sp_load_for_information_schema(thd, proc_table, &sp_db, &sp_name,
-                                     (sql_mode_t) proc_table->
-                                     field[MYSQL_PROC_FIELD_SQL_MODE]->val_int(),
-                                     routine_type,
-                                     returns.c_ptr_safe(),
-                                     params.c_ptr_safe(),
-                                     &free_sp_head);
-
-  if (sp)
-  {
-    Field *field;
-    Create_field *field_def;
-    String tmp_string;
-    if (routine_type == SP_TYPE_FUNCTION)
-    {
-      restore_record(table, s->default_values);
-      table->field[IS_PARAMETERS_SPECIFIC_CATALOG]->store(STRING_WITH_LEN
-                                                          ("def"), cs);
-      table->field[IS_PARAMETERS_SPECIFIC_SCHEMA]->store(sp_db.ptr(),
-                                                         sp_db.length(), cs);
-      table->field[IS_PARAMETERS_SPECIFIC_NAME]->store(sp_name.ptr(),
-                                                       sp_name.length(), cs);
-      table->field[IS_PARAMETERS_ORDINAL_POSITION]->store((longlong) 0, TRUE);
-      get_field(thd->mem_root, proc_table->field[MYSQL_PROC_MYSQL_TYPE],
-                &tmp_string);
-      table->field[IS_PARAMETERS_ROUTINE_TYPE]->store(tmp_string.ptr(),
-                                                      tmp_string.length(), cs);
-      field_def= &sp->m_return_field_def;
-      field= make_field(&share, (uchar*) 0, field_def->length,
-                        (uchar*) "", 0, field_def->pack_flag,
-                        field_def->sql_type, field_def->charset,
-                        field_def->geom_type, Field::NONE,
-                        field_def->interval, "");
-
-      field->table= &tbl;
-      field->gcol_info= field_def->gcol_info;
-      field->stored_in_db= field_def->stored_in_db;
-      tbl.in_use= thd;
-      store_column_type(thd, table, field, cs, IS_PARAMETERS_DATA_TYPE);
-      if (schema_table_store_record(thd, table))
-      {
-        free_table_share(&share);
-        if (free_sp_head)
-          delete sp;
-        DBUG_RETURN(1);
-      }
-    }
-
-    sp_pcontext *sp_root_parsing_ctx= sp->get_root_parsing_context();
-
-    for (uint i= 0; i < sp_root_parsing_ctx->context_var_count(); i++)
-    {
-      const char *tmp_buff;
-      sp_variable *spvar= sp_root_parsing_ctx->find_variable(i);
-      field_def= &spvar->field_def;
-      switch (spvar->mode) {
-      case sp_variable::MODE_IN:
-        tmp_buff= "IN";
-        break;
-      case sp_variable::MODE_OUT:
-        tmp_buff= "OUT";
-        break;
-      case sp_variable::MODE_INOUT:
-        tmp_buff= "INOUT";
-        break;
-      default:
-        tmp_buff= "";
-        break;
-      }  
-
-      restore_record(table, s->default_values);
-      table->field[IS_PARAMETERS_SPECIFIC_CATALOG]->store(STRING_WITH_LEN
-                                                          ("def"), cs);
-      table->field[IS_PARAMETERS_SPECIFIC_SCHEMA]->store(sp_db.ptr(),
-                                                         sp_db.length(), cs);
-      table->field[IS_PARAMETERS_SPECIFIC_NAME]->store(sp_name.ptr(),
-                                                       sp_name.length(), cs);
-      table->field[IS_PARAMETERS_ORDINAL_POSITION]->store((longlong) i + 1,
-                                                          TRUE);
-      table->field[IS_PARAMETERS_PARAMETER_MODE]->store(tmp_buff,
-                                                        strlen(tmp_buff), cs);
-      table->field[IS_PARAMETERS_PARAMETER_MODE]->set_notnull();
-      table->field[IS_PARAMETERS_PARAMETER_NAME]->store(spvar->name.str,
-                                                        spvar->name.length, cs);
-      table->field[IS_PARAMETERS_PARAMETER_NAME]->set_notnull();
-      get_field(thd->mem_root, proc_table->field[MYSQL_PROC_MYSQL_TYPE],
-                &tmp_string);
-      table->field[IS_PARAMETERS_ROUTINE_TYPE]->store(tmp_string.ptr(),
-                                                      tmp_string.length(), cs);
-
-      field= make_field(&share, (uchar*) 0, field_def->length,
-                        (uchar*) "", 0, field_def->pack_flag,
-                        field_def->sql_type, field_def->charset,
-                        field_def->geom_type, Field::NONE,
-                        field_def->interval, spvar->name.str);
-
-      field->table= &tbl;
-      field->gcol_info= field_def->gcol_info;
-      field->stored_in_db= field_def->stored_in_db;
-      tbl.in_use= thd;
-      store_column_type(thd, table, field, cs, IS_PARAMETERS_DATA_TYPE);
-      if (schema_table_store_record(thd, table))
-      {
-        free_table_share(&share);
-        if (free_sp_head)
-          delete sp;
-        DBUG_RETURN(1);
-      }
-    }
-    if (free_sp_head)
-      delete sp;
-  }
-  free_table_share(&share);
-  DBUG_RETURN(0);
-}
-
-
-bool store_schema_proc(THD *thd, TABLE *table, TABLE *proc_table,
-                       const char *wild, bool full_access, const char *sp_user)
-{
-  MYSQL_TIME time;
-  LEX *lex= thd->lex;
-  CHARSET_INFO *cs= system_charset_info;
-  char sp_db_buff[NAME_LEN + 1], sp_name_buff[NAME_LEN + 1],
-    definer_buff[USERNAME_LENGTH + HOSTNAME_LENGTH + 2],
-    returns_buff[MAX_FIELD_WIDTH];
-
-  String sp_db(sp_db_buff, sizeof(sp_db_buff), cs);
-  String sp_name(sp_name_buff, sizeof(sp_name_buff), cs);
-  String definer(definer_buff, sizeof(definer_buff), cs);
-  String returns(returns_buff, sizeof(returns_buff), cs);
-
-  proc_table->field[MYSQL_PROC_FIELD_DB]->val_str(&sp_db);
-  proc_table->field[MYSQL_PROC_FIELD_NAME]->val_str(&sp_name);
-  proc_table->field[MYSQL_PROC_FIELD_DEFINER]->val_str(&definer);
-
-  enum_sp_type sp_type=
-    (enum_sp_type) proc_table->field[MYSQL_PROC_MYSQL_TYPE]->val_int();
-
-  if (!full_access)
-    full_access= !strcmp(sp_user, definer.c_ptr_safe());
-  if (!full_access &&
-      check_some_routine_access(thd, sp_db.c_ptr_safe(), sp_name.c_ptr_safe(),
-                                sp_type == SP_TYPE_PROCEDURE))
-    return 0;
-
-  if ((lex->sql_command == SQLCOM_SHOW_STATUS_PROC &&
-      sp_type == SP_TYPE_PROCEDURE) ||
-      (lex->sql_command == SQLCOM_SHOW_STATUS_FUNC &&
-      sp_type == SP_TYPE_FUNCTION) ||
-      (sql_command_flags[lex->sql_command] & CF_STATUS_COMMAND) == 0)
-  {
-    restore_record(table, s->default_values);
-    if (!wild || !wild[0] || !wild_case_compare(system_charset_info,
-                                                sp_name.c_ptr_safe(), wild))
-    {
-      int enum_idx= (int) proc_table->field[MYSQL_PROC_FIELD_ACCESS]->val_int();
-      table->field[IS_ROUTINES_ROUTINE_NAME]->store(sp_name.ptr(),
-                                                    sp_name.length(), cs);
-
-      copy_field_as_string(table->field[IS_ROUTINES_SPECIFIC_NAME],
-                           proc_table->field[MYSQL_PROC_FIELD_SPECIFIC_NAME]);
-      table->field[IS_ROUTINES_ROUTINE_CATALOG]->store(STRING_WITH_LEN("def"),
-                                                       cs);
-      table->field[IS_ROUTINES_ROUTINE_SCHEMA]->store(sp_db.ptr(), sp_db.length(), cs);
-      copy_field_as_string(table->field[IS_ROUTINES_ROUTINE_TYPE],
-                           proc_table->field[MYSQL_PROC_MYSQL_TYPE]);
-
-      if (sp_type == SP_TYPE_FUNCTION)
-      {
-        sp_head *sp;
-        bool free_sp_head;
-        proc_table->field[MYSQL_PROC_FIELD_RETURNS]->val_str(&returns);
-        sp= sp_load_for_information_schema(thd, proc_table, &sp_db, &sp_name,
-                                           (sql_mode_t) proc_table->
-                                           field[MYSQL_PROC_FIELD_SQL_MODE]->
-                                           val_int(),
-                                           SP_TYPE_FUNCTION,
-                                           returns.c_ptr_safe(),
-                                           "", &free_sp_head);
-
-        if (sp)
-        {
-          char path[FN_REFLEN];
-          TABLE_SHARE share;
-          TABLE tbl;
-          Field *field;
-          Create_field *field_def= &sp->m_return_field_def;
-
-          memset(static_cast<void*>(&tbl), 0, sizeof(TABLE));
-          (void) build_table_filename(path, sizeof(path), "", "", "", 0);
-          init_tmp_table_share(thd, &share, "", 0, "", path);
-          field= make_field(&share, (uchar*) 0, field_def->length,
-                            (uchar*) "", 0, field_def->pack_flag,
-                            field_def->sql_type, field_def->charset,
-                            field_def->geom_type, Field::NONE,
-                            field_def->interval, "");
-
-          field->table= &tbl;
-          field->gcol_info= field_def->gcol_info;
-          field->stored_in_db= field_def->stored_in_db;
-          tbl.in_use= thd;
-          store_column_type(thd, table, field, cs, IS_ROUTINES_DATA_TYPE);
-          free_table_share(&share);
-          if (free_sp_head)
-            delete sp;
-        }
-      }
-
-      if (full_access)
-      {
-        copy_field_as_string(table->field[IS_ROUTINES_ROUTINE_DEFINITION],
-                             proc_table->field[MYSQL_PROC_FIELD_BODY_UTF8]);
-        table->field[IS_ROUTINES_ROUTINE_DEFINITION]->set_notnull();
-      }
-      table->field[IS_ROUTINES_ROUTINE_BODY]->store(STRING_WITH_LEN("SQL"), cs);
-      table->field[IS_ROUTINES_PARAMETER_STYLE]->store(STRING_WITH_LEN("SQL"),
-                                                       cs);
-      copy_field_as_string(table->field[IS_ROUTINES_IS_DETERMINISTIC],
-                           proc_table->field[MYSQL_PROC_FIELD_DETERMINISTIC]);
-      table->field[IS_ROUTINES_SQL_DATA_ACCESS]->
-                   store(sp_data_access_name[enum_idx].str, 
-                         sp_data_access_name[enum_idx].length , cs);
-      copy_field_as_string(table->field[IS_ROUTINES_SECURITY_TYPE],
-                           proc_table->field[MYSQL_PROC_FIELD_SECURITY_TYPE]);
-
-      memset(&time, 0, sizeof(time));
-      proc_table->field[MYSQL_PROC_FIELD_CREATED]->get_time(&time);
-      table->field[IS_ROUTINES_CREATED]->store_time(&time);
-      memset(&time, 0, sizeof(time));
-      proc_table->field[MYSQL_PROC_FIELD_MODIFIED]->get_time(&time);
-      table->field[IS_ROUTINES_LAST_ALTERED]->store_time(&time);
-      copy_field_as_string(table->field[IS_ROUTINES_SQL_MODE],
-                           proc_table->field[MYSQL_PROC_FIELD_SQL_MODE]);
-      copy_field_as_string(table->field[IS_ROUTINES_ROUTINE_COMMENT],
-                           proc_table->field[MYSQL_PROC_FIELD_COMMENT]);
-
-      table->field[IS_ROUTINES_DEFINER]->store(definer.ptr(),
-                                               definer.length(), cs);
-      copy_field_as_string(table->field[IS_ROUTINES_CHARACTER_SET_CLIENT],
-                           proc_table->
-                           field[MYSQL_PROC_FIELD_CHARACTER_SET_CLIENT]);
-      copy_field_as_string(table->field[IS_ROUTINES_COLLATION_CONNECTION],
-                           proc_table->
-                           field[MYSQL_PROC_FIELD_COLLATION_CONNECTION]);
-      copy_field_as_string(table->field[IS_ROUTINES_DATABASE_COLLATION],
-			   proc_table->field[MYSQL_PROC_FIELD_DB_COLLATION]);
-
-      return schema_table_store_record(thd, table);
-    }
-  }
-  return 0;
-}
-
-
-int fill_schema_proc(THD *thd, TABLE_LIST *tables, Item *cond)
-{
-  TABLE *proc_table;
-  TABLE_LIST proc_tables;
-  const char *wild= thd->lex->wild ? thd->lex->wild->ptr() : NullS;
-  int error, res= 0;
-  TABLE *table= tables->table;
-  bool full_access;
-  char definer[USER_HOST_BUFF_SIZE];
-  Open_tables_backup open_tables_state_backup;
-  enum enum_schema_tables schema_table_idx=
-    get_schema_table_idx(tables->schema_table);
-  sql_mode_t old_sql_mode= thd->variables.sql_mode;
-
-  DBUG_ENTER("fill_schema_proc");
-
-  strxmov(definer, thd->security_context()->priv_user().str, "@",
-          thd->security_context()->priv_host().str, NullS);
-  /* We use this TABLE_LIST instance only for checking of privileges. */
-  memset(static_cast<void*>(&proc_tables), 0, sizeof(proc_tables));
-  proc_tables.db= (char*) "mysql";
-  proc_tables.db_length= 5;
-  proc_tables.table_name= proc_tables.alias= (char*) "proc";
-  proc_tables.table_name_length= 4;
-  proc_tables.lock_type= TL_READ;
-  full_access= !check_table_access(thd, SELECT_ACL, &proc_tables, FALSE,
-                                   1, TRUE);
-  if (!(proc_table= open_proc_table_for_read(thd, &open_tables_state_backup)))
-  {
-    DBUG_RETURN(1);
-  }
-
-  thd->variables.sql_mode&= ~MODE_PAD_CHAR_TO_FULL_LENGTH;
-
-  if ((error= proc_table->file->ha_index_init(0, 1)))
-  {
-    proc_table->file->print_error(error, MYF(0));
-    res= 1;
-    goto err;
-  }
-  if ((error= proc_table->file->ha_index_first(proc_table->record[0])))
-  {
-    res= (error == HA_ERR_END_OF_FILE) ? 0 : 1;
-    if (res)
-      proc_table->file->print_error(error, MYF(0));
-    goto err;
-  }
-
-  if (schema_table_idx == SCH_PROCEDURES ?
-      store_schema_proc(thd, table, proc_table, wild, full_access, definer) :
-      store_schema_params(thd, table, proc_table, wild, full_access, definer))
-  {
-    res= 1;
-    goto err;
-  }
-  while (!proc_table->file->ha_index_next(proc_table->record[0]))
-  {
-    if (schema_table_idx == SCH_PROCEDURES ?
-        store_schema_proc(thd, table, proc_table, wild, full_access, definer): 
-        store_schema_params(thd, table, proc_table, wild, full_access, definer))
-    {
-      res= 1;
-      goto err;
-    }
-  }
-
-err:
-  if (proc_table->file->inited)
-    (void) proc_table->file->ha_index_end();
-  thd->variables.sql_mode= old_sql_mode;
-  close_nontrans_system_tables(thd, &open_tables_state_backup);
-  DBUG_RETURN(res);
-}
-
-
-static int get_schema_stat_record(THD *thd, TABLE_LIST *tables,
-				  TABLE *table, bool res,
-				  LEX_STRING *db_name,
-				  LEX_STRING *table_name)
-{
-  CHARSET_INFO *cs= system_charset_info;
-  DBUG_ENTER("get_schema_stat_record");
-  if (res)
-  {
-    if (thd->lex->sql_command != SQLCOM_SHOW_KEYS)
-    {
-      /*
-        I.e. we are in SELECT FROM INFORMATION_SCHEMA.STATISTICS
-        rather than in SHOW KEYS
-      */
-      if (thd->is_error())
-        push_warning(thd, Sql_condition::SL_WARNING,
-                     thd->get_stmt_da()->mysql_errno(),
-                     thd->get_stmt_da()->message_text());
-      thd->clear_error();
-      res= 0;
-    }
-    DBUG_RETURN(res);
-  }
-  else if (!tables->is_view())
-  {
-    TABLE *show_table= tables->table;
-    KEY *key_info=show_table->s->key_info;
-    if (show_table->file)
-      show_table->file->info(HA_STATUS_VARIABLE |
-                             HA_STATUS_NO_LOCK |
-                             HA_STATUS_TIME);
-    for (uint i=0 ; i < show_table->s->keys ; i++,key_info++)
-    {
-      KEY_PART_INFO *key_part= key_info->key_part;
-      const char *str;
-      for (uint j=0 ; j < key_info->user_defined_key_parts ; j++,key_part++)
-      {
-        restore_record(table, s->default_values);
-        table->field[0]->store(STRING_WITH_LEN("def"), cs);
-        table->field[1]->store(db_name->str, db_name->length, cs);
-        table->field[2]->store(table_name->str, table_name->length, cs);
-        table->field[3]->store((longlong) ((key_info->flags &
-                                            HA_NOSAME) ? 0 : 1), TRUE);
-        table->field[4]->store(db_name->str, db_name->length, cs);
-        table->field[5]->store(key_info->name, strlen(key_info->name), cs);
-        table->field[6]->store((longlong) (j+1), TRUE);
-        str=(key_part->field ? key_part->field->field_name :
-             "?unknown field?");
-        table->field[7]->store(str, strlen(str), cs);
-        if (show_table->file)
-        {
-          if (show_table->file->index_flags(i, j, 0) & HA_READ_ORDER)
-          {
-            table->field[8]->store(((key_part->key_part_flag &
-                                     HA_REVERSE_SORT) ?
-                                    "D" : "A"), 1, cs);
-            table->field[8]->set_notnull();
-          }
-          KEY *key=show_table->key_info+i;
-          if (key->has_records_per_key(j))
-          {
-            double records= (show_table->file->stats.records /
-                             key->records_per_key(j));
-            table->field[9]->store(static_cast<longlong>(round(records)), TRUE);
-            table->field[9]->set_notnull();
-          }
-          str= show_table->file->index_type(i);
-          table->field[13]->store(str, strlen(str), cs);
-        }
-        if (!(key_info->flags & HA_FULLTEXT) &&
-            (key_part->field &&
-             key_part->length !=
-             show_table->s->field[key_part->fieldnr-1]->key_length()))
-        {
-          table->field[10]->store((longlong) key_part->length /
-                                  key_part->field->charset()->mbmaxlen, TRUE);
-          table->field[10]->set_notnull();
-        }
-        uint flags= key_part->field ? key_part->field->flags : 0;
-        const char *pos=(char*) ((flags & NOT_NULL_FLAG) ? "" : "YES");
-        table->field[12]->store(pos, strlen(pos), cs);
-        if (!show_table->s->keys_in_use.is_set(i))
-          table->field[14]->store(STRING_WITH_LEN("disabled"), cs);
-        else
-          table->field[14]->store("", 0, cs);
-        table->field[14]->set_notnull();
-        DBUG_ASSERT(MY_TEST(key_info->flags & HA_USES_COMMENT) ==
-                   (key_info->comment.length > 0));
-        if (key_info->flags & HA_USES_COMMENT)
-          table->field[15]->store(key_info->comment.str, 
-                                  key_info->comment.length, cs);
-        if (schema_table_store_record(thd, table))
-          DBUG_RETURN(1);
-      }
-    }
-  }
-  DBUG_RETURN(res);
-}
-
-
-static int get_schema_views_record(THD *thd, TABLE_LIST *tables,
-				   TABLE *table, bool res,
-				   LEX_STRING *db_name,
-				   LEX_STRING *table_name)
-{
-  CHARSET_INFO *cs= system_charset_info;
-  char definer[USER_HOST_BUFF_SIZE];
-  size_t definer_len;
-  bool updatable_view;
-  DBUG_ENTER("get_schema_views_record");
-
-  if (tables->is_view())
-  {
-    Security_context *sctx= thd->security_context();
-    if (!tables->allowed_show)
-    {
-      if (!my_strcasecmp(system_charset_info, tables->definer.user.str,
-                         sctx->priv_user().str) &&
-          !my_strcasecmp(system_charset_info, tables->definer.host.str,
-                         sctx->priv_host().str))
-        tables->allowed_show= TRUE;
-#ifndef NO_EMBEDDED_ACCESS_CHECKS
-      else
-      {
-        if ((thd->col_access & (SHOW_VIEW_ACL|SELECT_ACL)) ==
-            (SHOW_VIEW_ACL|SELECT_ACL))
-          tables->allowed_show= TRUE;
-        else
-        {
-          TABLE_LIST table_list;
-          uint view_access;
-          memset(static_cast<void*>(&table_list), 0, sizeof(table_list));
-          table_list.db= tables->db;
-          table_list.table_name= tables->table_name;
-          table_list.grant.privilege= thd->col_access;
-          view_access= get_table_grant(thd, &table_list);
-	  if ((view_access & (SHOW_VIEW_ACL|SELECT_ACL)) ==
-	      (SHOW_VIEW_ACL|SELECT_ACL))
-	    tables->allowed_show= TRUE;
-        }
-      }
-#endif
-    }
-    restore_record(table, s->default_values);
-    table->field[0]->store(STRING_WITH_LEN("def"), cs);
-    table->field[1]->store(db_name->str, db_name->length, cs);
-    table->field[2]->store(table_name->str, table_name->length, cs);
-
-    if (tables->allowed_show)
-    {
-      table->field[3]->store(tables->view_body_utf8.str,
-                             tables->view_body_utf8.length,
-                             cs);
-    }
-
-    if (tables->with_check != VIEW_CHECK_NONE)
-    {
-      if (tables->with_check == VIEW_CHECK_LOCAL)
-        table->field[4]->store(STRING_WITH_LEN("LOCAL"), cs);
-      else
-        table->field[4]->store(STRING_WITH_LEN("CASCADED"), cs);
-    }
-    else
-      table->field[4]->store(STRING_WITH_LEN("NONE"), cs);
-
-    /*
-      Only try to fill in the information about view updatability
-      if it is requested as part of the top-level query (i.e.
-      it's select * from i_s.views, as opposed to, say, select
-      security_type from i_s.views).  Do not try to access the
-      underlying tables if there was an error when opening the
-      view: all underlying tables are released back to the table
-      definition cache on error inside open_tables_for_query().
-      If a field is not assigned explicitly, it defaults to NULL.
-    */
-    if (res == FALSE &&
-        table->pos_in_table_list->table_open_method & OPEN_FULL_TABLE)
-    {
-      updatable_view= 0;
-      if (tables->algorithm != VIEW_ALGORITHM_TEMPTABLE)
-      {
-        /*
-          We should use tables->view_query()->select_lex->item_list here
-          and can not use Field_iterator_view because the view
-          always uses temporary algorithm during opening for I_S
-          and TABLE_LIST fields 'field_translation'
-          & 'field_translation_end' are uninitialized is this
-          case.
-        */
-        List<Item> *fields= &tables->view_query()->select_lex->item_list;
-        List_iterator<Item> it(*fields);
-        Item *item;
-        /*
-          check that at least one column in view is updatable
-        */
-        while ((item= it++))
-        {
-          Item_field *item_field= item->field_for_view_update();
-          if (item_field && !item_field->table_ref->schema_table)
-          {
-            updatable_view= 1;
-            break;
-          }
-        }
-        if (updatable_view && !tables->view_query()->unit->is_mergeable())
-          updatable_view= 0;
-      }
-      if (updatable_view)
-        table->field[5]->store(STRING_WITH_LEN("YES"), cs);
-      else
-        table->field[5]->store(STRING_WITH_LEN("NO"), cs);
-    }
-
-    definer_len= (strxmov(definer, tables->definer.user.str, "@",
-                          tables->definer.host.str, NullS) - definer);
-    table->field[6]->store(definer, definer_len, cs);
-    if (tables->view_suid)
-      table->field[7]->store(STRING_WITH_LEN("DEFINER"), cs);
-    else
-      table->field[7]->store(STRING_WITH_LEN("INVOKER"), cs);
-
-    table->field[8]->store(tables->view_creation_ctx->get_client_cs()->csname,
-                           strlen(tables->view_creation_ctx->
-                                  get_client_cs()->csname), cs);
-
-    table->field[9]->store(tables->view_creation_ctx->
-                           get_connection_cl()->name,
-                           strlen(tables->view_creation_ctx->
-                                  get_connection_cl()->name), cs);
-
-
-    if (schema_table_store_record(thd, table))
-      DBUG_RETURN(1);
-    if (res && thd->is_error())
-      push_warning(thd, Sql_condition::SL_WARNING,
-                   thd->get_stmt_da()->mysql_errno(),
-                   thd->get_stmt_da()->message_text());
-  }
-  if (res)
-    thd->clear_error();
-  DBUG_RETURN(0);
-}
-
-
-bool store_constraints(THD *thd, TABLE *table, LEX_STRING *db_name,
-                       LEX_STRING *table_name, const char *key_name,
-                       size_t key_len, const char *con_type, size_t con_len)
-{
-  CHARSET_INFO *cs= system_charset_info;
-  restore_record(table, s->default_values);
-  table->field[0]->store(STRING_WITH_LEN("def"), cs);
-  table->field[1]->store(db_name->str, db_name->length, cs);
-  table->field[2]->store(key_name, key_len, cs);
-  table->field[3]->store(db_name->str, db_name->length, cs);
-  table->field[4]->store(table_name->str, table_name->length, cs);
-  table->field[5]->store(con_type, con_len, cs);
-  return schema_table_store_record(thd, table);
-}
-
-
-static int get_schema_constraints_record(THD *thd, TABLE_LIST *tables,
-					 TABLE *table, bool res,
-					 LEX_STRING *db_name,
-					 LEX_STRING *table_name)
-{
-  DBUG_ENTER("get_schema_constraints_record");
-  if (res)
-  {
-    if (thd->is_error())
-      push_warning(thd, Sql_condition::SL_WARNING,
-                   thd->get_stmt_da()->mysql_errno(),
-                   thd->get_stmt_da()->message_text());
-    thd->clear_error();
-    DBUG_RETURN(0);
-  }
-  else if (!tables->is_view())
-  {
-    List<FOREIGN_KEY_INFO> f_key_list;
-    TABLE *show_table= tables->table;
-    KEY *key_info=show_table->key_info;
-    uint primary_key= show_table->s->primary_key;
-    for (uint i=0 ; i < show_table->s->keys ; i++, key_info++)
-    {
-      if (i != primary_key && !(key_info->flags & HA_NOSAME))
-        continue;
-
-      if (i == primary_key && !strcmp(key_info->name, primary_key_name))
-      {
-        if (store_constraints(thd, table, db_name, table_name, key_info->name,
-                              strlen(key_info->name),
-                              STRING_WITH_LEN("PRIMARY KEY")))
-          DBUG_RETURN(1);
-      }
-      else if (key_info->flags & HA_NOSAME)
-      {
-        if (store_constraints(thd, table, db_name, table_name, key_info->name,
-                              strlen(key_info->name),
-                              STRING_WITH_LEN("UNIQUE")))
-          DBUG_RETURN(1);
-      }
-    }
-
-    show_table->file->get_foreign_key_list(thd, &f_key_list);
-    FOREIGN_KEY_INFO *f_key_info;
-    List_iterator_fast<FOREIGN_KEY_INFO> it(f_key_list);
-    while ((f_key_info=it++))
-    {
-      if (store_constraints(thd, table, db_name, table_name, 
-                            f_key_info->foreign_id->str,
-                            strlen(f_key_info->foreign_id->str),
-                            "FOREIGN KEY", 11))
-        DBUG_RETURN(1);
-    }
-  }
-  DBUG_RETURN(res);
-}
-
-
-static bool store_trigger(THD *thd, TABLE *table, Trigger *trigger)
-{
-  CHARSET_INFO *cs= system_charset_info;
-
-  restore_record(table, s->default_values);
-  table->field[0]->store(STRING_WITH_LEN("def"), cs);
-  table->field[1]->store(trigger->get_db_name().str,
-                         trigger->get_db_name().length, cs);
-  table->field[2]->store(trigger->get_trigger_name().str,
-                         trigger->get_trigger_name().length, cs);
-
-  {
-    const LEX_STRING &s= trg_event_type_names[trigger->get_event()];
-    table->field[3]->store(s.str, s.length, cs);
-  }
-
-  table->field[4]->store(STRING_WITH_LEN("def"), cs);
-  table->field[5]->store(trigger->get_db_name().str,
-                         trigger->get_db_name().length, cs);
-  table->field[6]->store(trigger->get_subject_table_name().str,
-                         trigger->get_subject_table_name().length, cs);
-
-  table->field[7]->set_notnull();
-  table->field[7]->store(trigger->get_action_order(), true);
-
-  {
-    const LEX_STRING &s= trigger->get_sp()->m_body_utf8;
-    table->field[9]->store(s.str, s.length, cs);
-  }
-
-  table->field[10]->store(STRING_WITH_LEN("ROW"), cs);
-
-  {
-    const LEX_STRING &s= trg_action_time_type_names[trigger->get_action_time()];
-    table->field[11]->store(s.str, s.length, cs);
-  }
-
-  table->field[14]->store(STRING_WITH_LEN("OLD"), cs);
-  table->field[15]->store(STRING_WITH_LEN("NEW"), cs);
-
-  if (!trigger->is_created_timestamp_null())
-  {
-    timeval epoche_timestamp= trigger->get_created_timestamp();
-
-    table->field[16]->set_notnull();
-    table->field[16]->store_timestamp(&epoche_timestamp);
-  }
-
-  {
-    LEX_STRING s;
-    sql_mode_string_representation(thd, trigger->get_sql_mode(), &s);
-    table->field[17]->store(s.str, s.length, cs);
-  }
-
-  table->field[18]->store(trigger->get_definer().str,
-                          trigger->get_definer().length, cs);
-  table->field[19]->store(trigger->get_client_cs_name().str,
-                          trigger->get_client_cs_name().length, cs);
-  table->field[20]->store(trigger->get_connection_cl_name().str,
-                          trigger->get_connection_cl_name().length, cs);
-  table->field[21]->store(trigger->get_db_cl_name().str,
-                          trigger->get_db_cl_name().length, cs);
-
-  return schema_table_store_record(thd, table);
-}
-
-
-static int get_schema_triggers_record(THD *thd, TABLE_LIST *tables,
-				      TABLE *table, bool res,
-				      LEX_STRING *db_name,
-				      LEX_STRING *table_name)
-{
-  DBUG_ENTER("get_schema_triggers_record");
-  /*
-    res can be non zero value when processed table is a view or
-    error happened during opening of processed table.
-  */
-  if (res)
-  {
-    if (thd->is_error())
-      push_warning(thd, Sql_condition::SL_WARNING,
-                   thd->get_stmt_da()->mysql_errno(),
-                   thd->get_stmt_da()->message_text());
-    thd->clear_error();
-    DBUG_RETURN(0);
-  }
-
-  if (tables->is_view() || !tables->table->triggers)
-    DBUG_RETURN(0);
-
-  if (check_table_access(thd, TRIGGER_ACL, tables, false, 1, true))
-    DBUG_RETURN(0);
-
-  Table_trigger_dispatcher *triggers= tables->table->triggers;
-
-  for (int event= 0; event < (int) TRG_EVENT_MAX; ++event)
-  {
-    for (int timing= 0; timing < (int) TRG_ACTION_MAX; ++timing)
-    {
-      Trigger_chain *trigger_chain= triggers->get_triggers(event, timing);
-
-      if (!trigger_chain)
-        continue;
-
-      List_iterator<Trigger> it(trigger_chain->get_trigger_list());
-      Trigger *trigger;
-
-      while ((trigger= it++))
-      {
-        if (trigger->has_parse_error())
-          continue;
-
-        if (store_trigger(thd, table, trigger))
-          DBUG_RETURN(1);
-      }
-    }
-  }
-
-  DBUG_RETURN(0);
-}
-
-
-void store_key_column_usage(TABLE *table, LEX_STRING *db_name,
-                            LEX_STRING *table_name, const char *key_name,
-                            size_t key_len, const char *con_type, size_t con_len,
-                            longlong idx)
-{
-  CHARSET_INFO *cs= system_charset_info;
-  table->field[0]->store(STRING_WITH_LEN("def"), cs);
-  table->field[1]->store(db_name->str, db_name->length, cs);
-  table->field[2]->store(key_name, key_len, cs);
-  table->field[3]->store(STRING_WITH_LEN("def"), cs);
-  table->field[4]->store(db_name->str, db_name->length, cs);
-  table->field[5]->store(table_name->str, table_name->length, cs);
-  table->field[6]->store(con_type, con_len, cs);
-  table->field[7]->store(idx, TRUE);
-}
-
-
-static int get_schema_key_column_usage_record(THD *thd,
-					      TABLE_LIST *tables,
-					      TABLE *table, bool res,
-					      LEX_STRING *db_name,
-					      LEX_STRING *table_name)
-{
-  DBUG_ENTER("get_schema_key_column_usage_record");
-  if (res)
-  {
-    if (thd->is_error())
-      push_warning(thd, Sql_condition::SL_WARNING,
-                   thd->get_stmt_da()->mysql_errno(),
-                   thd->get_stmt_da()->message_text());
-    thd->clear_error();
-    DBUG_RETURN(0);
-  }
-  else if (!tables->is_view())
-  {
-    List<FOREIGN_KEY_INFO> f_key_list;
-    TABLE *show_table= tables->table;
-    KEY *key_info=show_table->key_info;
-    uint primary_key= show_table->s->primary_key;
-    for (uint i=0 ; i < show_table->s->keys ; i++, key_info++)
-    {
-      if (i != primary_key && !(key_info->flags & HA_NOSAME))
-        continue;
-      uint f_idx= 0;
-      KEY_PART_INFO *key_part= key_info->key_part;
-      for (uint j=0 ; j < key_info->user_defined_key_parts ; j++,key_part++)
-      {
-        if (key_part->field)
-        {
-          f_idx++;
-          restore_record(table, s->default_values);
-          store_key_column_usage(table, db_name, table_name,
-                                 key_info->name,
-                                 strlen(key_info->name), 
-                                 key_part->field->field_name, 
-                                 strlen(key_part->field->field_name),
-                                 (longlong) f_idx);
-          if (schema_table_store_record(thd, table))
-            DBUG_RETURN(1);
-        }
-      }
-    }
-
-    show_table->file->get_foreign_key_list(thd, &f_key_list);
-    FOREIGN_KEY_INFO *f_key_info;
-    List_iterator_fast<FOREIGN_KEY_INFO> fkey_it(f_key_list);
-    while ((f_key_info= fkey_it++))
-    {
-      LEX_STRING *f_info;
-      LEX_STRING *r_info;
-      List_iterator_fast<LEX_STRING> it(f_key_info->foreign_fields),
-        it1(f_key_info->referenced_fields);
-      uint f_idx= 0;
-      while ((f_info= it++))
-      {
-        r_info= it1++;
-        f_idx++;
-        restore_record(table, s->default_values);
-        store_key_column_usage(table, db_name, table_name,
-                               f_key_info->foreign_id->str,
-                               f_key_info->foreign_id->length,
-                               f_info->str, f_info->length,
-                               (longlong) f_idx);
-        table->field[8]->store((longlong) f_idx, TRUE);
-        table->field[8]->set_notnull();
-        table->field[9]->store(f_key_info->referenced_db->str,
-                               f_key_info->referenced_db->length,
-                               system_charset_info);
-        table->field[9]->set_notnull();
-        table->field[10]->store(f_key_info->referenced_table->str,
-                                f_key_info->referenced_table->length, 
-                                system_charset_info);
-        table->field[10]->set_notnull();
-        table->field[11]->store(r_info->str, r_info->length,
-                                system_charset_info);
-        table->field[11]->set_notnull();
-        if (schema_table_store_record(thd, table))
-          DBUG_RETURN(1);
-      }
-    }
-  }
-  DBUG_RETURN(res);
-}
-
-
-static void collect_partition_expr(THD *thd, List<char> &field_list,
-                                   String *str)
-{
-  List_iterator<char> part_it(field_list);
-  ulong no_fields= field_list.elements;
-  const char *field_str;
-  str->length(0);
-  while ((field_str= part_it++))
-  {
-    append_identifier(thd, str, field_str, strlen(field_str));
-    if (--no_fields != 0)
-      str->append(",");
-  }
-  return;
-}
-
-
-/*
-  Convert a string in a given character set to a string which can be
-  used for FRM file storage in which case use_hex is TRUE and we store
-  the character constants as hex strings in the character set encoding
-  their field have. In the case of SHOW CREATE TABLE and the
-  PARTITIONS information schema table we instead provide utf8 strings
-  to the user and convert to the utf8 character set.
-
-  SYNOPSIS
-    get_cs_converted_part_value_from_string()
-    item                           Item from which constant comes
-    input_str                      String as provided by val_str after
-                                   conversion to character set
-    output_str                     Out value: The string created
-    cs                             Character set string is encoded in
-                                   NULL for INT_RESULT's here
-    use_hex                        TRUE => hex string created
-                                   FALSE => utf8 constant string created
-
-  RETURN VALUES
-    TRUE                           Error
-    FALSE                          Ok
-*/
-
-int get_cs_converted_part_value_from_string(THD *thd,
-                                            Item *item,
-                                            String *input_str,
-                                            String *output_str,
-                                            const CHARSET_INFO *cs,
-                                            bool use_hex)
-{
-  if (item->result_type() == INT_RESULT)
-  {
-    longlong value= item->val_int();
-    output_str->set(value, system_charset_info);
-    return FALSE;
-  }
-  if (!input_str)
-  {
-    my_error(ER_PARTITION_FUNCTION_IS_NOT_ALLOWED, MYF(0));
-    return TRUE;
-  }
-  get_cs_converted_string_value(thd,
-                                input_str,
-                                output_str,
-                                cs,
-                                use_hex);
-  return FALSE;
-}
-
-
-static void store_schema_partitions_record(THD *thd, TABLE *schema_table,
-                                           TABLE *showing_table,
-                                           partition_element *part_elem,
-                                           handler *file, uint part_id)
-{
-  TABLE* table= schema_table;
-  CHARSET_INFO *cs= system_charset_info;
-  ha_statistics stat_info;
-  ha_checksum check_sum = 0;
-  MYSQL_TIME time;
-  Partition_handler *part_handler= file->get_partition_handler();
-
-
-  if (!part_handler)
-  {
-    /* Not a partitioned table, get the stats from the full table! */
-    file->info(HA_STATUS_CONST | HA_STATUS_TIME | HA_STATUS_VARIABLE |
-               HA_STATUS_NO_LOCK);
-    stat_info.records=              file->stats.records;
-    stat_info.mean_rec_length=      file->stats.mean_rec_length;
-    stat_info.data_file_length=     file->stats.data_file_length;
-    stat_info.max_data_file_length= file->stats.max_data_file_length;
-    stat_info.index_file_length=    file->stats.index_file_length;
-    stat_info.delete_length=        file->stats.delete_length;
-    stat_info.create_time=          file->stats.create_time;
-    stat_info.update_time=          file->stats.update_time;
-    stat_info.check_time=           file->stats.check_time;
-    if (file->ha_table_flags() & (ulong) HA_HAS_CHECKSUM)
-      check_sum= file->checksum();
-  }
-  else
-    part_handler->get_dynamic_partition_info(&stat_info, &check_sum, part_id);
-
-  table->field[0]->store(STRING_WITH_LEN("def"), cs);
-  table->field[12]->store((longlong) stat_info.records, TRUE);
-  table->field[13]->store((longlong) stat_info.mean_rec_length, TRUE);
-  table->field[14]->store((longlong) stat_info.data_file_length, TRUE);
-  if (stat_info.max_data_file_length)
-  {
-    table->field[15]->store((longlong) stat_info.max_data_file_length, TRUE);
-    table->field[15]->set_notnull();
-  }
-  table->field[16]->store((longlong) stat_info.index_file_length, TRUE);
-  table->field[17]->store((longlong) stat_info.delete_length, TRUE);
-  if (stat_info.create_time)
-  {
-    thd->variables.time_zone->gmt_sec_to_TIME(&time,
-                                              (my_time_t)stat_info.create_time);
-    table->field[18]->store_time(&time);
-    table->field[18]->set_notnull();
-  }
-  if (stat_info.update_time)
-  {
-    thd->variables.time_zone->gmt_sec_to_TIME(&time,
-                                              (my_time_t)stat_info.update_time);
-    table->field[19]->store_time(&time);
-    table->field[19]->set_notnull();
-  }
-  if (stat_info.check_time)
-  {
-    thd->variables.time_zone->gmt_sec_to_TIME(&time,
-                                              (my_time_t)stat_info.check_time);
-    table->field[20]->store_time(&time);
-    table->field[20]->set_notnull();
-  }
-  if (file->ha_table_flags() & (ulong) HA_HAS_CHECKSUM)
-  {
-    table->field[21]->store((longlong) check_sum, TRUE);
-    table->field[21]->set_notnull();
-  }
-  if (part_elem)
-  {
-    if (part_elem->part_comment)
-      table->field[22]->store(part_elem->part_comment,
-                              strlen(part_elem->part_comment), cs);
-    else
-      table->field[22]->store(STRING_WITH_LEN(""), cs);
-    if (part_elem->nodegroup_id != UNDEF_NODEGROUP)
-      table->field[23]->store((longlong) part_elem->nodegroup_id, TRUE);
-    else
-      table->field[23]->store(STRING_WITH_LEN("default"), cs);
-
-    table->field[24]->set_notnull();
-    if (part_elem->tablespace_name)
-      table->field[24]->store(part_elem->tablespace_name,
-                              strlen(part_elem->tablespace_name), cs);
-    else
-    {
-      char *ts= showing_table->s->tablespace;
-      if(ts)
-        table->field[24]->store(ts, strlen(ts), cs);
-      else
-        table->field[24]->set_null();
-    }
-  }
-  return;
-}
-
-static int
-get_partition_column_description(THD *thd,
-                                 partition_info *part_info,
-                                 part_elem_value *list_value,
-                                 String &tmp_str)
-{
-  uint num_elements= part_info->part_field_list.elements;
-  uint i;
-  DBUG_ENTER("get_partition_column_description");
-
-  for (i= 0; i < num_elements; i++)
-  {
-    part_column_list_val *col_val= &list_value->col_val_array[i];
-    if (col_val->max_value)
-      tmp_str.append(partition_keywords[PKW_MAXVALUE].str);
-    else if (col_val->null_value)
-      tmp_str.append("NULL");
-    else
-    {
-      char buffer[MAX_KEY_LENGTH];
-      String str(buffer, sizeof(buffer), &my_charset_bin);
-      String val_conv;
-      Item *item= col_val->item_expression;
-
-      if (!(item= part_info->get_column_item(item,
-                              part_info->part_field_array[i])))
-      {
-        DBUG_RETURN(1);
-      }
-      String *res= item->val_str(&str);
-      if (get_cs_converted_part_value_from_string(thd, item, res, &val_conv,
-                              part_info->part_field_array[i]->charset(),
-                              FALSE))
-      {
-        DBUG_RETURN(1);
-      }
-      tmp_str.append(val_conv);
-    }
-    if (i != num_elements - 1)
-      tmp_str.append(",");
-  }
-  DBUG_RETURN(0);
-}
-
-static int get_schema_partitions_record(THD *thd, TABLE_LIST *tables,
-                                        TABLE *table, bool res,
-                                        LEX_STRING *db_name,
-                                        LEX_STRING *table_name)
-{
-  CHARSET_INFO *cs= system_charset_info;
-  char buff[61];
-  String tmp_res(buff, sizeof(buff), cs);
-  String tmp_str;
-  TABLE *show_table= tables->table;
-  handler *file;
-  partition_info *part_info;
-  DBUG_ENTER("get_schema_partitions_record");
-
-  if (res)
-  {
-    if (thd->is_error())
-      push_warning(thd, Sql_condition::SL_WARNING,
-                   thd->get_stmt_da()->mysql_errno(),
-                   thd->get_stmt_da()->message_text());
-    thd->clear_error();
-    DBUG_RETURN(0);
-  }
-  file= show_table->file;
-  part_info= show_table->part_info;
-  if (part_info)
-  {
-    partition_element *part_elem;
-    List_iterator<partition_element> part_it(part_info->partitions);
-    uint part_pos= 0, part_id= 0;
-
-    restore_record(table, s->default_values);
-    table->field[0]->store(STRING_WITH_LEN("def"), cs);
-    table->field[1]->store(db_name->str, db_name->length, cs);
-    table->field[2]->store(table_name->str, table_name->length, cs);
-
-
-    /* Partition method*/
-    switch (part_info->part_type) {
-    case RANGE_PARTITION:
-    case LIST_PARTITION:
-      tmp_res.length(0);
-      if (part_info->part_type == RANGE_PARTITION)
-        tmp_res.append(partition_keywords[PKW_RANGE].str,
-                       partition_keywords[PKW_RANGE].length);
-      else
-        tmp_res.append(partition_keywords[PKW_LIST].str,
-                       partition_keywords[PKW_LIST].length);
-      if (part_info->column_list)
-        tmp_res.append(partition_keywords[PKW_COLUMNS].str,
-                       partition_keywords[PKW_COLUMNS].length);
-      table->field[7]->store(tmp_res.ptr(), tmp_res.length(), cs);
-      break;
-    case HASH_PARTITION:
-      tmp_res.length(0);
-      if (part_info->linear_hash_ind)
-        tmp_res.append(partition_keywords[PKW_LINEAR].str,
-                       partition_keywords[PKW_LINEAR].length);
-      if (part_info->list_of_part_fields)
-        tmp_res.append(partition_keywords[PKW_KEY].str,
-                       partition_keywords[PKW_KEY].length);
-      else
-        tmp_res.append(partition_keywords[PKW_HASH].str, 
-                       partition_keywords[PKW_HASH].length);
-      table->field[7]->store(tmp_res.ptr(), tmp_res.length(), cs);
-      break;
-    default:
-      DBUG_ASSERT(0);
-      my_error(ER_OUT_OF_RESOURCES, MYF(ME_FATALERROR));
-      DBUG_RETURN(1);
-    }
-    table->field[7]->set_notnull();
-
-    /* Partition expression */
-    if (part_info->part_expr)
-    {
-      table->field[9]->store(part_info->part_func_string,
-                             part_info->part_func_len, cs);
-    }
-    else if (part_info->list_of_part_fields)
-    {
-      collect_partition_expr(thd, part_info->part_field_list, &tmp_str);
-      table->field[9]->store(tmp_str.ptr(), tmp_str.length(), cs);
-    }
-    table->field[9]->set_notnull();
-
-    if (part_info->is_sub_partitioned())
-    {
-      /* Subpartition method */
-      tmp_res.length(0);
-      if (part_info->linear_hash_ind)
-        tmp_res.append(partition_keywords[PKW_LINEAR].str,
-                       partition_keywords[PKW_LINEAR].length);
-      if (part_info->list_of_subpart_fields)
-        tmp_res.append(partition_keywords[PKW_KEY].str,
-                       partition_keywords[PKW_KEY].length);
-      else
-        tmp_res.append(partition_keywords[PKW_HASH].str, 
-                       partition_keywords[PKW_HASH].length);
-      table->field[8]->store(tmp_res.ptr(), tmp_res.length(), cs);
-      table->field[8]->set_notnull();
-
-      /* Subpartition expression */
-      if (part_info->subpart_expr)
-      {
-        table->field[10]->store(part_info->subpart_func_string,
-                                part_info->subpart_func_len, cs);
-      }
-      else if (part_info->list_of_subpart_fields)
-      {
-        collect_partition_expr(thd, part_info->subpart_field_list, &tmp_str);
-        table->field[10]->store(tmp_str.ptr(), tmp_str.length(), cs);
-      }
-      table->field[10]->set_notnull();
-    }
-
-    while ((part_elem= part_it++))
-    {
-      table->field[3]->store(part_elem->partition_name,
-                             strlen(part_elem->partition_name), cs);
-      table->field[3]->set_notnull();
-      /* PARTITION_ORDINAL_POSITION */
-      table->field[5]->store((longlong) ++part_pos, TRUE);
-      table->field[5]->set_notnull();
-
-      /* Partition description */
-      if (part_info->part_type == RANGE_PARTITION)
-      {
-        if (part_info->column_list)
-        {
-          List_iterator<part_elem_value> list_val_it(part_elem->list_val_list);
-          part_elem_value *list_value= list_val_it++;
-          tmp_str.length(0);
-          if (get_partition_column_description(thd,
-                                               part_info,
-                                               list_value,
-                                               tmp_str))
-          {
-            DBUG_RETURN(1);
-          }
-          table->field[11]->store(tmp_str.ptr(), tmp_str.length(), cs);
-        }
-        else
-        {
-          if (part_elem->range_value != LLONG_MAX)
-            table->field[11]->store(part_elem->range_value, FALSE);
-          else
-            table->field[11]->store(partition_keywords[PKW_MAXVALUE].str,
-                                 partition_keywords[PKW_MAXVALUE].length, cs);
-        }
-        table->field[11]->set_notnull();
-      }
-      else if (part_info->part_type == LIST_PARTITION)
-      {
-        List_iterator<part_elem_value> list_val_it(part_elem->list_val_list);
-        part_elem_value *list_value;
-        uint num_items= part_elem->list_val_list.elements;
-        tmp_str.length(0);
-        tmp_res.length(0);
-        if (part_elem->has_null_value)
-        {
-          tmp_str.append("NULL");
-          if (num_items > 0)
-            tmp_str.append(",");
-        }
-        while ((list_value= list_val_it++))
-        {
-          if (part_info->column_list)
-          {
-            if (part_info->part_field_list.elements > 1U)
-              tmp_str.append("(");
-            if (get_partition_column_description(thd,
-                                                 part_info,
-                                                 list_value,
-                                                 tmp_str))
-            {
-              DBUG_RETURN(1);
-            }
-            if (part_info->part_field_list.elements > 1U)
-              tmp_str.append(")");
-          }
-          else
-          {
-            if (!list_value->unsigned_flag)
-              tmp_res.set(list_value->value, cs);
-            else
-              tmp_res.set((ulonglong)list_value->value, cs);
-            tmp_str.append(tmp_res);
-          }
-          if (--num_items != 0)
-            tmp_str.append(",");
-        }
-        table->field[11]->store(tmp_str.ptr(), tmp_str.length(), cs);
-        table->field[11]->set_notnull();
-      }
-
-      if (part_elem->subpartitions.elements)
-      {
-        List_iterator<partition_element> sub_it(part_elem->subpartitions);
-        partition_element *subpart_elem;
-        uint subpart_pos= 0;
-
-        while ((subpart_elem= sub_it++))
-        {
-          table->field[4]->store(subpart_elem->partition_name,
-                                 strlen(subpart_elem->partition_name), cs);
-          table->field[4]->set_notnull();
-          /* SUBPARTITION_ORDINAL_POSITION */
-          table->field[6]->store((longlong) ++subpart_pos, TRUE);
-          table->field[6]->set_notnull();
-          
-          store_schema_partitions_record(thd, table, show_table, subpart_elem,
-                                         file, part_id);
-          part_id++;
-          if(schema_table_store_record(thd, table))
-            DBUG_RETURN(1);
-        }
-      }
-      else
-      {
-        store_schema_partitions_record(thd, table, show_table, part_elem,
-                                       file, part_id);
-        part_id++;
-        if(schema_table_store_record(thd, table))
-          DBUG_RETURN(1);
-      }
-    }
-    DBUG_RETURN(0);
-  }
-  else
-  {
-    store_schema_partitions_record(thd, table, show_table, 0, file, 0);
-    if(schema_table_store_record(thd, table))
-      DBUG_RETURN(1);
-  }
-  DBUG_RETURN(0);
-}
-
-
-#ifndef EMBEDDED_LIBRARY
-/*
-  Loads an event from mysql.event and copies it's data to a row of
-  I_S.EVENTS
-
-  Synopsis
-    copy_event_to_schema_table()
-      thd         Thread
-      sch_table   The schema table (information_schema.event)
-      event_table The event table to use for loading (mysql.event).
-
-  Returns
-    0  OK
-    1  Error
-*/
-
-int
-copy_event_to_schema_table(THD *thd, TABLE *sch_table, TABLE *event_table)
-{
-  const char *wild= thd->lex->wild ? thd->lex->wild->ptr() : NullS;
-  CHARSET_INFO *scs= system_charset_info;
-  MYSQL_TIME time;
-  Event_timed et;
-  DBUG_ENTER("copy_event_to_schema_table");
-
-  restore_record(sch_table, s->default_values);
-
-  if (et.load_from_row(thd, event_table))
-  {
-    my_error(ER_CANNOT_LOAD_FROM_TABLE_V2, MYF(0), "mysql", "event");
-    DBUG_RETURN(1);
-  }
-
-  if (!(!wild || !wild[0] || !wild_case_compare(scs, et.name.str, wild)))
-    DBUG_RETURN(0);
-
-  /*
-    Skip events in schemas one does not have access to. The check is
-    optimized. It's guaranteed in case of SHOW EVENTS that the user
-    has access.
-  */
-  if (thd->lex->sql_command != SQLCOM_SHOW_EVENTS &&
-      check_access(thd, EVENT_ACL, et.dbname.str, NULL, NULL, 0, 1))
-    DBUG_RETURN(0);
-
-  sch_table->field[ISE_EVENT_CATALOG]->store(STRING_WITH_LEN("def"), scs);
-  sch_table->field[ISE_EVENT_SCHEMA]->
-                                store(et.dbname.str, et.dbname.length,scs);
-  sch_table->field[ISE_EVENT_NAME]->
-                                store(et.name.str, et.name.length, scs);
-  sch_table->field[ISE_DEFINER]->
-                                store(et.definer.str, et.definer.length, scs);
-  const String *tz_name= et.time_zone->get_name();
-  sch_table->field[ISE_TIME_ZONE]->
-                                store(tz_name->ptr(), tz_name->length(), scs);
-  sch_table->field[ISE_EVENT_BODY]->
-                                store(STRING_WITH_LEN("SQL"), scs);
-  sch_table->field[ISE_EVENT_DEFINITION]->store(
-    et.body_utf8.str, et.body_utf8.length, scs);
-
-  /* SQL_MODE */
-  {
-    LEX_STRING sql_mode;
-    sql_mode_string_representation(thd, et.sql_mode, &sql_mode);
-    sch_table->field[ISE_SQL_MODE]->
-                                store(sql_mode.str, sql_mode.length, scs);
-  }
-
-  int not_used=0;
-
-  if (et.expression)
-  {
-    String show_str;
-    /* type */
-    sch_table->field[ISE_EVENT_TYPE]->store(STRING_WITH_LEN("RECURRING"), scs);
-
-    if (Events::reconstruct_interval_expression(&show_str, et.interval,
-                                                et.expression))
-      DBUG_RETURN(1);
-
-    sch_table->field[ISE_INTERVAL_VALUE]->set_notnull();
-    sch_table->field[ISE_INTERVAL_VALUE]->
-                                store(show_str.ptr(), show_str.length(), scs);
-
-    LEX_STRING *ival= &interval_type_to_name[et.interval];
-    sch_table->field[ISE_INTERVAL_FIELD]->set_notnull();
-    sch_table->field[ISE_INTERVAL_FIELD]->store(ival->str, ival->length, scs);
-
-    /* starts & ends . STARTS is always set - see sql_yacc.yy */
-    et.time_zone->gmt_sec_to_TIME(&time, et.starts);
-    sch_table->field[ISE_STARTS]->set_notnull();
-    sch_table->field[ISE_STARTS]->store_time(&time);
-
-    if (!et.ends_null)
-    {
-      et.time_zone->gmt_sec_to_TIME(&time, et.ends);
-      sch_table->field[ISE_ENDS]->set_notnull();
-      sch_table->field[ISE_ENDS]->store_time(&time);
-    }
-  }
-  else
-  {
-    /* type */
-    sch_table->field[ISE_EVENT_TYPE]->store(STRING_WITH_LEN("ONE TIME"), scs);
-
-    et.time_zone->gmt_sec_to_TIME(&time, et.execute_at);
-    sch_table->field[ISE_EXECUTE_AT]->set_notnull();
-    sch_table->field[ISE_EXECUTE_AT]->store_time(&time);
-  }
-
-  /* status */
-
-  switch (et.status)
-  {
-    case Event_parse_data::ENABLED:
-      sch_table->field[ISE_STATUS]->store(STRING_WITH_LEN("ENABLED"), scs);
-      break;
-    case Event_parse_data::SLAVESIDE_DISABLED:
-      sch_table->field[ISE_STATUS]->store(STRING_WITH_LEN("SLAVESIDE_DISABLED"),
-                                          scs);
-      break;
-    case Event_parse_data::DISABLED:
-      sch_table->field[ISE_STATUS]->store(STRING_WITH_LEN("DISABLED"), scs);
-      break;
-    default:
-      DBUG_ASSERT(0);
-  }
-  sch_table->field[ISE_ORIGINATOR]->store(et.originator, TRUE);
-
-  /* on_completion */
-  if (et.on_completion == Event_parse_data::ON_COMPLETION_DROP)
-    sch_table->field[ISE_ON_COMPLETION]->
-                                store(STRING_WITH_LEN("NOT PRESERVE"), scs);
-  else
-    sch_table->field[ISE_ON_COMPLETION]->
-                                store(STRING_WITH_LEN("PRESERVE"), scs);
-    
-  number_to_datetime(et.created, &time, 0, &not_used);
-  DBUG_ASSERT(not_used==0);
-  sch_table->field[ISE_CREATED]->store_time(&time);
-
-  number_to_datetime(et.modified, &time, 0, &not_used);
-  DBUG_ASSERT(not_used==0);
-  sch_table->field[ISE_LAST_ALTERED]->store_time(&time);
-
-  if (et.last_executed)
-  {
-    et.time_zone->gmt_sec_to_TIME(&time, et.last_executed);
-    sch_table->field[ISE_LAST_EXECUTED]->set_notnull();
-    sch_table->field[ISE_LAST_EXECUTED]->store_time(&time);
-  }
-
-  sch_table->field[ISE_EVENT_COMMENT]->
-                      store(et.comment.str, et.comment.length, scs);
-
-  sch_table->field[ISE_CLIENT_CS]->set_notnull();
-  sch_table->field[ISE_CLIENT_CS]->store(
-    et.creation_ctx->get_client_cs()->csname,
-    strlen(et.creation_ctx->get_client_cs()->csname),
-    scs);
-
-  sch_table->field[ISE_CONNECTION_CL]->set_notnull();
-  sch_table->field[ISE_CONNECTION_CL]->store(
-    et.creation_ctx->get_connection_cl()->name,
-    strlen(et.creation_ctx->get_connection_cl()->name),
-    scs);
-
-  sch_table->field[ISE_DB_CL]->set_notnull();
-  sch_table->field[ISE_DB_CL]->store(
-    et.creation_ctx->get_db_cl()->name,
-    strlen(et.creation_ctx->get_db_cl()->name),
-    scs);
-
-  if (schema_table_store_record(thd, sch_table))
-    DBUG_RETURN(1);
->>>>>>> 333b4508
 
       if (schema_table_store_record(thd, table)) DBUG_RETURN(1);
     }
@@ -8233,7 +5338,6 @@
   DBUG_RETURN(0);
 }
 
-<<<<<<< HEAD
 ST_FIELD_INFO engines_fields_info[] = {
     {"ENGINE", 64, MYSQL_TYPE_STRING, 0, 0, "Engine", SKIP_OPEN_TABLE},
     {"SUPPORT", 8, MYSQL_TYPE_STRING, 0, 0, "Support", SKIP_OPEN_TABLE},
@@ -8242,6 +5346,28 @@
      SKIP_OPEN_TABLE},
     {"XA", 3, MYSQL_TYPE_STRING, 0, 1, "XA", SKIP_OPEN_TABLE},
     {"SAVEPOINTS", 3, MYSQL_TYPE_STRING, 0, 1, "Savepoints", SKIP_OPEN_TABLE},
+    {0, 0, MYSQL_TYPE_STRING, 0, 0, 0, SKIP_OPEN_TABLE}};
+
+static ST_FIELD_INFO temporary_table_fields_info[] = {
+    {"SESSION_ID", 4, MYSQL_TYPE_LONGLONG, 0, 0, "Session", SKIP_OPEN_TABLE},
+    {"TABLE_SCHEMA", NAME_CHAR_LEN, MYSQL_TYPE_STRING, 0, 0, "Db",
+     SKIP_OPEN_TABLE},
+    {"TABLE_NAME", NAME_CHAR_LEN, MYSQL_TYPE_STRING, 0, 0, "Temp_tables_in_",
+     SKIP_OPEN_TABLE},
+    {"ENGINE", NAME_CHAR_LEN, MYSQL_TYPE_STRING, 0, 0, "Engine", OPEN_FRM_ONLY},
+    {"NAME", FN_REFLEN, MYSQL_TYPE_STRING, 0, 0, "Name", SKIP_OPEN_TABLE},
+    {"TABLE_ROWS", MY_INT64_NUM_DECIMAL_DIGITS, MYSQL_TYPE_LONGLONG, 0,
+     MY_I_S_UNSIGNED, "Rows", OPEN_FULL_TABLE},
+    {"AVG_ROW_LENGTH", MY_INT64_NUM_DECIMAL_DIGITS, MYSQL_TYPE_LONGLONG, 0,
+     MY_I_S_UNSIGNED, "Avg Row", OPEN_FULL_TABLE},
+    {"DATA_LENGTH", MY_INT64_NUM_DECIMAL_DIGITS, MYSQL_TYPE_LONGLONG, 0,
+     MY_I_S_UNSIGNED, "Data Length", OPEN_FULL_TABLE},
+    {"INDEX_LENGTH", MY_INT64_NUM_DECIMAL_DIGITS, MYSQL_TYPE_LONGLONG, 0,
+     MY_I_S_UNSIGNED, "Index Size", OPEN_FULL_TABLE},
+    {"CREATE_TIME", 0, MYSQL_TYPE_DATETIME, 0, 1, "Create Time",
+     OPEN_FULL_TABLE},
+    {"UPDATE_TIME", 0, MYSQL_TYPE_DATETIME, 0, 1, "Update Time",
+     OPEN_FULL_TABLE},
     {0, 0, MYSQL_TYPE_STRING, 0, 0, 0, SKIP_OPEN_TABLE}};
 
 ST_FIELD_INFO tmp_table_keys_fields_info[] = {
@@ -8362,6 +5488,168 @@
      OPEN_FULL_TABLE},
     {0, 0, MYSQL_TYPE_STRING, 0, 0, 0, SKIP_OPEN_TABLE}};
 
+static ST_FIELD_INFO user_stats_fields_info[] = {
+    {"USER", USERNAME_LENGTH, MYSQL_TYPE_STRING, 0, 0, "User", SKIP_OPEN_TABLE},
+    {"TOTAL_CONNECTIONS", MY_INT64_NUM_DECIMAL_DIGITS, MYSQL_TYPE_LONGLONG, 0,
+     MY_I_S_UNSIGNED, "Total_connections", SKIP_OPEN_TABLE},
+    {"CONCURRENT_CONNECTIONS", MY_INT64_NUM_DECIMAL_DIGITS, MYSQL_TYPE_LONGLONG,
+     0, MY_I_S_UNSIGNED, "Concurrent_connections", SKIP_OPEN_TABLE},
+    {"CONNECTED_TIME", MY_INT64_NUM_DECIMAL_DIGITS, MYSQL_TYPE_LONGLONG, 0,
+     MY_I_S_UNSIGNED, "Connected_time", SKIP_OPEN_TABLE},
+    {"BUSY_TIME", MY_INT64_NUM_DECIMAL_DIGITS, MYSQL_TYPE_LONGLONG, 0,
+     MY_I_S_UNSIGNED, "Busy_time", SKIP_OPEN_TABLE},
+    {"CPU_TIME", MY_INT64_NUM_DECIMAL_DIGITS, MYSQL_TYPE_LONGLONG, 0,
+     MY_I_S_UNSIGNED, "Cpu_time", SKIP_OPEN_TABLE},
+    {"BYTES_RECEIVED", MY_INT64_NUM_DECIMAL_DIGITS, MYSQL_TYPE_LONGLONG, 0,
+     MY_I_S_UNSIGNED, "Bytes_received", SKIP_OPEN_TABLE},
+    {"BYTES_SENT", MY_INT64_NUM_DECIMAL_DIGITS, MYSQL_TYPE_LONGLONG, 0,
+     MY_I_S_UNSIGNED, "Bytes_sent", SKIP_OPEN_TABLE},
+    {"BINLOG_BYTES_WRITTEN", MY_INT64_NUM_DECIMAL_DIGITS, MYSQL_TYPE_LONGLONG,
+     0, MY_I_S_UNSIGNED, "Binlog_bytes_written", SKIP_OPEN_TABLE},
+    {"ROWS_FETCHED", MY_INT64_NUM_DECIMAL_DIGITS, MYSQL_TYPE_LONGLONG, 0,
+     MY_I_S_UNSIGNED, "Rows_fetched", SKIP_OPEN_TABLE},
+    {"ROWS_UPDATED", MY_INT64_NUM_DECIMAL_DIGITS, MYSQL_TYPE_LONGLONG, 0,
+     MY_I_S_UNSIGNED, "Rows_updated", SKIP_OPEN_TABLE},
+    {"TABLE_ROWS_READ", MY_INT64_NUM_DECIMAL_DIGITS, MYSQL_TYPE_LONGLONG, 0,
+     MY_I_S_UNSIGNED, "Table_rows_read", SKIP_OPEN_TABLE},
+    {"SELECT_COMMANDS", MY_INT64_NUM_DECIMAL_DIGITS, MYSQL_TYPE_LONGLONG, 0,
+     MY_I_S_UNSIGNED, "Select_commands", SKIP_OPEN_TABLE},
+    {"UPDATE_COMMANDS", MY_INT64_NUM_DECIMAL_DIGITS, MYSQL_TYPE_LONGLONG, 0,
+     MY_I_S_UNSIGNED, "Update_commands", SKIP_OPEN_TABLE},
+    {"OTHER_COMMANDS", MY_INT64_NUM_DECIMAL_DIGITS, MYSQL_TYPE_LONGLONG, 0,
+     MY_I_S_UNSIGNED, "Other_commands", SKIP_OPEN_TABLE},
+    {"COMMIT_TRANSACTIONS", MY_INT64_NUM_DECIMAL_DIGITS, MYSQL_TYPE_LONGLONG, 0,
+     MY_I_S_UNSIGNED, "Commit_transactions", SKIP_OPEN_TABLE},
+    {"ROLLBACK_TRANSACTIONS", MY_INT64_NUM_DECIMAL_DIGITS, MYSQL_TYPE_LONGLONG,
+     0, MY_I_S_UNSIGNED, "Rollback_transactions", SKIP_OPEN_TABLE},
+    {"DENIED_CONNECTIONS", MY_INT64_NUM_DECIMAL_DIGITS, MYSQL_TYPE_LONGLONG, 0,
+     MY_I_S_UNSIGNED, "Denied_connections", SKIP_OPEN_TABLE},
+    {"LOST_CONNECTIONS", MY_INT64_NUM_DECIMAL_DIGITS, MYSQL_TYPE_LONGLONG, 0,
+     MY_I_S_UNSIGNED, "Lost_connections", SKIP_OPEN_TABLE},
+    {"ACCESS_DENIED", MY_INT64_NUM_DECIMAL_DIGITS, MYSQL_TYPE_LONGLONG, 0,
+     MY_I_S_UNSIGNED, "Access_denied", SKIP_OPEN_TABLE},
+    {"EMPTY_QUERIES", MY_INT64_NUM_DECIMAL_DIGITS, MYSQL_TYPE_LONGLONG, 0,
+     MY_I_S_UNSIGNED, "Empty_queries", SKIP_OPEN_TABLE},
+    {"TOTAL_SSL_CONNECTIONS", MY_INT64_NUM_DECIMAL_DIGITS, MYSQL_TYPE_LONGLONG,
+     0, MY_I_S_UNSIGNED, "Total_ssl_connections", SKIP_OPEN_TABLE},
+    {0, 0, MYSQL_TYPE_STRING, 0, 0, 0, 0}};
+
+static ST_FIELD_INFO client_stats_fields_info[] = {
+    {"CLIENT", LIST_PROCESS_HOST_LEN, MYSQL_TYPE_STRING, 0, 0, "Client",
+     SKIP_OPEN_TABLE},
+    {"TOTAL_CONNECTIONS", MY_INT64_NUM_DECIMAL_DIGITS, MYSQL_TYPE_LONGLONG, 0,
+     MY_I_S_UNSIGNED, "Total_connections", SKIP_OPEN_TABLE},
+    {"CONCURRENT_CONNECTIONS", MY_INT64_NUM_DECIMAL_DIGITS, MYSQL_TYPE_LONGLONG,
+     0, MY_I_S_UNSIGNED, "Concurrent_connections", SKIP_OPEN_TABLE},
+    {"CONNECTED_TIME", MY_INT64_NUM_DECIMAL_DIGITS, MYSQL_TYPE_LONGLONG, 0,
+     MY_I_S_UNSIGNED, "Connected_time", SKIP_OPEN_TABLE},
+    {"BUSY_TIME", MY_INT64_NUM_DECIMAL_DIGITS, MYSQL_TYPE_LONGLONG, 0,
+     MY_I_S_UNSIGNED, "Busy_time", SKIP_OPEN_TABLE},
+    {"CPU_TIME", MY_INT64_NUM_DECIMAL_DIGITS, MYSQL_TYPE_LONGLONG, 0,
+     MY_I_S_UNSIGNED, "Cpu_time", SKIP_OPEN_TABLE},
+    {"BYTES_RECEIVED", MY_INT64_NUM_DECIMAL_DIGITS, MYSQL_TYPE_LONGLONG, 0,
+     MY_I_S_UNSIGNED, "Bytes_received", SKIP_OPEN_TABLE},
+    {"BYTES_SENT", MY_INT64_NUM_DECIMAL_DIGITS, MYSQL_TYPE_LONGLONG, 0,
+     MY_I_S_UNSIGNED, "Bytes_sent", SKIP_OPEN_TABLE},
+    {"BINLOG_BYTES_WRITTEN", MY_INT64_NUM_DECIMAL_DIGITS, MYSQL_TYPE_LONGLONG,
+     0, MY_I_S_UNSIGNED, "Binlog_bytes_written", SKIP_OPEN_TABLE},
+    {"ROWS_FETCHED", MY_INT64_NUM_DECIMAL_DIGITS, MYSQL_TYPE_LONGLONG, 0,
+     MY_I_S_UNSIGNED, "Rows_fetched", SKIP_OPEN_TABLE},
+    {"ROWS_UPDATED", MY_INT64_NUM_DECIMAL_DIGITS, MYSQL_TYPE_LONGLONG, 0,
+     MY_I_S_UNSIGNED, "Rows_updated", SKIP_OPEN_TABLE},
+    {"TABLE_ROWS_READ", MY_INT64_NUM_DECIMAL_DIGITS, MYSQL_TYPE_LONGLONG, 0,
+     MY_I_S_UNSIGNED, "Table_rows_read", SKIP_OPEN_TABLE},
+    {"SELECT_COMMANDS", MY_INT64_NUM_DECIMAL_DIGITS, MYSQL_TYPE_LONGLONG, 0,
+     MY_I_S_UNSIGNED, "Select_commands", SKIP_OPEN_TABLE},
+    {"UPDATE_COMMANDS", MY_INT64_NUM_DECIMAL_DIGITS, MYSQL_TYPE_LONGLONG, 0,
+     MY_I_S_UNSIGNED, "Update_commands", SKIP_OPEN_TABLE},
+    {"OTHER_COMMANDS", MY_INT64_NUM_DECIMAL_DIGITS, MYSQL_TYPE_LONGLONG, 0,
+     MY_I_S_UNSIGNED, "Other_commands", SKIP_OPEN_TABLE},
+    {"COMMIT_TRANSACTIONS", MY_INT64_NUM_DECIMAL_DIGITS, MYSQL_TYPE_LONGLONG, 0,
+     MY_I_S_UNSIGNED, "Commit_transactions", SKIP_OPEN_TABLE},
+    {"ROLLBACK_TRANSACTIONS", MY_INT64_NUM_DECIMAL_DIGITS, MYSQL_TYPE_LONGLONG,
+     0, MY_I_S_UNSIGNED, "Rollback_transactions", SKIP_OPEN_TABLE},
+    {"DENIED_CONNECTIONS", MY_INT64_NUM_DECIMAL_DIGITS, MYSQL_TYPE_LONGLONG, 0,
+     MY_I_S_UNSIGNED, "Denied_connections", SKIP_OPEN_TABLE},
+    {"LOST_CONNECTIONS", MY_INT64_NUM_DECIMAL_DIGITS, MYSQL_TYPE_LONGLONG, 0,
+     MY_I_S_UNSIGNED, "Lost_connections", SKIP_OPEN_TABLE},
+    {"ACCESS_DENIED", MY_INT64_NUM_DECIMAL_DIGITS, MYSQL_TYPE_LONGLONG, 0,
+     MY_I_S_UNSIGNED, "Access_denied", SKIP_OPEN_TABLE},
+    {"EMPTY_QUERIES", MY_INT64_NUM_DECIMAL_DIGITS, MYSQL_TYPE_LONGLONG, 0,
+     MY_I_S_UNSIGNED, "Empty_queries", SKIP_OPEN_TABLE},
+    {"TOTAL_SSL_CONNECTIONS", MY_INT64_NUM_DECIMAL_DIGITS, MYSQL_TYPE_LONGLONG,
+     0, MY_I_S_UNSIGNED, "Total_ssl_connections", SKIP_OPEN_TABLE},
+    {0, 0, MYSQL_TYPE_STRING, 0, 0, 0, 0}};
+
+static ST_FIELD_INFO thread_stats_fields_info[] = {
+    {"THREAD_ID", MY_INT64_NUM_DECIMAL_DIGITS, MYSQL_TYPE_LONGLONG, 0,
+     MY_I_S_UNSIGNED, "Thread_id", SKIP_OPEN_TABLE},
+    {"TOTAL_CONNECTIONS", MY_INT64_NUM_DECIMAL_DIGITS, MYSQL_TYPE_LONGLONG, 0,
+     MY_I_S_UNSIGNED, "Total_connections", SKIP_OPEN_TABLE},
+    {"CONNECTED_TIME", MY_INT64_NUM_DECIMAL_DIGITS, MYSQL_TYPE_LONGLONG, 0,
+     MY_I_S_UNSIGNED, "Connected_time", SKIP_OPEN_TABLE},
+    {"BUSY_TIME", MY_INT64_NUM_DECIMAL_DIGITS, MYSQL_TYPE_LONGLONG, 0,
+     MY_I_S_UNSIGNED, "Busy_time", SKIP_OPEN_TABLE},
+    {"CPU_TIME", MY_INT64_NUM_DECIMAL_DIGITS, MYSQL_TYPE_LONGLONG, 0,
+     MY_I_S_UNSIGNED, "Cpu_time", SKIP_OPEN_TABLE},
+    {"BYTES_RECEIVED", MY_INT64_NUM_DECIMAL_DIGITS, MYSQL_TYPE_LONGLONG, 0,
+     MY_I_S_UNSIGNED, "Bytes_received", SKIP_OPEN_TABLE},
+    {"BYTES_SENT", MY_INT64_NUM_DECIMAL_DIGITS, MYSQL_TYPE_LONGLONG, 0,
+     MY_I_S_UNSIGNED, "Bytes_sent", SKIP_OPEN_TABLE},
+    {"BINLOG_BYTES_WRITTEN", MY_INT64_NUM_DECIMAL_DIGITS, MYSQL_TYPE_LONGLONG,
+     0, MY_I_S_UNSIGNED, "Binlog_bytes_written", SKIP_OPEN_TABLE},
+    {"ROWS_FETCHED", MY_INT64_NUM_DECIMAL_DIGITS, MYSQL_TYPE_LONGLONG, 0,
+     MY_I_S_UNSIGNED, "Rows_fetched", SKIP_OPEN_TABLE},
+    {"ROWS_UPDATED", MY_INT64_NUM_DECIMAL_DIGITS, MYSQL_TYPE_LONGLONG, 0,
+     MY_I_S_UNSIGNED, "Rows_updated", SKIP_OPEN_TABLE},
+    {"TABLE_ROWS_READ", MY_INT64_NUM_DECIMAL_DIGITS, MYSQL_TYPE_LONGLONG, 0,
+     MY_I_S_UNSIGNED, "Table_rows_read", SKIP_OPEN_TABLE},
+    {"SELECT_COMMANDS", MY_INT64_NUM_DECIMAL_DIGITS, MYSQL_TYPE_LONGLONG, 0,
+     MY_I_S_UNSIGNED, "Select_commands", SKIP_OPEN_TABLE},
+    {"UPDATE_COMMANDS", MY_INT64_NUM_DECIMAL_DIGITS, MYSQL_TYPE_LONGLONG, 0,
+     MY_I_S_UNSIGNED, "Update_commands", SKIP_OPEN_TABLE},
+    {"OTHER_COMMANDS", MY_INT64_NUM_DECIMAL_DIGITS, MYSQL_TYPE_LONGLONG, 0,
+     MY_I_S_UNSIGNED, "Other_commands", SKIP_OPEN_TABLE},
+    {"COMMIT_TRANSACTIONS", MY_INT64_NUM_DECIMAL_DIGITS, MYSQL_TYPE_LONGLONG, 0,
+     MY_I_S_UNSIGNED, "Commit_transactions", SKIP_OPEN_TABLE},
+    {"ROLLBACK_TRANSACTIONS", MY_INT64_NUM_DECIMAL_DIGITS, MYSQL_TYPE_LONGLONG,
+     0, MY_I_S_UNSIGNED, "Rollback_transactions", SKIP_OPEN_TABLE},
+    {"DENIED_CONNECTIONS", MY_INT64_NUM_DECIMAL_DIGITS, MYSQL_TYPE_LONGLONG, 0,
+     MY_I_S_UNSIGNED, "Denied_connections", SKIP_OPEN_TABLE},
+    {"LOST_CONNECTIONS", MY_INT64_NUM_DECIMAL_DIGITS, MYSQL_TYPE_LONGLONG, 0,
+     MY_I_S_UNSIGNED, "Lost_connections", SKIP_OPEN_TABLE},
+    {"ACCESS_DENIED", MY_INT64_NUM_DECIMAL_DIGITS, MYSQL_TYPE_LONGLONG, 0,
+     MY_I_S_UNSIGNED, "Access_denied", SKIP_OPEN_TABLE},
+    {"EMPTY_QUERIES", MY_INT64_NUM_DECIMAL_DIGITS, MYSQL_TYPE_LONGLONG, 0,
+     MY_I_S_UNSIGNED, "Empty_queries", SKIP_OPEN_TABLE},
+    {"TOTAL_SSL_CONNECTIONS", MY_INT64_NUM_DECIMAL_DIGITS, MYSQL_TYPE_LONGLONG,
+     0, MY_I_S_UNSIGNED, "Total_ssl_connections", SKIP_OPEN_TABLE},
+    {0, 0, MYSQL_TYPE_STRING, 0, 0, 0, 0}};
+
+static ST_FIELD_INFO table_stats_fields_info[] = {
+    {"TABLE_SCHEMA", NAME_LEN, MYSQL_TYPE_STRING, 0, 0, "Table_schema",
+     SKIP_OPEN_TABLE},
+    {"TABLE_NAME", NAME_LEN, MYSQL_TYPE_STRING, 0, 0, "Table_name",
+     SKIP_OPEN_TABLE},
+    {"ROWS_READ", MY_INT64_NUM_DECIMAL_DIGITS, MYSQL_TYPE_LONGLONG, 0,
+     MY_I_S_UNSIGNED, "Rows_read", SKIP_OPEN_TABLE},
+    {"ROWS_CHANGED", MY_INT64_NUM_DECIMAL_DIGITS, MYSQL_TYPE_LONGLONG, 0,
+     MY_I_S_UNSIGNED, "Rows_changed", SKIP_OPEN_TABLE},
+    {"ROWS_CHANGED_X_INDEXES", MY_INT64_NUM_DECIMAL_DIGITS, MYSQL_TYPE_LONGLONG,
+     0, MY_I_S_UNSIGNED, "Rows_changed_x_#indexes", SKIP_OPEN_TABLE},
+    {0, 0, MYSQL_TYPE_STRING, 0, 0, 0, 0}};
+
+static ST_FIELD_INFO index_stats_fields_info[] = {
+    {"TABLE_SCHEMA", NAME_LEN, MYSQL_TYPE_STRING, 0, 0, "Table_schema",
+     SKIP_OPEN_TABLE},
+    {"TABLE_NAME", NAME_LEN, MYSQL_TYPE_STRING, 0, 0, "Table_name",
+     SKIP_OPEN_TABLE},
+    {"INDEX_NAME", NAME_LEN, MYSQL_TYPE_STRING, 0, 0, "Index_name",
+     SKIP_OPEN_TABLE},
+    {"ROWS_READ", MY_INT64_NUM_DECIMAL_DIGITS, MYSQL_TYPE_LONGLONG, 0,
+     MY_I_S_UNSIGNED, "Rows_read", SKIP_OPEN_TABLE},
+    {0, 0, MYSQL_TYPE_STRING, 0, 0, 0, 0}};
+
 ST_FIELD_INFO processlist_fields_info[] = {
     {"ID", 21, MYSQL_TYPE_LONGLONG, 0, MY_I_S_UNSIGNED, "Id", SKIP_OPEN_TABLE},
     {"USER", USERNAME_CHAR_LENGTH, MYSQL_TYPE_STRING, 0, 0, "User",
@@ -8374,6 +5662,12 @@
     {"STATE", 64, MYSQL_TYPE_STRING, 0, 1, "State", SKIP_OPEN_TABLE},
     {"INFO", PROCESS_LIST_INFO_WIDTH, MYSQL_TYPE_STRING, 0, 1, "Info",
      SKIP_OPEN_TABLE},
+    {"TIME_MS", MY_INT64_NUM_DECIMAL_DIGITS, MYSQL_TYPE_LONGLONG, 0, 0,
+     "Time_ms", SKIP_OPEN_TABLE},
+    {"ROWS_SENT", MY_INT64_NUM_DECIMAL_DIGITS, MYSQL_TYPE_LONGLONG, 0,
+     MY_I_S_UNSIGNED, "Rows_sent", SKIP_OPEN_TABLE},
+    {"ROWS_EXAMINED", MY_INT64_NUM_DECIMAL_DIGITS, MYSQL_TYPE_LONGLONG, 0,
+     MY_I_S_UNSIGNED, "Rows_examined", SKIP_OPEN_TABLE},
     {0, 0, MYSQL_TYPE_STRING, 0, 0, 0, SKIP_OPEN_TABLE}};
 
 ST_FIELD_INFO plugin_fields_info[] = {
@@ -8430,856 +5724,6 @@
     {"GENERATION_EXPRESSION", GENERATED_COLUMN_EXPRESSION_MAXLEN,
      MYSQL_TYPE_STRING, 0, 0, "Generation expression", OPEN_FRM_ONLY},
     {0, 0, MYSQL_TYPE_STRING, 0, 0, 0, SKIP_OPEN_TABLE}};
-=======
-
-ST_FIELD_INFO schema_fields_info[]=
-{
-  {"CATALOG_NAME", FN_REFLEN, MYSQL_TYPE_STRING, 0, 0, 0, SKIP_OPEN_TABLE},
-  {"SCHEMA_NAME", NAME_CHAR_LEN, MYSQL_TYPE_STRING, 0, 0, "Database",
-   SKIP_OPEN_TABLE},
-  {"DEFAULT_CHARACTER_SET_NAME", MY_CS_NAME_SIZE, MYSQL_TYPE_STRING, 0, 0, 0,
-   SKIP_OPEN_TABLE},
-  {"DEFAULT_COLLATION_NAME", MY_CS_NAME_SIZE, MYSQL_TYPE_STRING, 0, 0, 0,
-   SKIP_OPEN_TABLE},
-  {"SQL_PATH", FN_REFLEN, MYSQL_TYPE_STRING, 0, 1, 0, SKIP_OPEN_TABLE},
-  {0, 0, MYSQL_TYPE_STRING, 0, 0, 0, SKIP_OPEN_TABLE}
-};
-
-
-ST_FIELD_INFO tables_fields_info[]=
-{
-  {"TABLE_CATALOG", FN_REFLEN, MYSQL_TYPE_STRING, 0, 0, 0, SKIP_OPEN_TABLE},
-  {"TABLE_SCHEMA", NAME_CHAR_LEN, MYSQL_TYPE_STRING, 0, 0, 0, SKIP_OPEN_TABLE},
-  {"TABLE_NAME", NAME_CHAR_LEN, MYSQL_TYPE_STRING, 0, 0, "Name",
-   SKIP_OPEN_TABLE},
-  {"TABLE_TYPE", NAME_CHAR_LEN, MYSQL_TYPE_STRING, 0, 0, 0, OPEN_FRM_ONLY},
-  {"ENGINE", NAME_CHAR_LEN, MYSQL_TYPE_STRING, 0, 1, "Engine", OPEN_FRM_ONLY},
-  {"VERSION", MY_INT64_NUM_DECIMAL_DIGITS, MYSQL_TYPE_LONGLONG, 0,
-   (MY_I_S_MAYBE_NULL | MY_I_S_UNSIGNED), "Version", OPEN_FRM_ONLY},
-  {"ROW_FORMAT", 20, MYSQL_TYPE_STRING, 0, 1, "Row_format", OPEN_FULL_TABLE},
-  {"TABLE_ROWS", MY_INT64_NUM_DECIMAL_DIGITS, MYSQL_TYPE_LONGLONG, 0,
-   (MY_I_S_MAYBE_NULL | MY_I_S_UNSIGNED), "Rows", OPEN_FULL_TABLE},
-  {"AVG_ROW_LENGTH", MY_INT64_NUM_DECIMAL_DIGITS, MYSQL_TYPE_LONGLONG, 0, 
-   (MY_I_S_MAYBE_NULL | MY_I_S_UNSIGNED), "Avg_row_length", OPEN_FULL_TABLE},
-  {"DATA_LENGTH", MY_INT64_NUM_DECIMAL_DIGITS, MYSQL_TYPE_LONGLONG, 0, 
-   (MY_I_S_MAYBE_NULL | MY_I_S_UNSIGNED), "Data_length", OPEN_FULL_TABLE},
-  {"MAX_DATA_LENGTH", MY_INT64_NUM_DECIMAL_DIGITS, MYSQL_TYPE_LONGLONG, 0,
-   (MY_I_S_MAYBE_NULL | MY_I_S_UNSIGNED), "Max_data_length", OPEN_FULL_TABLE},
-  {"INDEX_LENGTH", MY_INT64_NUM_DECIMAL_DIGITS, MYSQL_TYPE_LONGLONG, 0, 
-   (MY_I_S_MAYBE_NULL | MY_I_S_UNSIGNED), "Index_length", OPEN_FULL_TABLE},
-  {"DATA_FREE", MY_INT64_NUM_DECIMAL_DIGITS, MYSQL_TYPE_LONGLONG, 0,
-   (MY_I_S_MAYBE_NULL | MY_I_S_UNSIGNED), "Data_free", OPEN_FULL_TABLE},
-  {"AUTO_INCREMENT", MY_INT64_NUM_DECIMAL_DIGITS , MYSQL_TYPE_LONGLONG, 0, 
-   (MY_I_S_MAYBE_NULL | MY_I_S_UNSIGNED), "Auto_increment", OPEN_FULL_TABLE},
-  {"CREATE_TIME", 0, MYSQL_TYPE_DATETIME, 0, 1, "Create_time", OPEN_FULL_TABLE},
-  {"UPDATE_TIME", 0, MYSQL_TYPE_DATETIME, 0, 1, "Update_time", OPEN_FULL_TABLE},
-  {"CHECK_TIME", 0, MYSQL_TYPE_DATETIME, 0, 1, "Check_time", OPEN_FULL_TABLE},
-  {"TABLE_COLLATION", MY_CS_NAME_SIZE, MYSQL_TYPE_STRING, 0, 1, "Collation",
-   OPEN_FRM_ONLY},
-  {"CHECKSUM", MY_INT64_NUM_DECIMAL_DIGITS, MYSQL_TYPE_LONGLONG, 0,
-   (MY_I_S_MAYBE_NULL | MY_I_S_UNSIGNED), "Checksum", OPEN_FULL_TABLE},
-  {"CREATE_OPTIONS", 255, MYSQL_TYPE_STRING, 0, 1, "Create_options",
-   OPEN_FRM_ONLY},
-  {"TABLE_COMMENT", TABLE_COMMENT_MAXLEN, MYSQL_TYPE_STRING, 0, 0, 
-   "Comment", OPEN_FRM_ONLY},
-  {0, 0, MYSQL_TYPE_STRING, 0, 0, 0, SKIP_OPEN_TABLE}
-};
-
-ST_FIELD_INFO temporary_table_fields_info[]=
-{
-  {"SESSION_ID", 4, MYSQL_TYPE_LONGLONG, 0, 0, "Session", SKIP_OPEN_TABLE},
-  {"TABLE_SCHEMA", NAME_CHAR_LEN, MYSQL_TYPE_STRING, 0, 0, "Db", SKIP_OPEN_TABLE},
-  {"TABLE_NAME", NAME_CHAR_LEN, MYSQL_TYPE_STRING, 0, 0, "Temp_tables_in_", SKIP_OPEN_TABLE},
-  {"ENGINE", NAME_CHAR_LEN, MYSQL_TYPE_STRING, 0, 0, "Engine", OPEN_FRM_ONLY},
-  {"NAME", FN_REFLEN, MYSQL_TYPE_STRING, 0, 0, "Name", SKIP_OPEN_TABLE},
-  {"TABLE_ROWS", MY_INT64_NUM_DECIMAL_DIGITS, MYSQL_TYPE_LONGLONG, 0,
-   MY_I_S_UNSIGNED, "Rows", OPEN_FULL_TABLE},
-  {"AVG_ROW_LENGTH", MY_INT64_NUM_DECIMAL_DIGITS, MYSQL_TYPE_LONGLONG, 0, 
-   MY_I_S_UNSIGNED, "Avg Row", OPEN_FULL_TABLE},
-  {"DATA_LENGTH", MY_INT64_NUM_DECIMAL_DIGITS, MYSQL_TYPE_LONGLONG, 0, 
-   MY_I_S_UNSIGNED, "Data Length", OPEN_FULL_TABLE},
-  {"INDEX_LENGTH", MY_INT64_NUM_DECIMAL_DIGITS, MYSQL_TYPE_LONGLONG, 0, 
-   MY_I_S_UNSIGNED, "Index Size", OPEN_FULL_TABLE},
-  {"CREATE_TIME", 0, MYSQL_TYPE_DATETIME, 0, 1, "Create Time", OPEN_FULL_TABLE},
-  {"UPDATE_TIME", 0, MYSQL_TYPE_DATETIME, 0, 1, "Update Time", OPEN_FULL_TABLE},
-  {0, 0, MYSQL_TYPE_STRING, 0, 0, 0, SKIP_OPEN_TABLE}
-};
-
-ST_FIELD_INFO columns_fields_info[]=
-{
-  {"TABLE_CATALOG", FN_REFLEN, MYSQL_TYPE_STRING, 0, 0, 0, OPEN_FRM_ONLY},
-  {"TABLE_SCHEMA", NAME_CHAR_LEN, MYSQL_TYPE_STRING, 0, 0, 0, OPEN_FRM_ONLY},
-  {"TABLE_NAME", NAME_CHAR_LEN, MYSQL_TYPE_STRING, 0, 0, 0, OPEN_FRM_ONLY},
-  {"COLUMN_NAME", NAME_CHAR_LEN, MYSQL_TYPE_STRING, 0, 0, "Field",
-   OPEN_FRM_ONLY},
-  {"ORDINAL_POSITION", MY_INT64_NUM_DECIMAL_DIGITS, MYSQL_TYPE_LONGLONG, 0,
-   MY_I_S_UNSIGNED, 0, OPEN_FRM_ONLY},
-  {"COLUMN_DEFAULT", MAX_FIELD_VARCHARLENGTH, MYSQL_TYPE_STRING, 0,
-   1, "Default", OPEN_FRM_ONLY},
-  {"IS_NULLABLE", 3, MYSQL_TYPE_STRING, 0, 0, "Null", OPEN_FRM_ONLY},
-  {"DATA_TYPE", NAME_CHAR_LEN, MYSQL_TYPE_STRING, 0, 0, 0, OPEN_FRM_ONLY},
-  {"CHARACTER_MAXIMUM_LENGTH", MY_INT64_NUM_DECIMAL_DIGITS, MYSQL_TYPE_LONGLONG,
-   0, (MY_I_S_MAYBE_NULL | MY_I_S_UNSIGNED), 0, OPEN_FRM_ONLY},
-  {"CHARACTER_OCTET_LENGTH", MY_INT64_NUM_DECIMAL_DIGITS , MYSQL_TYPE_LONGLONG,
-   0, (MY_I_S_MAYBE_NULL | MY_I_S_UNSIGNED), 0, OPEN_FRM_ONLY},
-  {"NUMERIC_PRECISION", MY_INT64_NUM_DECIMAL_DIGITS, MYSQL_TYPE_LONGLONG,
-   0, (MY_I_S_MAYBE_NULL | MY_I_S_UNSIGNED), 0, OPEN_FRM_ONLY},
-  {"NUMERIC_SCALE", MY_INT64_NUM_DECIMAL_DIGITS , MYSQL_TYPE_LONGLONG,
-   0, (MY_I_S_MAYBE_NULL | MY_I_S_UNSIGNED), 0, OPEN_FRM_ONLY},
-  {"DATETIME_PRECISION", MY_INT64_NUM_DECIMAL_DIGITS , MYSQL_TYPE_LONGLONG,
-   0, (MY_I_S_MAYBE_NULL | MY_I_S_UNSIGNED), 0, OPEN_FULL_TABLE},
-  {"CHARACTER_SET_NAME", MY_CS_NAME_SIZE, MYSQL_TYPE_STRING, 0, 1, 0,
-   OPEN_FRM_ONLY},
-  {"COLLATION_NAME", MY_CS_NAME_SIZE, MYSQL_TYPE_STRING, 0, 1, "Collation",
-   OPEN_FRM_ONLY},
-  {"COLUMN_TYPE", 65535, MYSQL_TYPE_STRING, 0, 0, "Type", OPEN_FRM_ONLY},
-  {"COLUMN_KEY", 3, MYSQL_TYPE_STRING, 0, 0, "Key", OPEN_FRM_ONLY},
-  {"EXTRA", 30, MYSQL_TYPE_STRING, 0, 0, "Extra", OPEN_FRM_ONLY},
-  {"PRIVILEGES", 80, MYSQL_TYPE_STRING, 0, 0, "Privileges", OPEN_FRM_ONLY},
-  {"COLUMN_COMMENT", COLUMN_COMMENT_MAXLEN, MYSQL_TYPE_STRING, 0, 0, 
-   "Comment", OPEN_FRM_ONLY},
-  {"GENERATION_EXPRESSION", GENERATED_COLUMN_EXPRESSION_MAXLEN, MYSQL_TYPE_STRING,
-   0, 0, "Generation expression", OPEN_FRM_ONLY},
-  {0, 0, MYSQL_TYPE_STRING, 0, 0, 0, SKIP_OPEN_TABLE}
-};
-
-
-ST_FIELD_INFO charsets_fields_info[]=
-{
-  {"CHARACTER_SET_NAME", MY_CS_NAME_SIZE, MYSQL_TYPE_STRING, 0, 0, "Charset",
-   SKIP_OPEN_TABLE},
-  {"DEFAULT_COLLATE_NAME", MY_CS_NAME_SIZE, MYSQL_TYPE_STRING, 0, 0,
-   "Default collation", SKIP_OPEN_TABLE},
-  {"DESCRIPTION", 60, MYSQL_TYPE_STRING, 0, 0, "Description",
-   SKIP_OPEN_TABLE},
-  {"MAXLEN", 3, MYSQL_TYPE_LONGLONG, 0, 0, "Maxlen", SKIP_OPEN_TABLE},
-  {0, 0, MYSQL_TYPE_STRING, 0, 0, 0, SKIP_OPEN_TABLE}
-};
-
-
-ST_FIELD_INFO collation_fields_info[]=
-{
-  {"COLLATION_NAME", MY_CS_NAME_SIZE, MYSQL_TYPE_STRING, 0, 0, "Collation",
-   SKIP_OPEN_TABLE},
-  {"CHARACTER_SET_NAME", MY_CS_NAME_SIZE, MYSQL_TYPE_STRING, 0, 0, "Charset",
-   SKIP_OPEN_TABLE},
-  {"ID", MY_INT32_NUM_DECIMAL_DIGITS, MYSQL_TYPE_LONGLONG, 0, 0, "Id",
-   SKIP_OPEN_TABLE},
-  {"IS_DEFAULT", 3, MYSQL_TYPE_STRING, 0, 0, "Default", SKIP_OPEN_TABLE},
-  {"IS_COMPILED", 3, MYSQL_TYPE_STRING, 0, 0, "Compiled", SKIP_OPEN_TABLE},
-  {"SORTLEN", 3, MYSQL_TYPE_LONGLONG, 0, 0, "Sortlen", SKIP_OPEN_TABLE},
-  {0, 0, MYSQL_TYPE_STRING, 0, 0, 0, SKIP_OPEN_TABLE}
-};
-
-
-ST_FIELD_INFO engines_fields_info[]=
-{
-  {"ENGINE", 64, MYSQL_TYPE_STRING, 0, 0, "Engine", SKIP_OPEN_TABLE},
-  {"SUPPORT", 8, MYSQL_TYPE_STRING, 0, 0, "Support", SKIP_OPEN_TABLE},
-  {"COMMENT", 80, MYSQL_TYPE_STRING, 0, 0, "Comment", SKIP_OPEN_TABLE},
-  {"TRANSACTIONS", 3, MYSQL_TYPE_STRING, 0, 1, "Transactions", SKIP_OPEN_TABLE},
-  {"XA", 3, MYSQL_TYPE_STRING, 0, 1, "XA", SKIP_OPEN_TABLE},
-  {"SAVEPOINTS", 3 ,MYSQL_TYPE_STRING, 0, 1, "Savepoints", SKIP_OPEN_TABLE},
-  {0, 0, MYSQL_TYPE_STRING, 0, 0, 0, SKIP_OPEN_TABLE}
-};
-
-
-ST_FIELD_INFO events_fields_info[]=
-{
-  {"EVENT_CATALOG", NAME_CHAR_LEN, MYSQL_TYPE_STRING, 0, 0, 0, SKIP_OPEN_TABLE},
-  {"EVENT_SCHEMA", NAME_CHAR_LEN, MYSQL_TYPE_STRING, 0, 0, "Db",
-   SKIP_OPEN_TABLE},
-  {"EVENT_NAME", NAME_CHAR_LEN, MYSQL_TYPE_STRING, 0, 0, "Name",
-   SKIP_OPEN_TABLE},
-  {"DEFINER", 93, MYSQL_TYPE_STRING, 0, 0, "Definer", SKIP_OPEN_TABLE},
-  {"TIME_ZONE", 64, MYSQL_TYPE_STRING, 0, 0, "Time zone", SKIP_OPEN_TABLE},
-  {"EVENT_BODY", 8, MYSQL_TYPE_STRING, 0, 0, 0, SKIP_OPEN_TABLE},
-  {"EVENT_DEFINITION", 65535, MYSQL_TYPE_STRING, 0, 0, 0, SKIP_OPEN_TABLE},
-  {"EVENT_TYPE", 9, MYSQL_TYPE_STRING, 0, 0, "Type", SKIP_OPEN_TABLE},
-  {"EXECUTE_AT", 0, MYSQL_TYPE_DATETIME, 0, 1, "Execute at", SKIP_OPEN_TABLE},
-  {"INTERVAL_VALUE", 256, MYSQL_TYPE_STRING, 0, 1, "Interval value",
-   SKIP_OPEN_TABLE},
-  {"INTERVAL_FIELD", 18, MYSQL_TYPE_STRING, 0, 1, "Interval field",
-   SKIP_OPEN_TABLE},
-  {"SQL_MODE", 32*256, MYSQL_TYPE_STRING, 0, 0, 0, SKIP_OPEN_TABLE},
-  {"STARTS", 0, MYSQL_TYPE_DATETIME, 0, 1, "Starts", SKIP_OPEN_TABLE},
-  {"ENDS", 0, MYSQL_TYPE_DATETIME, 0, 1, "Ends", SKIP_OPEN_TABLE},
-  {"STATUS", 18, MYSQL_TYPE_STRING, 0, 0, "Status", SKIP_OPEN_TABLE},
-  {"ON_COMPLETION", 12, MYSQL_TYPE_STRING, 0, 0, 0, SKIP_OPEN_TABLE},
-  {"CREATED", 0, MYSQL_TYPE_DATETIME, 0, 0, 0, SKIP_OPEN_TABLE},
-  {"LAST_ALTERED", 0, MYSQL_TYPE_DATETIME, 0, 0, 0, SKIP_OPEN_TABLE},
-  {"LAST_EXECUTED", 0, MYSQL_TYPE_DATETIME, 0, 1, 0, SKIP_OPEN_TABLE},
-  {"EVENT_COMMENT", NAME_CHAR_LEN, MYSQL_TYPE_STRING, 0, 0, 0, SKIP_OPEN_TABLE},
-  {"ORIGINATOR", 10, MYSQL_TYPE_LONGLONG, 0, 0, "Originator", SKIP_OPEN_TABLE},
-  {"CHARACTER_SET_CLIENT", MY_CS_NAME_SIZE, MYSQL_TYPE_STRING, 0, 0,
-   "character_set_client", SKIP_OPEN_TABLE},
-  {"COLLATION_CONNECTION", MY_CS_NAME_SIZE, MYSQL_TYPE_STRING, 0, 0,
-   "collation_connection", SKIP_OPEN_TABLE},
-  {"DATABASE_COLLATION", MY_CS_NAME_SIZE, MYSQL_TYPE_STRING, 0, 0,
-   "Database Collation", SKIP_OPEN_TABLE},
-  {0, 0, MYSQL_TYPE_STRING, 0, 0, 0, SKIP_OPEN_TABLE}
-};
-
-
-
-ST_FIELD_INFO coll_charset_app_fields_info[]=
-{
-  {"COLLATION_NAME", MY_CS_NAME_SIZE, MYSQL_TYPE_STRING, 0, 0, 0,
-   SKIP_OPEN_TABLE},
-  {"CHARACTER_SET_NAME", MY_CS_NAME_SIZE, MYSQL_TYPE_STRING, 0, 0, 0,
-   SKIP_OPEN_TABLE},
-  {0, 0, MYSQL_TYPE_STRING, 0, 0, 0, SKIP_OPEN_TABLE}
-};
-
-
-ST_FIELD_INFO proc_fields_info[]=
-{
-  {"SPECIFIC_NAME", NAME_CHAR_LEN, MYSQL_TYPE_STRING, 0, 0, 0, SKIP_OPEN_TABLE},
-  {"ROUTINE_CATALOG", FN_REFLEN, MYSQL_TYPE_STRING, 0, 0, 0, SKIP_OPEN_TABLE},
-  {"ROUTINE_SCHEMA", NAME_CHAR_LEN, MYSQL_TYPE_STRING, 0, 0, "Db",
-   SKIP_OPEN_TABLE},
-  {"ROUTINE_NAME", NAME_CHAR_LEN, MYSQL_TYPE_STRING, 0, 0, "Name",
-   SKIP_OPEN_TABLE},
-  {"ROUTINE_TYPE", 9, MYSQL_TYPE_STRING, 0, 0, "Type", SKIP_OPEN_TABLE},
-  {"DATA_TYPE", NAME_CHAR_LEN, MYSQL_TYPE_STRING, 0, 0, 0, SKIP_OPEN_TABLE},
-  {"CHARACTER_MAXIMUM_LENGTH", 21 , MYSQL_TYPE_LONG, 0, 1, 0, SKIP_OPEN_TABLE},
-  {"CHARACTER_OCTET_LENGTH", 21 , MYSQL_TYPE_LONG, 0, 1, 0, SKIP_OPEN_TABLE},
-  {"NUMERIC_PRECISION", MY_INT64_NUM_DECIMAL_DIGITS, MYSQL_TYPE_LONGLONG,
-   0, (MY_I_S_MAYBE_NULL | MY_I_S_UNSIGNED), 0, SKIP_OPEN_TABLE},
-  {"NUMERIC_SCALE", 21 , MYSQL_TYPE_LONG, 0, 1, 0, SKIP_OPEN_TABLE},
-  {"DATETIME_PRECISION", MY_INT64_NUM_DECIMAL_DIGITS , MYSQL_TYPE_LONGLONG,
-   0, (MY_I_S_MAYBE_NULL | MY_I_S_UNSIGNED), 0, SKIP_OPEN_TABLE},
-  {"CHARACTER_SET_NAME", 64, MYSQL_TYPE_STRING, 0, 1, 0, SKIP_OPEN_TABLE},
-  {"COLLATION_NAME", 64, MYSQL_TYPE_STRING, 0, 1, 0, SKIP_OPEN_TABLE},
-  {"DTD_IDENTIFIER", 65535, MYSQL_TYPE_STRING, 0, 1, 0, SKIP_OPEN_TABLE},
-  {"ROUTINE_BODY", 8, MYSQL_TYPE_STRING, 0, 0, 0, SKIP_OPEN_TABLE},
-  {"ROUTINE_DEFINITION", 65535, MYSQL_TYPE_STRING, 0, 1, 0, SKIP_OPEN_TABLE},
-  {"EXTERNAL_NAME", NAME_CHAR_LEN, MYSQL_TYPE_STRING, 0, 1, 0, SKIP_OPEN_TABLE},
-  {"EXTERNAL_LANGUAGE", NAME_CHAR_LEN, MYSQL_TYPE_STRING, 0, 1, 0,
-   SKIP_OPEN_TABLE},
-  {"PARAMETER_STYLE", 8, MYSQL_TYPE_STRING, 0, 0, 0, SKIP_OPEN_TABLE},
-  {"IS_DETERMINISTIC", 3, MYSQL_TYPE_STRING, 0, 0, 0, SKIP_OPEN_TABLE},
-  {"SQL_DATA_ACCESS", NAME_CHAR_LEN, MYSQL_TYPE_STRING, 0, 0, 0,
-   SKIP_OPEN_TABLE},
-  {"SQL_PATH", NAME_CHAR_LEN, MYSQL_TYPE_STRING, 0, 1, 0, SKIP_OPEN_TABLE},
-  {"SECURITY_TYPE", 7, MYSQL_TYPE_STRING, 0, 0, "Security_type",
-   SKIP_OPEN_TABLE},
-  {"CREATED", 0, MYSQL_TYPE_DATETIME, 0, 0, "Created", SKIP_OPEN_TABLE},
-  {"LAST_ALTERED", 0, MYSQL_TYPE_DATETIME, 0, 0, "Modified", SKIP_OPEN_TABLE},
-  {"SQL_MODE", 32*256, MYSQL_TYPE_STRING, 0, 0, 0, SKIP_OPEN_TABLE},
-  {"ROUTINE_COMMENT", 65535, MYSQL_TYPE_STRING, 0, 0, "Comment",
-   SKIP_OPEN_TABLE},
-  {"DEFINER", 93, MYSQL_TYPE_STRING, 0, 0, "Definer", SKIP_OPEN_TABLE},
-  {"CHARACTER_SET_CLIENT", MY_CS_NAME_SIZE, MYSQL_TYPE_STRING, 0, 0,
-   "character_set_client", SKIP_OPEN_TABLE},
-  {"COLLATION_CONNECTION", MY_CS_NAME_SIZE, MYSQL_TYPE_STRING, 0, 0,
-   "collation_connection", SKIP_OPEN_TABLE},
-  {"DATABASE_COLLATION", MY_CS_NAME_SIZE, MYSQL_TYPE_STRING, 0, 0,
-   "Database Collation", SKIP_OPEN_TABLE},
-  {0, 0, MYSQL_TYPE_STRING, 0, 0, 0, SKIP_OPEN_TABLE}
-};
-
-
-ST_FIELD_INFO stat_fields_info[]=
-{
-  {"TABLE_CATALOG", FN_REFLEN, MYSQL_TYPE_STRING, 0, 0, 0, OPEN_FRM_ONLY},
-  {"TABLE_SCHEMA", NAME_CHAR_LEN, MYSQL_TYPE_STRING, 0, 0, 0, OPEN_FRM_ONLY},
-  {"TABLE_NAME", NAME_CHAR_LEN, MYSQL_TYPE_STRING, 0, 0, "Table", OPEN_FRM_ONLY},
-  {"NON_UNIQUE", 1, MYSQL_TYPE_LONGLONG, 0, 0, "Non_unique", OPEN_FRM_ONLY},
-  {"INDEX_SCHEMA", NAME_CHAR_LEN, MYSQL_TYPE_STRING, 0, 0, 0, OPEN_FRM_ONLY},
-  {"INDEX_NAME", NAME_CHAR_LEN, MYSQL_TYPE_STRING, 0, 0, "Key_name",
-   OPEN_FRM_ONLY},
-  {"SEQ_IN_INDEX", 2, MYSQL_TYPE_LONGLONG, 0, 0, "Seq_in_index", OPEN_FRM_ONLY},
-  {"COLUMN_NAME", NAME_CHAR_LEN, MYSQL_TYPE_STRING, 0, 0, "Column_name",
-   OPEN_FRM_ONLY},
-  {"COLLATION", 1, MYSQL_TYPE_STRING, 0, 1, "Collation", OPEN_FRM_ONLY},
-  {"CARDINALITY", MY_INT64_NUM_DECIMAL_DIGITS, MYSQL_TYPE_LONGLONG, 0, 1,
-   "Cardinality", OPEN_FULL_TABLE},
-  {"SUB_PART", 3, MYSQL_TYPE_LONGLONG, 0, 1, "Sub_part", OPEN_FRM_ONLY},
-  {"PACKED", 10, MYSQL_TYPE_STRING, 0, 1, "Packed", OPEN_FRM_ONLY},
-  {"NULLABLE", 3, MYSQL_TYPE_STRING, 0, 0, "Null", OPEN_FRM_ONLY},
-  {"INDEX_TYPE", 16, MYSQL_TYPE_STRING, 0, 0, "Index_type", OPEN_FULL_TABLE},
-  {"COMMENT", 16, MYSQL_TYPE_STRING, 0, 1, "Comment", OPEN_FRM_ONLY},
-  {"INDEX_COMMENT", INDEX_COMMENT_MAXLEN, MYSQL_TYPE_STRING, 0, 0, 
-   "Index_comment", OPEN_FRM_ONLY},
-  {0, 0, MYSQL_TYPE_STRING, 0, 0, 0, SKIP_OPEN_TABLE}
-};
-
-
-ST_FIELD_INFO view_fields_info[]=
-{
-  {"TABLE_CATALOG", FN_REFLEN, MYSQL_TYPE_STRING, 0, 0, 0, OPEN_FRM_ONLY},
-  {"TABLE_SCHEMA", NAME_CHAR_LEN, MYSQL_TYPE_STRING, 0, 0, 0, OPEN_FRM_ONLY},
-  {"TABLE_NAME", NAME_CHAR_LEN, MYSQL_TYPE_STRING, 0, 0, 0, OPEN_FRM_ONLY},
-  {"VIEW_DEFINITION", 65535, MYSQL_TYPE_STRING, 0, 0, 0, OPEN_FRM_ONLY},
-  {"CHECK_OPTION", 8, MYSQL_TYPE_STRING, 0, 0, 0, OPEN_FRM_ONLY},
-  {"IS_UPDATABLE", 3, MYSQL_TYPE_STRING, 0, 0, 0, OPEN_FULL_TABLE},
-  {"DEFINER", 93, MYSQL_TYPE_STRING, 0, 0, 0, OPEN_FRM_ONLY},
-  {"SECURITY_TYPE", 7, MYSQL_TYPE_STRING, 0, 0, 0, OPEN_FRM_ONLY},
-  {"CHARACTER_SET_CLIENT", MY_CS_NAME_SIZE, MYSQL_TYPE_STRING, 0, 0, 0,
-   OPEN_FRM_ONLY},
-  {"COLLATION_CONNECTION", MY_CS_NAME_SIZE, MYSQL_TYPE_STRING, 0, 0, 0,
-   OPEN_FRM_ONLY},
-  {0, 0, MYSQL_TYPE_STRING, 0, 0, 0, SKIP_OPEN_TABLE}
-};
-
-
-ST_FIELD_INFO user_privileges_fields_info[]=
-{
-  {"GRANTEE", 81, MYSQL_TYPE_STRING, 0, 0, 0, SKIP_OPEN_TABLE},
-  {"TABLE_CATALOG", FN_REFLEN, MYSQL_TYPE_STRING, 0, 0, 0, SKIP_OPEN_TABLE},
-  {"PRIVILEGE_TYPE", NAME_CHAR_LEN, MYSQL_TYPE_STRING, 0, 0, 0, SKIP_OPEN_TABLE},
-  {"IS_GRANTABLE", 3, MYSQL_TYPE_STRING, 0, 0, 0, SKIP_OPEN_TABLE},
-  {0, 0, MYSQL_TYPE_STRING, 0, 0, 0, SKIP_OPEN_TABLE}
-};
-
-
-ST_FIELD_INFO schema_privileges_fields_info[]=
-{
-  {"GRANTEE", 81, MYSQL_TYPE_STRING, 0, 0, 0, SKIP_OPEN_TABLE},
-  {"TABLE_CATALOG", FN_REFLEN, MYSQL_TYPE_STRING, 0, 0, 0, SKIP_OPEN_TABLE},
-  {"TABLE_SCHEMA", NAME_CHAR_LEN, MYSQL_TYPE_STRING, 0, 0, 0, SKIP_OPEN_TABLE},
-  {"PRIVILEGE_TYPE", NAME_CHAR_LEN, MYSQL_TYPE_STRING, 0, 0, 0, SKIP_OPEN_TABLE},
-  {"IS_GRANTABLE", 3, MYSQL_TYPE_STRING, 0, 0, 0, SKIP_OPEN_TABLE},
-  {0, 0, MYSQL_TYPE_STRING, 0, 0, 0, SKIP_OPEN_TABLE}
-};
-
-
-ST_FIELD_INFO table_privileges_fields_info[]=
-{
-  {"GRANTEE", 81, MYSQL_TYPE_STRING, 0, 0, 0, SKIP_OPEN_TABLE},
-  {"TABLE_CATALOG", FN_REFLEN, MYSQL_TYPE_STRING, 0, 0, 0, SKIP_OPEN_TABLE},
-  {"TABLE_SCHEMA", NAME_CHAR_LEN, MYSQL_TYPE_STRING, 0, 0, 0, SKIP_OPEN_TABLE},
-  {"TABLE_NAME", NAME_CHAR_LEN, MYSQL_TYPE_STRING, 0, 0, 0, SKIP_OPEN_TABLE},
-  {"PRIVILEGE_TYPE", NAME_CHAR_LEN, MYSQL_TYPE_STRING, 0, 0, 0, SKIP_OPEN_TABLE},
-  {"IS_GRANTABLE", 3, MYSQL_TYPE_STRING, 0, 0, 0, SKIP_OPEN_TABLE},
-  {0, 0, MYSQL_TYPE_STRING, 0, 0, 0, SKIP_OPEN_TABLE}
-};
-
-
-ST_FIELD_INFO column_privileges_fields_info[]=
-{
-  {"GRANTEE", 81, MYSQL_TYPE_STRING, 0, 0, 0, SKIP_OPEN_TABLE},
-  {"TABLE_CATALOG", FN_REFLEN, MYSQL_TYPE_STRING, 0, 0, 0, SKIP_OPEN_TABLE},
-  {"TABLE_SCHEMA", NAME_CHAR_LEN, MYSQL_TYPE_STRING, 0, 0, 0, SKIP_OPEN_TABLE},
-  {"TABLE_NAME", NAME_CHAR_LEN, MYSQL_TYPE_STRING, 0, 0, 0, SKIP_OPEN_TABLE},
-  {"COLUMN_NAME", NAME_CHAR_LEN, MYSQL_TYPE_STRING, 0, 0, 0, SKIP_OPEN_TABLE},
-  {"PRIVILEGE_TYPE", NAME_CHAR_LEN, MYSQL_TYPE_STRING, 0, 0, 0, SKIP_OPEN_TABLE},
-  {"IS_GRANTABLE", 3, MYSQL_TYPE_STRING, 0, 0, 0, SKIP_OPEN_TABLE},
-  {0, 0, MYSQL_TYPE_STRING, 0, 0, 0, SKIP_OPEN_TABLE}
-};
-
-
-ST_FIELD_INFO table_constraints_fields_info[]=
-{
-  {"CONSTRAINT_CATALOG", FN_REFLEN, MYSQL_TYPE_STRING, 0, 0, 0, OPEN_FULL_TABLE},
-  {"CONSTRAINT_SCHEMA", NAME_CHAR_LEN, MYSQL_TYPE_STRING, 0, 0, 0,
-   OPEN_FULL_TABLE},
-  {"CONSTRAINT_NAME", NAME_CHAR_LEN, MYSQL_TYPE_STRING, 0, 0, 0,
-   OPEN_FULL_TABLE},
-  {"TABLE_SCHEMA", NAME_CHAR_LEN, MYSQL_TYPE_STRING, 0, 0, 0, OPEN_FULL_TABLE},
-  {"TABLE_NAME", NAME_CHAR_LEN, MYSQL_TYPE_STRING, 0, 0, 0, OPEN_FULL_TABLE},
-  {"CONSTRAINT_TYPE", NAME_CHAR_LEN, MYSQL_TYPE_STRING, 0, 0, 0,
-   OPEN_FULL_TABLE},
-  {0, 0, MYSQL_TYPE_STRING, 0, 0, 0, SKIP_OPEN_TABLE}
-};
-
-
-ST_FIELD_INFO key_column_usage_fields_info[]=
-{
-  {"CONSTRAINT_CATALOG", FN_REFLEN, MYSQL_TYPE_STRING, 0, 0, 0, OPEN_FULL_TABLE},
-  {"CONSTRAINT_SCHEMA", NAME_CHAR_LEN, MYSQL_TYPE_STRING, 0, 0, 0,
-   OPEN_FULL_TABLE},
-  {"CONSTRAINT_NAME", NAME_CHAR_LEN, MYSQL_TYPE_STRING, 0, 0, 0,
-   OPEN_FULL_TABLE},
-  {"TABLE_CATALOG", FN_REFLEN, MYSQL_TYPE_STRING, 0, 0, 0, OPEN_FULL_TABLE},
-  {"TABLE_SCHEMA", NAME_CHAR_LEN, MYSQL_TYPE_STRING, 0, 0, 0, OPEN_FULL_TABLE},
-  {"TABLE_NAME", NAME_CHAR_LEN, MYSQL_TYPE_STRING, 0, 0, 0, OPEN_FULL_TABLE},
-  {"COLUMN_NAME", NAME_CHAR_LEN, MYSQL_TYPE_STRING, 0, 0, 0, OPEN_FULL_TABLE},
-  {"ORDINAL_POSITION", 10 ,MYSQL_TYPE_LONGLONG, 0, 0, 0, OPEN_FULL_TABLE},
-  {"POSITION_IN_UNIQUE_CONSTRAINT", 10 ,MYSQL_TYPE_LONGLONG, 0, 1, 0,
-   OPEN_FULL_TABLE},
-  {"REFERENCED_TABLE_SCHEMA", NAME_CHAR_LEN, MYSQL_TYPE_STRING, 0, 1, 0,
-   OPEN_FULL_TABLE},
-  {"REFERENCED_TABLE_NAME", NAME_CHAR_LEN, MYSQL_TYPE_STRING, 0, 1, 0,
-   OPEN_FULL_TABLE},
-  {"REFERENCED_COLUMN_NAME", NAME_CHAR_LEN, MYSQL_TYPE_STRING, 0, 1, 0,
-   OPEN_FULL_TABLE},
-  {0, 0, MYSQL_TYPE_STRING, 0, 0, 0, SKIP_OPEN_TABLE}
-};
-
-
-ST_FIELD_INFO table_names_fields_info[]=
-{
-  {"TABLE_CATALOG", FN_REFLEN, MYSQL_TYPE_STRING, 0, 0, 0, SKIP_OPEN_TABLE},
-  {"TABLE_SCHEMA",NAME_CHAR_LEN, MYSQL_TYPE_STRING, 0, 0, 0, SKIP_OPEN_TABLE},
-  {"TABLE_NAME", NAME_CHAR_LEN, MYSQL_TYPE_STRING, 0, 0, "Tables_in_",
-   SKIP_OPEN_TABLE},
-  {"TABLE_TYPE", NAME_CHAR_LEN, MYSQL_TYPE_STRING, 0, 0, "Table_type",
-   OPEN_FRM_ONLY},
-  {0, 0, MYSQL_TYPE_STRING, 0, 0, 0, SKIP_OPEN_TABLE}
-};
-
-
-ST_FIELD_INFO open_tables_fields_info[]=
-{
-  {"Database", NAME_CHAR_LEN, MYSQL_TYPE_STRING, 0, 0, "Database",
-   SKIP_OPEN_TABLE},
-  {"Table",NAME_CHAR_LEN, MYSQL_TYPE_STRING, 0, 0, "Table", SKIP_OPEN_TABLE},
-  {"In_use", 1, MYSQL_TYPE_LONGLONG, 0, 0, "In_use", SKIP_OPEN_TABLE},
-  {"Name_locked", 4, MYSQL_TYPE_LONGLONG, 0, 0, "Name_locked", SKIP_OPEN_TABLE},
-  {0, 0, MYSQL_TYPE_STRING, 0, 0, 0, SKIP_OPEN_TABLE}
-};
-
-
-ST_FIELD_INFO triggers_fields_info[]=
-{
-  {"TRIGGER_CATALOG", FN_REFLEN, MYSQL_TYPE_STRING, 0, 0, 0, OPEN_FRM_ONLY},
-  {"TRIGGER_SCHEMA",NAME_CHAR_LEN, MYSQL_TYPE_STRING, 0, 0, 0, OPEN_FRM_ONLY},
-  {"TRIGGER_NAME", NAME_CHAR_LEN, MYSQL_TYPE_STRING, 0, 0, "Trigger",
-   OPEN_FRM_ONLY},
-  {"EVENT_MANIPULATION", 6, MYSQL_TYPE_STRING, 0, 0, "Event", OPEN_FRM_ONLY},
-  {"EVENT_OBJECT_CATALOG", FN_REFLEN, MYSQL_TYPE_STRING, 0, 0, 0,
-   OPEN_FRM_ONLY},
-  {"EVENT_OBJECT_SCHEMA",NAME_CHAR_LEN, MYSQL_TYPE_STRING, 0, 0, 0,
-   OPEN_FRM_ONLY},
-  {"EVENT_OBJECT_TABLE", NAME_CHAR_LEN, MYSQL_TYPE_STRING, 0, 0, "Table",
-   OPEN_FRM_ONLY},
-  {"ACTION_ORDER", 4, MYSQL_TYPE_LONGLONG, 0, 0, 0, OPEN_FRM_ONLY},
-  {"ACTION_CONDITION", 65535, MYSQL_TYPE_STRING, 0, 1, 0, OPEN_FRM_ONLY},
-  {"ACTION_STATEMENT", 65535, MYSQL_TYPE_STRING, 0, 0, "Statement",
-   OPEN_FRM_ONLY},
-  {"ACTION_ORIENTATION", 9, MYSQL_TYPE_STRING, 0, 0, 0, OPEN_FRM_ONLY},
-  {"ACTION_TIMING", 6, MYSQL_TYPE_STRING, 0, 0, "Timing", OPEN_FRM_ONLY},
-  {"ACTION_REFERENCE_OLD_TABLE", NAME_CHAR_LEN, MYSQL_TYPE_STRING, 0, 1, 0,
-   OPEN_FRM_ONLY},
-  {"ACTION_REFERENCE_NEW_TABLE", NAME_CHAR_LEN, MYSQL_TYPE_STRING, 0, 1, 0,
-   OPEN_FRM_ONLY},
-  {"ACTION_REFERENCE_OLD_ROW", 3, MYSQL_TYPE_STRING, 0, 0, 0, OPEN_FRM_ONLY},
-  {"ACTION_REFERENCE_NEW_ROW", 3, MYSQL_TYPE_STRING, 0, 0, 0, OPEN_FRM_ONLY},
-  /*
-    Set field_length to the value of 2 for field type MYSQL_TYPE_DATETIME.
-    It allows later during instantiation of class Item_temporal to remember
-    the number of digits in the fractional part of time and use it when
-    the value of MYSQL_TYPE_DATETIME is stored in the Field.
-  */
-  {"CREATED", 2, MYSQL_TYPE_DATETIME, 0, 1, "Created", OPEN_FRM_ONLY},
-  {"SQL_MODE", 32*256, MYSQL_TYPE_STRING, 0, 0, "sql_mode", OPEN_FRM_ONLY},
-  {"DEFINER", 93, MYSQL_TYPE_STRING, 0, 0, "Definer", OPEN_FRM_ONLY},
-  {"CHARACTER_SET_CLIENT", MY_CS_NAME_SIZE, MYSQL_TYPE_STRING, 0, 0,
-   "character_set_client", OPEN_FRM_ONLY},
-  {"COLLATION_CONNECTION", MY_CS_NAME_SIZE, MYSQL_TYPE_STRING, 0, 0,
-   "collation_connection", OPEN_FRM_ONLY},
-  {"DATABASE_COLLATION", MY_CS_NAME_SIZE, MYSQL_TYPE_STRING, 0, 0,
-   "Database Collation", OPEN_FRM_ONLY},
-  {0, 0, MYSQL_TYPE_STRING, 0, 0, 0, SKIP_OPEN_TABLE}
-};
-
-
-ST_FIELD_INFO partitions_fields_info[]=
-{
-  {"TABLE_CATALOG", FN_REFLEN, MYSQL_TYPE_STRING, 0, 0, 0, OPEN_FULL_TABLE},
-  {"TABLE_SCHEMA",NAME_CHAR_LEN, MYSQL_TYPE_STRING, 0, 0, 0, OPEN_FULL_TABLE},
-  {"TABLE_NAME", NAME_CHAR_LEN, MYSQL_TYPE_STRING, 0, 0, 0, OPEN_FULL_TABLE},
-  {"PARTITION_NAME", NAME_CHAR_LEN, MYSQL_TYPE_STRING, 0, 1, 0, OPEN_FULL_TABLE},
-  {"SUBPARTITION_NAME", NAME_CHAR_LEN, MYSQL_TYPE_STRING, 0, 1, 0,
-   OPEN_FULL_TABLE},
-  {"PARTITION_ORDINAL_POSITION", 21 , MYSQL_TYPE_LONGLONG, 0,
-   (MY_I_S_MAYBE_NULL | MY_I_S_UNSIGNED), 0, OPEN_FULL_TABLE},
-  {"SUBPARTITION_ORDINAL_POSITION", 21 , MYSQL_TYPE_LONGLONG, 0,
-   (MY_I_S_MAYBE_NULL | MY_I_S_UNSIGNED), 0, OPEN_FULL_TABLE},
-  {"PARTITION_METHOD", 18, MYSQL_TYPE_STRING, 0, 1, 0, OPEN_FULL_TABLE},
-  {"SUBPARTITION_METHOD", 12, MYSQL_TYPE_STRING, 0, 1, 0, OPEN_FULL_TABLE},
-  {"PARTITION_EXPRESSION", 65535, MYSQL_TYPE_STRING, 0, 1, 0, OPEN_FULL_TABLE},
-  {"SUBPARTITION_EXPRESSION", 65535, MYSQL_TYPE_STRING, 0, 1, 0,
-   OPEN_FULL_TABLE},
-  {"PARTITION_DESCRIPTION", 65535, MYSQL_TYPE_STRING, 0, 1, 0, OPEN_FULL_TABLE},
-  {"TABLE_ROWS", 21 , MYSQL_TYPE_LONGLONG, 0, MY_I_S_UNSIGNED, 0,
-   OPEN_FULL_TABLE},
-  {"AVG_ROW_LENGTH", 21 , MYSQL_TYPE_LONGLONG, 0, MY_I_S_UNSIGNED, 0,
-   OPEN_FULL_TABLE},
-  {"DATA_LENGTH", 21 , MYSQL_TYPE_LONGLONG, 0, MY_I_S_UNSIGNED, 0,
-   OPEN_FULL_TABLE},
-  {"MAX_DATA_LENGTH", 21 , MYSQL_TYPE_LONGLONG, 0,
-   (MY_I_S_MAYBE_NULL | MY_I_S_UNSIGNED), 0, OPEN_FULL_TABLE},
-  {"INDEX_LENGTH", 21 , MYSQL_TYPE_LONGLONG, 0, MY_I_S_UNSIGNED, 0,
-   OPEN_FULL_TABLE},
-  {"DATA_FREE", 21 , MYSQL_TYPE_LONGLONG, 0, MY_I_S_UNSIGNED, 0,
-   OPEN_FULL_TABLE},
-  {"CREATE_TIME", 0, MYSQL_TYPE_DATETIME, 0, 1, 0, OPEN_FULL_TABLE},
-  {"UPDATE_TIME", 0, MYSQL_TYPE_DATETIME, 0, 1, 0, OPEN_FULL_TABLE},
-  {"CHECK_TIME", 0, MYSQL_TYPE_DATETIME, 0, 1, 0, OPEN_FULL_TABLE},
-  {"CHECKSUM", 21 , MYSQL_TYPE_LONGLONG, 0,
-   (MY_I_S_MAYBE_NULL | MY_I_S_UNSIGNED), 0, OPEN_FULL_TABLE},
-  {"PARTITION_COMMENT", 80, MYSQL_TYPE_STRING, 0, 0, 0, OPEN_FULL_TABLE},
-  {"NODEGROUP", 12 , MYSQL_TYPE_STRING, 0, 0, 0, OPEN_FULL_TABLE},
-  {"TABLESPACE_NAME", NAME_CHAR_LEN, MYSQL_TYPE_STRING, 0, 1, 0,
-   OPEN_FULL_TABLE},
-  {0, 0, MYSQL_TYPE_STRING, 0, 0, 0, SKIP_OPEN_TABLE}
-};
-
-
-ST_FIELD_INFO variables_fields_info[]=
-{
-  {"VARIABLE_NAME", 64, MYSQL_TYPE_STRING, 0, 0, "Variable_name",
-   SKIP_OPEN_TABLE},
-  {"VARIABLE_VALUE", 1024, MYSQL_TYPE_STRING, 0, 1, "Value", SKIP_OPEN_TABLE},
-  {0, 0, MYSQL_TYPE_STRING, 0, 0, 0, SKIP_OPEN_TABLE}
-};
-
-
-ST_FIELD_INFO user_stats_fields_info[]=
-{
-  {"USER", USERNAME_LENGTH, MYSQL_TYPE_STRING, 0, 0, "User", SKIP_OPEN_TABLE},
-  {"TOTAL_CONNECTIONS", MY_INT64_NUM_DECIMAL_DIGITS, MYSQL_TYPE_LONGLONG, 0,
-   MY_I_S_UNSIGNED, "Total_connections", SKIP_OPEN_TABLE},
-  {"CONCURRENT_CONNECTIONS", MY_INT64_NUM_DECIMAL_DIGITS, MYSQL_TYPE_LONGLONG,
-   0, MY_I_S_UNSIGNED, "Concurrent_connections", SKIP_OPEN_TABLE},
-  {"CONNECTED_TIME", MY_INT64_NUM_DECIMAL_DIGITS, MYSQL_TYPE_LONGLONG, 0,
-   MY_I_S_UNSIGNED, "Connected_time", SKIP_OPEN_TABLE},
-  {"BUSY_TIME", MY_INT64_NUM_DECIMAL_DIGITS, MYSQL_TYPE_LONGLONG, 0,
-   MY_I_S_UNSIGNED, "Busy_time", SKIP_OPEN_TABLE},
-  {"CPU_TIME", MY_INT64_NUM_DECIMAL_DIGITS, MYSQL_TYPE_LONGLONG, 0,
-   MY_I_S_UNSIGNED, "Cpu_time", SKIP_OPEN_TABLE},
-  {"BYTES_RECEIVED", MY_INT64_NUM_DECIMAL_DIGITS, MYSQL_TYPE_LONGLONG, 0,
-   MY_I_S_UNSIGNED, "Bytes_received", SKIP_OPEN_TABLE},
-  {"BYTES_SENT", MY_INT64_NUM_DECIMAL_DIGITS, MYSQL_TYPE_LONGLONG, 0,
-   MY_I_S_UNSIGNED, "Bytes_sent", SKIP_OPEN_TABLE},
-  {"BINLOG_BYTES_WRITTEN", MY_INT64_NUM_DECIMAL_DIGITS, MYSQL_TYPE_LONGLONG,
-   0, MY_I_S_UNSIGNED, "Binlog_bytes_written", SKIP_OPEN_TABLE},
-  {"ROWS_FETCHED", MY_INT64_NUM_DECIMAL_DIGITS, MYSQL_TYPE_LONGLONG, 0,
-   MY_I_S_UNSIGNED, "Rows_fetched", SKIP_OPEN_TABLE},
-  {"ROWS_UPDATED", MY_INT64_NUM_DECIMAL_DIGITS, MYSQL_TYPE_LONGLONG, 0,
-   MY_I_S_UNSIGNED, "Rows_updated", SKIP_OPEN_TABLE},
-  {"TABLE_ROWS_READ", MY_INT64_NUM_DECIMAL_DIGITS, MYSQL_TYPE_LONGLONG, 0,
-   MY_I_S_UNSIGNED, "Table_rows_read", SKIP_OPEN_TABLE},
-  {"SELECT_COMMANDS", MY_INT64_NUM_DECIMAL_DIGITS, MYSQL_TYPE_LONGLONG, 0,
-   MY_I_S_UNSIGNED, "Select_commands", SKIP_OPEN_TABLE},
-  {"UPDATE_COMMANDS", MY_INT64_NUM_DECIMAL_DIGITS, MYSQL_TYPE_LONGLONG, 0,
-   MY_I_S_UNSIGNED, "Update_commands", SKIP_OPEN_TABLE},
-  {"OTHER_COMMANDS", MY_INT64_NUM_DECIMAL_DIGITS, MYSQL_TYPE_LONGLONG, 0,
-   MY_I_S_UNSIGNED, "Other_commands", SKIP_OPEN_TABLE},
-  {"COMMIT_TRANSACTIONS", MY_INT64_NUM_DECIMAL_DIGITS, MYSQL_TYPE_LONGLONG, 0,
-   MY_I_S_UNSIGNED, "Commit_transactions", SKIP_OPEN_TABLE},
-  {"ROLLBACK_TRANSACTIONS", MY_INT64_NUM_DECIMAL_DIGITS, MYSQL_TYPE_LONGLONG,
-   0, MY_I_S_UNSIGNED, "Rollback_transactions", SKIP_OPEN_TABLE},
-  {"DENIED_CONNECTIONS", MY_INT64_NUM_DECIMAL_DIGITS, MYSQL_TYPE_LONGLONG, 0,
-   MY_I_S_UNSIGNED, "Denied_connections", SKIP_OPEN_TABLE},
-  {"LOST_CONNECTIONS", MY_INT64_NUM_DECIMAL_DIGITS, MYSQL_TYPE_LONGLONG, 0,
-   MY_I_S_UNSIGNED, "Lost_connections", SKIP_OPEN_TABLE},
-  {"ACCESS_DENIED", MY_INT64_NUM_DECIMAL_DIGITS, MYSQL_TYPE_LONGLONG, 0,
-   MY_I_S_UNSIGNED, "Access_denied", SKIP_OPEN_TABLE},
-  {"EMPTY_QUERIES", MY_INT64_NUM_DECIMAL_DIGITS, MYSQL_TYPE_LONGLONG, 0,
-   MY_I_S_UNSIGNED, "Empty_queries", SKIP_OPEN_TABLE},
-  {"TOTAL_SSL_CONNECTIONS", MY_INT64_NUM_DECIMAL_DIGITS, MYSQL_TYPE_LONGLONG,
-   0, MY_I_S_UNSIGNED, "Total_ssl_connections", SKIP_OPEN_TABLE},
-  {0, 0, MYSQL_TYPE_STRING, 0, 0, 0, 0}
-};
-
-ST_FIELD_INFO client_stats_fields_info[]=
-{
-  {"CLIENT", LIST_PROCESS_HOST_LEN, MYSQL_TYPE_STRING, 0, 0, "Client",
-   SKIP_OPEN_TABLE},
-  {"TOTAL_CONNECTIONS", MY_INT64_NUM_DECIMAL_DIGITS, MYSQL_TYPE_LONGLONG, 0,
-   MY_I_S_UNSIGNED, "Total_connections", SKIP_OPEN_TABLE},
-  {"CONCURRENT_CONNECTIONS", MY_INT64_NUM_DECIMAL_DIGITS, MYSQL_TYPE_LONGLONG,
-   0, MY_I_S_UNSIGNED, "Concurrent_connections", SKIP_OPEN_TABLE},
-  {"CONNECTED_TIME", MY_INT64_NUM_DECIMAL_DIGITS, MYSQL_TYPE_LONGLONG, 0,
-   MY_I_S_UNSIGNED, "Connected_time", SKIP_OPEN_TABLE},
-  {"BUSY_TIME", MY_INT64_NUM_DECIMAL_DIGITS, MYSQL_TYPE_LONGLONG, 0,
-   MY_I_S_UNSIGNED, "Busy_time", SKIP_OPEN_TABLE},
-  {"CPU_TIME", MY_INT64_NUM_DECIMAL_DIGITS, MYSQL_TYPE_LONGLONG, 0,
-   MY_I_S_UNSIGNED, "Cpu_time", SKIP_OPEN_TABLE},
-  {"BYTES_RECEIVED", MY_INT64_NUM_DECIMAL_DIGITS, MYSQL_TYPE_LONGLONG, 0,
-   MY_I_S_UNSIGNED, "Bytes_received", SKIP_OPEN_TABLE},
-  {"BYTES_SENT", MY_INT64_NUM_DECIMAL_DIGITS, MYSQL_TYPE_LONGLONG, 0,
-   MY_I_S_UNSIGNED, "Bytes_sent", SKIP_OPEN_TABLE},
-  {"BINLOG_BYTES_WRITTEN", MY_INT64_NUM_DECIMAL_DIGITS, MYSQL_TYPE_LONGLONG,
-   0, MY_I_S_UNSIGNED, "Binlog_bytes_written", SKIP_OPEN_TABLE},
-  {"ROWS_FETCHED", MY_INT64_NUM_DECIMAL_DIGITS, MYSQL_TYPE_LONGLONG, 0,
-   MY_I_S_UNSIGNED, "Rows_fetched", SKIP_OPEN_TABLE},
-  {"ROWS_UPDATED", MY_INT64_NUM_DECIMAL_DIGITS, MYSQL_TYPE_LONGLONG, 0,
-   MY_I_S_UNSIGNED, "Rows_updated", SKIP_OPEN_TABLE},
-  {"TABLE_ROWS_READ", MY_INT64_NUM_DECIMAL_DIGITS, MYSQL_TYPE_LONGLONG, 0,
-   MY_I_S_UNSIGNED, "Table_rows_read", SKIP_OPEN_TABLE},
-  {"SELECT_COMMANDS", MY_INT64_NUM_DECIMAL_DIGITS, MYSQL_TYPE_LONGLONG, 0,
-   MY_I_S_UNSIGNED, "Select_commands", SKIP_OPEN_TABLE},
-  {"UPDATE_COMMANDS", MY_INT64_NUM_DECIMAL_DIGITS, MYSQL_TYPE_LONGLONG, 0,
-   MY_I_S_UNSIGNED, "Update_commands", SKIP_OPEN_TABLE},
-  {"OTHER_COMMANDS", MY_INT64_NUM_DECIMAL_DIGITS, MYSQL_TYPE_LONGLONG, 0,
-   MY_I_S_UNSIGNED, "Other_commands", SKIP_OPEN_TABLE},
-  {"COMMIT_TRANSACTIONS", MY_INT64_NUM_DECIMAL_DIGITS, MYSQL_TYPE_LONGLONG, 0,
-   MY_I_S_UNSIGNED, "Commit_transactions", SKIP_OPEN_TABLE},
-  {"ROLLBACK_TRANSACTIONS", MY_INT64_NUM_DECIMAL_DIGITS, MYSQL_TYPE_LONGLONG,
-   0, MY_I_S_UNSIGNED, "Rollback_transactions", SKIP_OPEN_TABLE},
-  {"DENIED_CONNECTIONS", MY_INT64_NUM_DECIMAL_DIGITS, MYSQL_TYPE_LONGLONG, 0,
-   MY_I_S_UNSIGNED, "Denied_connections", SKIP_OPEN_TABLE},
-  {"LOST_CONNECTIONS", MY_INT64_NUM_DECIMAL_DIGITS, MYSQL_TYPE_LONGLONG, 0,
-   MY_I_S_UNSIGNED, "Lost_connections", SKIP_OPEN_TABLE},
-  {"ACCESS_DENIED", MY_INT64_NUM_DECIMAL_DIGITS, MYSQL_TYPE_LONGLONG, 0,
-   MY_I_S_UNSIGNED, "Access_denied", SKIP_OPEN_TABLE},
-  {"EMPTY_QUERIES", MY_INT64_NUM_DECIMAL_DIGITS, MYSQL_TYPE_LONGLONG, 0,
-   MY_I_S_UNSIGNED, "Empty_queries", SKIP_OPEN_TABLE},
-  {"TOTAL_SSL_CONNECTIONS", MY_INT64_NUM_DECIMAL_DIGITS, MYSQL_TYPE_LONGLONG,
-   0, MY_I_S_UNSIGNED, "Total_ssl_connections", SKIP_OPEN_TABLE},
-  {0, 0, MYSQL_TYPE_STRING, 0, 0, 0, 0}
-};
-
-ST_FIELD_INFO thread_stats_fields_info[]=
-{
-  {"THREAD_ID", MY_INT64_NUM_DECIMAL_DIGITS, MYSQL_TYPE_LONGLONG, 0,
-   MY_I_S_UNSIGNED, "Thread_id", SKIP_OPEN_TABLE},
-  {"TOTAL_CONNECTIONS", MY_INT64_NUM_DECIMAL_DIGITS, MYSQL_TYPE_LONGLONG, 0,
-   MY_I_S_UNSIGNED, "Total_connections", SKIP_OPEN_TABLE},
-  {"CONCURRENT_CONNECTIONS", MY_INT64_NUM_DECIMAL_DIGITS, MYSQL_TYPE_LONGLONG,
-   0, MY_I_S_UNSIGNED, "Concurrent_connections", SKIP_OPEN_TABLE},
-  {"CONNECTED_TIME", MY_INT64_NUM_DECIMAL_DIGITS, MYSQL_TYPE_LONGLONG, 0,
-   MY_I_S_UNSIGNED, "Connected_time", SKIP_OPEN_TABLE},
-  {"BUSY_TIME", MY_INT64_NUM_DECIMAL_DIGITS, MYSQL_TYPE_LONGLONG, 0,
-   MY_I_S_UNSIGNED, "Busy_time", SKIP_OPEN_TABLE},
-  {"CPU_TIME", MY_INT64_NUM_DECIMAL_DIGITS, MYSQL_TYPE_LONGLONG, 0,
-   MY_I_S_UNSIGNED, "Cpu_time", SKIP_OPEN_TABLE},
-  {"BYTES_RECEIVED", MY_INT64_NUM_DECIMAL_DIGITS, MYSQL_TYPE_LONGLONG, 0,
-   MY_I_S_UNSIGNED, "Bytes_received", SKIP_OPEN_TABLE},
-  {"BYTES_SENT", MY_INT64_NUM_DECIMAL_DIGITS, MYSQL_TYPE_LONGLONG, 0,
-   MY_I_S_UNSIGNED, "Bytes_sent", SKIP_OPEN_TABLE},
-  {"BINLOG_BYTES_WRITTEN", MY_INT64_NUM_DECIMAL_DIGITS, MYSQL_TYPE_LONGLONG, 0,
-   MY_I_S_UNSIGNED, "Binlog_bytes_written", SKIP_OPEN_TABLE},
-  {"ROWS_FETCHED", MY_INT64_NUM_DECIMAL_DIGITS, MYSQL_TYPE_LONGLONG, 0,
-   MY_I_S_UNSIGNED, "Rows_fetched", SKIP_OPEN_TABLE},
-  {"ROWS_UPDATED", MY_INT64_NUM_DECIMAL_DIGITS, MYSQL_TYPE_LONGLONG, 0,
-   MY_I_S_UNSIGNED, "Rows_updated", SKIP_OPEN_TABLE},
-  {"TABLE_ROWS_READ", MY_INT64_NUM_DECIMAL_DIGITS, MYSQL_TYPE_LONGLONG, 0,
-   MY_I_S_UNSIGNED, "Table_rows_read", SKIP_OPEN_TABLE},
-  {"SELECT_COMMANDS", MY_INT64_NUM_DECIMAL_DIGITS, MYSQL_TYPE_LONGLONG, 0,
-   MY_I_S_UNSIGNED, "Select_commands", SKIP_OPEN_TABLE},
-  {"UPDATE_COMMANDS", MY_INT64_NUM_DECIMAL_DIGITS, MYSQL_TYPE_LONGLONG, 0,
-   MY_I_S_UNSIGNED, "Update_commands", SKIP_OPEN_TABLE},
-  {"OTHER_COMMANDS", MY_INT64_NUM_DECIMAL_DIGITS, MYSQL_TYPE_LONGLONG, 0,
-   MY_I_S_UNSIGNED, "Other_commands", SKIP_OPEN_TABLE},
-  {"COMMIT_TRANSACTIONS", MY_INT64_NUM_DECIMAL_DIGITS, MYSQL_TYPE_LONGLONG, 0,
-   MY_I_S_UNSIGNED, "Commit_transactions", SKIP_OPEN_TABLE},
-  {"ROLLBACK_TRANSACTIONS", MY_INT64_NUM_DECIMAL_DIGITS, MYSQL_TYPE_LONGLONG,
-   0, MY_I_S_UNSIGNED, "Rollback_transactions", SKIP_OPEN_TABLE},
-  {"DENIED_CONNECTIONS", MY_INT64_NUM_DECIMAL_DIGITS, MYSQL_TYPE_LONGLONG, 0,
-   MY_I_S_UNSIGNED, "Denied_connections", SKIP_OPEN_TABLE},
-  {"LOST_CONNECTIONS", MY_INT64_NUM_DECIMAL_DIGITS, MYSQL_TYPE_LONGLONG, 0,
-   MY_I_S_UNSIGNED, "Lost_connections", SKIP_OPEN_TABLE},
-  {"ACCESS_DENIED", MY_INT64_NUM_DECIMAL_DIGITS, MYSQL_TYPE_LONGLONG, 0,
-   MY_I_S_UNSIGNED, "Access_denied", SKIP_OPEN_TABLE},
-  {"EMPTY_QUERIES", MY_INT64_NUM_DECIMAL_DIGITS, MYSQL_TYPE_LONGLONG, 0,
-   MY_I_S_UNSIGNED, "Empty_queries", SKIP_OPEN_TABLE},
-  {"TOTAL_SSL_CONNECTIONS", MY_INT64_NUM_DECIMAL_DIGITS, MYSQL_TYPE_LONGLONG,
-   0, MY_I_S_UNSIGNED, "Total_ssl_connections", SKIP_OPEN_TABLE},
-  {0, 0, MYSQL_TYPE_STRING, 0, 0, 0, 0}
-};
-
-ST_FIELD_INFO table_stats_fields_info[]=
-{
-  {"TABLE_SCHEMA", NAME_LEN, MYSQL_TYPE_STRING, 0, 0, "Table_schema",
-   SKIP_OPEN_TABLE},
-  {"TABLE_NAME", NAME_LEN, MYSQL_TYPE_STRING, 0, 0, "Table_name",
-   SKIP_OPEN_TABLE},
-  {"ROWS_READ", MY_INT64_NUM_DECIMAL_DIGITS, MYSQL_TYPE_LONGLONG, 0,
-   MY_I_S_UNSIGNED, "Rows_read", SKIP_OPEN_TABLE},
-  {"ROWS_CHANGED", MY_INT64_NUM_DECIMAL_DIGITS, MYSQL_TYPE_LONGLONG, 0,
-   MY_I_S_UNSIGNED, "Rows_changed", SKIP_OPEN_TABLE},
-  {"ROWS_CHANGED_X_INDEXES", MY_INT64_NUM_DECIMAL_DIGITS, MYSQL_TYPE_LONGLONG,
-   0, MY_I_S_UNSIGNED, "Rows_changed_x_#indexes", SKIP_OPEN_TABLE},
-  {0, 0, MYSQL_TYPE_STRING, 0, 0, 0, 0}
-};
-
-ST_FIELD_INFO index_stats_fields_info[]=
-{
-  {"TABLE_SCHEMA", NAME_LEN, MYSQL_TYPE_STRING, 0, 0, "Table_schema",
-   SKIP_OPEN_TABLE},
-  {"TABLE_NAME", NAME_LEN, MYSQL_TYPE_STRING, 0, 0, "Table_name",
-   SKIP_OPEN_TABLE},
-  {"INDEX_NAME", NAME_LEN, MYSQL_TYPE_STRING, 0, 0, "Index_name",
-   SKIP_OPEN_TABLE},
-  {"ROWS_READ", MY_INT64_NUM_DECIMAL_DIGITS, MYSQL_TYPE_LONGLONG, 0,
-   MY_I_S_UNSIGNED, "Rows_read", SKIP_OPEN_TABLE},
-  {0, 0, MYSQL_TYPE_STRING, 0, 0, 0, 0}
-};
-
-
-ST_FIELD_INFO processlist_fields_info[]=
-{
-  {"ID", 21, MYSQL_TYPE_LONGLONG, 0, MY_I_S_UNSIGNED, "Id", SKIP_OPEN_TABLE},
-  {"USER", USERNAME_CHAR_LENGTH, MYSQL_TYPE_STRING, 0, 0, "User", SKIP_OPEN_TABLE},
-  {"HOST", LIST_PROCESS_HOST_LEN,  MYSQL_TYPE_STRING, 0, 0, "Host",
-   SKIP_OPEN_TABLE},
-  {"DB", NAME_CHAR_LEN, MYSQL_TYPE_STRING, 0, 1, "Db", SKIP_OPEN_TABLE},
-  {"COMMAND", 16, MYSQL_TYPE_STRING, 0, 0, "Command", SKIP_OPEN_TABLE},
-  {"TIME", 7, MYSQL_TYPE_LONG, 0, 0, "Time", SKIP_OPEN_TABLE},
-  {"STATE", 64, MYSQL_TYPE_STRING, 0, 1, "State", SKIP_OPEN_TABLE},
-  {"INFO", PROCESS_LIST_INFO_WIDTH, MYSQL_TYPE_STRING, 0, 1, "Info",
-   SKIP_OPEN_TABLE},
-  {"TIME_MS", MY_INT64_NUM_DECIMAL_DIGITS, MYSQL_TYPE_LONGLONG,
-   0, 0, "Time_ms", SKIP_OPEN_TABLE},
-  {"ROWS_SENT", MY_INT64_NUM_DECIMAL_DIGITS, MYSQL_TYPE_LONGLONG, 0,
-   MY_I_S_UNSIGNED, "Rows_sent", SKIP_OPEN_TABLE},
-  {"ROWS_EXAMINED", MY_INT64_NUM_DECIMAL_DIGITS, MYSQL_TYPE_LONGLONG, 0,
-   MY_I_S_UNSIGNED, "Rows_examined", SKIP_OPEN_TABLE},
-  {0, 0, MYSQL_TYPE_STRING, 0, 0, 0, SKIP_OPEN_TABLE}
-};
-
-
-ST_FIELD_INFO plugin_fields_info[]=
-{
-  {"PLUGIN_NAME", NAME_CHAR_LEN, MYSQL_TYPE_STRING, 0, 0, "Name",
-   SKIP_OPEN_TABLE},
-  {"PLUGIN_VERSION", 20, MYSQL_TYPE_STRING, 0, 0, 0, SKIP_OPEN_TABLE},
-  {"PLUGIN_STATUS", 10, MYSQL_TYPE_STRING, 0, 0, "Status", SKIP_OPEN_TABLE},
-  {"PLUGIN_TYPE", 80, MYSQL_TYPE_STRING, 0, 0, "Type", SKIP_OPEN_TABLE},
-  {"PLUGIN_TYPE_VERSION", 20, MYSQL_TYPE_STRING, 0, 0, 0, SKIP_OPEN_TABLE},
-  {"PLUGIN_LIBRARY", NAME_CHAR_LEN, MYSQL_TYPE_STRING, 0, 1, "Library",
-   SKIP_OPEN_TABLE},
-  {"PLUGIN_LIBRARY_VERSION", 20, MYSQL_TYPE_STRING, 0, 1, 0, SKIP_OPEN_TABLE},
-  {"PLUGIN_AUTHOR", NAME_CHAR_LEN, MYSQL_TYPE_STRING, 0, 1, 0, SKIP_OPEN_TABLE},
-  {"PLUGIN_DESCRIPTION", 65535, MYSQL_TYPE_STRING, 0, 1, 0, SKIP_OPEN_TABLE},
-  {"PLUGIN_LICENSE", 80, MYSQL_TYPE_STRING, 0, 1, "License", SKIP_OPEN_TABLE},
-  {"LOAD_OPTION", 64, MYSQL_TYPE_STRING, 0, 0, 0, SKIP_OPEN_TABLE},
-  {0, 0, MYSQL_TYPE_STRING, 0, 0, 0, SKIP_OPEN_TABLE}
-};
-
-ST_FIELD_INFO files_fields_info[]=
-{
-  {"FILE_ID", 4, MYSQL_TYPE_LONGLONG, 0, 0, 0, SKIP_OPEN_TABLE},
-  {"FILE_NAME", FN_REFLEN_SE, MYSQL_TYPE_STRING, 0, 1, 0, SKIP_OPEN_TABLE},
-  {"FILE_TYPE", 20, MYSQL_TYPE_STRING, 0, 0, 0, SKIP_OPEN_TABLE},
-  {"TABLESPACE_NAME", NAME_CHAR_LEN, MYSQL_TYPE_STRING, 0, 1, 0,
-   SKIP_OPEN_TABLE},
-  {"TABLE_CATALOG", NAME_CHAR_LEN, MYSQL_TYPE_STRING, 0, 0, 0, SKIP_OPEN_TABLE},
-  {"TABLE_SCHEMA", NAME_CHAR_LEN, MYSQL_TYPE_STRING, 0, 1, 0, SKIP_OPEN_TABLE},
-  {"TABLE_NAME", NAME_CHAR_LEN, MYSQL_TYPE_STRING, 0, 1, 0, SKIP_OPEN_TABLE},
-  {"LOGFILE_GROUP_NAME", NAME_CHAR_LEN, MYSQL_TYPE_STRING, 0, 1, 0,
-   SKIP_OPEN_TABLE},
-  {"LOGFILE_GROUP_NUMBER", 4, MYSQL_TYPE_LONGLONG, 0, 1, 0, SKIP_OPEN_TABLE},
-  {"ENGINE", NAME_CHAR_LEN, MYSQL_TYPE_STRING, 0, 0, 0, SKIP_OPEN_TABLE},
-  {"FULLTEXT_KEYS", NAME_CHAR_LEN, MYSQL_TYPE_STRING, 0, 1, 0, SKIP_OPEN_TABLE},
-  {"DELETED_ROWS", 4, MYSQL_TYPE_LONGLONG, 0, 1, 0, SKIP_OPEN_TABLE},
-  {"UPDATE_COUNT", 4, MYSQL_TYPE_LONGLONG, 0, 1, 0, SKIP_OPEN_TABLE},
-  {"FREE_EXTENTS", 4, MYSQL_TYPE_LONGLONG, 0, 1, 0, SKIP_OPEN_TABLE},
-  {"TOTAL_EXTENTS", 4, MYSQL_TYPE_LONGLONG, 0, 1, 0, SKIP_OPEN_TABLE},
-  {"EXTENT_SIZE", 4, MYSQL_TYPE_LONGLONG, 0, 0, 0, SKIP_OPEN_TABLE},
-  {"INITIAL_SIZE", 21, MYSQL_TYPE_LONGLONG, 0,
-   (MY_I_S_MAYBE_NULL | MY_I_S_UNSIGNED), 0, SKIP_OPEN_TABLE},
-  {"MAXIMUM_SIZE", 21, MYSQL_TYPE_LONGLONG, 0, 
-   (MY_I_S_MAYBE_NULL | MY_I_S_UNSIGNED), 0, SKIP_OPEN_TABLE},
-  {"AUTOEXTEND_SIZE", 21, MYSQL_TYPE_LONGLONG, 0, 
-   (MY_I_S_MAYBE_NULL | MY_I_S_UNSIGNED), 0, SKIP_OPEN_TABLE},
-  {"CREATION_TIME", 0, MYSQL_TYPE_DATETIME, 0, 1, 0, SKIP_OPEN_TABLE},
-  {"LAST_UPDATE_TIME", 0, MYSQL_TYPE_DATETIME, 0, 1, 0, SKIP_OPEN_TABLE},
-  {"LAST_ACCESS_TIME", 0, MYSQL_TYPE_DATETIME, 0, 1, 0, SKIP_OPEN_TABLE},
-  {"RECOVER_TIME", 4, MYSQL_TYPE_LONGLONG, 0, 1, 0, SKIP_OPEN_TABLE},
-  {"TRANSACTION_COUNTER", 4, MYSQL_TYPE_LONGLONG, 0, 1, 0, SKIP_OPEN_TABLE},
-  {"VERSION", 21 , MYSQL_TYPE_LONGLONG, 0,
-   (MY_I_S_MAYBE_NULL | MY_I_S_UNSIGNED), "Version", SKIP_OPEN_TABLE},
-  {"ROW_FORMAT", 20, MYSQL_TYPE_STRING, 0, 1, "Row_format", SKIP_OPEN_TABLE},
-  {"TABLE_ROWS", 21 , MYSQL_TYPE_LONGLONG, 0,
-   (MY_I_S_MAYBE_NULL | MY_I_S_UNSIGNED), "Rows", SKIP_OPEN_TABLE},
-  {"AVG_ROW_LENGTH", 21 , MYSQL_TYPE_LONGLONG, 0, 
-   (MY_I_S_MAYBE_NULL | MY_I_S_UNSIGNED), "Avg_row_length", SKIP_OPEN_TABLE},
-  {"DATA_LENGTH", 21 , MYSQL_TYPE_LONGLONG, 0, 
-   (MY_I_S_MAYBE_NULL | MY_I_S_UNSIGNED), "Data_length", SKIP_OPEN_TABLE},
-  {"MAX_DATA_LENGTH", 21 , MYSQL_TYPE_LONGLONG, 0, 
-   (MY_I_S_MAYBE_NULL | MY_I_S_UNSIGNED), "Max_data_length", SKIP_OPEN_TABLE},
-  {"INDEX_LENGTH", 21 , MYSQL_TYPE_LONGLONG, 0, 
-   (MY_I_S_MAYBE_NULL | MY_I_S_UNSIGNED), "Index_length", SKIP_OPEN_TABLE},
-  {"DATA_FREE", 21 , MYSQL_TYPE_LONGLONG, 0, 
-   (MY_I_S_MAYBE_NULL | MY_I_S_UNSIGNED), "Data_free", SKIP_OPEN_TABLE},
-  {"CREATE_TIME", 0, MYSQL_TYPE_DATETIME, 0, 1, "Create_time", SKIP_OPEN_TABLE},
-  {"UPDATE_TIME", 0, MYSQL_TYPE_DATETIME, 0, 1, "Update_time", SKIP_OPEN_TABLE},
-  {"CHECK_TIME", 0, MYSQL_TYPE_DATETIME, 0, 1, "Check_time", SKIP_OPEN_TABLE},
-  {"CHECKSUM", 21 , MYSQL_TYPE_LONGLONG, 0, 
-   (MY_I_S_MAYBE_NULL | MY_I_S_UNSIGNED), "Checksum", SKIP_OPEN_TABLE},
-  {"STATUS", 20, MYSQL_TYPE_STRING, 0, 0, 0, SKIP_OPEN_TABLE},
-  {"EXTRA", 255, MYSQL_TYPE_STRING, 0, 1, 0, SKIP_OPEN_TABLE},
-  {0, 0, MYSQL_TYPE_STRING, 0, 0, 0, SKIP_OPEN_TABLE}
-};
-
-void init_fill_schema_files_row(TABLE* table)
-{
-  int i;
-  for(i=0; files_fields_info[i].field_name!=NULL; i++)
-    table->field[i]->set_null();
-
-  table->field[IS_FILES_STATUS]->set_notnull();
-  table->field[IS_FILES_STATUS]->store("NORMAL", 6, system_charset_info);
-}
-
-ST_FIELD_INFO referential_constraints_fields_info[]=
-{
-  {"CONSTRAINT_CATALOG", FN_REFLEN, MYSQL_TYPE_STRING, 0, 0, 0, OPEN_FULL_TABLE},
-  {"CONSTRAINT_SCHEMA", NAME_CHAR_LEN, MYSQL_TYPE_STRING, 0, 0, 0,
-   OPEN_FULL_TABLE},
-  {"CONSTRAINT_NAME", NAME_CHAR_LEN, MYSQL_TYPE_STRING, 0, 0, 0,
-   OPEN_FULL_TABLE},
-  {"UNIQUE_CONSTRAINT_CATALOG", FN_REFLEN, MYSQL_TYPE_STRING, 0, 0, 0,
-   OPEN_FULL_TABLE},
-  {"UNIQUE_CONSTRAINT_SCHEMA", NAME_CHAR_LEN, MYSQL_TYPE_STRING, 0, 0, 0,
-   OPEN_FULL_TABLE},
-  {"UNIQUE_CONSTRAINT_NAME", NAME_CHAR_LEN, MYSQL_TYPE_STRING, 0,
-   MY_I_S_MAYBE_NULL, 0, OPEN_FULL_TABLE},
-  {"MATCH_OPTION", NAME_CHAR_LEN, MYSQL_TYPE_STRING, 0, 0, 0, OPEN_FULL_TABLE},
-  {"UPDATE_RULE", NAME_CHAR_LEN, MYSQL_TYPE_STRING, 0, 0, 0, OPEN_FULL_TABLE},
-  {"DELETE_RULE", NAME_CHAR_LEN, MYSQL_TYPE_STRING, 0, 0, 0, OPEN_FULL_TABLE},
-  {"TABLE_NAME", NAME_CHAR_LEN, MYSQL_TYPE_STRING, 0, 0, 0, OPEN_FULL_TABLE},
-  {"REFERENCED_TABLE_NAME", NAME_CHAR_LEN, MYSQL_TYPE_STRING, 0, 0, 0,
-   OPEN_FULL_TABLE},
-  {0, 0, MYSQL_TYPE_STRING, 0, 0, 0, SKIP_OPEN_TABLE}
-};
-
-
-ST_FIELD_INFO parameters_fields_info[]=
-{
-  {"SPECIFIC_CATALOG", FN_REFLEN, MYSQL_TYPE_STRING, 0, 0, 0, OPEN_FULL_TABLE},
-  {"SPECIFIC_SCHEMA", NAME_CHAR_LEN, MYSQL_TYPE_STRING, 0, 0, 0,
-   OPEN_FULL_TABLE},
-  {"SPECIFIC_NAME", NAME_CHAR_LEN, MYSQL_TYPE_STRING, 0, 0, 0, OPEN_FULL_TABLE},
-  {"ORDINAL_POSITION", 21 , MYSQL_TYPE_LONG, 0, 0, 0, OPEN_FULL_TABLE},
-  {"PARAMETER_MODE", 5, MYSQL_TYPE_STRING, 0, 1, 0, OPEN_FULL_TABLE},
-  {"PARAMETER_NAME", NAME_CHAR_LEN, MYSQL_TYPE_STRING, 0, 1, 0, OPEN_FULL_TABLE},
-  {"DATA_TYPE", NAME_CHAR_LEN, MYSQL_TYPE_STRING, 0, 0, 0, OPEN_FULL_TABLE},
-  {"CHARACTER_MAXIMUM_LENGTH", 21 , MYSQL_TYPE_LONG, 0, 1, 0, OPEN_FULL_TABLE},
-  {"CHARACTER_OCTET_LENGTH", 21 , MYSQL_TYPE_LONG, 0, 1, 0, OPEN_FULL_TABLE},
-  {"NUMERIC_PRECISION", MY_INT64_NUM_DECIMAL_DIGITS, MYSQL_TYPE_LONGLONG,
-   0, (MY_I_S_MAYBE_NULL | MY_I_S_UNSIGNED), 0, OPEN_FULL_TABLE},
-  {"NUMERIC_SCALE", 21 , MYSQL_TYPE_LONG, 0, 1, 0, OPEN_FULL_TABLE},
-  {"DATETIME_PRECISION", MY_INT64_NUM_DECIMAL_DIGITS , MYSQL_TYPE_LONGLONG,
-   0, (MY_I_S_MAYBE_NULL | MY_I_S_UNSIGNED), 0, OPEN_FULL_TABLE},
-  {"CHARACTER_SET_NAME", 64, MYSQL_TYPE_STRING, 0, 1, 0, OPEN_FULL_TABLE},
-  {"COLLATION_NAME", 64, MYSQL_TYPE_STRING, 0, 1, 0, OPEN_FULL_TABLE},
-  {"DTD_IDENTIFIER", 65535, MYSQL_TYPE_STRING, 0, 0, 0, OPEN_FULL_TABLE},
-  {"ROUTINE_TYPE", 9, MYSQL_TYPE_STRING, 0, 0, 0, OPEN_FULL_TABLE},
-  {0, 0, MYSQL_TYPE_STRING, 0, 0, 0, OPEN_FULL_TABLE}
-};
-
-
-ST_FIELD_INFO tablespaces_fields_info[]=
-{
-  {"TABLESPACE_NAME", NAME_CHAR_LEN, MYSQL_TYPE_STRING, 0, 0, 0,
-   SKIP_OPEN_TABLE},
-  {"ENGINE", NAME_CHAR_LEN, MYSQL_TYPE_STRING, 0, 0, 0, SKIP_OPEN_TABLE},
-  {"TABLESPACE_TYPE", NAME_CHAR_LEN, MYSQL_TYPE_STRING, 0, MY_I_S_MAYBE_NULL,
-   0, SKIP_OPEN_TABLE},
-  {"LOGFILE_GROUP_NAME", NAME_CHAR_LEN, MYSQL_TYPE_STRING, 0, MY_I_S_MAYBE_NULL,
-   0, SKIP_OPEN_TABLE},
-  {"EXTENT_SIZE", 21, MYSQL_TYPE_LONGLONG, 0,
-   MY_I_S_MAYBE_NULL | MY_I_S_UNSIGNED, 0, SKIP_OPEN_TABLE},
-  {"AUTOEXTEND_SIZE", 21, MYSQL_TYPE_LONGLONG, 0,
-   MY_I_S_MAYBE_NULL | MY_I_S_UNSIGNED, 0, SKIP_OPEN_TABLE},
-  {"MAXIMUM_SIZE", 21, MYSQL_TYPE_LONGLONG, 0,
-   MY_I_S_MAYBE_NULL | MY_I_S_UNSIGNED, 0, SKIP_OPEN_TABLE},
-  {"NODEGROUP_ID", 21, MYSQL_TYPE_LONGLONG, 0,
-   MY_I_S_MAYBE_NULL | MY_I_S_UNSIGNED, 0, SKIP_OPEN_TABLE},
-  {"TABLESPACE_COMMENT", 2048, MYSQL_TYPE_STRING, 0, MY_I_S_MAYBE_NULL, 0,
-   SKIP_OPEN_TABLE},
-  {0, 0, MYSQL_TYPE_STRING, 0, 0, 0, SKIP_OPEN_TABLE}
-};
-
->>>>>>> 333b4508
 
 /** For creating fields of information_schema.OPTIMIZER_TRACE */
 extern ST_FIELD_INFO optimizer_trace_info[];
@@ -9291,12 +5735,19 @@
 
 */
 
-<<<<<<< HEAD
 ST_SCHEMA_TABLE schema_tables[] = {
     {"COLUMN_PRIVILEGES", column_privileges_fields_info, create_schema_table,
      fill_schema_column_privileges, 0, 0, -1, -1, 0, 0},
     {"ENGINES", engines_fields_info, create_schema_table, fill_schema_engines,
      make_old_format, 0, -1, -1, 0, 0},
+    {"CLIENT_STATISTICS", client_stats_fields_info, create_schema_table,
+     fill_schema_client_stats, make_old_format, 0, -1, -1, 0, 0},
+    {"INDEX_STATISTICS", index_stats_fields_info, create_schema_table,
+     fill_schema_index_stats, make_old_format, 0, -1, -1, 0, 0},
+    {"GLOBAL_TEMPORARY_TABLES", temporary_table_fields_info,
+     create_schema_table, fill_global_temporary_tables,
+     make_temporary_tables_old_format, 0, 2, 3, 0,
+     OPEN_TABLE_ONLY | OPTIMIZE_I_S_TABLE},
     {"OPEN_TABLES", open_tables_fields_info, create_schema_table,
      fill_open_tables, make_old_format, 0, -1, -1, 1, 0},
     {"OPTIMIZER_TRACE", optimizer_trace_info, create_schema_table,
@@ -9322,125 +5773,18 @@
     {"TMP_TABLE_KEYS", tmp_table_keys_fields_info, create_schema_table,
      get_all_tables, make_old_format, get_schema_tmp_table_keys_record, -1, -1,
      1, 0},
+    {"TABLE_STATISTICS", table_stats_fields_info, create_schema_table,
+     fill_schema_table_stats, make_old_format, 0, -1, -1, 0, 0},
+    {"TEMPORARY_TABLES", temporary_table_fields_info, create_schema_table,
+     fill_temporary_tables, make_temporary_tables_old_format, 0, 2, 3, 0,
+     OPEN_TABLE_ONLY | OPTIMIZE_I_S_TABLE},
+    {"THREAD_STATISTICS", thread_stats_fields_info, create_schema_table,
+     fill_schema_thread_stats, make_old_format, 0, -1, -1, 0, 0},
+    {"USER_STATISTICS", user_stats_fields_info, create_schema_table,
+     fill_schema_user_stats, make_old_format, 0, -1, -1, 0, 0},
     {0, 0, 0, 0, 0, 0, 0, 0, 0, 0}};
 
 int initialize_schema_table(st_plugin_int *plugin) {
-=======
-ST_SCHEMA_TABLE schema_tables[]=
-{
-  {"CHARACTER_SETS", charsets_fields_info, create_schema_table, 
-   fill_schema_charsets, make_character_sets_old_format, 0, -1, -1, 0, 0},
-  {"CLIENT_STATISTICS", client_stats_fields_info, create_schema_table,
-    fill_schema_client_stats, make_old_format, 0, -1, -1, 0, 0},
-  {"COLLATIONS", collation_fields_info, create_schema_table, 
-   fill_schema_collation, make_old_format, 0, -1, -1, 0, 0},
-  {"COLLATION_CHARACTER_SET_APPLICABILITY", coll_charset_app_fields_info,
-   create_schema_table, fill_schema_coll_charset_app, 0, 0, -1, -1, 0, 0},
-  {"COLUMNS", columns_fields_info, create_schema_table, 
-   get_all_tables, make_columns_old_format, get_schema_column_record, 1, 2, 0,
-   OPTIMIZE_I_S_TABLE|OPEN_VIEW_FULL},
-  {"COLUMN_PRIVILEGES", column_privileges_fields_info, create_schema_table,
-   fill_schema_column_privileges, 0, 0, -1, -1, 0, 0},
-  {"INDEX_STATISTICS", index_stats_fields_info, create_schema_table,
-   fill_schema_index_stats, make_old_format, 0, -1, -1, 0, 0},
-  {"ENGINES", engines_fields_info, create_schema_table,
-   fill_schema_engines, make_old_format, 0, -1, -1, 0, 0},
-#ifndef EMBEDDED_LIBRARY
-  {"EVENTS", events_fields_info, create_schema_table,
-   Events::fill_schema_events, make_old_format, 0, -1, -1, 0, 0},
-#else // for alignment with enum_schema_tables
-  {"EVENTS", events_fields_info, create_schema_table,
-   0, make_old_format, 0, -1, -1, 0, 0},
-#endif
-  {"FILES", files_fields_info, create_schema_table,
-   hton_fill_schema_table, 0, 0, -1, -1, 0, 0},
-  {"GLOBAL_STATUS", variables_fields_info, create_schema_table,
-   fill_status, make_old_format, 0, 0, -1, 0, 0},
-  {"GLOBAL_TEMPORARY_TABLES", temporary_table_fields_info, create_schema_table, 
-   fill_global_temporary_tables, make_temporary_tables_old_format, 0, 2, 3, 0,
-   OPEN_TABLE_ONLY|OPTIMIZE_I_S_TABLE},
-  {"GLOBAL_VARIABLES", variables_fields_info, create_schema_table,
-   fill_variables, make_old_format, 0, 0, -1, 0, 0},
-  {"KEY_COLUMN_USAGE", key_column_usage_fields_info, create_schema_table,
-   get_all_tables, 0, get_schema_key_column_usage_record, 4, 5, 0,
-   OPTIMIZE_I_S_TABLE|OPEN_TABLE_ONLY},
-  {"OPEN_TABLES", open_tables_fields_info, create_schema_table,
-   fill_open_tables, make_old_format, 0, -1, -1, 1, 0},
-#ifdef OPTIMIZER_TRACE
-  {"OPTIMIZER_TRACE", optimizer_trace_info, create_schema_table,
-   fill_optimizer_trace_info, NULL, NULL, -1, -1, false, 0},
-#else // for alignment with enum_schema_tables
-  {"OPTIMIZER_TRACE", optimizer_trace_info, create_schema_table,
-   NULL, NULL, NULL, -1, -1, false, 0},
-#endif
-  {"PARAMETERS", parameters_fields_info, create_schema_table,
-   fill_schema_proc, 0, 0, -1, -1, 0, 0},
-  {"PARTITIONS", partitions_fields_info, create_schema_table,
-   get_all_tables, 0, get_schema_partitions_record, 1, 2, 0,
-   OPTIMIZE_I_S_TABLE|OPEN_TABLE_ONLY},
-  {"PLUGINS", plugin_fields_info, create_schema_table,
-   fill_plugins, make_old_format, 0, -1, -1, 0, 0},
-  {"PROCESSLIST", processlist_fields_info, create_schema_table,
-   fill_schema_processlist, make_old_format, 0, -1, -1, 0, 0},
-  {"PROFILING", query_profile_statistics_info, create_schema_table,
-    fill_query_profile_statistics_info, make_profile_table_for_show, 
-    NULL, -1, -1, false, 0},
-  {"REFERENTIAL_CONSTRAINTS", referential_constraints_fields_info,
-   create_schema_table, get_all_tables, 0, get_referential_constraints_record,
-   1, 9, 0, OPTIMIZE_I_S_TABLE|OPEN_TABLE_ONLY},
-  {"ROUTINES", proc_fields_info, create_schema_table, 
-   fill_schema_proc, make_proc_old_format, 0, -1, -1, 0, 0},
-  {"SCHEMATA", schema_fields_info, create_schema_table,
-   fill_schema_schemata, make_schemata_old_format, 0, 1, -1, 0, 0},
-  {"SCHEMA_PRIVILEGES", schema_privileges_fields_info, create_schema_table,
-   fill_schema_schema_privileges, 0, 0, -1, -1, 0, 0},
-  {"SESSION_STATUS", variables_fields_info, create_schema_table,
-   fill_status, make_old_format, 0, 0, -1, 0, 0},
-  {"SESSION_VARIABLES", variables_fields_info, create_schema_table,
-   fill_variables, make_old_format, 0, 0, -1, 0, 0},
-  {"STATISTICS", stat_fields_info, create_schema_table, 
-   get_all_tables, make_old_format, get_schema_stat_record, 1, 2, 0,
-   OPEN_TABLE_ONLY|OPTIMIZE_I_S_TABLE},
-  {"STATUS", variables_fields_info, create_schema_table, fill_status, 
-   make_old_format, 0, 0, -1, 1, 0},
-  {"TABLES", tables_fields_info, create_schema_table, 
-   get_all_tables, make_old_format, get_schema_tables_record, 1, 2, 0,
-   OPTIMIZE_I_S_TABLE},
-  {"TABLESPACES", tablespaces_fields_info, create_schema_table,
-   hton_fill_schema_table, 0, 0, -1, -1, 0, 0},
-  {"TABLE_CONSTRAINTS", table_constraints_fields_info, create_schema_table,
-   get_all_tables, 0, get_schema_constraints_record, 3, 4, 0,
-   OPTIMIZE_I_S_TABLE|OPEN_TABLE_ONLY},
-  {"TABLE_NAMES", table_names_fields_info, create_schema_table,
-   get_all_tables, make_table_names_old_format, 0, 1, 2, 1, 0},
-  {"TABLE_PRIVILEGES", table_privileges_fields_info, create_schema_table,
-   fill_schema_table_privileges, 0, 0, -1, -1, 0, 0},
-  {"TABLE_STATISTICS", table_stats_fields_info, create_schema_table,
-    fill_schema_table_stats, make_old_format, 0, -1, -1, 0, 0},
-  {"TEMPORARY_TABLES", temporary_table_fields_info, create_schema_table,
-   fill_temporary_tables, make_temporary_tables_old_format, 0, 2, 3, 0,
-   OPEN_TABLE_ONLY|OPTIMIZE_I_S_TABLE},
-  {"THREAD_STATISTICS", thread_stats_fields_info, create_schema_table,
-    fill_schema_thread_stats, make_old_format, 0, -1, -1, 0, 0},
-  {"TRIGGERS", triggers_fields_info, create_schema_table,
-   get_all_tables, make_old_format, get_schema_triggers_record, 5, 6, 0,
-   OPEN_TRIGGER_ONLY|OPTIMIZE_I_S_TABLE},
-  {"USER_PRIVILEGES", user_privileges_fields_info, create_schema_table, 
-   fill_schema_user_privileges, 0, 0, -1, -1, 0, 0},
-  {"USER_STATISTICS", user_stats_fields_info, create_schema_table,
-    fill_schema_user_stats, make_old_format, 0, -1, -1, 0, 0},
-  {"VARIABLES", variables_fields_info, create_schema_table, fill_variables,
-   make_old_format, 0, 0, -1, 1, 0},
-  {"VIEWS", view_fields_info, create_schema_table, 
-   get_all_tables, 0, get_schema_views_record, 1, 2, 0,
-   OPEN_VIEW_ONLY|OPTIMIZE_I_S_TABLE},
-  {0, 0, 0, 0, 0, 0, 0, 0, 0, 0}
-};
-
-
-int initialize_schema_table(st_plugin_int *plugin)
-{
->>>>>>> 333b4508
   ST_SCHEMA_TABLE *schema_table;
   DBUG_ENTER("initialize_schema_table");
 
