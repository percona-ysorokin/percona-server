/* Copyright (c) 2001, 2018, Oracle and/or its affiliates. All rights reserved.
   Copyright (c) 2018, Percona and/or its affiliates. All rights reserved.

   This program is free software; you can redistribute it and/or modify
   it under the terms of the GNU General Public License, version 2.0,
   as published by the Free Software Foundation.

   This program is also distributed with certain software (including
   but not limited to OpenSSL) that is licensed under separate terms,
   as designated in a particular file or component or in included license
   documentation.  The authors of MySQL hereby grant you an additional
   permission to link the program and your derivative works with the
   separately licensed software that they have included with MySQL.

   This program is distributed in the hope that it will be useful,
   but WITHOUT ANY WARRANTY; without even the implied warranty of
   MERCHANTABILITY or FITNESS FOR A PARTICULAR PURPOSE.  See the
   GNU General Public License, version 2.0, for more details.

   You should have received a copy of the GNU General Public License
   along with this program; if not, write to the Free Software
   Foundation, Inc., 51 Franklin St, Fifth Floor, Boston, MA 02110-1301  USA */

/*
  Function to handle quick removal of duplicates
  This code is used when doing multi-table deletes to find the rows in
  reference tables that needs to be deleted.

  The basic idea is as follows:

  Store first all strings in a binary tree, ignoring duplicates.
  When the tree uses more memory than 'max_heap_table_size',
  write the tree (in sorted order) out to disk and start with a new tree.
  When all data has been generated, merge the trees (removing any found
  duplicates).

  The unique entries will be returned in sort order, to ensure that we do the
  deletes in disk order.
*/

#include "sql/uniques.h"  // Unique

#include <string.h>
#include <algorithm>
#include <atomic>
#include <cmath>
#include <vector>

#include "my_base.h"
#include "my_compiler.h"
#include "my_dbug.h"
#include "my_io.h"
#include "my_tree.h"  // element_count
#include "mysql/psi/mysql_file.h"
#include "mysql/psi/psi_base.h"
#include "mysql/service_mysql_alloc.h"
#include "priority_queue.h"
<<<<<<< HEAD
=======
#include "sql/field.h"    // Field
#include "sql/handler.h"  // handler
>>>>>>> 4869291f
#include "sql/malloc_allocator.h"
#include "sql/merge_many_buff.h"
#include "sql/mysqld.h"  // mysql_tmpdir
#include "sql/opt_costmodel.h"
#include "sql/psi_memory_key.h"
#include "sql/sql_base.h"  // TEMP_PREFIX
#include "sql/sql_class.h"
#include "sql/sql_const.h"
<<<<<<< HEAD
#include "sql/sql_sort.h"
=======
#include "sql/sql_executor.h"  // check_unique_constraint
#include "sql/sql_sort.h"
#include "sql/sql_tmp_table.h"  // create_duplicate_weedout_tmp_table
>>>>>>> 4869291f
#include "sql/table.h"

namespace {

struct Merge_chunk_compare_context {
  qsort2_cmp key_compare;
  const void *key_compare_arg;
};

class Uniq_param {
 public:
  uint rec_length;           // Length of sorted records.
  uint max_keys_per_buffer;  // Max keys / buffer.
  ha_rows max_rows;          // Select limit, or HA_POS_ERROR if unlimited.

  uchar *unique_buff;
  bool not_killable;

  // The fields below are used only by Unique class.
  Merge_chunk_compare_context cmp_context;
  typedef int (*chunk_compare_fun)(Merge_chunk_compare_context *ctx,
                                   uchar *arg1, uchar *arg2);
  chunk_compare_fun compare;

  Uniq_param() { memset(this, 0, sizeof(*this)); }

  // Not copyable
  Uniq_param(const Uniq_param &) = delete;
  Uniq_param &operator=(const Uniq_param &) = delete;
};

}  // namespace

/**
  Read data to buffer.

  @returns
    (uint)-1 if something goes wrong
*/
static uint uniq_read_to_buffer(IO_CACHE *fromfile, Merge_chunk *merge_chunk,
                                Uniq_param *param) {
  DBUG_ENTER("uniq_read_to_buffer");
  const uint rec_length = param->rec_length;

  const ha_rows count =
      std::min(merge_chunk->max_keys(), merge_chunk->rowcount());
  if (count) {
    const size_t bytes_to_read = rec_length * static_cast<size_t>(count);

    DBUG_PRINT("info", ("uniq_read_to_buffer %p at file_pos %llu bytes %llu",
                        merge_chunk,
                        static_cast<ulonglong>(merge_chunk->file_position()),
                        static_cast<ulonglong>(bytes_to_read)));
    if (mysql_file_pread(fromfile->file, merge_chunk->buffer_start(),
                         bytes_to_read, merge_chunk->file_position(), MYF_RW))
      DBUG_RETURN((uint)-1); /* purecov: inspected */

    merge_chunk->init_current_key();
    merge_chunk->advance_file_position(bytes_to_read);
    merge_chunk->decrement_rowcount(count);
    merge_chunk->set_mem_count(count);
    DBUG_RETURN(bytes_to_read);
  }

  DBUG_RETURN(0);
} /* uniq_read_to_buffer */

/**
  Merge buffers to one buffer.

  @param thd
  @param param          Sort parameter
  @param from_file      File with source data (Merge_chunks point to this file)
  @param to_file        File to write the sorted result data.
  @param sort_buffer    Buffer for data to store up to MERGEBUFF2 sort keys.
  @param [out] last_chunk Store here Merge_chunk describing data written to
                        to_file.
  @param chunk_array    Array of chunks to merge.
  @param flag           0 - write full record, 1 - write addon/ref

  @returns
    0      OK
  @returns
    other  error
*/
static int merge_buffers(THD *thd, Uniq_param *param, IO_CACHE *from_file,
                         IO_CACHE *to_file, Sort_buffer sort_buffer,
                         Merge_chunk *last_chunk, Merge_chunk_array chunk_array,
                         int flag MY_ATTRIBUTE((unused))) {
  int error = 0;
  uint rec_length;
  ha_rows maxcount;
  ha_rows max_rows, org_max_rows;
  my_off_t to_start_filepos;
  uchar *strpos;
  Merge_chunk *merge_chunk;
  Uniq_param::chunk_compare_fun cmp;
  Merge_chunk_compare_context *first_cmp_arg;
  std::atomic<THD::killed_state> *killed = &thd->killed;
  std::atomic<THD::killed_state> not_killable{THD::NOT_KILLED};
  DBUG_ENTER("uniq_merge_buffers");

  thd->inc_status_sort_merge_passes();
  if (param->not_killable) {
    killed = &not_killable;
    not_killable = THD::NOT_KILLED;
  }

  rec_length = param->rec_length;

  const uint offset = 0;
  maxcount = (param->max_keys_per_buffer / chunk_array.size());
  to_start_filepos = my_b_tell(to_file);
  strpos = sort_buffer.array();
  org_max_rows = max_rows = param->max_rows;

  /* The following will fire if there is not enough space in sort_buffer */
  DBUG_ASSERT(maxcount != 0);

  DBUG_ASSERT(param->unique_buff != nullptr);

  cmp = param->compare;
  first_cmp_arg = &param->cmp_context;

  auto greater = [&cmp, &first_cmp_arg](const Merge_chunk *a,
                                        const Merge_chunk *b) {
    return cmp(first_cmp_arg, a->current_key(), b->current_key()) > 0;
  };

  Priority_queue<Merge_chunk *,
                 std::vector<Merge_chunk *, Malloc_allocator<Merge_chunk *>>,
                 decltype(greater)>
  queue(greater,
        Malloc_allocator<Merge_chunk *>(key_memory_Filesort_info_merge));

  if (queue.reserve(chunk_array.size())) DBUG_RETURN(1);

  for (merge_chunk = chunk_array.begin(); merge_chunk != chunk_array.end();
       merge_chunk++) {
    merge_chunk->set_buffer(
        strpos, strpos + (sort_buffer.size() / (chunk_array.size())));
    merge_chunk->set_max_keys(maxcount);
    uint bytes_read = uniq_read_to_buffer(from_file, merge_chunk, param);

    if (static_cast<int>(bytes_read) == -1)
      DBUG_RETURN(-1); /* purecov: inspected */

    strpos += bytes_read;
    merge_chunk->set_buffer_end(strpos);

    // If less data in buffers than expected
    merge_chunk->set_max_keys(merge_chunk->mem_count());
    (void)queue.push(merge_chunk);
  }

  {
    /*
       Called by Unique::get()
       Copy the first argument to param->unique_buff for unique removal.
       Store it also in 'to_file'.
    */
    merge_chunk = queue.top();
    memcpy(param->unique_buff, merge_chunk->current_key(), rec_length);
    if (my_b_write(to_file, merge_chunk->current_key(), rec_length)) {
      DBUG_RETURN(1); /* purecov: inspected */
    }
    merge_chunk->advance_current_key(rec_length);
    merge_chunk->decrement_mem_count();
    if (--max_rows == 0) {
      error = 0; /* purecov: inspected */
      goto end;  /* purecov: inspected */
    }
    // The top chunk may actually contain only a single element
    if (merge_chunk->mem_count() == 0) {
      if (!(error = (int)uniq_read_to_buffer(from_file, merge_chunk, param))) {
        queue.pop();
        reuse_freed_buff(merge_chunk, &queue);
      } else if (error == -1)
        DBUG_RETURN(error);
    }
    queue.update_top();  // Top element has been used
  }

  while (queue.size() > 1) {
    if (*killed) {
      DBUG_RETURN(1); /* purecov: inspected */
    }
    for (;;) {
      merge_chunk = queue.top();
      {
        uchar *current_key = merge_chunk->current_key();
        if (!(*cmp)(first_cmp_arg, param->unique_buff, current_key))
          goto skip_duplicate;
        memcpy(param->unique_buff, merge_chunk->current_key(), rec_length);
      }
      {
        const uint bytes_to_write = param->rec_length;

        DBUG_PRINT("info", ("write record at %llu len %u", my_b_tell(to_file),
                            bytes_to_write));
        if (my_b_write(to_file, merge_chunk->current_key() + offset,
                       bytes_to_write)) {
          DBUG_RETURN(1); /* purecov: inspected */
        }
        if (--max_rows == 0) {
          error = 0; /* purecov: inspected */
          goto end;  /* purecov: inspected */
        }
      }

    skip_duplicate:
      merge_chunk->advance_current_key(rec_length);
      merge_chunk->decrement_mem_count();
      if (0 == merge_chunk->mem_count()) {
        if (!(error =
                  (int)uniq_read_to_buffer(from_file, merge_chunk, param))) {
          queue.pop();
          reuse_freed_buff(merge_chunk, &queue);
          break; /* One buffer has been removed */
        } else if (error == -1)
          DBUG_RETURN(error); /* purecov: inspected */
      }
      /*
        The Merge_chunk at the queue's top had one of its keys consumed, thus
        it may now rank differently in the comparison order of the queue, so:
      */
      queue.update_top();
    }
  }
  merge_chunk = queue.top();
  merge_chunk->set_buffer(sort_buffer.array(),
                          sort_buffer.array() + sort_buffer.size());
  merge_chunk->set_max_keys(param->max_keys_per_buffer);
<<<<<<< HEAD

  /*
    As we know all entries in the buffer are unique, we only have to
    check if the first one is the same as the last one we wrote
  */
  {
    uchar *current_key = merge_chunk->current_key();
    if (!(*cmp)(first_cmp_arg, param->unique_buff, current_key)) {
      merge_chunk->advance_current_key(rec_length);  // Remove duplicate
      merge_chunk->decrement_mem_count();
    }
  }

  do {
    if (merge_chunk->mem_count() > max_rows) {
      merge_chunk->set_mem_count(max_rows); /* Don't write too many records */
      merge_chunk->set_rowcount(0);         /* Don't read more */
    }
    max_rows -= merge_chunk->mem_count();

    for (uint ix = 0; ix < merge_chunk->mem_count(); ++ix) {
      const uint bytes_to_write = param->rec_length;
      if (my_b_write(to_file, merge_chunk->current_key() + offset,
                     bytes_to_write)) {
        DBUG_RETURN(1); /* purecov: inspected */
      }
      merge_chunk->advance_current_key(rec_length);
    }
  } while ((error = (int)uniq_read_to_buffer(from_file, merge_chunk, param)) !=
               -1 &&
           error != 0);

end:
  last_chunk->set_rowcount(std::min(org_max_rows - max_rows, param->max_rows));
  last_chunk->set_file_position(to_start_filepos);

  DBUG_RETURN(error);
} /* merge_buffers */

=======

  /*
    As we know all entries in the buffer are unique, we only have to
    check if the first one is the same as the last one we wrote
  */
  {
    uchar *current_key = merge_chunk->current_key();
    if (!(*cmp)(first_cmp_arg, param->unique_buff, current_key)) {
      merge_chunk->advance_current_key(rec_length);  // Remove duplicate
      merge_chunk->decrement_mem_count();
    }
  }

  do {
    if (merge_chunk->mem_count() > max_rows) {
      merge_chunk->set_mem_count(max_rows); /* Don't write too many records */
      merge_chunk->set_rowcount(0);         /* Don't read more */
    }
    max_rows -= merge_chunk->mem_count();

    for (uint ix = 0; ix < merge_chunk->mem_count(); ++ix) {
      const uint bytes_to_write = param->rec_length;
      if (my_b_write(to_file, merge_chunk->current_key() + offset,
                     bytes_to_write)) {
        DBUG_RETURN(1); /* purecov: inspected */
      }
      merge_chunk->advance_current_key(rec_length);
    }
  } while ((error = (int)uniq_read_to_buffer(from_file, merge_chunk, param)) !=
               -1 &&
           error != 0);

end:
  last_chunk->set_rowcount(std::min(org_max_rows - max_rows, param->max_rows));
  last_chunk->set_file_position(to_start_filepos);

  DBUG_RETURN(error);
} /* merge_buffers */

>>>>>>> 4869291f
int unique_write_to_file(void *v_key, element_count, void *v_unique) {
  uchar *key = static_cast<uchar *>(v_key);
  Unique *unique = static_cast<Unique *>(v_unique);
  /*
    Use unique->size (size of element stored in the tree) and not
    unique->tree.size_of_element. The latter is different from unique->size
    when tree implementation chooses to store pointer to key in TREE_ELEMENT
    (instead of storing the element itself there)
  */
  return my_b_write(&unique->file, key, unique->size) ? 1 : 0;
}

int unique_write_to_ptrs(void *v_key, element_count, void *v_unique) {
  uchar *key = static_cast<uchar *>(v_key);
  Unique *unique = static_cast<Unique *>(v_unique);
  memcpy(unique->record_pointers, key, unique->size);
  unique->record_pointers += unique->size;
  return 0;
}

Unique::Unique(qsort2_cmp comp_func, void *comp_func_fixed_arg, uint size_arg,
               ulonglong max_in_memory_size_arg)
    : file_ptrs(PSI_INSTRUMENT_ME),
<<<<<<< HEAD
=======
      max_elements(0),
>>>>>>> 4869291f
      max_in_memory_size(max_in_memory_size_arg),
      record_pointers(NULL),
      size(size_arg),
      elements(0) {
  my_b_clear(&file);
  init_tree(&tree, (ulong)(max_in_memory_size / 16), 0, size, comp_func, 0,
            NULL, comp_func_fixed_arg);
  /*
    If you change the following, change it in get_max_elements function, too.
  */
  max_elements =
      (ulong)(max_in_memory_size / ALIGN_SIZE(sizeof(TREE_ELEMENT) + size));
  (void)open_cached_file(&file, mysql_tmpdir, TEMP_PREFIX, DISK_BUFFER_SIZE,
                         MYF(MY_WME));
}

/**
  Calculate log2(n!)

  Stirling's approximate formula is used:

      n! ~= sqrt(2*M_PI*n) * (n/M_E)^n

  Derivation of formula used for calculations is as follows:

    log2(n!) = log2(sqrt(2*M_PI*n)*(n/M_E)^n)

      = log2(2*M_PI*n)/2 + n*log2(n/M_E)

      = log2(2*M_PI)/2 + log2(n)/2 + n * (log2(n) - M_LOG2E);

  @param n the number to calculate log2(n!) for

  @return log2(n!) for the function argument
*/

static inline double log2_n_fact(ulong n) {
  /*
    Stirling's approximation produces a small negative value when n is
    1 so we handle this as a special case in order to avoid negative
    numbers in estimates. For n equal to 0, the formula below will
    produce NaN. Since 0! by definition is 1, we return 0 for this
    case too.
  */
  if (n <= 1) return 0.0;

  const auto log2_n = std::log2(n);
  return std::log2(2 * M_PI) / 2 + log2_n / 2 + n * (log2_n - M_LOG2E);
}

/*
  Calculate cost of merge_buffers function call for given sequence of
  input stream lengths and store the number of rows in result stream in *last.

  SYNOPSIS
    get_merge_buffers_cost()
      buff_elems  Array of #s of elements in buffers
      elem_size   Size of element stored in buffer
      first       Pointer to first merged element size
      last        Pointer to last merged element size

  RETURN
    Cost of merge_buffers operation in disk seeks.

  NOTES
    It is assumed that no rows are eliminated during merge.
    The cost is calculated as

      cost(read_and_write) + cost(merge_comparisons).

    All bytes in the sequences is read and written back during merge so cost
    of disk io is 2*elem_size*total_buf_elems/IO_SIZE (2 is for read + write)

    For comparisons cost calculations we assume that all merged sequences have
    the same length, so each of total_buf_size elements will be added to a sort
    heap with (n_buffers-1) elements. This gives the comparison cost:

      key_compare_cost(total_buf_elems * log2(n_buffers));
*/

static double get_merge_buffers_cost(Unique::Imerge_cost_buf_type buff_elems,
                                     uint elem_size, uint first, uint last,
                                     const Cost_model_table *cost_model) {
  uint total_buf_elems = 0;
  for (uint pbuf = first; pbuf <= last; pbuf++)
    total_buf_elems += buff_elems[pbuf];
  buff_elems[last] = total_buf_elems;

  const size_t n_buffers = last - first + 1;

  const double io_ops =
      static_cast<double>(total_buf_elems * elem_size) / IO_SIZE;
  const double io_cost = cost_model->io_block_read_cost(io_ops);
  const double cpu_cost =
      cost_model->key_compare_cost(total_buf_elems * std::log2(n_buffers));

  return 2 * io_cost + cpu_cost;
}

/*
  Calculate cost of merging buffers into one in Unique::get, i.e. calculate
  how long (in terms of disk seeks) the two calls
    merge_many_buffs(...);
    merge_buffers(...);
  will take.

  SYNOPSIS
    get_merge_many_buffs_cost()
      buffer        buffer space for temporary data, at least
                    Unique::get_cost_calc_buff_size bytes
      maxbuffer     # of full buffers
      max_n_elems   # of elements in first maxbuffer buffers
      last_n_elems  # of elements in last buffer
      elem_size     size of buffer element

  NOTES
    maxbuffer+1 buffers are merged, where first maxbuffer buffers contain
    max_n_elems elements each and last buffer contains last_n_elems elements.

    The current implementation does a dumb simulation of merge_many_buffs
    function actions.

  RETURN
    Cost of merge in disk seeks.
*/

static double get_merge_many_buffs_cost(Unique::Imerge_cost_buf_type buffer,
                                        uint maxbuffer, uint max_n_elems,
                                        uint last_n_elems, int elem_size,
                                        const Cost_model_table *cost_model) {
  uint i;
  double total_cost = 0.0;
  Unique::Imerge_cost_buf_type buff_elems =
      buffer; /* #s of elements in each of merged sequences */

  /*
    Set initial state: first maxbuffer sequences contain max_n_elems elements
    each, last sequence contains last_n_elems elements.
  */
  for (i = 0; i < maxbuffer; i++) buff_elems[i] = max_n_elems;
  buff_elems[maxbuffer] = last_n_elems;

  /*
    Do it exactly as merge_many_buff function does, calling
    get_merge_buffers_cost to get cost of merge_buffers.
  */
  if (maxbuffer >= MERGEBUFF2) {
    while (maxbuffer >= MERGEBUFF2) {
      uint lastbuff = 0;
      for (i = 0; i <= maxbuffer - MERGEBUFF * 3U / 2U; i += MERGEBUFF) {
        total_cost += get_merge_buffers_cost(buff_elems, elem_size, i,
                                             i + MERGEBUFF - 1, cost_model);
        lastbuff++;
      }
      total_cost += get_merge_buffers_cost(buff_elems, elem_size, i, maxbuffer,
                                           cost_model);
      maxbuffer = lastbuff;
    }
  }

  /* Simulate final merge_buff call. */
  total_cost +=
      get_merge_buffers_cost(buff_elems, elem_size, 0, maxbuffer, cost_model);
  return total_cost;
}

/*
  Calculate cost of using Unique for processing nkeys elements of size
  key_size using max_in_memory_size memory.

  SYNOPSIS
    Unique::get_use_cost()
      buffer    space for temporary data, use Unique::get_cost_calc_buff_size
                to get # bytes needed.
      nkeys     #of elements in Unique
      key_size  size of each elements in bytes
      max_in_memory_size amount of memory Unique will be allowed to use

  RETURN
    Cost in disk seeks.

  NOTES
    cost(using_unqiue) =
      cost(create_trees) +  (see #1)
      cost(merge) +         (see #2)
      cost(read_result)     (see #3)

    1. Cost of trees creation
      For each Unique::put operation there will be 2*log2(n+1) elements
      comparisons, where n runs from 1 tree_size (we assume that all added
      elements are different). Together this gives:

      n_compares = 2*(log2(2) + log2(3) + ... + log2(N+1)) = 2*log2((N+1)!)

      then cost(tree_creation) = key_compare_cost(n_compares);

      Total cost of creating trees:
      (n_trees - 1)*max_size_tree_cost + non_max_size_tree_cost.

      Approximate value of log2(N!) is calculated by log2_n_fact function.

    2. Cost of merging.
      If only one tree is created by Unique no merging will be necessary.
      Otherwise, we model execution of merge_many_buff function and count
      #of merges. (The reason behind this is that number of buffers is small,
      while size of buffers is big and we don't want to loose precision with
      O(x)-style formula)

    3. If only one tree is created by Unique no disk io will happen.
      Otherwise, ceil(key_len*n_keys) disk seeks are necessary. We assume
      these will be random seeks.
*/

double Unique::get_use_cost(Imerge_cost_buf_type buffer, uint nkeys,
                            uint key_size, ulonglong max_in_memory_size,
                            const Cost_model_table *cost_model) {
  ulong max_elements_in_tree;
  ulong last_tree_elems;
  int n_full_trees; /* number of trees in unique - 1 */

  max_elements_in_tree =
      ((ulong)max_in_memory_size / ALIGN_SIZE(sizeof(TREE_ELEMENT) + key_size));

  n_full_trees = nkeys / max_elements_in_tree;
  last_tree_elems = nkeys % max_elements_in_tree;

  /* Calculate cost of creating trees */
  double n_compares = 2 * log2_n_fact(last_tree_elems + 1);
  if (n_full_trees)
    n_compares += n_full_trees * log2_n_fact(max_elements_in_tree + 1);
  double result = cost_model->key_compare_cost(n_compares);

  DBUG_PRINT("info",
             ("unique trees sizes: %u=%u*%lu + %lu", nkeys, n_full_trees,
              n_full_trees ? max_elements_in_tree : 0, last_tree_elems));

  if (!n_full_trees) return result;

  /*
    There is more then one tree and merging is necessary.
    First, add cost of writing all trees to disk, assuming that all disk
    writes are sequential.
  */
  result += cost_model->disk_seek_base_cost() * n_full_trees *
            ceil(((double)key_size) * max_elements_in_tree / IO_SIZE);
  result += cost_model->disk_seek_base_cost() *
            ceil(((double)key_size) * last_tree_elems / IO_SIZE);

  /* Cost of merge */
  double merge_cost =
      get_merge_many_buffs_cost(buffer, n_full_trees, max_elements_in_tree,
                                last_tree_elems, key_size, cost_model);
  if (merge_cost < 0.0) return merge_cost;

  result += merge_cost;
  /*
    Add cost of reading the resulting sequence, assuming there were no
    duplicate elements.
  */
  const double n_blocks = ceil((double)key_size * nkeys / IO_SIZE);
  result += cost_model->io_block_read_cost(n_blocks);

  return result;
}

Unique::~Unique() {
  close_cached_file(&file);
  delete_tree(&tree);
}

/* Write tree to disk; clear tree */
bool Unique::flush() {
  Merge_chunk file_ptr;
  elements += tree.elements_in_tree;
  file_ptr.set_rowcount(tree.elements_in_tree);
  file_ptr.set_file_position(my_b_tell(&file));

  if (tree_walk(&tree, unique_write_to_file, this, left_root_right) ||
      file_ptrs.push_back(file_ptr))
    return true; /* purecov: inspected */
  delete_tree(&tree);
  return false;
}

/*
  Clear the tree and the file.
  You must call reset() if you want to reuse Unique after walk().
*/

void Unique::reset() {
  reset_tree(&tree);
  /*
    If elements != 0, some trees were stored in the file (see how
    flush() works). Note, that we can not count on my_b_tell(&file) == 0
    here, because it can return 0 right after walk(), and walk() does not
    reset any Unique member.
  */
  if (elements) {
    file_ptrs.clear();
    MY_ATTRIBUTE((unused))
    int reinit_res = reinit_io_cache(&file, WRITE_CACHE, 0L, 0, 1);
    DBUG_ASSERT(reinit_res == 0);
  }
<<<<<<< HEAD
=======
  /*
    If table is used - finish index access and delete all records.
    use_table is set to false, so on the next run the memory tree will be used
    again at the beginning.
  */
>>>>>>> 4869291f
  elements = 0;
}

/*
  The comparison function, used by the Priority_queue in merge_buffers()
  When the called from Uniques::get() must use comparison function of
  Uniques::tree, but compare members of struct Merge_chunk.
*/

static int merge_chunk_compare(Merge_chunk_compare_context *ctx,
                               uchar *key_ptr1, uchar *key_ptr2) {
  return ctx->key_compare(ctx->key_compare_arg, key_ptr1, key_ptr2);
}

namespace {

struct Merge_chunk_less {
  Merge_chunk_less(const Merge_chunk_compare_context context)
      : m_context(context) {}
  bool operator()(Merge_chunk *a, Merge_chunk *b) {
    return m_context.key_compare(m_context.key_compare_arg, a->current_key(),
                                 b->current_key()) > 0;
  }
  Merge_chunk_compare_context m_context;
};

}  // namespace

/*
  DESCRIPTION

    Function is very similar to merge_buffers, but instead of writing sorted
    unique keys to the output file, it invokes walk_action for each key.
    This saves I/O if you need to pass through all unique keys only once.

  SYNOPSIS
    merge_walk()
  All params are 'IN' (but see comment for begin, end):
    merge_buffer       buffer to perform cached piece-by-piece loading
                       of trees; initially the buffer is empty
    merge_buffer_size  size of merge_buffer. Must be aligned with
                       key_length
    key_length         size of tree element; key_length * (end - begin)
                       must be less or equal than merge_buffer_size.
    begin              pointer to Merge_chunk struct for the first tree.
    end                pointer to Merge_chunk struct for the last tree;
                       end > begin and [begin, end) form a consecutive
                       range. Merge_chunks structs in that range are used and
                       overwritten in merge_walk().
    walk_action        element visitor. Action is called for each unique
                       key.
    walk_action_arg    argument to walk action. Passed to it on each call.
    compare            elements comparison function
    compare_arg        comparison function argument
    file               file with all trees dumped. Trees in the file
                       must contain sorted unique values. Cache must be
                       initialized in read mode.
  RETURN VALUE
    0     ok
    <> 0  error
*/

static bool merge_walk(uchar *merge_buffer, size_t merge_buffer_size,
                       size_t key_length, Merge_chunk *begin, Merge_chunk *end,
                       tree_walk_action walk_action, void *walk_action_arg,
                       qsort2_cmp compare, const void *compare_arg,
                       IO_CACHE *file) {
  if (end <= begin ||
      merge_buffer_size < (ulong)(key_length * (end - begin + 1)))
    return 1;

  Merge_chunk_compare_context compare_context = {compare, compare_arg};
  Priority_queue<Merge_chunk *,
                 std::vector<Merge_chunk *, Malloc_allocator<Merge_chunk *>>,
                 Merge_chunk_less>
      queue((Merge_chunk_less(compare_context)),
            (Malloc_allocator<Merge_chunk *>(key_memory_Unique_merge_buffer)));
  if (queue.reserve(end - begin)) return 1;

  /* we need space for one key when a piece of merge buffer is re-read */
  merge_buffer_size -= key_length;
  uchar *save_key_buff = merge_buffer + merge_buffer_size;
  uint max_key_count_per_piece =
      (uint)(merge_buffer_size / (end - begin) / key_length);
  /* if piece_size is aligned reuse_freed_buffer will always hit */
  size_t piece_size = max_key_count_per_piece * key_length;
  uint bytes_read; /* to hold return value of uniq_read_to_buffer */
  Merge_chunk *top;
  int res = 1;

  // uniq_read_to_buffer() needs only rec_length.
  Uniq_param uniq_param;
  uniq_param.rec_length = key_length;

  /*
    Invariant: queue must contain top element from each tree, until a tree
    is not completely walked through.
    Here we're forcing the invariant, inserting one element from each tree
    to the queue.
  */
  for (top = begin; top != end; ++top) {
    top->set_buffer_start(merge_buffer + (top - begin) * piece_size);
    top->set_buffer_end(top->buffer_start() + piece_size);
    top->set_max_keys(max_key_count_per_piece);
    bytes_read = uniq_read_to_buffer(file, top, &uniq_param);
    if (bytes_read == (uint)(-1)) goto end;
    DBUG_ASSERT(bytes_read);
    queue.push(top);
  }
  top = queue.top();
  while (queue.size() > 1) {
    /*
      Every iteration one element is removed from the queue, and one is
      inserted by the rules of the invariant. If two adjacent elements on
      the top of the queue are not equal, biggest one is unique, because all
      elements in each tree are unique. Action is applied only to unique
      elements.
    */
    void *old_key = top->current_key();
    /*
      read next key from the cache or from the file and push it to the
      queue; this gives new top.
    */
    top->advance_current_key(key_length);
    top->decrement_mem_count();
    if (top->mem_count())
      queue.update_top();
    else /* next piece should be read */
    {
      /* save old_key not to overwrite it in uniq_read_to_buffer */
      memcpy(save_key_buff, old_key, key_length);
      old_key = save_key_buff;
      bytes_read = uniq_read_to_buffer(file, top, &uniq_param);
      if (bytes_read == (uint)(-1))
        goto end;
      else if (bytes_read > 0) /* top->key, top->mem_count are reset */
        queue.update_top();    /* in uniq_read_to_buffer */
      else {
        /*
          Tree for old 'top' element is empty: remove it from the queue and
          give all its memory to the nearest tree.
        */
        queue.pop();
        reuse_freed_buff(top, &queue);
      }
    }
    top = queue.top();
    /* new top has been obtained; if old top is unique, apply the action */
    if (compare(compare_arg, old_key, top->current_key())) {
      if (walk_action(old_key, 1, walk_action_arg)) goto end;
    }
  }
  /*
    Applying walk_action to the tail of the last tree: this is safe because
    either we had only one tree in the beginning, either we work with the
    last tree in the queue.
  */
  do {
    do {
      if (walk_action(top->current_key(), 1, walk_action_arg)) goto end;
      top->advance_current_key(key_length);
    } while (top->decrement_mem_count());
    bytes_read = uniq_read_to_buffer(file, top, &uniq_param);
    if (bytes_read == (uint)(-1)) goto end;
  } while (bytes_read);
  res = 0;
end:
  return res;
}

/*
  DESCRIPTION
    Walks consecutively through all unique elements:
    if all elements are in memory, then it simply invokes 'tree_walk', else
    all flushed trees are loaded to memory piece-by-piece, pieces are
    sorted, and action is called for each unique value.
    Note: so as merging resets file_ptrs state, this method can change
    internal Unique state to undefined: if you want to reuse Unique after
    walk() you must call reset() first!
  SYNOPSIS
    Unique:walk()
  All params are 'IN':
    action  function-visitor, typed in include/my_tree.h
            function is called for each unique element
    arg     argument for visitor, which is passed to it on each call
  RETURN VALUE
    0    OK
    <> 0 error
 */

bool Unique::walk(tree_walk_action action, void *walk_action_arg) {
  int res;
  uchar *merge_buffer;

  if (elements == 0) /* the whole tree is in memory */
    return tree_walk(&tree, action, walk_action_arg, left_root_right);

  /* flush current tree to the file to have some memory for merge buffer */
  if (flush()) return 1;
  if (flush_io_cache(&file) || reinit_io_cache(&file, READ_CACHE, 0L, 0, 0))
    return 1;

  /*
    Compute the size of the merge buffer used by merge_walk(). This buffer
    must at least be able to store one element from each file pointer plus
    one extra.
  */
  const size_t min_merge_buffer_size = (file_ptrs.size() + 1) * size;
  const size_t merge_buffer_size =
      std::max(min_merge_buffer_size, static_cast<size_t>(max_in_memory_size));

  if (!(merge_buffer = (uchar *)my_malloc(key_memory_Unique_merge_buffer,
                                          merge_buffer_size, MYF(0))))
    return 1;
  res = merge_walk(merge_buffer, merge_buffer_size, size, file_ptrs.begin(),
                   file_ptrs.end(), action, walk_action_arg, tree.compare,
                   tree.custom_arg, &file);
  my_free(merge_buffer);
  return res;
}

/*
  Modify the TABLE element so that when one calls init_records()
  the rows will be read in priority order.
*/

bool Unique::get(TABLE *table) {
  table->unique_result.found_records = elements + tree.elements_in_tree;

  if (my_b_tell(&file) == 0) {
    /* Whole tree is in memory;  Don't use disk if you don't need to */
    DBUG_ASSERT(table->unique_result.sorted_result == NULL);
    table->unique_result.sorted_result.reset(
        (uchar *)my_malloc(key_memory_Filesort_info_record_pointers,
                           size * tree.elements_in_tree, MYF(0)));
    if ((record_pointers = table->unique_result.sorted_result.get())) {
      (void)tree_walk(&tree, unique_write_to_ptrs, this, left_root_right);
      return 0;
    }
  }
  /* Not enough memory; Save the result to file && free memory used by tree */
  if (flush()) return 1;

  IO_CACHE *outfile = table->unique_result.io_cache;
  Merge_chunk *file_ptr = file_ptrs.begin();
  size_t num_chunks = file_ptrs.size();
  uchar *sort_memory;
  my_off_t save_pos;
  bool error = 1;

  /* Open cached file if it isn't open */
  DBUG_ASSERT(table->unique_result.io_cache == NULL);
  outfile = table->unique_result.io_cache = (IO_CACHE *)my_malloc(
      key_memory_TABLE_sort_io_cache, sizeof(IO_CACHE), MYF(MY_ZEROFILL));

  if (!outfile || (!my_b_inited(outfile) &&
                   open_cached_file(outfile, mysql_tmpdir, TEMP_PREFIX,
                                    READ_RECORD_BUFFER, MYF(MY_WME))))
    return 1;
<<<<<<< HEAD
  if (reinit_io_cache(outfile, WRITE_CACHE, 0L, 0, 0) != 0) return 1;

  MY_ATTRIBUTE((unused))
  int reinit_res = reinit_io_cache(&file, WRITE_CACHE, 0L, 0, 1);
  DBUG_ASSERT(reinit_res == 0);
=======
  reinit_io_cache(outfile, WRITE_CACHE, 0L, 0, 0);
>>>>>>> 4869291f

  Uniq_param uniq_param;
  uniq_param.max_rows = elements;
  uniq_param.rec_length = size;
  uniq_param.max_keys_per_buffer =
      static_cast<uint>(max_in_memory_size / uniq_param.rec_length);
  uniq_param.not_killable = 1;

  const size_t num_bytes =
      (uniq_param.max_keys_per_buffer + 1) * uniq_param.rec_length;
  if (!(sort_memory = (uchar *)my_malloc(key_memory_Unique_sort_buffer,
                                         num_bytes, MYF(0))))
    return 1;
  uniq_param.unique_buff =
      sort_memory + (uniq_param.max_keys_per_buffer * uniq_param.rec_length);

  uniq_param.compare = merge_chunk_compare;
  uniq_param.cmp_context.key_compare = tree.compare;
  uniq_param.cmp_context.key_compare_arg = tree.custom_arg;

  /* Merge the buffers to one file, removing duplicates */
  if (merge_many_buff(table->in_use, &uniq_param,
                      Sort_buffer(sort_memory, num_bytes),
                      Merge_chunk_array(file_ptrs.begin(), file_ptrs.size()),
                      &num_chunks, &file))
    goto err;
  if (flush_io_cache(&file) || reinit_io_cache(&file, READ_CACHE, 0L, 0, 0))
    goto err;
  if (merge_buffers(table->in_use, &uniq_param, &file, outfile,
                    Sort_buffer(sort_memory, num_bytes), file_ptr,
                    Merge_chunk_array(file_ptr, num_chunks), 0))
    goto err;
  error = 0;
err:
  my_free(sort_memory);
  if (flush_io_cache(outfile)) error = 1;

  /* Setup io_cache for reading */
  save_pos = outfile->pos_in_file;
  if (reinit_io_cache(outfile, READ_CACHE, 0L, 0, 0)) error = 1;
  outfile->end_of_file = save_pos;
  return error;
}

bool Unique_on_insert::unique_add(void *ptr) {
  Field *key = *m_table->visible_field_ptr();
  if (key->store((const char *)ptr, m_size, &my_charset_bin) != TYPE_OK)
    return true; /* purecov: inspected */
  if (!check_unique_constraint(m_table)) return true;
  uint res = m_table->file->ha_write_row(m_table->record[0]);
  if (res) {
    bool dup = false;
    if (res == HA_ERR_FOUND_DUPP_KEY) return true;
    if (create_ondisk_from_heap(m_table->in_use, m_table, res, false, &dup) ||
        dup)
      return true;
  }
  return false;
}

void Unique_on_insert::reset(bool reinit) {
  /* Finish index access and delete all records.  */
  m_table->file->ha_index_or_rnd_end();
  m_table->file->ha_delete_all_rows();
  if (reinit) m_table->file->ha_index_init(0, true);
}

bool Unique_on_insert::init() {
  // If it's first run and table haven't been created yet - create it
  if (!m_table && !(m_table = create_duplicate_weedout_tmp_table(
                        current_thd, m_size, nullptr)))
    return true; /* purecov: inspected */
  return false;
}

void Unique_on_insert::cleanup() {
  reset(false);
  free_tmp_table(m_table->in_use, m_table);
}<|MERGE_RESOLUTION|>--- conflicted
+++ resolved
@@ -1,4 +1,4 @@
-/* Copyright (c) 2001, 2018, Oracle and/or its affiliates. All rights reserved.
+/* Copyright (c) 2001, 2019, Oracle and/or its affiliates. All rights reserved.
    Copyright (c) 2018, Percona and/or its affiliates. All rights reserved.
 
    This program is free software; you can redistribute it and/or modify
@@ -55,11 +55,8 @@
 #include "mysql/psi/psi_base.h"
 #include "mysql/service_mysql_alloc.h"
 #include "priority_queue.h"
-<<<<<<< HEAD
-=======
 #include "sql/field.h"    // Field
 #include "sql/handler.h"  // handler
->>>>>>> 4869291f
 #include "sql/malloc_allocator.h"
 #include "sql/merge_many_buff.h"
 #include "sql/mysqld.h"  // mysql_tmpdir
@@ -68,13 +65,9 @@
 #include "sql/sql_base.h"  // TEMP_PREFIX
 #include "sql/sql_class.h"
 #include "sql/sql_const.h"
-<<<<<<< HEAD
-#include "sql/sql_sort.h"
-=======
 #include "sql/sql_executor.h"  // check_unique_constraint
 #include "sql/sql_sort.h"
 #include "sql/sql_tmp_table.h"  // create_duplicate_weedout_tmp_table
->>>>>>> 4869291f
 #include "sql/table.h"
 
 namespace {
@@ -308,7 +301,6 @@
   merge_chunk->set_buffer(sort_buffer.array(),
                           sort_buffer.array() + sort_buffer.size());
   merge_chunk->set_max_keys(param->max_keys_per_buffer);
-<<<<<<< HEAD
 
   /*
     As we know all entries in the buffer are unique, we only have to
@@ -348,47 +340,6 @@
   DBUG_RETURN(error);
 } /* merge_buffers */
 
-=======
-
-  /*
-    As we know all entries in the buffer are unique, we only have to
-    check if the first one is the same as the last one we wrote
-  */
-  {
-    uchar *current_key = merge_chunk->current_key();
-    if (!(*cmp)(first_cmp_arg, param->unique_buff, current_key)) {
-      merge_chunk->advance_current_key(rec_length);  // Remove duplicate
-      merge_chunk->decrement_mem_count();
-    }
-  }
-
-  do {
-    if (merge_chunk->mem_count() > max_rows) {
-      merge_chunk->set_mem_count(max_rows); /* Don't write too many records */
-      merge_chunk->set_rowcount(0);         /* Don't read more */
-    }
-    max_rows -= merge_chunk->mem_count();
-
-    for (uint ix = 0; ix < merge_chunk->mem_count(); ++ix) {
-      const uint bytes_to_write = param->rec_length;
-      if (my_b_write(to_file, merge_chunk->current_key() + offset,
-                     bytes_to_write)) {
-        DBUG_RETURN(1); /* purecov: inspected */
-      }
-      merge_chunk->advance_current_key(rec_length);
-    }
-  } while ((error = (int)uniq_read_to_buffer(from_file, merge_chunk, param)) !=
-               -1 &&
-           error != 0);
-
-end:
-  last_chunk->set_rowcount(std::min(org_max_rows - max_rows, param->max_rows));
-  last_chunk->set_file_position(to_start_filepos);
-
-  DBUG_RETURN(error);
-} /* merge_buffers */
-
->>>>>>> 4869291f
 int unique_write_to_file(void *v_key, element_count, void *v_unique) {
   uchar *key = static_cast<uchar *>(v_key);
   Unique *unique = static_cast<Unique *>(v_unique);
@@ -412,10 +363,7 @@
 Unique::Unique(qsort2_cmp comp_func, void *comp_func_fixed_arg, uint size_arg,
                ulonglong max_in_memory_size_arg)
     : file_ptrs(PSI_INSTRUMENT_ME),
-<<<<<<< HEAD
-=======
       max_elements(0),
->>>>>>> 4869291f
       max_in_memory_size(max_in_memory_size_arg),
       record_pointers(NULL),
       size(size_arg),
@@ -719,14 +667,11 @@
     int reinit_res = reinit_io_cache(&file, WRITE_CACHE, 0L, 0, 1);
     DBUG_ASSERT(reinit_res == 0);
   }
-<<<<<<< HEAD
-=======
   /*
     If table is used - finish index access and delete all records.
     use_table is set to false, so on the next run the memory tree will be used
     again at the beginning.
   */
->>>>>>> 4869291f
   elements = 0;
 }
 
@@ -986,15 +931,11 @@
                    open_cached_file(outfile, mysql_tmpdir, TEMP_PREFIX,
                                     READ_RECORD_BUFFER, MYF(MY_WME))))
     return 1;
-<<<<<<< HEAD
   if (reinit_io_cache(outfile, WRITE_CACHE, 0L, 0, 0) != 0) return 1;
 
   MY_ATTRIBUTE((unused))
   int reinit_res = reinit_io_cache(&file, WRITE_CACHE, 0L, 0, 1);
   DBUG_ASSERT(reinit_res == 0);
-=======
-  reinit_io_cache(outfile, WRITE_CACHE, 0L, 0, 0);
->>>>>>> 4869291f
 
   Uniq_param uniq_param;
   uniq_param.max_rows = elements;
