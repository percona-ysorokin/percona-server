--- conflicted
+++ resolved
@@ -30,13 +30,11 @@
 
 extern void reject_geometry_args(uint arg_count, Item **args,
                                  Item_result_field *me);
-<<<<<<< HEAD
 
 #endif /* MYSQL_SERVER */
-=======
+
 void unsupported_json_comparison(size_t arg_count, Item **args,
                                  const char *msg);
->>>>>>> b4104b21
 
 class Item_func :public Item_result_field
 {
