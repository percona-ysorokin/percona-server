/* Copyright (c) 2003, 2013, Oracle and/or its affiliates. All rights reserved.

   This program is free software; you can redistribute it and/or modify
   it under the terms of the GNU General Public License as published by
   the Free Software Foundation; version 2 of the License.

   This program is distributed in the hope that it will be useful,
   but WITHOUT ANY WARRANTY; without even the implied warranty of
   MERCHANTABILITY or FITNESS FOR A PARTICULAR PURPOSE.  See the
   GNU General Public License for more details.

   You should have received a copy of the GNU General Public License
   along with this program; if not, write to the Free Software
   Foundation, Inc., 51 Franklin St, Fifth Floor, Boston, MA 02110-1301  USA */

#ifndef VIO_PRIV_INCLUDED
#define VIO_PRIV_INCLUDED

/* Structures and functions private to the vio package */

#define DONT_MAP_VIO
#include <my_global.h>
#include <mysql_com.h>
#include <my_sys.h>
#include <m_string.h>
#include <violite.h>

#include "mysql/psi/psi_memory.h"

extern PSI_memory_key key_memory_vio;
extern PSI_memory_key key_memory_vio_read_buffer;

#ifdef HAVE_OPENSSL
extern PSI_memory_key key_memory_vio_ssl_fd;
#endif


#ifdef _WIN32
size_t vio_read_pipe(Vio *vio, uchar * buf, size_t size);
size_t vio_write_pipe(Vio *vio, const uchar * buf, size_t size);
my_bool vio_is_connected_pipe(Vio *vio);
<<<<<<< HEAD
int vio_shutdown_pipe(Vio * vio);
=======
int vio_shutdown_pipe(Vio * vio, int how);
int vio_cancel_pipe(Vio * vio, int how);
#endif
>>>>>>> 2071aeef

#ifndef EMBEDDED_LIBRARY
size_t vio_read_shared_memory(Vio *vio, uchar * buf, size_t size);
size_t vio_write_shared_memory(Vio *vio, const uchar * buf, size_t size);
my_bool vio_is_connected_shared_memory(Vio *vio);
int vio_shutdown_shared_memory(Vio * vio, int how);
int vio_cancel_shared_memory(Vio * vio, int how);
void vio_delete_shared_memory(Vio *vio);
#endif /* !EMBEDDED_LIBRARY */
#endif /* _WIN32 */

my_bool vio_buff_has_data(Vio *vio);
int vio_socket_io_wait(Vio *vio, enum enum_vio_io_event event);
int vio_socket_timeout(Vio *vio, uint which, my_bool old_mode);

#ifdef HAVE_OPENSSL
size_t	vio_ssl_read(Vio *vio,uchar* buf,	size_t size);
size_t	vio_ssl_write(Vio *vio,const uchar* buf, size_t size);

/* When the workday is over... */
int vio_ssl_shutdown(Vio *vio, int how);
void vio_ssl_delete(Vio *vio);
my_bool vio_ssl_has_data(Vio *vio);

#endif /* HAVE_OPENSSL */
#endif /* VIO_PRIV_INCLUDED */<|MERGE_RESOLUTION|>--- conflicted
+++ resolved
@@ -29,6 +29,7 @@
 
 extern PSI_memory_key key_memory_vio;
 extern PSI_memory_key key_memory_vio_read_buffer;
+extern PSI_memory_key key_memory_vio_proxy_networks;
 
 #ifdef HAVE_OPENSSL
 extern PSI_memory_key key_memory_vio_ssl_fd;
@@ -39,13 +40,8 @@
 size_t vio_read_pipe(Vio *vio, uchar * buf, size_t size);
 size_t vio_write_pipe(Vio *vio, const uchar * buf, size_t size);
 my_bool vio_is_connected_pipe(Vio *vio);
-<<<<<<< HEAD
-int vio_shutdown_pipe(Vio * vio);
-=======
 int vio_shutdown_pipe(Vio * vio, int how);
 int vio_cancel_pipe(Vio * vio, int how);
-#endif
->>>>>>> 2071aeef
 
 #ifndef EMBEDDED_LIBRARY
 size_t vio_read_shared_memory(Vio *vio, uchar * buf, size_t size);
