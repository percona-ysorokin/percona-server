--- conflicted
+++ resolved
@@ -427,7 +427,7 @@
 #elif defined(HAVE_OPENSSL)
   vio_ssl_end();
 #endif
-<<<<<<< HEAD
+  vio_proxy_cleanup();
 }
 
 struct vio_string
@@ -470,11 +470,3 @@
   *len= vio_type_names[index].m_len;
   return;
 }
-=======
-  ERR_free_strings();
-  EVP_cleanup();
-  CRYPTO_cleanup_all_ex_data();
-#endif
-  vio_proxy_cleanup();
-}
->>>>>>> cf437027
