/*
   Copyright (c) 2001, 2015, Oracle and/or its affiliates. All rights reserved.

   This program is free software; you can redistribute it and/or
   modify it under the terms of the GNU General Public License
   as published by the Free Software Foundation; version 2 of
   the License.

   This program is distributed in the hope that it will be useful,
   but WITHOUT ANY WARRANTY; without even the implied warranty of
   MERCHANTABILITY or FITNESS FOR A PARTICULAR PURPOSE. See the
   GNU General Public License for more details.

   You should have received a copy of the GNU General Public License
   along with this program; if not, write to the Free Software
   Foundation, Inc., 51 Franklin St, Fifth Floor, Boston, MA
   02110-1301  USA */

/*
  Note that we can't have assertion on file descriptors;  The reason for
  this is that during mysql shutdown, another thread can close a file
  we are working on.  In this case we should just return read errors from
  the file descriptior.
*/

#include "vio_priv.h"

#ifdef FIONREAD_IN_SYS_FILIO
# include <sys/filio.h>
#endif
#ifndef _WIN32
# include <netinet/tcp.h>
#endif
#ifdef HAVE_POLL_H
# include <poll.h>
#endif
#ifdef HAVE_SYS_IOCTL_H
# include <sys/ioctl.h>
#endif

/* Network io wait callbacks  for threadpool */
static void (*before_io_wait)(void)= 0;
static void (*after_io_wait)(void)= 0;

/* Wait callback macros (both performance schema and threadpool */
#define START_SOCKET_WAIT(locker, state_ptr, sock, which, timeout) \
do                                                                 \
{                                                                  \
  MYSQL_START_SOCKET_WAIT(locker, state_ptr, sock,                 \
                            which, 0);                             \
  if (timeout && before_io_wait)                                   \
    before_io_wait();                                              \
} while(0)


#define END_SOCKET_WAIT(locker, timeout)                           \
do                                                                 \
{                                                                  \
  MYSQL_END_SOCKET_WAIT(locker, 0);                                \
  if (timeout && after_io_wait)                                    \
    after_io_wait();                                               \
} while(0)



void vio_set_wait_callback(void (*before_wait)(void),
                                void (*after_wait)(void))
{
  before_io_wait= before_wait;
  after_io_wait= after_wait;
}

/* Network io wait callbacks  for threadpool */
static void (*before_io_wait)(void)= 0;
static void (*after_io_wait)(void)= 0;

/* Wait callback macros (both performance schema and threadpool */
#define START_SOCKET_WAIT(locker, state_ptr, sock, which, timeout) \
do                                                                 \
{                                                                  \
  MYSQL_START_SOCKET_WAIT(locker, state_ptr, sock,                 \
                            which, 0);                             \
  if (timeout && before_io_wait)                                   \
    before_io_wait();                                              \
} while(0)


#define END_SOCKET_WAIT(locker, timeout)                           \
do                                                                 \
{                                                                  \
  MYSQL_END_SOCKET_WAIT(locker, 0);                                \
  if (timeout && after_io_wait)                                    \
    after_io_wait();                                               \
} while(0)



void vio_set_wait_callback(void (*before_wait)(void),
                                void (*after_wait)(void))
{
  before_io_wait= before_wait;
  after_io_wait= after_wait;
}

/* Array of networks which have the proxy protocol activated */
static struct st_vio_network *vio_pp_networks= NULL;
static size_t vio_pp_networks_nb= 0;

int vio_errno(Vio *vio __attribute__((unused)))
{
  /* These transport types are not Winsock based. */
#ifdef _WIN32
  if (vio->type == VIO_TYPE_NAMEDPIPE ||
      vio->type == VIO_TYPE_SHARED_MEMORY)
    return GetLastError();
#endif

  /* Mapped to WSAGetLastError() on Win32. */
  return socket_errno;
}


/**
  Attempt to wait for an I/O event on a socket.

  @param vio      VIO object representing a connected socket.
  @param event    The type of I/O event (read or write) to wait for.

  @return Return value is -1 on failure, 0 on success.
*/

int vio_socket_io_wait(Vio *vio, enum enum_vio_io_event event)
{
  int timeout, ret;

  DBUG_ASSERT(event == VIO_IO_EVENT_READ || event == VIO_IO_EVENT_WRITE);

  /* Choose an appropriate timeout. */
  if (event == VIO_IO_EVENT_READ)
    timeout= vio->read_timeout;
  else
    timeout= vio->write_timeout;

  /* Wait for input data to become available. */
  switch (vio_io_wait(vio, event, timeout))
  {
  case -1:
    /* Upon failure, vio_read/write() shall return -1. */
    ret= -1;
    break;
  case  0:
    /* The wait timed out. */
    ret= -1;
    break;
  default:
    /* A positive value indicates an I/O event. */
    ret= 0;
    break;
  }

  return ret;
}


/*
  Define a stub MSG_DONTWAIT if unavailable. In this case, fcntl
  (or a equivalent) is used to enable non-blocking operations.
  The flag must be supported in both send and recv operations.
*/
#if defined(__linux__)
#define VIO_USE_DONTWAIT  1
#define VIO_DONTWAIT      MSG_DONTWAIT
#else
#define VIO_DONTWAIT 0
#endif


size_t vio_read(Vio *vio, uchar *buf, size_t size)
{
  ssize_t ret;
  int flags= 0;
  DBUG_ENTER("vio_read");

  /* Ensure nobody uses vio_read_buff and vio_read simultaneously. */
  DBUG_ASSERT(vio->read_end == vio->read_pos);

  /* If timeout is enabled, do not block if data is unavailable. */
  if (vio->read_timeout >= 0)
    flags= VIO_DONTWAIT;

  while ((ret= mysql_socket_recv(vio->mysql_socket, (SOCKBUF_T *)buf, size, flags)) == -1)
  {
    int error= socket_errno;

    /* The operation would block? */
    if (error != SOCKET_EAGAIN && error != SOCKET_EWOULDBLOCK)
      break;

    /* Wait for input data to become available. */
    if ((ret= vio_socket_io_wait(vio, VIO_IO_EVENT_READ)))
      break;
  }

  DBUG_RETURN(ret);
}


/*
  Buffered read: if average read size is small it may
  reduce number of syscalls.
*/

size_t vio_read_buff(Vio *vio, uchar* buf, size_t size)
{
  size_t rc;
#define VIO_UNBUFFERED_READ_MIN_SIZE 2048
  DBUG_ENTER("vio_read_buff");
  DBUG_PRINT("enter", ("sd: %d  buf: 0x%lx  size: %u",
             mysql_socket_getfd(vio->mysql_socket), (long)buf, (uint)size));

  if (vio->read_pos < vio->read_end)
  {
    rc= MY_MIN((size_t) (vio->read_end - vio->read_pos), size);
    memcpy(buf, vio->read_pos, rc);
    vio->read_pos+= rc;
    /*
      Do not try to read from the socket now even if rc < size:
      vio_read can return -1 due to an error or non-blocking mode, and
      the safest way to handle it is to move to a separate branch.
    */
  }
  else if (size < VIO_UNBUFFERED_READ_MIN_SIZE)
  {
    rc= vio_read(vio, (uchar*) vio->read_buffer, VIO_READ_BUFFER_SIZE);
    if (rc != 0 && rc != (size_t) -1)
    {
      if (rc > size)
      {
        vio->read_pos= vio->read_buffer + size;
        vio->read_end= vio->read_buffer + rc;
        rc= size;
      }
      memcpy(buf, vio->read_buffer, rc);
    }
  }
  else
    rc= vio_read(vio, buf, size);
  DBUG_RETURN(rc);
#undef VIO_UNBUFFERED_READ_MIN_SIZE
}


my_bool vio_buff_has_data(Vio *vio)
{
  return (vio->read_pos != vio->read_end);
}


size_t vio_write(Vio *vio, const uchar* buf, size_t size)
{
  ssize_t ret;
  int flags= 0;
  DBUG_ENTER("vio_write");

  /* If timeout is enabled, do not block. */
  if (vio->write_timeout >= 0)
    flags= VIO_DONTWAIT;

  while ((ret= mysql_socket_send(vio->mysql_socket, (SOCKBUF_T *)buf, size, flags)) == -1)
  {
    int error= socket_errno;

    /* The operation would block? */
    if (error != SOCKET_EAGAIN && error != SOCKET_EWOULDBLOCK)
      break;

    /* Wait for the output buffer to become writable.*/
    if ((ret= vio_socket_io_wait(vio, VIO_IO_EVENT_WRITE)))
      break;
  }

  DBUG_RETURN(ret);
}

#ifdef _WIN32
static void CALLBACK cancel_io_apc(ULONG_PTR data)
{
  CancelIo((HANDLE)data);
}

/*
  Cancel IO on Windows.

  On XP, issue CancelIo as asynchronous procedure call to the thread that started
  IO. On Vista+, simpler cancelation is done with CancelIoEx. 
*/

int cancel_io(HANDLE handle, DWORD thread_id)
{
  static BOOL (WINAPI  *fp_CancelIoEx) (HANDLE, OVERLAPPED *);
  static volatile int first_time= 1;
  int rc;
  HANDLE thread_handle;

  if (first_time)
  {
    /* Try to load CancelIoEx using GetProcAddress */
    InterlockedCompareExchangePointer((volatile void *)&fp_CancelIoEx,
      GetProcAddress(GetModuleHandle("kernel32"), "CancelIoEx"), NULL);
    first_time =0;
  }

  if (fp_CancelIoEx)
  {
    return fp_CancelIoEx(handle, NULL)? 0 :-1;
  }

  thread_handle= OpenThread(THREAD_SET_CONTEXT, FALSE, thread_id);
  if (thread_handle)
  {
    rc= QueueUserAPC(cancel_io_apc, thread_handle, (ULONG_PTR)handle);
    CloseHandle(thread_handle);
  }
  return rc;

}
#endif

//WL#4896: Not covered
static int vio_set_blocking(Vio *vio, my_bool status)
{
  DBUG_ENTER("vio_set_blocking");

#ifdef _WIN32
  DBUG_ASSERT(vio->type != VIO_TYPE_NAMEDPIPE);
  DBUG_ASSERT(vio->type != VIO_TYPE_SHARED_MEMORY);
  {
    int ret;
    u_long arg= status ? 0 : 1;
    ret= ioctlsocket(mysql_socket_getfd(vio->mysql_socket), FIONBIO, &arg);
    DBUG_RETURN(ret);
  }
#else
  {
    int flags;

    if ((flags= fcntl(mysql_socket_getfd(vio->mysql_socket), F_GETFL, NULL)) < 0)
      DBUG_RETURN(-1);

    /*
      Always set/clear the flag to avoid inheritance issues. This is
      a issue mainly on Mac OS X Tiger (version 10.4) where although
      the O_NONBLOCK flag is inherited from the parent socket, the
      actual non-blocking behavior is not inherited.
    */
    if (status)
      flags&= ~O_NONBLOCK;
    else
      flags|= O_NONBLOCK;

    if (fcntl(mysql_socket_getfd(vio->mysql_socket), F_SETFL, flags) == -1)
      DBUG_RETURN(-1);
  }
#endif

  DBUG_RETURN(0);
}


int vio_socket_timeout(Vio *vio,
                       uint which __attribute__((unused)),
                       my_bool old_mode __attribute__((unused)))
{
  int ret= 0;
  DBUG_ENTER("vio_socket_timeout");

#if defined(_WIN32)
  {
    int optname;
    DWORD timeout= 0;
    const char *optval= (const char *) &timeout;

    /*
      The default socket timeout value is zero, which means an infinite
      timeout. Values less than 500 milliseconds are interpreted to be of
      500 milliseconds. Hence, the VIO behavior for zero timeout, which is
      intended to cause the send or receive operation to fail immediately
      if no data is available, is not supported on WIN32 and neither is
      necessary as it's not possible to set the VIO timeout value to zero.

      Assert that the VIO timeout is either positive or set to infinite.
    */
    DBUG_ASSERT(which || vio->read_timeout);
    DBUG_ASSERT(!which || vio->write_timeout);

    if (which)
    {
      optname= SO_SNDTIMEO;
      if (vio->write_timeout > 0)
        timeout= vio->write_timeout;
    }
    else
    {
      optname= SO_RCVTIMEO;
      if (vio->read_timeout > 0)
        timeout= vio->read_timeout;
    }

    ret= mysql_socket_setsockopt(vio->mysql_socket, SOL_SOCKET, optname,
	                             optval, sizeof(timeout));
  }
#else
  /*
    The MSG_DONTWAIT trick is not used with SSL sockets as the send and
    receive I/O operations are wrapped through SSL-specific functions
    (SSL_read and SSL_write) which are not equivalent to the standard
    recv(2) and send(2) used in vio_read() and vio_write(). Hence, the
    socket blocking mode is changed and vio_io_wait() is used to wait
    for I/O or timeout.
  */
#ifdef VIO_USE_DONTWAIT
  if (vio->type == VIO_TYPE_SSL)
#endif
  {
    /* Deduce what should be the new blocking mode of the socket. */
    my_bool new_mode= vio->write_timeout < 0 && vio->read_timeout < 0;

    /* If necessary, update the blocking mode. */
    if (new_mode != old_mode)
      ret= vio_set_blocking(vio, new_mode);
  }
#endif

  DBUG_RETURN(ret);
}


int vio_fastsend(Vio * vio __attribute__((unused)))
{
  int r=0;
  DBUG_ENTER("vio_fastsend");

#if defined(IPTOS_THROUGHPUT)
  {
    int tos = IPTOS_THROUGHPUT;
    r= mysql_socket_setsockopt(vio->mysql_socket, IPPROTO_IP, IP_TOS,
	                           (void *)&tos, sizeof(tos));
  }
#endif                                    /* IPTOS_THROUGHPUT */
  if (!r)
  {
#ifdef _WIN32
    BOOL nodelay= 1;
#else
    int nodelay = 1;
#endif

    r= mysql_socket_setsockopt(vio->mysql_socket, IPPROTO_TCP, TCP_NODELAY,
                  IF_WIN((const char*), (void*)) &nodelay,
                  sizeof(nodelay));

  }
  if (r)
  {
    DBUG_PRINT("warning", ("Couldn't set socket option for fast send"));
    r= -1;
  }
  DBUG_PRINT("exit", ("%d", r));
  DBUG_RETURN(r);
}

int vio_keepalive(Vio* vio, my_bool set_keep_alive)
{
  int r=0;
  uint opt = 0;
  DBUG_ENTER("vio_keepalive");
  DBUG_PRINT("enter", ("sd: %d  set_keep_alive: %d",
             mysql_socket_getfd(vio->mysql_socket), (int)set_keep_alive));
  if (vio->type != VIO_TYPE_NAMEDPIPE)
  {
    if (set_keep_alive)
      opt = 1;
    r = mysql_socket_setsockopt(vio->mysql_socket, SOL_SOCKET, SO_KEEPALIVE,
	                            (char *)&opt, sizeof(opt));
  }
  DBUG_RETURN(r);
}


/**
  Indicate whether a I/O operation must be retried later.

  @param vio  A VIO object

  @return Whether a I/O operation should be deferred.
  @retval TRUE    Temporary failure, retry operation.
  @retval FALSE   Indeterminate failure.
*/

my_bool
vio_should_retry(Vio *vio)
{
  return (vio_errno(vio) == SOCKET_EINTR);
}


/**
  Indicate whether a I/O operation timed out.

  @param vio  A VIO object

  @return Whether a I/O operation timed out.
  @retval TRUE    Operation timed out.
  @retval FALSE   Not a timeout failure.
*/

my_bool
vio_was_timeout(Vio *vio)
{
  return (vio_errno(vio) == SOCKET_ETIMEDOUT);
}


int vio_shutdown(Vio * vio, int how)
{
  int r=0;
  DBUG_ENTER("vio_shutdown");

  r= vio_cancel(vio, how);
<<<<<<< HEAD

  if (vio->inactive == FALSE)
  {
    if (mysql_socket_close(vio->mysql_socket))
      r= -1;
  }

=======

  if (mysql_socket_close(vio->mysql_socket))
    r= -1;

>>>>>>> 2071aeef
  if (r)
  {
    DBUG_PRINT("vio_error", ("close() failed, error: %d",socket_errno));
    /* FIXME: error handling (not critical for MySQL) */
  }

  vio->inactive= TRUE;
  vio->mysql_socket= MYSQL_INVALID_SOCKET;

  DBUG_RETURN(r);
}


int vio_cancel(Vio * vio, int how)
{
  int r= 0;
  DBUG_ENTER("vio_cancel");

  if (vio->inactive == FALSE)
  {
    DBUG_ASSERT(vio->type ==  VIO_TYPE_TCPIP ||
      vio->type == VIO_TYPE_SOCKET ||
      vio->type == VIO_TYPE_SSL);

    DBUG_ASSERT(mysql_socket_getfd(vio->mysql_socket) >= 0);
    if (mysql_socket_shutdown(vio->mysql_socket, how))
      r= -1;
#ifdef  _WIN32
    /* Cancel possible IO in progress (shutdown does not do that on
    Windows). */
    (void) cancel_io((HANDLE)vio->mysql_socket, vio->thread_id);
#endif
  }

  DBUG_RETURN(r);
}


const char *vio_description(Vio * vio)
{
  if (!vio->desc[0])
  {
    my_snprintf(vio->desc, VIO_DESCRIPTION_SIZE,
                (vio->type == VIO_TYPE_SOCKET ? "socket (%d)" : "TCP/IP (%d)"),
                mysql_socket_getfd(vio->mysql_socket));
  }
  return vio->desc;
}

enum enum_vio_type vio_type(Vio* vio)
{
  return vio->type;
}

my_socket vio_fd(Vio* vio)
{
  return mysql_socket_getfd(vio->mysql_socket);
}

/**
  Convert a sock-address (AF_INET or AF_INET6) into the "normalized" form,
  which is the IPv4 form for IPv4-mapped or IPv4-compatible IPv6 addresses.

  @note Background: when IPv4 and IPv6 are used simultaneously, IPv4
  addresses may be written in a form of IPv4-mapped or IPv4-compatible IPv6
  addresses. That means, one address (a.b.c.d) can be written in three forms:
    - IPv4: a.b.c.d;
    - IPv4-compatible IPv6: ::a.b.c.d;
    - IPv4-mapped IPv4: ::ffff:a.b.c.d;

  Having three forms of one address makes it a little difficult to compare
  addresses with each other (the IPv4-compatible IPv6-address of foo.bar
  will be different from the IPv4-mapped IPv6-address of foo.bar).

  @note This function can be made public when it's needed.

  @param src        [in] source IP address (AF_INET or AF_INET6).
  @param src_length [in] length of the src.
  @param dst        [out] a buffer to store normalized IP address
                          (sockaddr_storage).
  @param dst_length [out] actual length of the normalized IP address.
*/
static void vio_get_normalized_ip(const struct sockaddr *src,
                                  size_t src_length,
                                  struct sockaddr *dst,
                                  size_t *dst_length)
{
  switch (src->sa_family) {
  case AF_INET:
    memcpy(dst, src, src_length);
    *dst_length= src_length;
    break;

#ifdef HAVE_IPV6
  case AF_INET6:
  {
    const struct sockaddr_in6 *src_addr6= (const struct sockaddr_in6 *) src;
    const struct in6_addr *src_ip6= &(src_addr6->sin6_addr);
    const uint32 *src_ip6_int32= (uint32 *) src_ip6->s6_addr;

    if (IN6_IS_ADDR_V4MAPPED(src_ip6) || IN6_IS_ADDR_V4COMPAT(src_ip6))
    {
      struct sockaddr_in *dst_ip4= (struct sockaddr_in *) dst;

      /*
        This is an IPv4-mapped or IPv4-compatible IPv6 address. It should
        be converted to the IPv4 form.
      */

      *dst_length= sizeof (struct sockaddr_in);

      memset(dst_ip4, 0, *dst_length);
      dst_ip4->sin_family= AF_INET;
      dst_ip4->sin_port= src_addr6->sin6_port;

      /*
        In an IPv4 mapped or compatible address, the last 32 bits represent
        the IPv4 address. The byte orders for IPv6 and IPv4 addresses are
        the same, so a simple copy is possible.
      */
      dst_ip4->sin_addr.s_addr= src_ip6_int32[3];
    }
    else
    {
      /* This is a "native" IPv6 address. */

      memcpy(dst, src, src_length);
      *dst_length= src_length;
    }

    break;
  }
#endif /* HAVE_IPV6 */
  }
}


/**
  Return the normalized IP address string for a sock-address.

  The idea is to return an IPv4-address for an IPv4-mapped and
  IPv4-compatible IPv6 address.

  The function writes the normalized IP address to the given buffer.
  The buffer should have enough space, otherwise error flag is returned.
  The system constant INET6_ADDRSTRLEN can be used to reserve buffers of
  the right size.

  @param addr           [in]  sockaddr object (AF_INET or AF_INET6).
  @param addr_length    [in]  length of the addr.
  @param ip_string      [out] buffer to write normalized IP address.
  @param ip_string_size [in]  size of the ip_string.

  @return Error status.
  @retval TRUE in case of error (the ip_string buffer is not enough).
  @retval FALSE on success.
*/

my_bool vio_get_normalized_ip_string(const struct sockaddr *addr,
                                     size_t addr_length,
                                     char *ip_string,
                                     size_t ip_string_size)
{
  struct sockaddr_storage norm_addr_storage;
  struct sockaddr *norm_addr= (struct sockaddr *) &norm_addr_storage;
  size_t norm_addr_length;
  int err_code;

  vio_get_normalized_ip(addr, addr_length, norm_addr, &norm_addr_length);

  err_code= vio_getnameinfo(norm_addr, ip_string, ip_string_size, NULL, 0,
                            NI_NUMERICHOST);

  if (!err_code)
    return FALSE;

  DBUG_PRINT("error", ("getnameinfo() failed with %d (%s).",
                       (int) err_code,
                       (const char *) gai_strerror(err_code)));
  return TRUE;
}


/* Add a network to the proxied network list. */
void vio_proxy_protocol_add(const struct st_vio_network *net)
{
  /* Grow the vio_pp_networks array. Calling realloc for every single element
  is not particularly efficient, but this is done once per server startup with
  relatively few allowed networks. */
  vio_pp_networks_nb++;
  vio_pp_networks= my_realloc(vio_pp_networks,
                              vio_pp_networks_nb * sizeof(*net),
                              MYF(MY_ALLOW_ZERO_PTR | MY_FAE | MY_WME));
  memcpy(&vio_pp_networks[vio_pp_networks_nb - 1], net, sizeof(*net));
}

/* Check whether a connection from this source address must provide the proxy
protocol header */
static my_bool vio_client_must_be_proxied(const struct sockaddr *addr)
{
  size_t i;
  for (i= 0; i < vio_pp_networks_nb; i++)
    if (vio_pp_networks[i].family == addr->sa_family) {
      if (vio_pp_networks[i].family == AF_INET) {
        struct in_addr *check= &((struct sockaddr_in *)addr)->sin_addr;
        struct in_addr *addr= &vio_pp_networks[i].addr.in;
        struct in_addr *mask= &vio_pp_networks[i].mask.in;
        if ((check->s_addr & mask->s_addr) == addr->s_addr)
          return TRUE;
      }
#ifdef HAVE_IPV6
      else {
        struct in6_addr *check= &((struct sockaddr_in6 *)addr)->sin6_addr;
        struct in6_addr *addr= &vio_pp_networks[i].addr.in6;
        struct in6_addr *mask= &vio_pp_networks[i].mask.in6;
        DBUG_ASSERT(vio_pp_networks[i].family == AF_INET6);
        if ((check->s6_addr32[0] & mask->s6_addr32[0]) == addr->s6_addr32[0]
            && ((check->s6_addr32[1] & mask->s6_addr32[1])
                == addr->s6_addr32[1])
            && ((check->s6_addr32[2] & mask->s6_addr32[2])
                == addr->s6_addr32[2])
            && ((check->s6_addr32[3] & mask->s6_addr32[3])
                == addr->s6_addr32[3]))
          return TRUE;
      }
#endif
    }
  return FALSE;
}

/* Process the proxy protocol header. Return true on an error. */
static my_bool vio_process_proxy_header(int socket_fd, struct sockaddr *addr,
                                        size_socket *addr_length)
{
  /* The ip source network matches an expected proxy protocol network. */
  static const char v2sig[12]=
    "\x0D\x0A\x0D\x0A\x00\x0D\x0A\x51\x55\x49\x54\x0A";
  union {
    struct {
      char line[108];
    } v1;
    struct {
      uint8_t sig[12];
      uint8_t ver_cmd;
      uint8_t fam;
      uint16_t len;
      union {
        struct {  /* for TCP/UDP over IPv4, len = 12 */
          uint32_t src_addr;
          uint32_t dst_addr;
          uint16_t src_port;
          uint16_t dst_port;
        } __attribute__((packed)) ip4;
#ifdef HAVE_IPV6
        struct {  /* for TCP/UDP over IPv6, len = 36 */
          uint8_t  src_addr[16];
          uint8_t  dst_addr[16];
          uint16_t src_port;
          uint16_t dst_port;
        } __attribute__((packed)) ip6;
#endif
      } addr;
    } __attribute__((packed)) v2;
  } hdr;

  int size;
  struct sockaddr_storage from;
  int from_len;
  ssize_t ret;

  do {
    ret= recv(socket_fd, &hdr, sizeof(hdr), MSG_PEEK);
  } while (ret == -1 && errno == EINTR);

  /* if the recv returns an error, the proxy protocol is ignored. */
  if (ret == -1)
    return TRUE;

  memset(&from, 0x00, sizeof(struct sockaddr_storage));

  if (ret >= 16 && memcmp(&hdr.v2, v2sig, 12) == 0 &&
      (hdr.v2.ver_cmd & 0xF0) == 0x20) {

    /* proxy-protocool v2. */

    size= 16 + ntohs(hdr.v2.len);

    /* truncated or too large header */
    if (ret < size)
      return TRUE;

    switch (hdr.v2.ver_cmd & 0xF) {
    case 0x01: /* PROXY command */
      switch (hdr.v2.fam) {
      case 0x11:  /* TCPv4 */
        ((struct sockaddr_in *)&from)->sin_family= AF_INET;
        ((struct sockaddr_in *)&from)->sin_addr.s_addr=
          hdr.v2.addr.ip4.src_addr;
        ((struct sockaddr_in *)&from)->sin_port=
          hdr.v2.addr.ip4.src_port;
        from_len= sizeof(struct sockaddr_in);
        goto pp_done;
#ifdef HAVE_IPV6
      case 0x21:  /* TCPv6 */
        ((struct sockaddr_in6 *)&from)->sin6_family= AF_INET6;
        memcpy(&((struct sockaddr_in6 *)&from)->sin6_addr,
               hdr.v2.addr.ip6.src_addr, 16);
        ((struct sockaddr_in6 *)&from)->sin6_port=
          hdr.v2.addr.ip6.src_port;
        from_len= sizeof(struct sockaddr_in6);
        goto pp_done;
#endif
      case 0x00: /* Unspec */
        /* unknown protocol, keep local connection address */
        goto pp_flush;
      default:
        return TRUE;
      }
      return TRUE;
    case 0x00: /* LOCAL command */
      /* keep local connection address for LOCAL */
      goto pp_flush;
    default:
      /* not a supported command. Abort connexion */
      return TRUE;
    }

    return TRUE;
  }

  if (ret >= 8 && memcmp(hdr.v1.line, "PROXY ", 6) == 0) {

    /* proxy-protocol v1. */

    int port;
    char *p, *end= memchr(hdr.v1.line, '\r', ret - 1);
    if (!end || *(end + 1) != '\n')
      return TRUE; /* partial or invalid header */

    *end= '\0'; /* terminate the string to ease parsing */
    size= end + 2 - hdr.v1.line; /* skip header + CRLF */
    /* parse the V1 header using favorite address parsers like inet_pton.
     * return -1 upon error, or simply fall through to accept.
     */
    p= hdr.v1.line + strlen("PROXY ");
    if (memcmp(p, "TCP4 ", 5) == 0) {
      /* Parse IPv4. */
      p+= strlen("TCP4 ");
      end= strchr(p, ' ');
      if (!end || end[0] != ' ')
        return TRUE; /* malformatted pp. Abort connection. */
      *end= '\0';
      ((struct sockaddr_in *)&from)->sin_family= AF_INET;
      if (!inet_pton(AF_INET, p, &((struct sockaddr_in *)&from)->sin_addr))
        return TRUE; /* malformatted pp. Abort connection. */
      from_len= sizeof(struct sockaddr_in);
    }
#ifdef HAVE_IPV6
    else if (memcmp(p, "TCP6 ", 5) == 0) {
      /* Parse IPv6. */
      p+= strlen("TCP6 ");
      end= strchr(p, ' ');
      if (!end || end[0] != ' ')
        return TRUE; /* malformatted pp. Abort connection. */
      *end= '\0';
      ((struct sockaddr_in6 *)&from)->sin6_family= AF_INET6;
      if (!inet_pton(AF_INET6, p, &((struct sockaddr_in6 *)&from)->sin6_addr))
        return TRUE; /* malformatted pp. Abort connection. */
      from_len= sizeof(struct sockaddr_in6);
    }
#endif
    else if (memcmp(p, "UNKNOWN", 7) == 0)
      /* unknown protocol, keep local connection address */
      goto pp_flush;

    else
      /* Unknown data, ignore the proxy protocol. */
      return TRUE;

    /* Check port. */
    p= end + 1;
    end= strchr(p, ' ');
    if (!end || end[0] != ' ')
      return TRUE; /* malformatted pp. Abort connection. */

    p= end + 1;
    end= strchr(p, ' ');
    if (!end || end[0] != ' ')
      return TRUE; /* malformatted pp. Abort connection. */

    // FIXME: atoi here does not full protocol conformity validity (no
    // leading zeros, sign, non-numeric characters etc)
    *end= 0;
    port= atoi(p);
    if (port < 0 || port > 65535)
      return TRUE; /* malformatted pp. Abort connection. */

    if (from.ss_family == AF_INET)
      ((struct sockaddr_in *)&from)->sin_port= htons((uint16_t)port);
#ifdef HAVE_IPV6
    if (from.ss_family == AF_INET6)
      ((struct sockaddr_in6 *)&from)->sin6_port= htons((uint16_t)port);
#endif
  }
  else {
    /* Wrong protocol. Abort connection */
    return TRUE;
  }

 pp_done:
  /* Proxying localhost is forbidden */
  if (from.ss_family == AF_INET
      && (((struct sockaddr_in *)&from)->sin_addr.s_addr
          == htonl(INADDR_LOOPBACK)))
    return TRUE;
#ifdef HAVE_IPV6
  else if (from.ss_family == AF_INET6
           && !memcmp(&((struct sockaddr_in6 *)&from)->sin6_addr,
                      &in6addr_loopback, sizeof(struct in6_addr)))
    return TRUE;
#endif

  /* Copy the decoded address. */
  memcpy(addr, &from, from_len);
  *addr_length= from_len;

 pp_flush:
  /* we need to consume the appropriate amount of data from the socket */
  do {
    ret= recv(socket_fd, &hdr, size, 0);
  } while (ret == -1 && errno == EINTR);
  if (ret == -1)
    return TRUE;

  return FALSE;
}

/**
  Return IP address and port of a VIO client socket.

  The function returns an IPv4 address if IPv6 support is disabled.

  The function returns an IPv4 address if the client socket is associated
  with an IPv4-compatible or IPv4-mapped IPv6 address. Otherwise, the native
  IPv6 address is returned.
*/

my_bool vio_peer_addr(Vio *vio, char *ip_buffer, uint16 *port,
                      size_t ip_buffer_size)
{
  DBUG_ENTER("vio_peer_addr");
  DBUG_PRINT("enter", ("Client socked fd: %d",
            (int)mysql_socket_getfd(vio->mysql_socket)));

  if (vio->localhost)
  {
    /*
      Initialize vio->remote and vio->addLen. Set vio->remote to IPv4 loopback
      address.
    */
    struct in_addr *ip4= &((struct sockaddr_in *) &(vio->remote))->sin_addr;

    vio->remote.ss_family= AF_INET;
    vio->addrLen= sizeof (struct sockaddr_in);

    ip4->s_addr= htonl(INADDR_LOOPBACK);

    /* Initialize ip_buffer and port. */

    my_stpcpy(ip_buffer, "127.0.0.1");
    *port= 0;
  }
  else
  {
    int err_code;
    char port_buffer[NI_MAXSERV];

    struct sockaddr_storage addr_storage;
    struct sockaddr *addr= (struct sockaddr *) &addr_storage;
    socket_len_t addr_length= sizeof (addr_storage);

    /* Get sockaddr by socked fd. */

    err_code= mysql_socket_getpeername(vio->mysql_socket, addr, &addr_length);

    if (err_code)
    {
      DBUG_PRINT("exit", ("getpeername() gave error: %d", socket_errno));
      DBUG_RETURN(TRUE);
    }

    /* If the proxy protocol is activated for this listener and if the client
       address is in a proxy protocol network, try to read proxy protocol and
       determine the real source IP.

       The proxy protocol source ip replace it the ip returned by
       mysql_socket_getpeername(). */
    if (vio_client_must_be_proxied(addr))
      if (vio_process_proxy_header(mysql_socket_getfd(vio->mysql_socket), addr,
                                   &addr_length))
        DBUG_RETURN(TRUE);

    /* Normalize IP address. */

    vio_get_normalized_ip(addr, addr_length,
                          (struct sockaddr *) &vio->remote, &vio->addrLen);

    /* Get IP address & port number. */

    err_code= vio_getnameinfo((struct sockaddr *) &vio->remote,
                              ip_buffer, ip_buffer_size,
                              port_buffer, NI_MAXSERV,
                              NI_NUMERICHOST | NI_NUMERICSERV);

    if (err_code)
    {
      DBUG_PRINT("exit", ("getnameinfo() gave error: %s",
                          gai_strerror(err_code)));
      DBUG_RETURN(TRUE);
    }

    *port= (uint16) strtol(port_buffer, NULL, 10);
  }

  DBUG_PRINT("exit", ("Client IP address: %s; port: %d",
                      (const char *) ip_buffer,
                      (int) *port));
  DBUG_RETURN(FALSE);
}


/**
  Retrieve the amount of data that can be read from a socket.

  @param vio          A VIO object.
  @param bytes[out]   The amount of bytes available.

  @retval FALSE   Success.
  @retval TRUE    Failure.
*/
// WL#4896: Not covered
static my_bool socket_peek_read(Vio *vio, uint *bytes)
{
  my_socket sd= mysql_socket_getfd(vio->mysql_socket);
#if defined(_WIN32)
  int len;
  if (ioctlsocket(sd, FIONREAD, &len))
    return TRUE;
  *bytes= len;
  return FALSE;
#elif defined(FIONREAD_IN_SYS_IOCTL) || defined(FIONREAD_IN_SYS_FILIO)
  int len;
  if (ioctl(sd, FIONREAD, &len) < 0)
    return TRUE;
  *bytes= len;
  return FALSE;
#else
  char buf[1024];
  ssize_t res= recv(sd, &buf, sizeof(buf), MSG_PEEK);
  if (res < 0)
    return TRUE;
  *bytes= res;
  return FALSE;
#endif
}

#ifndef _WIN32

/**
  Set of event flags grouped by operations.
*/

/*
  Linux specific flag used to detect connection shutdown. The flag is
  also used for half-closed notification, which here is interpreted as
  if there is data available to be read from the socket.
*/
#ifndef POLLRDHUP
#define POLLRDHUP 0
#endif

/* Data may be read. */
#define MY_POLL_SET_IN      (POLLIN | POLLPRI)
/* Data may be written. */
#define MY_POLL_SET_OUT     (POLLOUT)
/* An error or hangup. */
#define MY_POLL_SET_ERR     (POLLERR | POLLHUP | POLLNVAL)

#endif

/**
  Wait for an I/O event on a VIO socket.

  @param vio      VIO object representing a connected socket.
  @param event    The type of I/O event to wait for.
  @param timeout  Interval (in milliseconds) to wait for an I/O event.
                  A negative timeout value means an infinite timeout.

  @remark sock_errno is set to SOCKET_ETIMEDOUT on timeout.

  @return A three-state value which indicates the operation status.
  @retval -1  Failure, socket_errno indicates the error.
  @retval  0  The wait has timed out.
  @retval  1  The requested I/O event has occurred.
*/

#if !defined(_WIN32) && !defined(__APPLE__)
int vio_io_wait(Vio *vio, enum enum_vio_io_event event, int timeout)
{
  int ret;
#ifndef DBUG_OFF
  short revents= 0;
#endif
  struct pollfd pfd;
  my_socket sd= mysql_socket_getfd(vio->mysql_socket);
  MYSQL_SOCKET_WAIT_VARIABLES(locker, state) /* no ';' */
  DBUG_ENTER("vio_io_wait");

  memset(&pfd, 0, sizeof(pfd));

  pfd.fd= sd;

  /*
    Set the poll bitmask describing the type of events.
    The error flags are only valid in the revents bitmask.
  */
  switch (event)
  {
  case VIO_IO_EVENT_READ:
    pfd.events= MY_POLL_SET_IN;
#ifndef DBUG_OFF
    revents= MY_POLL_SET_IN | MY_POLL_SET_ERR | POLLRDHUP;
#endif
    break;
  case VIO_IO_EVENT_WRITE:
  case VIO_IO_EVENT_CONNECT:
    pfd.events= MY_POLL_SET_OUT;
#ifndef DBUG_OFF
    revents= MY_POLL_SET_OUT | MY_POLL_SET_ERR;
#endif
    break;
  }

  START_SOCKET_WAIT(locker, &state, vio->mysql_socket,
                    PSI_SOCKET_SELECT, timeout);
  /*
    Wait for the I/O event and return early in case of
    error or timeout.
  */
  switch ((ret= poll(&pfd, 1, timeout)))
  {
  case -1:
    /* On error, -1 is returned. */
    break;
  case 0:
    /*
      Set errno to indicate a timeout error.
      (This is not compiled in on WIN32.)
    */
    errno= SOCKET_ETIMEDOUT;
    break;
  default:
    /* Ensure that the requested I/O event has completed. */
    DBUG_ASSERT(pfd.revents & revents);
    break;
  }

  END_SOCKET_WAIT(locker, timeout);
  DBUG_RETURN(ret);
}

#else

int vio_io_wait(Vio *vio, enum enum_vio_io_event event, int timeout)
{
  int ret;
  struct timeval tm;
  my_socket fd;
  fd_set readfds, writefds, exceptfds;
  MYSQL_SOCKET_WAIT_VARIABLES(locker, state) /* no ';' */
  DBUG_ENTER("vio_io_wait");

  fd= mysql_socket_getfd(vio->mysql_socket);

  if (fd == INVALID_SOCKET)
    DBUG_RETURN(-1);

#ifdef __APPLE__
  if (fd >= FD_SETSIZE)
    DBUG_RETURN(-1);
#endif

  /* Convert the timeout, in milliseconds, to seconds and microseconds. */
  if (timeout >= 0)
  {
    tm.tv_sec= timeout / 1000;
    tm.tv_usec= (timeout % 1000) * 1000;
  }

  FD_ZERO(&readfds);
  FD_ZERO(&writefds);
  FD_ZERO(&exceptfds);

  /* Always receive notification of exceptions. */
  FD_SET(fd, &exceptfds);

  switch (event)
  {
  case VIO_IO_EVENT_READ:
    /* Readiness for reading. */
    FD_SET(fd, &readfds);
    break;
  case VIO_IO_EVENT_WRITE:
  case VIO_IO_EVENT_CONNECT:
    /* Readiness for writing. */
    FD_SET(fd, &writefds);
    break;
  }

  START_SOCKET_WAIT(locker, &state, vio->mysql_socket,
                    PSI_SOCKET_SELECT, timeout);

  /* The first argument is ignored on Windows. */
  ret= select((int)(fd + 1), &readfds, &writefds, &exceptfds, 
              (timeout >= 0) ? &tm : NULL);

  END_SOCKET_WAIT(locker, timeout);

  /* Set error code to indicate a timeout error. */
  if (ret == 0)
#if defined(_WIN32)
    WSASetLastError(SOCKET_ETIMEDOUT);
#elif defined(__APPLE__)
    errno= SOCKET_ETIMEDOUT;
#else
#error Oops...Wrong OS
#endif

  /* Error or timeout? */
  if (ret <= 0)
    DBUG_RETURN(ret);

  /* The requested I/O event is ready? */
  switch (event)
  {
  case VIO_IO_EVENT_READ:
    ret= MY_TEST(FD_ISSET(fd, &readfds));
    break;
  case VIO_IO_EVENT_WRITE:
  case VIO_IO_EVENT_CONNECT:
    ret= MY_TEST(FD_ISSET(fd, &writefds));
    break;
  }

  /* Error conditions pending? */
  ret|= MY_TEST(FD_ISSET(fd, &exceptfds));

  /* Not a timeout, ensure that a condition was met. */
  DBUG_ASSERT(ret);

  DBUG_RETURN(ret);
}

#endif /* _WIN32 */


/**
  Connect to a peer address.

  @param vio       A VIO object.
  @param addr      Socket address containing the peer address.
  @param len       Length of socket address.
  @param timeout   Interval (in milliseconds) to wait until a
                   connection is established.

  @retval FALSE   A connection was successfully established.
  @retval TRUE    A fatal error. See socket_errno.
*/

my_bool
vio_socket_connect(Vio *vio, struct sockaddr *addr, socklen_t len, int timeout)
{
  int ret, wait;
  DBUG_ENTER("vio_socket_connect");

  /* Only for socket-based transport types. */
  DBUG_ASSERT(vio->type == VIO_TYPE_SOCKET || vio->type == VIO_TYPE_TCPIP);

  /* If timeout is not infinite, set socket to non-blocking mode. */
  if ((timeout > -1) && vio_set_blocking(vio, FALSE))
    DBUG_RETURN(TRUE);

  /* Initiate the connection. */
  ret= mysql_socket_connect(vio->mysql_socket, addr, len);

#ifdef _WIN32
  wait= (ret == SOCKET_ERROR) &&
        (WSAGetLastError() == WSAEINPROGRESS ||
         WSAGetLastError() == WSAEWOULDBLOCK);
#else
  wait= (ret == -1) && (errno == EINPROGRESS || errno == EALREADY);
#endif

  /*
    The connection is in progress. The vio_io_wait() call can be used
    to wait up to a specified period of time for the connection to
    succeed.

    If vio_io_wait() returns 0 (after waiting however many seconds),
    the socket never became writable (host is probably unreachable.)
    Otherwise, if vio_io_wait() returns 1, then one of two conditions
    exist:

    1. An error occurred. Use getsockopt() to check for this.
    2. The connection was set up successfully: getsockopt() will
       return 0 as an error.
  */
  if (wait && (vio_io_wait(vio, VIO_IO_EVENT_CONNECT, timeout) == 1))
  {
    int error;
    IF_WIN(int, socklen_t) optlen= sizeof(error);
    IF_WIN(char, void) *optval= (IF_WIN(char, void) *) &error;

    /*
      At this point, we know that something happened on the socket.
      But this does not means that everything is alright. The connect
      might have failed. We need to retrieve the error code from the
      socket layer. We must return success only if we are sure that
      it was really a success. Otherwise we might prevent the caller
      from trying another address to connect to.
    */
    if (!(ret= mysql_socket_getsockopt(vio->mysql_socket, SOL_SOCKET, SO_ERROR, optval, &optlen)))
    {
#ifdef _WIN32
      WSASetLastError(error);
#else
      errno= error;
#endif
      ret= MY_TEST(error);
    }
  }

  /* If necessary, restore the blocking mode, but only if connect succeeded. */
  if ((timeout > -1) && (ret == 0))
  {
    if (vio_set_blocking(vio, TRUE))
      DBUG_RETURN(TRUE);
  }

  DBUG_RETURN(MY_TEST(ret));
}


/**
  Determine if the endpoint of a connection is still available.

  @remark The socket is assumed to be disconnected if an EOF
          condition is encountered.

  @param vio      The VIO object.

  @retval TRUE    EOF condition not found.
  @retval FALSE   EOF condition is signaled.
*/

my_bool vio_is_connected(Vio *vio)
{
  uint bytes= 0;
  DBUG_ENTER("vio_is_connected");

  /*
    The first step of detecting an EOF condition is verifying
    whether there is data to read. Data in this case would be
    the EOF. An exceptional condition event and/or errors are
    interpreted as if there is data to read.
  */
  if (!vio_io_wait(vio, VIO_IO_EVENT_READ, 0))
    DBUG_RETURN(TRUE);

  /*
    The second step is read() or recv() from the socket returning
    0 (EOF). Unfortunately, it's not possible to call read directly
    as we could inadvertently read meaningful connection data.
    Simulate a read by retrieving the number of bytes available to
    read -- 0 meaning EOF. In the presence of unrecoverable errors,
    the socket is assumed to be disconnected.
  */
  while (socket_peek_read(vio, &bytes))
  {
    if (socket_errno != SOCKET_EINTR)
      DBUG_RETURN(FALSE);
  }

#ifdef HAVE_OPENSSL
  /* There might be buffered data at the SSL layer. */
  if (!bytes && vio->type == VIO_TYPE_SSL)
    bytes= SSL_pending((SSL*) vio->ssl_arg);
#endif

  DBUG_RETURN(bytes ? TRUE : FALSE);
}

#ifndef DBUG_OFF

/**
  Number of bytes in the read or socket buffer

  @remark An EOF condition might count as one readable byte.

  @return number of bytes in one of the buffers or < 0 if error.
*/

ssize_t vio_pending(Vio *vio)
{
  uint bytes= 0;

  /* Data pending on the read buffer. */
  if (vio->read_pos < vio->read_end)
    return vio->read_end - vio->read_pos;

  /* Skip non-socket based transport types. */
  if (vio->type == VIO_TYPE_TCPIP || vio->type == VIO_TYPE_SOCKET)
  {
    /* Obtain number of readable bytes in the socket buffer. */
    if (socket_peek_read(vio, &bytes))
      return -1;
  }

  /*
    SSL not checked due to a yaSSL bug in SSL_pending that
    causes it to attempt to read from the socket.
  */

  return (ssize_t) bytes;
}

#endif

/**
  Checks if the error code, returned by vio_getnameinfo(), means it was the
  "No-name" error.

  Windows-specific note: getnameinfo() returns WSANO_DATA instead of
  EAI_NODATA or EAI_NONAME when no reverse mapping is available at the host
  (i.e. Windows can't get hostname by IP-address). This error should be
  treated as EAI_NONAME.

  @return if the error code is actually EAI_NONAME.
  @retval true if the error code is EAI_NONAME.
  @retval false otherwise.
*/

my_bool vio_is_no_name_error(int err_code)
{
#ifdef _WIN32

  return err_code == WSANO_DATA || err_code == EAI_NONAME;

#else

  return err_code == EAI_NONAME;

#endif
}


/**
  This is a wrapper for the system getnameinfo(), because different OS
  differ in the getnameinfo() implementation:
    - Solaris 10 requires that the 2nd argument (salen) must match the
      actual size of the struct sockaddr_storage passed to it;
    - Mac OS X has sockaddr_in::sin_len and sockaddr_in6::sin6_len and
      requires them to be filled.
*/

int vio_getnameinfo(const struct sockaddr *sa,
                    char *hostname, size_t hostname_size,
                    char *port, size_t port_size,
                    int flags)
{
  int sa_length= 0;

  switch (sa->sa_family) {
  case AF_INET:
    sa_length= sizeof (struct sockaddr_in);
#ifdef HAVE_SOCKADDR_IN_SIN_LEN
    ((struct sockaddr_in *) sa)->sin_len= sa_length;
#endif /* HAVE_SOCKADDR_IN_SIN_LEN */
    break;

#ifdef HAVE_IPV6
  case AF_INET6:
    sa_length= sizeof (struct sockaddr_in6);
# ifdef HAVE_SOCKADDR_IN6_SIN6_LEN
    ((struct sockaddr_in6 *) sa)->sin6_len= sa_length;
# endif /* HAVE_SOCKADDR_IN6_SIN6_LEN */
    break;
#endif /* HAVE_IPV6 */
  }

  return getnameinfo(sa, sa_length,
                     hostname, hostname_size,
                     port, port_size,
                     flags);
}<|MERGE_RESOLUTION|>--- conflicted
+++ resolved
@@ -37,38 +37,9 @@
 #ifdef HAVE_SYS_IOCTL_H
 # include <sys/ioctl.h>
 #endif
-
-/* Network io wait callbacks  for threadpool */
-static void (*before_io_wait)(void)= 0;
-static void (*after_io_wait)(void)= 0;
-
-/* Wait callback macros (both performance schema and threadpool */
-#define START_SOCKET_WAIT(locker, state_ptr, sock, which, timeout) \
-do                                                                 \
-{                                                                  \
-  MYSQL_START_SOCKET_WAIT(locker, state_ptr, sock,                 \
-                            which, 0);                             \
-  if (timeout && before_io_wait)                                   \
-    before_io_wait();                                              \
-} while(0)
-
-
-#define END_SOCKET_WAIT(locker, timeout)                           \
-do                                                                 \
-{                                                                  \
-  MYSQL_END_SOCKET_WAIT(locker, 0);                                \
-  if (timeout && after_io_wait)                                    \
-    after_io_wait();                                               \
-} while(0)
-
-
-
-void vio_set_wait_callback(void (*before_wait)(void),
-                                void (*after_wait)(void))
-{
-  before_io_wait= before_wait;
-  after_io_wait= after_wait;
-}
+#ifdef HAVE_ARPA_INET_H
+# include <arpa/inet.h>
+#endif
 
 /* Network io wait callbacks  for threadpool */
 static void (*before_io_wait)(void)= 0;
@@ -527,7 +498,6 @@
   DBUG_ENTER("vio_shutdown");
 
   r= vio_cancel(vio, how);
-<<<<<<< HEAD
 
   if (vio->inactive == FALSE)
   {
@@ -535,12 +505,6 @@
       r= -1;
   }
 
-=======
-
-  if (mysql_socket_close(vio->mysql_socket))
-    r= -1;
-
->>>>>>> 2071aeef
   if (r)
   {
     DBUG_PRINT("vio_error", ("close() failed, error: %d",socket_errno));
@@ -731,7 +695,7 @@
   is not particularly efficient, but this is done once per server startup with
   relatively few allowed networks. */
   vio_pp_networks_nb++;
-  vio_pp_networks= my_realloc(vio_pp_networks,
+  vio_pp_networks= my_realloc(key_memory_vio_proxy_networks, vio_pp_networks,
                               vio_pp_networks_nb * sizeof(*net),
                               MYF(MY_ALLOW_ZERO_PTR | MY_FAE | MY_WME));
   memcpy(&vio_pp_networks[vio_pp_networks_nb - 1], net, sizeof(*net));
@@ -773,7 +737,7 @@
 
 /* Process the proxy protocol header. Return true on an error. */
 static my_bool vio_process_proxy_header(int socket_fd, struct sockaddr *addr,
-                                        size_socket *addr_length)
+                                        socket_len_t *addr_length)
 {
   /* The ip source network matches an expected proxy protocol network. */
   static const char v2sig[12]=
