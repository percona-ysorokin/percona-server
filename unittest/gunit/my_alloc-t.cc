--- conflicted
+++ resolved
@@ -1,9 +1,5 @@
 /*
-<<<<<<< HEAD
-   Copyright (c) 2015, 2017, Oracle and/or its affiliates. All rights reserved.
-=======
    Copyright (c) 2015, 2019, Oracle and/or its affiliates. All rights reserved.
->>>>>>> 4869291f
 
    This program is free software; you can redistribute it and/or modify
    it under the terms of the GNU General Public License, version 2.0,
@@ -117,43 +113,25 @@
   m_num_objects = GetParam();
   for (size_t ix = 0; ix < num_iterations; ++ix) {
     for (size_t objcount = 0; objcount < m_num_objects; ++objcount)
-<<<<<<< HEAD
-      alloc_root(&m_root, 100);
-=======
       m_root.Alloc(100);
->>>>>>> 4869291f
   }
 }
 
 TEST_P(MyAllocTest, WithMemoryLimit) {
   m_num_objects = GetParam();
-<<<<<<< HEAD
-  set_memroot_max_capacity(&m_root, num_iterations * m_num_objects * 100);
-  for (size_t ix = 0; ix < num_iterations; ++ix) {
-    for (size_t objcount = 0; objcount < m_num_objects; ++objcount)
-      alloc_root(&m_root, 100);
-=======
   m_root.set_max_capacity(num_iterations * m_num_objects * 100);
   for (size_t ix = 0; ix < num_iterations; ++ix) {
     for (size_t objcount = 0; objcount < m_num_objects; ++objcount)
       m_root.Alloc(100);
->>>>>>> 4869291f
   }
 }
 
 TEST_F(MyAllocTest, CheckErrorReporting) {
   const void *null_pointer = NULL;
-<<<<<<< HEAD
-  EXPECT_TRUE(alloc_root(&m_root, 1000));
-  set_memroot_max_capacity(&m_root, 100);
-  EXPECT_EQ(null_pointer, alloc_root(&m_root, 1000));
-  set_memroot_error_reporting(&m_root, true);
-=======
   EXPECT_TRUE(m_root.Alloc(1000));
   m_root.set_max_capacity(100);
   EXPECT_EQ(null_pointer, m_root.Alloc(1000));
   m_root.set_error_for_capacity_exceeded(true);
->>>>>>> 4869291f
   Mock_global_error_handler error_handler(EE_CAPACITY_EXCEEDED);
   EXPECT_TRUE(m_root.Alloc(1000));
   EXPECT_EQ(1, error_handler.handle_called());
