# Copyright (c) 2014, 2019, Oracle and/or its affiliates. All rights reserved.
#
# This program is free software; you can redistribute it and/or modify
# it under the terms of the GNU General Public License, version 2.0,
# as published by the Free Software Foundation.
#
# This program is also distributed with certain software (including
# but not limited to OpenSSL) that is licensed under separate terms,
# as designated in a particular file or component or in included license
# documentation.  The authors of MySQL hereby grant you an additional
# permission to link the program and your derivative works with the
# separately licensed software that they have included with MySQL.
#
# This program is distributed in the hope that it will be useful,
# but WITHOUT ANY WARRANTY; without even the implied warranty of
# MERCHANTABILITY or FITNESS FOR A PARTICULAR PURPOSE.  See the
# GNU General Public License, version 2.0, for more details.
#
# You should have received a copy of the GNU General Public License
# along with this program; if not, write to the Free Software
# Foundation, Inc., 51 Franklin St, Fifth Floor, Boston, MA 02110-1301  USA

IF(NOT GMOCK_FOUND OR DISABLE_SHARED)
  RETURN()
ENDIF()

MY_CHECK_CXX_COMPILER_WARNING("-Wno-unused-local-typedefs" HAS_WARN_FLAG)
IF(HAS_WARN_FLAG)
  STRING_APPEND(CMAKE_CXX_FLAGS " ${HAS_WARN_FLAG}")
ENDIF()

INCLUDE_DIRECTORIES(SYSTEM
  ${GMOCK_INCLUDE_DIRS}
)

# Add tests
SET(TESTS
    group_replication_member_info
    group_replication_compatibility_module
    group_replication_member_version
    group_replication_mysql_version_gcs_protocol_map
   )

FOREACH(test ${TESTS})
  MYSQL_ADD_EXECUTABLE(${test}-t ${test}-t.cc ADD_TEST ${test})
<<<<<<< HEAD
  TARGET_LINK_LIBRARIES(${test}-t gr_unit_test_resource gunit_small ${GCS_LIBRARY})
  # mysys_ssl/libmysys_ssl.a already includes SSL objects on Solaris
  IF(NOT CMAKE_SYSTEM_NAME MATCHES "SunOS")
    TARGET_LINK_LIBRARIES(${test}-t perconaserverclient)
  ENDIF()
=======
  TARGET_LINK_LIBRARIES(${test}-t
    gr_unit_test_resource gunit_small ${GCS_LIBRARY})
  SET_TARGET_PROPERTIES(${test}-t PROPERTIES ENABLE_EXPORTS TRUE)
  TARGET_LINK_LIBRARIES(${test}-t mysqlclient)
>>>>>>> 4869291f
ENDFOREACH()
<|MERGE_RESOLUTION|>--- conflicted
+++ resolved
@@ -43,16 +43,8 @@
 
 FOREACH(test ${TESTS})
   MYSQL_ADD_EXECUTABLE(${test}-t ${test}-t.cc ADD_TEST ${test})
-<<<<<<< HEAD
-  TARGET_LINK_LIBRARIES(${test}-t gr_unit_test_resource gunit_small ${GCS_LIBRARY})
-  # mysys_ssl/libmysys_ssl.a already includes SSL objects on Solaris
-  IF(NOT CMAKE_SYSTEM_NAME MATCHES "SunOS")
-    TARGET_LINK_LIBRARIES(${test}-t perconaserverclient)
-  ENDIF()
-=======
   TARGET_LINK_LIBRARIES(${test}-t
     gr_unit_test_resource gunit_small ${GCS_LIBRARY})
   SET_TARGET_PROPERTIES(${test}-t PROPERTIES ENABLE_EXPORTS TRUE)
-  TARGET_LINK_LIBRARIES(${test}-t mysqlclient)
->>>>>>> 4869291f
+  TARGET_LINK_LIBRARIES(${test}-t perconaserverclient)
 ENDFOREACH()
