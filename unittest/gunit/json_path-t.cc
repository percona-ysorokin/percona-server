--- conflicted
+++ resolved
@@ -1,8 +1,4 @@
-<<<<<<< HEAD
-/* Copyright (c) 2014, 2018, Oracle and/or its affiliates. All rights reserved.
-=======
 /* Copyright (c) 2014, 2019, Oracle and/or its affiliates. All rights reserved.
->>>>>>> 4869291f
 
    This program is free software; you can redistribute it and/or modify
    it under the terms of the GNU General Public License, version 2.0,
@@ -1285,12 +1281,7 @@
   Json_boolean true_literal1(true);
   Json_boolean false_literal1(false);
   Json_null *null_literal1 = new (std::nothrow) Json_null();
-<<<<<<< HEAD
-  const Json_null *json_null = NULL;
-  EXPECT_EQ(json_null, null_literal1->parent());
-=======
   EXPECT_EQ(nullptr, null_literal1->parent());
->>>>>>> 4869291f
   object1.add_clone(std::string("a"), &true_literal1);
   object1.add_clone(std::string("b"), &false_literal1);
   object1.add_alias(std::string("c"), null_literal1);
