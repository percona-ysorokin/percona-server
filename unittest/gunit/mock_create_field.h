/* Copyright (c) 2011, 2018, Oracle and/or its affiliates. All rights reserved.

   This program is free software; you can redistribute it and/or modify
   it under the terms of the GNU General Public License, version 2.0,
   as published by the Free Software Foundation.

   This program is also distributed with certain software (including
   but not limited to OpenSSL) that is licensed under separate terms,
   as designated in a particular file or component or in included license
   documentation.  The authors of MySQL hereby grant you an additional
   permission to link the program and your derivative works with the
   separately licensed software that they have included with MySQL.

   This program is distributed in the hope that it will be useful,
   but WITHOUT ANY WARRANTY; without even the implied warranty of
   MERCHANTABILITY or FITNESS FOR A PARTICULAR PURPOSE.  See the
   GNU General Public License, version 2.0, for more details.

   You should have received a copy of the GNU General Public License
   along with this program; if not, write to the Free Software
   Foundation, Inc., 51 Franklin St, Fifth Floor, Boston, MA 02110-1301  USA */

#ifndef MOCK_CREATE_FIELD_H
#define MOCK_CREATE_FIELD_H

#include "my_dbug.h"
#include "sql/dd/types/column.h"
#include "sql/field.h"
#include "sql/sql_lex.h"

class Mock_create_field : public Create_field {
  LEX_STRING m_lex_string;

 public:
  Mock_create_field(enum_field_types field_type, Item *insert_default,
                    Item *update_default) {
    /*
      Only TIMESTAMP is implemented for now.
      Other types would need different parameters (fld_length, etc).
    */
    DBUG_ASSERT(field_type == MYSQL_TYPE_TIMESTAMP ||
                field_type == MYSQL_TYPE_TIMESTAMP2);
    init(NULL,  // THD *thd
         NULL,  // char *fld_name
         field_type,
         NULL,            // char *fld_length
         NULL,            // char *fld_decimals,
         0,               // uint fld_type_modifier
         insert_default,  // Item *fld_default_value,
         update_default,  // Item *fld_on_update_value,
         /*
            Pointer can't be NULL, or Create_field::init() will
            core dump. This is undocumented, of
            course. </sarcasm>
         */
<<<<<<< HEAD
         &m_lex_string,   // LEX_STRING *fld_comment,
         NULL,            // char *fld_change,
         NULL,            // List<String> *fld_interval_list,
         NULL,            // const CHARSET_INFO *fld_charset,
         false,           // bool has_explicit_collation,
         0,               // uint fld_geom_type
         &null_lex_cstr,  // zip_dict_name
         nullptr,         // gcol info
         {}               // Nullable<gis::srid_t> srid
    );
=======
         &m_lex_string,  // LEX_STRING *fld_comment,
         NULL,           // char *fld_change,
         NULL,           // List<String> *fld_interval_list,
         NULL,           // const CHARSET_INFO *fld_charset,
         false,          // bool has_explicit_collation,
         0,              // uint fld_geom_type
         nullptr,        // gcol info
         nullptr,        // gen default val
         {},             // Nullable<gis::srid_t> srid
         dd::Column::enum_hidden_type::HT_VISIBLE);  // Visible
>>>>>>> e4924f36
  }
};

#endif  // MOCK_CREATE_FIELD_H<|MERGE_RESOLUTION|>--- conflicted
+++ resolved
@@ -53,7 +53,6 @@
             core dump. This is undocumented, of
             course. </sarcasm>
          */
-<<<<<<< HEAD
          &m_lex_string,   // LEX_STRING *fld_comment,
          NULL,            // char *fld_change,
          NULL,            // List<String> *fld_interval_list,
@@ -62,20 +61,9 @@
          0,               // uint fld_geom_type
          &null_lex_cstr,  // zip_dict_name
          nullptr,         // gcol info
-         {}               // Nullable<gis::srid_t> srid
-    );
-=======
-         &m_lex_string,  // LEX_STRING *fld_comment,
-         NULL,           // char *fld_change,
-         NULL,           // List<String> *fld_interval_list,
-         NULL,           // const CHARSET_INFO *fld_charset,
-         false,          // bool has_explicit_collation,
-         0,              // uint fld_geom_type
-         nullptr,        // gcol info
-         nullptr,        // gen default val
-         {},             // Nullable<gis::srid_t> srid
+         nullptr,         // gen default val
+         {},              // Nullable<gis::srid_t> srid
          dd::Column::enum_hidden_type::HT_VISIBLE);  // Visible
->>>>>>> e4924f36
   }
 };
 
