# Copyright (c) 2010, 2014, Oracle and/or its affiliates. All rights reserved.
# 
# This program is free software; you can redistribute it and/or modify
# it under the terms of the GNU General Public License as published by
# the Free Software Foundation; version 2 of the License.
# 
# This program is distributed in the hope that it will be useful,
# but WITHOUT ANY WARRANTY; without even the implied warranty of
# MERCHANTABILITY or FITNESS FOR A PARTICULAR PURPOSE.  See the
# GNU General Public License for more details.
# 
# You should have received a copy of the GNU General Public License
# along with this program; if not, write to the Free Software
# Foundation, Inc., 51 Franklin St, Fifth Floor, Boston, MA  02110-1301  USA

# We want gmock-1.6.0.zip in order to build these unit tests.
# If you have already downloaded it,
# invoke cmake with -DWITH_GMOCK=/path/to/gmock-1.6.0.zip
#                or -DWITH_GMOCK=/path/to
#
# Alternatively, set an environment variable
# export WITH_GMOCK=/path/to/gmock-1.6.0.zip
#
# You can also do cmake -DENABLE_DOWNLOADS=1 
# and we will download it from http://googlemock.googlecode.com
#
# Either way: we will unpack the zip, compile gmock-all.cc and gtest-all.cc
# and link them into the executables.

# Where to download and build gmock/gtest.
IF(NOT DOWNLOAD_ROOT)
  SET(DOWNLOAD_ROOT ${CMAKE_SOURCE_DIR}/source_downloads)
ENDIF()
IF(NOT EXISTS DOWNLOAD_ROOT)
  MAKE_DIRECTORY(${DOWNLOAD_ROOT})
ENDIF()

# We want googlemock version 1.6, which also contains googletest.
SET(GMOCK_PACKAGE_NAME "gmock-1.6.0")
SET(GMOCK_SOURCE_DIR ${DOWNLOAD_ROOT}/${GMOCK_PACKAGE_NAME})
SET(GTEST_SOURCE_DIR ${DOWNLOAD_ROOT}/${GMOCK_PACKAGE_NAME}/gtest)

IF (DEFINED ENV{WITH_GMOCK} AND NOT DEFINED WITH_GMOCK)
  SET(WITH_GMOCK "$ENV{WITH_GMOCK}")
ENDIF()

IF (WITH_GMOCK)
  ## Did we get a full path name, including file name?
  IF (${WITH_GMOCK} MATCHES ".*\\.zip")
    GET_FILENAME_COMPONENT(GMOCK_DIR ${WITH_GMOCK} PATH)
    GET_FILENAME_COMPONENT(GMOCK_ZIP ${WITH_GMOCK} NAME)
    FIND_FILE(LOCAL_GMOCK_ZIP
              NAMES ${GMOCK_ZIP}
              PATHS ${GMOCK_DIR}
              NO_DEFAULT_PATH
             )
  ENDIF()
  ## Did we get a path name to the directory of the .zip file?
  FIND_FILE(LOCAL_GMOCK_ZIP
            NAMES "${GMOCK_PACKAGE_NAME}.zip"
            PATHS ${WITH_GMOCK}
            NO_DEFAULT_PATH
           )
  MESSAGE(STATUS "Local gmock zip ${LOCAL_GMOCK_ZIP}")
ENDIF()

# We may have downloaded gmock/gtest already, building in a different directory.
IF(EXISTS ${GMOCK_SOURCE_DIR})
  MESSAGE(STATUS "GMOCK_SOURCE_DIR:${GMOCK_SOURCE_DIR}")
  SET(GMOCK_DOWNLOADED 1 CACHE INTERNAL "")
  SET(GMOCK_FOUND 1 CACHE INTERNAL "")
ENDIF()


IF(LOCAL_GMOCK_ZIP AND NOT EXISTS ${GMOCK_SOURCE_DIR})
  # Unpack tarball
  EXECUTE_PROCESS(
    COMMAND ${CMAKE_COMMAND} -E tar xfz  "${LOCAL_GMOCK_ZIP}"
    WORKING_DIRECTORY "${DOWNLOAD_ROOT}"
    RESULT_VARIABLE tar_result
  )
  IF (tar_result MATCHES 0)
    SET(GMOCK_FOUND 1 CACHE INTERNAL "")
  ENDIF()
ENDIF()


OPTION(ENABLE_DOWNLOADS
  "Download and build 3rd party source code components, e.g. google mock"
  OFF)

# While experimenting, use local URL rather than google.
SET(GMOCK_TARBALL "${GMOCK_PACKAGE_NAME}.zip")
SET(GMOCK_DOWNLOAD_URL 
  "http://googlemock.googlecode.com/files/${GMOCK_TARBALL}"
  )
  
MACRO(HTTP_PROXY_HINT)
  MESSAGE(STATUS
    "If you are inside a firewall, you may need to use an http proxy: "
    "export http_proxy=http://example.com:80")
ENDMACRO()


IF(NOT GMOCK_FOUND)
  IF(NOT ENABLE_DOWNLOADS)
    # Give one-time warning
    IF(NOT ONETIME_GTEST_WARNING)
      MESSAGE(STATUS 
        "Googlemock was not found. gtest-based unit tests will be disabled. "
        "You can run cmake . -DENABLE_DOWNLOADS=1 to automatically download "
        "and build required components from source.")
      HTTP_PROXY_HINT()
      SET(ONETIME_GTEST_WARNING 1 CACHE INTERNAL "")
    ENDIF()
    RETURN()
  ENDIF()
  
  # Download gmock source
  IF(NOT EXISTS ${GMOCK_SOURCE_DIR})
    IF(NOT EXISTS ${DOWNLOAD_ROOT}/${GMOCK_TARBALL})
      # Download the tarball
      # Use CMake builtin download capabilities
      FILE(DOWNLOAD ${GMOCK_DOWNLOAD_URL}
        ${DOWNLOAD_ROOT}/${GMOCK_TARBALL} TIMEOUT 30 STATUS ERR)
      IF(ERR EQUAL 0)
        SET(DOWNLOAD_SUCCEEDED 1)
      ELSE()
        MESSAGE(STATUS "Download failed, error: ${ERR}")
        # A failed DOWNLOAD leaves an empty file, remove it
        FILE(REMOVE ${DOWNLOAD_ROOT}/${GMOCK_TARBALL})
      ENDIF()

      IF (DOWNLOAD_SUCCEEDED)
        MESSAGE(STATUS 
          "Successfully downloaded ${GMOCK_DOWNLOAD_URL} to ${DOWNLOAD_ROOT}")
      ELSE()
        MESSAGE(STATUS 
          "To enable google test, please download ${GMOCK_DOWNLOAD_URL} "
          "to the directory ${DOWNLOAD_ROOT}")
        HTTP_PROXY_HINT()
        RETURN()
      ENDIF()
    ENDIF()
    
    # Unpack tarball
    EXECUTE_PROCESS(
      COMMAND ${CMAKE_COMMAND} -E tar xfz  "${DOWNLOAD_ROOT}/${GMOCK_TARBALL}"
        WORKING_DIRECTORY "${DOWNLOAD_ROOT}"
      )
  ENDIF()
  IF(EXISTS ${GMOCK_SOURCE_DIR})
    SET(GMOCK_DOWNLOADED 1 CACHE INTERNAL "")
    SET(GMOCK_FOUND 1 CACHE INTERNAL "")
  ENDIF()
ENDIF()


IF(NOT GMOCK_FOUND)
  RETURN()
ENDIF()

SET(GMOCK_INCLUDE_DIRS
  ${GMOCK_SOURCE_DIR}
  ${GMOCK_SOURCE_DIR}/include
  ${GTEST_SOURCE_DIR}
  ${GTEST_SOURCE_DIR}/include
  CACHE INTERNAL "")

# Build gmock/gtest libraries.
INCLUDE_DIRECTORIES(
  ${GMOCK_SOURCE_DIR}
  ${GMOCK_SOURCE_DIR}/include
  ${GTEST_SOURCE_DIR}
  ${GTEST_SOURCE_DIR}/include
)
ADD_LIBRARY(gmock STATIC ${GMOCK_SOURCE_DIR}/src/gmock-all.cc)
ADD_LIBRARY(gtest STATIC ${GTEST_SOURCE_DIR}/src/gtest-all.cc)
SET(GTEST_LIBRARIES gmock gtest)

IF (WITH_SSL STREQUAL "bundled")
  ADD_SUBDIRECTORY(yassl)
ENDIF()

ADD_SUBDIRECTORY(innodb)

INCLUDE_DIRECTORIES(
  ${CMAKE_SOURCE_DIR}/include
  ${CMAKE_SOURCE_DIR}/regex
  ${CMAKE_SOURCE_DIR}/sql
  ${CMAKE_SOURCE_DIR}/sql/auth
  ${CMAKE_SOURCE_DIR}/storage/example
)

# Turn off some warning flags when compiling GUnit
MY_CHECK_CXX_COMPILER_FLAG("-Wno-null-dereference" HAVE_NO_NULL)
IF(HAVE_NO_NULL)
  SET(CMAKE_CXX_FLAGS "${CMAKE_CXX_FLAGS} -Wno-null-dereference")
ENDIF()
MY_CHECK_CXX_COMPILER_FLAG("-Wno-unused-local-typedefs" HAVE_NO_UNUSED_TYPEDEFS)
IF(HAVE_NO_UNUSED_TYPEDEFS)
  SET(CMAKE_CXX_FLAGS "${CMAKE_CXX_FLAGS} -Wno-unused-local-typedefs")
ENDIF()
MY_CHECK_CXX_COMPILER_FLAG("-Wno-compare-distinct-pointer-types"
                           HAVE_NO_COMPARE_DISTINCT_POINTER_TYPES)
IF(HAVE_NO_COMPARE_DISTINCT_POINTER_TYPES)
  SET(CMAKE_CXX_FLAGS "${CMAKE_CXX_FLAGS} -Wno-compare-distinct-pointer-types")
ENDIF()

MY_CHECK_CXX_COMPILER_FLAG("-fno-builtin-memcmp" HAVE_NO_BUILTIN_MEMCMP)

# main-wrapper libraries (with tap-compatible option).
ADD_LIBRARY(gunit_small STATIC
  gunit_test_main.cc skip_trailing.cc tap_event_listener.cc thread_utils.cc)
ADD_LIBRARY(gunit_large STATIC
  gunit_test_main_server.cc test_utils.cc tap_event_listener.cc thread_utils.cc)
ADD_DEPENDENCIES(gunit_small GenError)
ADD_DEPENDENCIES(gunit_large GenError)
TARGET_LINK_LIBRARIES(gunit_small
  mysys mysys_ssl mytap dbug strings ${GTEST_LIBRARIES})
TARGET_LINK_LIBRARIES(gunit_large
  mysys mysys_ssl mytap dbug strings ${GTEST_LIBRARIES})
MESSAGE(STATUS "GTEST_LIBRARIES:${GTEST_LIBRARIES}")

# Add some defines.
ADD_DEFINITIONS(-DMYSQL_SERVER)

# Add tests (link them with gunit/gmock libraries) 
SET(TESTS
  alignment
  bounded_queue
  bounds_checked_array
  bitmap
  byteorder
##  client_string TODO: move to a client test directory
  cost_estimate
  dbug
  decimal
  dynarray
  filesort_buffer
  filesort_compare
  like_range
  mdl
  my_bitmap
  my_error
  my_fileutils
  my_murmur3
  my_regex
  mysys_base64
  mysys_lf
  mysys_my_atomic
  mysys_my_loadpath
  mysys_my_malloc
  mysys_my_pwrite
  mysys_my_rdtsc
  mysys_my_symlink
  mysys_my_vsnprintf
  mysys_my_write
<<<<<<< HEAD
=======
  opt_costmodel
  opt_recperkey
>>>>>>> 871dd169
  prealloced_array
  sql_list
  sql_plist
  sql_string
  stdcxx
  strings_skip_trailing
  strtoll
  thread_utils
  my_timer
  )
  
IF(WIN32)
  LIST(APPEND TESTS win_tests)
ENDIF()

# Add tests (link them with gunit/gmock libraries and the server libraries) 
SET(SERVER_TESTS
  copy_info
  create_field
  debug_sync
  explain_filename
  field
  get_diagnostics
  handler
  insert_delayed
  item
  item_func_now_local
  item_timefunc
  item_like
  join_tab_sort
  log_throttle
  make_sortkey
  mdl_sync
  my_decimal
  opt_range
  opt_ref
  opt_trace
  segfault
  sql_table
  strings_utf8
  table_cache
  tc_log_mmap
  thd_manager
  unique
)

## Merging tests into fewer executables saves *a lot* of
## link time and disk space ...
OPTION(MERGE_UNITTESTS "Merge tests into one executable" ON)
IF (MERGE_UNITTESTS)
  SET(MERGE_LARGE_TESTS ${CMAKE_CURRENT_BINARY_DIR}/merge_large_tests.cc)
  SET(MERGE_SMALL_TESTS ${CMAKE_CURRENT_BINARY_DIR}/merge_small_tests.cc)
  SET_SOURCE_FILES_PROPERTIES(MERGE_SMALL_TESTS MERGE_LARGE_TESTS
    PROPERTIES GENERATED 1)

  INCLUDE_DIRECTORIES(${CMAKE_CURRENT_SOURCE_DIR})

  FILE(WRITE ${MERGE_LARGE_TESTS} "// Merging large unit tests\n")
  FILE(WRITE ${MERGE_SMALL_TESTS} "// Merging small unit tests\n")
  FOREACH(test ${TESTS})
    FILE(APPEND ${MERGE_SMALL_TESTS} "#include \"${test}-t.cc\"\n")
  ENDFOREACH()
  FOREACH(test ${SERVER_TESTS})
    FILE(APPEND ${MERGE_LARGE_TESTS} "#include \"${test}-t.cc\"\n")
  ENDFOREACH()

  ADD_EXECUTABLE(merge_small_tests-t ${MERGE_SMALL_TESTS})
  SET(SRC_FILES ${MERGE_LARGE_TESTS})
  IF(WIN32)
    LIST(APPEND SRC_FILES ../../sql/nt_servc.cc)
  ENDIF()
  LIST(APPEND SRC_FILES ../../storage/example/ha_example.cc)
  SET_SOURCE_FILES_PROPERTIES(
    ../../storage/example/ha_example.cc
    PROPERTIES COMPILE_FLAGS "-DDISABLE_DTRACE"
  )
  ADD_EXECUTABLE(merge_large_tests-t ${SRC_FILES})

  TARGET_LINK_LIBRARIES(merge_small_tests-t
    gunit_small sqlgunitlib strings dbug regex)
  TARGET_LINK_LIBRARIES(merge_large_tests-t sql binlog rpl master slave sql)
  TARGET_LINK_LIBRARIES(merge_large_tests-t
    gunit_large strings dbug regex mysys)
  TARGET_LINK_LIBRARIES(merge_large_tests-t sql binlog rpl master slave sql)

  IF(WITH_PERFSCHEMA_STORAGE_ENGINE)
    TARGET_LINK_LIBRARIES(merge_large_tests-t perfschema)
    TARGET_LINK_LIBRARIES(merge_small_tests-t perfschema pfs_server_stubs)
  ENDIF()

  ADD_TEST(merge_large_tests merge_large_tests-t)
  ADD_TEST(merge_small_tests merge_small_tests-t)

ELSE()

  FOREACH(test ${TESTS})
    ADD_EXECUTABLE(${test}-t ${test}-t.cc)
    TARGET_LINK_LIBRARIES(${test}-t gunit_small sqlgunitlib strings dbug regex)
    IF(WITH_PERFSCHEMA_STORAGE_ENGINE)
      TARGET_LINK_LIBRARIES(${test}-t perfschema pfs_server_stubs)
    ENDIF()
    ADD_TEST(${test} ${test}-t)
  ENDFOREACH()
  
  # See comments about __builtin_memcmp in the source file.
  IF(HAVE_NO_BUILTIN_MEMCMP)
    SET_SOURCE_FILES_PROPERTIES(
      filesort_compare-t.cc
      PROPERTIES COMPILE_FLAGS "-fno-builtin-memcmp"
  )
  ENDIF()

  FOREACH(test ${SERVER_TESTS})
    SET(SRC_FILES ${test}-t.cc)
    IF(WIN32)
      LIST(APPEND SRC_FILES ../../sql/nt_servc.cc)
    ENDIF()
    IF(test MATCHES "table_cache")
      LIST(APPEND SRC_FILES ../../storage/example/ha_example.cc)
      SET_SOURCE_FILES_PROPERTIES(
        ../../storage/example/ha_example.cc
        PROPERTIES COMPILE_FLAGS "-DDISABLE_DTRACE"
      )
    ENDIF()
    ADD_EXECUTABLE(${test}-t ${SRC_FILES})
    TARGET_LINK_LIBRARIES(${test}-t sql binlog rpl master slave sql)
    TARGET_LINK_LIBRARIES(${test}-t gunit_large strings dbug regex mysys)
    TARGET_LINK_LIBRARIES(${test}-t sql binlog rpl master slave sql)

    IF(WITH_PERFSCHEMA_STORAGE_ENGINE)
      TARGET_LINK_LIBRARIES(${test}-t perfschema)
    ENDIF()

    ADD_TEST(${test} ${test}-t)
  ENDFOREACH()

ENDIF()

## Most executables depend on libeay32.dll (through mysys_ssl).
COPY_OPENSSL_DLLS(copy_openssl_gunit)<|MERGE_RESOLUTION|>--- conflicted
+++ resolved
@@ -256,11 +256,8 @@
   mysys_my_symlink
   mysys_my_vsnprintf
   mysys_my_write
-<<<<<<< HEAD
-=======
   opt_costmodel
   opt_recperkey
->>>>>>> 871dd169
   prealloced_array
   sql_list
   sql_plist
