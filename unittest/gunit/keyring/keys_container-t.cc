--- conflicted
+++ resolved
@@ -28,29 +28,19 @@
 #include "my_inttypes.h"
 #include "plugin/keyring/buffered_file_io.h"
 #include "plugin/keyring/common/i_serialized_object.h"
-<<<<<<< HEAD
 #include "plugin/keyring/common/keyring.h"
-=======
->>>>>>> 4869291f
 #include "plugin/keyring/common/keys_container.h"
 #include "unittest/gunit/keyring/buffered_file_io_10.h"
 #include "unittest/gunit/keyring/mock_logger.h"
 
 namespace keyring__keys_container_unittest {
 using namespace keyring;
-<<<<<<< HEAD
-=======
 using ::testing::_;
->>>>>>> 4869291f
 using ::testing::DoAll;
 using ::testing::InSequence;
 using ::testing::Return;
 using ::testing::SetArgPointee;
 using ::testing::StrEq;
-<<<<<<< HEAD
-using ::testing::_;
-=======
->>>>>>> 4869291f
 
 bool check_if_file_exists_and_TAG_is_correct(const char *file_name) {
   char tag[4];
@@ -314,7 +304,6 @@
   my_free(fetched_key->release_key_data());
 }
 
-<<<<<<< HEAD
 TEST_F(Keys_container_test,
        StorePBStorePBStorePBStoreIK1StoreIK2FetchPBFetchIK) {
   IKeyring_io *keyring_io = new Buffered_file_io(logger);
@@ -1259,526 +1248,6 @@
   //    fetchedKey->release_key_data();
 }
 
-=======
-TEST_F(Keys_container_test, StoreTwiceTheSame) {
-  IKeyring_io *keyring_io = new Buffered_file_io(logger);
-  EXPECT_EQ(keys_container->init(keyring_io, file_name), 0);
-  EXPECT_EQ(keys_container->store_key(sample_key), 0);
-  ASSERT_TRUE(keys_container->get_number_of_keys() == 1);
-  EXPECT_EQ(keys_container->store_key(sample_key), 1);
-  ASSERT_TRUE(keys_container->get_number_of_keys() == 1);
-}
-
-class Buffered_file_io_20 : public Buffered_file_io {
- public:
-  Buffered_file_io_20(ILogger *logger) : Buffered_file_io(logger) {}
-  void set_memory_needed_for_buffer(size_t memory_needed) {
-    memory_needed_for_buffer = memory_needed;
-  }
-};
-
-TEST_F(Keys_container_test, StoreKeyInVer10StoreKeyInVer20FetchKeyInVer20) {
-  size_t memory_needed_for_buffer;
-  {
-    Buffered_file_io_10 keyring_io_10(logger);
-    EXPECT_EQ(keys_container->init(&keyring_io_10, file_name), 0);
-    EXPECT_EQ(keys_container->store_key(sample_key), 0);
-    memory_needed_for_buffer = keyring_io_10.get_memory_needed_for_buffer();
-  }
-  Buffered_file_io_20 *keyring_io_20 = new Buffered_file_io_20(logger);
-  EXPECT_EQ(keyring_io_20->init(&file_name), 0);
-  keyring_io_20->set_memory_needed_for_buffer(memory_needed_for_buffer);
-  keys_container->set_keyring_io(keyring_io_20);
-
-  std::string key_data1("Robi1");
-  Key key_1_id("Roberts_key1", NULL, "Robert", NULL, 0);
-  Key *key1 = new Key("Roberts_key1", "AES", "Robert", key_data1.c_str(),
-                      key_data1.length() + 1);
-  EXPECT_EQ(keys_container->store_key(key1), 0);
-
-  Key key_id("Roberts_key", NULL, "Robert", NULL, 0);
-  IKey *fetched_key = keys_container->fetch_key(&key_id);
-  ASSERT_TRUE(fetched_key != NULL);
-  std::string expected_key_signature = "Roberts_keyRobert";
-  EXPECT_STREQ(fetched_key->get_key_signature()->c_str(),
-               expected_key_signature.c_str());
-  EXPECT_EQ(fetched_key->get_key_signature()->length(),
-            expected_key_signature.length());
-  uchar *key_data_fetched = fetched_key->get_key_data();
-  size_t key_data_fetched_size = fetched_key->get_key_data_size();
-  EXPECT_STREQ(sample_key_data.c_str(),
-               reinterpret_cast<const char *>(key_data_fetched));
-  ASSERT_TRUE(sample_key_data.length() + 1 == key_data_fetched_size);
-
-  keys_container->remove_key(&key_id);
-
-  IKey *fetched_key_1 = keys_container->fetch_key(&key_1_id);
-  ASSERT_TRUE(fetched_key_1 != NULL);
-  expected_key_signature = "Roberts_key1Robert";
-  EXPECT_STREQ(fetched_key_1->get_key_signature()->c_str(),
-               expected_key_signature.c_str());
-  EXPECT_EQ(fetched_key_1->get_key_signature()->length(),
-            expected_key_signature.length());
-  key_data_fetched = fetched_key_1->get_key_data();
-  key_data_fetched_size = fetched_key_1->get_key_data_size();
-  EXPECT_STREQ(key_data1.c_str(),
-               reinterpret_cast<const char *>(key_data_fetched));
-  ASSERT_TRUE(key_data1.length() + 1 == key_data_fetched_size);
-
-  keys_container->remove_key(&key_1_id);
-
-  my_free(fetched_key->release_key_data());
-  my_free(fetched_key_1->release_key_data());
-}
-
-TEST_F(Keys_container_test,
-       CheckIfKeyIsNotDumpedIntoKeyringFileIfKeyringFileDoesnotExist) {
-  IKeyring_io *keyring_io = new Buffered_file_io(logger);
-  EXPECT_EQ(keys_container->init(keyring_io, file_name), 0);
-  EXPECT_EQ(keys_container->store_key(sample_key), 0);
-  remove("./keyring");
-  std::string key_data1("Robi1");
-  Key *key1 = new Key("Roberts_key1", "AES", "Robert", key_data1.c_str(),
-                      key_data1.length() + 1);
-  EXPECT_CALL(
-      *((Mock_logger *)logger),
-      log(ERROR_LEVEL, StrEq("Could not flush keys to keyring's backup")));
-  // it should not be possible to store_key if the keyring file does not exist
-  EXPECT_EQ(keys_container->store_key(key1), 1);
-  delete key1;
-  EXPECT_EQ(check_if_file_exists_and_TAG_is_correct("./keyring"), 0);
-}
-
-TEST_F(Keys_container_test,
-       CheckIfKeyIsNotDumpedIntoKeyringFileIfKeyringFileHasInvalidDigest) {
-  IKeyring_io *keyring_io = new Buffered_file_io(logger);
-  EXPECT_EQ(keys_container->init(keyring_io, file_name), 0);
-  EXPECT_EQ(keys_container->store_key(sample_key), 0);
-
-  std::fstream keyring_file("./keyring");
-  ASSERT_TRUE(keyring_file.is_open());
-  keyring_file.seekp(-3, std::ios_base::end);
-  keyring_file.write("a", 1);  // changed digest
-  keyring_file.close();
-  EXPECT_TRUE(check_if_file_exists_and_TAG_is_correct("./keyring"));
-
-  std::string key_data1("Robi1");
-  Key *key1 = new Key("Roberts_key1", "AES", "Robert", key_data1.c_str(),
-                      key_data1.length() + 1);
-  EXPECT_CALL(
-      *((Mock_logger *)logger),
-      log(ERROR_LEVEL, StrEq("Could not flush keys to keyring's backup")));
-  EXPECT_CALL(*((Mock_logger *)logger),
-              log(ERROR_LEVEL, StrEq("Incorrect Keyring file")));
-
-  // it should not be possible to store_key if the keyring file was changed
-  EXPECT_EQ(keys_container->store_key(key1), 1);
-  delete key1;
-  EXPECT_EQ(check_if_file_exists_and_TAG_is_correct("./keyring"), true);
-}
-
-class Buffered_file_io_dont_remove_backup : public Buffered_file_io {
- public:
-  Buffered_file_io_dont_remove_backup(ILogger *logger)
-      : Buffered_file_io(logger) {}
-
-  bool remove_backup(myf) { return false; }
-};
-
-class Keys_container_test_dont_close : public ::testing::Test {
- public:
-  Keys_container_test_dont_close() : file_name("./keyring") {}
-
- protected:
-  virtual void SetUp() {
-    sample_key_data = "Robi";
-    sample_key = new Key("Roberts_key", "AES", "Robert",
-                         sample_key_data.c_str(), sample_key_data.length() + 1);
-    std::string sample_key_data2 = "xobi2";
-    sample_key2 =
-        new Key("Roberts_key2", "AES", "Robert", sample_key_data2.c_str(),
-                sample_key_data2.length() + 1);
-
-    // Remove Keyring files just to be save
-    remove(file_name.c_str());
-    remove("./keyring.backup");
-    remove("./keyring.backup.backup");
-  }
-  virtual void TearDown() { remove(file_name.c_str()); }
-  void generate_malformed_keyring_file_without_tag(const char *file_name);
-
- protected:
-  Key *sample_key;
-  Key *sample_key2;
-  std::string sample_key_data;
-  std::string file_name;
-};
-
-void Keys_container_test_dont_close::
-    generate_malformed_keyring_file_without_tag(const char *file_name) {
-  static const char *malformed_keyring_buffer =
-      "Key1AESRobertKEYDATA"
-      "Key2AESZibiDATAKey3DATA...crashing";
-
-  std::fstream file;
-  file.open(file_name,
-            std::fstream::out | std::fstream::binary | std::fstream::trunc);
-  ASSERT_TRUE(file.is_open());
-  file.write(malformed_keyring_buffer, strlen(malformed_keyring_buffer));
-  file.close();
-}
-
-TEST_F(Keys_container_test_dont_close,
-       CheckIfCorrectBackupFileIsCreatedAfterStoringOneKey) {
-  ILogger *logger = new Mock_logger();
-  IKeyring_io *keyring_io_dont_remove_backup =
-      new Buffered_file_io_dont_remove_backup(logger);
-  Keys_container *keys_container = new Keys_container(logger);
-
-  EXPECT_EQ(keys_container->init(keyring_io_dont_remove_backup, file_name), 0);
-  EXPECT_EQ(keys_container->store_key(sample_key), 0);
-  ASSERT_TRUE(keys_container->get_number_of_keys() == 1);
-
-  EXPECT_EQ(check_if_file_exists_and_TAG_is_correct("./keyring.backup"), true);
-
-  // Check if backup file is empty
-  delete keys_container;
-  delete logger;
-  logger = new Mock_logger();
-  IKeyring_io *keyring_io = new Buffered_file_io(logger);
-  keys_container = new Keys_container(logger);
-  ASSERT_TRUE(keys_container->init(keyring_io, "./keyring.backup") == 0);
-  ASSERT_TRUE(keys_container->get_number_of_keys() == 0);
-
-  remove("./keyring.backup");
-  remove("./keyring.backup.backup");  // leftover from initializing keyring with
-                                      // backup file
-  remove(file_name.c_str());
-  delete keys_container;
-  delete logger;
-  delete sample_key2;  // unused in this test
-}
-
-TEST_F(Keys_container_test_dont_close,
-       CheckIfCorrectBackupFileIsCreatedAfterStoringTwoKeys) {
-  ILogger *logger = new Mock_logger();
-  IKeyring_io *keyring_io = new Buffered_file_io(logger);
-  Keys_container *keys_container = new Keys_container(logger);
-  EXPECT_EQ(keys_container->init(keyring_io, file_name), 0);
-  EXPECT_EQ(keys_container->store_key(sample_key), 0);
-  ASSERT_TRUE(keys_container->get_number_of_keys() == 1);
-  // successfully stored the key - backup file does not exist
-  EXPECT_EQ(check_if_file_exists_and_TAG_is_correct("./keyring.backup"), false);
-  ASSERT_TRUE(check_if_file_exists_and_TAG_is_correct("./keyring") == true);
-  delete keys_container;
-  delete logger;
-
-  logger = new Mock_logger();
-  IKeyring_io *keyring_io_dont_remove_backup =
-      new Buffered_file_io_dont_remove_backup(logger);
-  keys_container = new Keys_container(logger);
-
-  EXPECT_EQ(keys_container->init(keyring_io_dont_remove_backup, file_name), 0);
-  EXPECT_EQ(keys_container->store_key(sample_key2), 0);
-  ASSERT_TRUE(keys_container->get_number_of_keys() == 2);
-
-  EXPECT_EQ(check_if_file_exists_and_TAG_is_correct("./keyring.backup"), true);
-  EXPECT_EQ(check_if_file_exists_and_TAG_is_correct("./keyring"), true);
-
-  delete keys_container;
-  delete logger;
-  // Check that backup file contains sample_key only
-  logger = new Mock_logger();
-  IKeyring_io *keyring_io_2 = new Buffered_file_io(logger);
-  keys_container = new Keys_container(logger);
-  EXPECT_EQ(keys_container->init(keyring_io_2, file_name), 0);
-  ASSERT_TRUE(keys_container->get_number_of_keys() == 1);
-  Key sample_key_id("Roberts_key", NULL, "Robert", NULL, 0);
-  IKey *fetchedKey = keys_container->fetch_key(&sample_key_id);
-  ASSERT_TRUE(fetchedKey != NULL);
-
-  ASSERT_TRUE(*fetchedKey->get_key_signature() == "Roberts_keyRobert");
-  ASSERT_TRUE(memcmp(fetchedKey->get_key_data(), "Robi",
-                     fetchedKey->get_key_data_size()) == 0);
-
-  remove("./keyring.backup");
-  remove("./keyring.backup.backup");  // leftover from initializing keyring with
-                                      // backup file
-  remove(file_name.c_str());
-  delete keys_container;
-  delete logger;
-  my_free(fetchedKey->release_key_data());
-}
-
-TEST_F(Keys_container_test_dont_close,
-       CheckIfCorrectBackupFileIsCreatedBeforeRemovingKey) {
-  ILogger *logger = new Mock_logger();
-  IKeyring_io *keyring_io = new Buffered_file_io(logger);
-  Keys_container *keys_container = new Keys_container(logger);
-
-  EXPECT_EQ(keys_container->init(keyring_io, file_name), 0);
-  EXPECT_EQ(keys_container->store_key(sample_key), 0);
-  ASSERT_TRUE(keys_container->get_number_of_keys() == 1);
-  // successfully stored the key - backup file does not exist
-  EXPECT_EQ(check_if_file_exists_and_TAG_is_correct("./keyring.backup"), false);
-  ASSERT_TRUE(check_if_file_exists_and_TAG_is_correct("./keyring") == true);
-  EXPECT_EQ(keys_container->store_key(sample_key2), 0);
-  ASSERT_TRUE(keys_container->get_number_of_keys() == 2);
-  EXPECT_EQ(check_if_file_exists_and_TAG_is_correct("./keyring.backup"), false);
-  ASSERT_TRUE(check_if_file_exists_and_TAG_is_correct("./keyring") == true);
-
-  delete keys_container;
-  delete logger;
-  logger = new Mock_logger();
-  IKeyring_io *keyring_io_dont_remove_backup =
-      new Buffered_file_io_dont_remove_backup(logger);
-  keys_container = new Keys_container(logger);
-
-  ASSERT_TRUE(keys_container->init(keyring_io_dont_remove_backup, file_name) ==
-              0);
-  Key sample_key_id("Roberts_key", "AES", "Robert", NULL, 0);
-  EXPECT_EQ(keys_container->remove_key(&sample_key_id), 0);
-  ASSERT_TRUE(keys_container->get_number_of_keys() == 1);
-
-  EXPECT_EQ(check_if_file_exists_and_TAG_is_correct("./keyring.backup"), true);
-  EXPECT_EQ(check_if_file_exists_and_TAG_is_correct("./keyring"), true);
-
-  delete keys_container;
-  delete logger;
-  // Check that backup file contains sample_key and sample_key2
-  logger = new Mock_logger();
-  IKeyring_io *keyring_io_2 = new Buffered_file_io(logger);
-  keys_container = new Keys_container(logger);
-  EXPECT_EQ(keys_container->init(keyring_io_2, "./keyring.backup"), 0);
-  ASSERT_TRUE(keys_container->get_number_of_keys() == 2);
-  Key sample_key2_id("Roberts_key2", NULL, "Robert", NULL, 0);
-  IKey *fetchedKey = keys_container->fetch_key(&sample_key2_id);
-  ASSERT_TRUE(fetchedKey != NULL);
-  ASSERT_TRUE(*fetchedKey->get_key_signature() == "Roberts_key2Robert");
-  ASSERT_TRUE(memcmp(fetchedKey->get_key_data(), "xobi2",
-                     fetchedKey->get_key_data_size()) == 0);
-
-  remove("./keyring.backup");
-  remove("./keyring.backup.backup");  // leftover from initializing keyring with
-                                      // backup file
-  remove(file_name.c_str());
-  delete keys_container;
-  delete logger;
-  my_free(fetchedKey->release_key_data());
-}
-
-TEST_F(Keys_container_test_dont_close,
-       CheckIfBackupFileIsNotCreatedForFetching) {
-  ILogger *logger = new Mock_logger();
-  IKeyring_io *keyring_io = new Buffered_file_io(logger);
-  Keys_container *keys_container = new Keys_container(logger);
-
-  EXPECT_EQ(keys_container->init(keyring_io, file_name), 0);
-  EXPECT_EQ(keys_container->store_key(sample_key), 0);
-  ASSERT_TRUE(keys_container->get_number_of_keys() == 1);
-  // successfully stored the key - backup file does not exist
-  EXPECT_EQ(check_if_file_exists_and_TAG_is_correct("./keyring.backup"), false);
-  ASSERT_TRUE(check_if_file_exists_and_TAG_is_correct("./keyring") == true);
-  EXPECT_EQ(keys_container->store_key(sample_key2), 0);
-  ASSERT_TRUE(keys_container->get_number_of_keys() == 2);
-  EXPECT_EQ(check_if_file_exists_and_TAG_is_correct("./keyring.backup"), false);
-  ASSERT_TRUE(check_if_file_exists_and_TAG_is_correct("./keyring") == true);
-
-  delete keys_container;
-  delete logger;
-  logger = new Mock_logger();
-  IKeyring_io *keyring_io_dont_remove_backup =
-      new Buffered_file_io_dont_remove_backup(logger);
-  keys_container = new Keys_container(logger);
-
-  EXPECT_EQ(keys_container->init(keyring_io_dont_remove_backup, file_name), 0);
-  Key sample_key_id("Roberts_key", NULL, "Robert", NULL, 0);
-  IKey *fetchedKey = keys_container->fetch_key(&sample_key_id);
-  ASSERT_TRUE(fetchedKey != NULL);
-  ASSERT_TRUE(keys_container->get_number_of_keys() == 2);
-  // check if the backup file was not created
-  EXPECT_EQ(check_if_file_exists_and_TAG_is_correct("./keyring.backup"), false);
-  EXPECT_EQ(check_if_file_exists_and_TAG_is_correct("./keyring"), true);
-
-  remove("./keyring.backup");
-  remove(file_name.c_str());
-  delete keys_container;
-  delete logger;
-  my_free(fetchedKey->release_key_data());
-}
-
-TEST_F(Keys_container_test_dont_close,
-       KeyringfileIsMalformedCheckIfBackupIsLoaded) {
-  ILogger *logger = new Mock_logger();
-  IKeyring_io *keyring_io = new Buffered_file_io(logger);
-  Keys_container *keys_container = new Keys_container(logger);
-
-  EXPECT_EQ(keys_container->init(keyring_io, file_name), 0);
-  EXPECT_EQ(keys_container->store_key(sample_key), 0);
-  ASSERT_TRUE(keys_container->get_number_of_keys() == 1);
-  // successfully stored the key - backup file does not exist
-  EXPECT_EQ(check_if_file_exists_and_TAG_is_correct("./keyring.backup"), false);
-  ASSERT_TRUE(check_if_file_exists_and_TAG_is_correct("./keyring") == true);
-  EXPECT_EQ(keys_container->store_key(sample_key2), 0);
-  ASSERT_TRUE(keys_container->get_number_of_keys() == 2);
-  // Now we have correct backup file
-  EXPECT_EQ(check_if_file_exists_and_TAG_is_correct("./keyring.backup"), false);
-  ASSERT_TRUE(check_if_file_exists_and_TAG_is_correct("./keyring") == true);
-
-  delete keys_container;
-  delete logger;
-  logger = new Mock_logger();
-  IKeyring_io *keyring_io_dont_remove_backup =
-      new Buffered_file_io_dont_remove_backup(logger);
-  keys_container = new Keys_container(logger);
-
-  // this key will not be in backup file thus we do not care about it
-  Key *sample_key3 = new Key("Roberts_key3", "ZZZZ", "MaybeRobert",
-                             (void *)("DATA"), strlen("DATA"));
-
-  EXPECT_EQ(keys_container->init(keyring_io_dont_remove_backup, file_name), 0);
-  EXPECT_EQ(keys_container->store_key(sample_key3), 0);
-  ASSERT_TRUE(keys_container->get_number_of_keys() == 3);
-  // Now we have correct backup file
-  EXPECT_EQ(check_if_file_exists_and_TAG_is_correct("./keyring.backup"), true);
-  ASSERT_TRUE(check_if_file_exists_and_TAG_is_correct("./keyring") == true);
-
-  delete keys_container;
-  delete logger;
-  remove("./keyring");
-  generate_malformed_keyring_file_without_tag("./keyring");
-  logger = new Mock_logger();
-  IKeyring_io *keyring_io_2 = new Buffered_file_io(logger);
-  keys_container = new Keys_container(logger);
-
-  ASSERT_TRUE(keys_container->init(keyring_io_2, file_name) == 0);
-  // Check that keyring from backup was loaded as the keyring file is corrupted
-  ASSERT_TRUE(keys_container->get_number_of_keys() == 2);
-  Key sample_key_id("Roberts_key", NULL, "Robert", NULL, 0);
-  Key sample_key2_id("Roberts_key2", NULL, "Robert", NULL, 0);
-  IKey *fetchedKey = keys_container->fetch_key(&sample_key2_id);
-  ASSERT_TRUE(fetchedKey != NULL);
-  ASSERT_TRUE(*fetchedKey->get_key_signature() == "Roberts_key2Robert");
-  ASSERT_TRUE(memcmp(fetchedKey->get_key_data(), "xobi2",
-                     fetchedKey->get_key_data_size()) == 0);
-  IKey *fetchedKey2 = keys_container->fetch_key(&sample_key_id);
-  ASSERT_TRUE(fetchedKey2 != NULL);
-  ASSERT_TRUE(*fetchedKey2->get_key_signature() == "Roberts_keyRobert");
-  ASSERT_TRUE(memcmp(fetchedKey2->get_key_data(), "Robi",
-                     fetchedKey2->get_key_data_size()) == 0);
-
-  // check if the backup file was removed
-  EXPECT_EQ(check_if_file_exists_and_TAG_is_correct("./keyring.backup"), false);
-  EXPECT_EQ(check_if_file_exists_and_TAG_is_correct("./keyring"), true);
-
-  remove("./keyring.backup");
-  remove(file_name.c_str());
-  delete keys_container;
-  delete logger;
-  my_free(fetchedKey->release_key_data());
-  my_free(fetchedKey2->release_key_data());
-}
-
-TEST_F(Keys_container_test_dont_close,
-       BackupfileIsMalformedCheckItIsIgnoredAndDeleted) {
-  ILogger *logger = new Mock_logger();
-  IKeyring_io *keyring_io = new Buffered_file_io(logger);
-  Keys_container *keys_container = new Keys_container(logger);
-
-  EXPECT_EQ(keys_container->init(keyring_io, file_name), 0);
-  EXPECT_EQ(keys_container->store_key(sample_key), 0);
-  ASSERT_TRUE(keys_container->get_number_of_keys() == 1);
-  // successfully stored the key - backup file does not exist
-  EXPECT_EQ(check_if_file_exists_and_TAG_is_correct("./keyring.backup"), false);
-  ASSERT_TRUE(check_if_file_exists_and_TAG_is_correct("./keyring") == true);
-  EXPECT_EQ(keys_container->store_key(sample_key2), 0);
-  ASSERT_TRUE(keys_container->get_number_of_keys() == 2);
-  EXPECT_EQ(check_if_file_exists_and_TAG_is_correct("./keyring.backup"), false);
-  ASSERT_TRUE(check_if_file_exists_and_TAG_is_correct("./keyring") == true);
-
-  delete keys_container;
-  delete logger;
-  generate_malformed_keyring_file_without_tag("./keyring.backup");
-  logger = new Mock_logger();
-  IKeyring_io *keyring_io_2 = new Buffered_file_io(logger);
-  keys_container = new Keys_container(logger);
-
-  // Check that backup file was ignored (as backup file is malformed)
-  EXPECT_CALL(*((Mock_logger *)logger),
-              log(ERROR_LEVEL, StrEq("Incorrect Keyring file")));
-  EXPECT_CALL(*((Mock_logger *)logger),
-              log(WARNING_LEVEL,
-                  StrEq("Found malformed keyring backup file - removing it")));
-  EXPECT_EQ(keys_container->init(keyring_io_2, file_name), 0);
-  ASSERT_TRUE(keys_container->get_number_of_keys() == 2);
-  Key sample_key_id("Roberts_key", NULL, "Robert", NULL, 0);
-  Key sample_key2_id("Roberts_key2", NULL, "Robert", NULL, 0);
-  IKey *fetchedKey = keys_container->fetch_key(&sample_key2_id);
-  ASSERT_TRUE(fetchedKey != NULL);
-  ASSERT_TRUE(*fetchedKey->get_key_signature() == "Roberts_key2Robert");
-  ASSERT_TRUE(memcmp(fetchedKey->get_key_data(), "xobi2",
-                     fetchedKey->get_key_data_size()) == 0);
-  IKey *fetchedKey2 = keys_container->fetch_key(&sample_key_id);
-  ASSERT_TRUE(fetchedKey2 != NULL);
-  ASSERT_TRUE(*fetchedKey2->get_key_signature() == "Roberts_keyRobert");
-  ASSERT_TRUE(memcmp(fetchedKey2->get_key_data(), "Robi",
-                     fetchedKey2->get_key_data_size()) == 0);
-
-  // check if the backup file was removed
-  EXPECT_EQ(check_if_file_exists_and_TAG_is_correct("./keyring.backup"), false);
-  EXPECT_EQ(check_if_file_exists_and_TAG_is_correct("./keyring"), true);
-
-  delete keys_container;
-  delete logger;
-  my_free(fetchedKey->release_key_data());
-  my_free(fetchedKey2->release_key_data());
-}
-
-TEST_F(
-    Keys_container_test_dont_close,
-    CheckIfBackupIsCreatedAfterEachOperationAndIsUsedWhenKeyringDoesNotExist) {
-  ILogger *logger = new Mock_logger();
-  IKeyring_io *keyring_io = new Buffered_file_io_dont_remove_backup(logger);
-  Keys_container *keys_container = new Keys_container(logger);
-  EXPECT_EQ(keys_container->init(keyring_io, file_name), 0);
-  EXPECT_EQ(keys_container->store_key(sample_key), 0);
-  ASSERT_TRUE(keys_container->get_number_of_keys() == 1);
-  EXPECT_EQ(check_if_file_exists_and_TAG_is_correct("./keyring.backup"), true);
-  ASSERT_TRUE(check_if_file_exists_and_TAG_is_correct("./keyring") == true);
-
-  remove("./keyring.backup");
-  rename("keyring", "keyring.backup");
-  ASSERT_TRUE(check_if_file_exists_and_TAG_is_correct("./keyring") == false);
-  // Now keyring file should be recreated based on keyring.backup
-  delete keys_container;
-  keyring_io = new Buffered_file_io_dont_remove_backup(logger);
-  keys_container = new Keys_container(logger);
-  EXPECT_EQ(keys_container->init(keyring_io, file_name), 0);
-
-  ASSERT_TRUE(keys_container->get_number_of_keys() == 1);
-  EXPECT_EQ(keys_container->store_key(sample_key2), 0);
-  ASSERT_TRUE(keys_container->get_number_of_keys() == 2);
-
-  EXPECT_EQ(check_if_file_exists_and_TAG_is_correct("./keyring.backup"), true);
-  EXPECT_EQ(check_if_file_exists_and_TAG_is_correct("./keyring"), true);
-
-  Key sample_key_id("Roberts_key", NULL, "Robert", NULL, 0);
-  IKey *fetchedKey = keys_container->fetch_key(&sample_key_id);
-  ASSERT_TRUE(fetchedKey != NULL);
-
-  ASSERT_TRUE(*fetchedKey->get_key_signature() == "Roberts_keyRobert");
-  ASSERT_TRUE(memcmp(fetchedKey->get_key_data(), "Robi",
-                     fetchedKey->get_key_data_size()) == 0);
-
-  remove("./keyring.backup");
-  remove(file_name.c_str());
-  delete keys_container;
-  delete logger;
-  my_free(fetchedKey->release_key_data());
-  //    fetchedKey->release_key_data();
-}
-
->>>>>>> 4869291f
 class Mock_keyring_io : public IKeyring_io {
  public:
   MOCK_METHOD1(init, bool(std::string *keyring_filename));
@@ -2436,7 +1905,6 @@
   delete logger;
   delete mock_serializer;
 }
-<<<<<<< HEAD
 
 class Mock_system_keys_container : public ISystem_keys_container {
  public:
@@ -2502,7 +1970,4 @@
   ::testing::InitGoogleTest(&argc, argv);
   return RUN_ALL_TESTS();
 }
-=======
-
->>>>>>> 4869291f
 }  // namespace keyring__keys_container_unittest