<<<<<<< HEAD
# Copyright (c) 2013, 2018, Oracle and/or its affiliates. All rights reserved.
=======
# Copyright (c) 2013, 2019, Oracle and/or its affiliates. All rights reserved.
>>>>>>> 4869291f
#
# This program is free software; you can redistribute it and/or modify
# it under the terms of the GNU General Public License, version 2.0,
# as published by the Free Software Foundation.
#
# This program is also distributed with certain software (including
# but not limited to OpenSSL) that is licensed under separate terms,
# as designated in a particular file or component or in included license
# documentation.  The authors of MySQL hereby grant you an additional
# permission to link the program and your derivative works with the
# separately licensed software that they have included with MySQL.
#
# This program is distributed in the hope that it will be useful,
# but WITHOUT ANY WARRANTY; without even the implied warranty of
# MERCHANTABILITY or FITNESS FOR A PARTICULAR PURPOSE.  See the
# GNU General Public License, version 2.0, for more details.
#
# You should have received a copy of the GNU General Public License
# along with this program; if not, write to the Free Software
# Foundation, Inc., 51 Franklin St, Fifth Floor, Boston, MA 02110-1301  USA

INCLUDE_DIRECTORIES(
  ${GTEST_INCLUDE_DIRS}
  ${CMAKE_SOURCE_DIR}/sql
  ${CMAKE_SOURCE_DIR}/storage/innobase/include
)

INCLUDE(${CMAKE_SOURCE_DIR}/storage/innobase/innodb.cmake)

SET(TESTS
  #example
  ha_innodb
  log0log
  mem0mem
  os0thread-create
  ut0crc32
  ut0lock_free_hash
  ut0mem
  ut0new
)

SET(ALL_INNODB_TESTS)
FOREACH(test ${TESTS})
  LIST(APPEND ALL_INNODB_TESTS ${test}-t.cc)
ENDFOREACH()

IF (MERGE_UNITTESTS)
  IF(WIN32)
    LIST(APPEND ALL_INNODB_TESTS ../../../sql/nt_servc.cc)
  ENDIF()
<<<<<<< HEAD
  MYSQL_ADD_EXECUTABLE(merge_innodb_tests-t ${ALL_INNODB_TESTS}
    ADD_TEST merge_innodb_tests)

  TARGET_LINK_LIBRARIES(merge_innodb_tests-t
    sql_main binlog rpl master slave sql_main sql_gis sql_dd)
  TARGET_LINK_LIBRARIES(merge_innodb_tests-t
    gunit_large strings dbug mysys)
  TARGET_LINK_LIBRARIES(merge_innodb_tests-t
    sql_main binlog rpl master slave sql_main sql_gis sql_dd sql_main sql_dd sql_gis)
=======
  MYSQL_ADD_EXECUTABLE(merge_innodb_tests-t ${ALL_INNODB_TESTS} SKIP_INSTALL)
  SET_TARGET_PROPERTIES(merge_innodb_tests-t PROPERTIES ENABLE_EXPORTS TRUE)

  TARGET_LINK_LIBRARIES(merge_innodb_tests-t
    sql_main binlog rpl master slave sql_gis sql_dd)
  TARGET_LINK_LIBRARIES(merge_innodb_tests-t
    gunit_large strings dbug mysys)
>>>>>>> 4869291f
  TARGET_LINK_LIBRARIES(merge_innodb_tests-t ${ICU_LIBRARIES})

  # Download TBB from https://www.threadingbuildingblocks.org
  #SET(TBB_INCDIR /path/to/tbb43_20150611oss/include)
  #SET(TBB_LIBDIR /path/to/tbb43_20150611oss/build/linux_intel64_gcc_cc4.9.1_libc2.12_kernel2.6.39_release)
  #TARGET_LINK_LIBRARIES(merge_innodb_tests-t tbb -L${TBB_LIBDIR} -Wl,-rpath=${TBB_LIBDIR})
  #INCLUDE_DIRECTORIES(${TBB_INCDIR})

  IF(WITH_PERFSCHEMA_STORAGE_ENGINE)
    TARGET_LINK_LIBRARIES(merge_innodb_tests-t perfschema)
  ENDIF()

  ADD_DEPENDENCIES(merge_innodb_tests-t GenError)

<<<<<<< HEAD
=======
  # See ../CMakeLists.txt
  IF(ADD_MERGE_LARGE_TESTS)
    ADD_TEST(merge_innodb_tests-t
      ${CMAKE_BINARY_DIR}/runtime_output_directory/merge_innodb_tests-t)
  ELSE()
    MESSAGE(WARNING
      "Likely link failure for this compiler, skipping merge_innodb_tests-t")
    SET_PROPERTY(TARGET merge_innodb_tests-t PROPERTY EXCLUDE_FROM_ALL TRUE)
  ENDIF()

>>>>>>> 4869291f
ENDIF(MERGE_UNITTESTS)

FOREACH(test ${TESTS})
  SET(SRC_FILES ${test}-t.cc)
  IF(WIN32)
    LIST(APPEND SRC_FILES ../../../sql/nt_servc.cc)
  ENDIF()
  MYSQL_ADD_EXECUTABLE(${test}-t ${SRC_FILES} SKIP_INSTALL ${EXCLUDE_FROM_ALL})
<<<<<<< HEAD

  TARGET_LINK_LIBRARIES(${test}-t
    sql_main binlog rpl master slave sql_main sql_gis sql_dd)
  TARGET_LINK_LIBRARIES(${test}-t gunit_large strings dbug mysys)
  TARGET_LINK_LIBRARIES(${test}-t
    sql_main binlog rpl master slave sql_main sql_gis sql_dd sql_main sql_gis)
=======
  SET_TARGET_PROPERTIES(${test}-t PROPERTIES ENABLE_EXPORTS TRUE)

  TARGET_LINK_LIBRARIES(${test}-t
    sql_main binlog rpl master slave sql_gis sql_dd)
  TARGET_LINK_LIBRARIES(${test}-t gunit_large strings dbug mysys)
>>>>>>> 4869291f
  TARGET_LINK_LIBRARIES(${test}-t ${ICU_LIBRARIES})

  IF(WITH_PERFSCHEMA_STORAGE_ENGINE)
    TARGET_LINK_LIBRARIES(${test}-t perfschema)
  ENDIF()

  ADD_DEPENDENCIES(${test}-t GenError)

  IF(NOT MERGE_UNITTESTS)
    ADD_TEST(${test} ${CMAKE_BINARY_DIR}/runtime_output_directory/${test}-t)
  ENDIF()
ENDFOREACH()

ADD_SUBDIRECTORY(lob)<|MERGE_RESOLUTION|>--- conflicted
+++ resolved
@@ -1,8 +1,4 @@
-<<<<<<< HEAD
-# Copyright (c) 2013, 2018, Oracle and/or its affiliates. All rights reserved.
-=======
 # Copyright (c) 2013, 2019, Oracle and/or its affiliates. All rights reserved.
->>>>>>> 4869291f
 #
 # This program is free software; you can redistribute it and/or modify
 # it under the terms of the GNU General Public License, version 2.0,
@@ -53,17 +49,6 @@
   IF(WIN32)
     LIST(APPEND ALL_INNODB_TESTS ../../../sql/nt_servc.cc)
   ENDIF()
-<<<<<<< HEAD
-  MYSQL_ADD_EXECUTABLE(merge_innodb_tests-t ${ALL_INNODB_TESTS}
-    ADD_TEST merge_innodb_tests)
-
-  TARGET_LINK_LIBRARIES(merge_innodb_tests-t
-    sql_main binlog rpl master slave sql_main sql_gis sql_dd)
-  TARGET_LINK_LIBRARIES(merge_innodb_tests-t
-    gunit_large strings dbug mysys)
-  TARGET_LINK_LIBRARIES(merge_innodb_tests-t
-    sql_main binlog rpl master slave sql_main sql_gis sql_dd sql_main sql_dd sql_gis)
-=======
   MYSQL_ADD_EXECUTABLE(merge_innodb_tests-t ${ALL_INNODB_TESTS} SKIP_INSTALL)
   SET_TARGET_PROPERTIES(merge_innodb_tests-t PROPERTIES ENABLE_EXPORTS TRUE)
 
@@ -71,7 +56,6 @@
     sql_main binlog rpl master slave sql_gis sql_dd)
   TARGET_LINK_LIBRARIES(merge_innodb_tests-t
     gunit_large strings dbug mysys)
->>>>>>> 4869291f
   TARGET_LINK_LIBRARIES(merge_innodb_tests-t ${ICU_LIBRARIES})
 
   # Download TBB from https://www.threadingbuildingblocks.org
@@ -86,8 +70,6 @@
 
   ADD_DEPENDENCIES(merge_innodb_tests-t GenError)
 
-<<<<<<< HEAD
-=======
   # See ../CMakeLists.txt
   IF(ADD_MERGE_LARGE_TESTS)
     ADD_TEST(merge_innodb_tests-t
@@ -98,7 +80,6 @@
     SET_PROPERTY(TARGET merge_innodb_tests-t PROPERTY EXCLUDE_FROM_ALL TRUE)
   ENDIF()
 
->>>>>>> 4869291f
 ENDIF(MERGE_UNITTESTS)
 
 FOREACH(test ${TESTS})
@@ -107,20 +88,11 @@
     LIST(APPEND SRC_FILES ../../../sql/nt_servc.cc)
   ENDIF()
   MYSQL_ADD_EXECUTABLE(${test}-t ${SRC_FILES} SKIP_INSTALL ${EXCLUDE_FROM_ALL})
-<<<<<<< HEAD
-
-  TARGET_LINK_LIBRARIES(${test}-t
-    sql_main binlog rpl master slave sql_main sql_gis sql_dd)
-  TARGET_LINK_LIBRARIES(${test}-t gunit_large strings dbug mysys)
-  TARGET_LINK_LIBRARIES(${test}-t
-    sql_main binlog rpl master slave sql_main sql_gis sql_dd sql_main sql_gis)
-=======
   SET_TARGET_PROPERTIES(${test}-t PROPERTIES ENABLE_EXPORTS TRUE)
 
   TARGET_LINK_LIBRARIES(${test}-t
     sql_main binlog rpl master slave sql_gis sql_dd)
   TARGET_LINK_LIBRARIES(${test}-t gunit_large strings dbug mysys)
->>>>>>> 4869291f
   TARGET_LINK_LIBRARIES(${test}-t ${ICU_LIBRARIES})
 
   IF(WITH_PERFSCHEMA_STORAGE_ENGINE)
