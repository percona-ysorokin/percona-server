/* Copyright (c) 2014, 2016, Oracle and/or its affiliates. All rights reserved.

   This program is free software; you can redistribute it and/or modify
   it under the terms of the GNU General Public License as published by
   the Free Software Foundation; version 2 of the License.

   This program is distributed in the hope that it will be useful,
   but WITHOUT ANY WARRANTY; without even the implied warranty of
   MERCHANTABILITY or FITNESS FOR A PARTICULAR PURPOSE.  See the
   GNU General Public License for more details.

   You should have received a copy of the GNU General Public License
   along with this program; if not, write to the Free Software
   Foundation, Inc., 51 Franklin St, Fifth Floor, Boston, MA 02110-1301  USA */

/* See http://code.google.com/p/googletest/wiki/Primer */

// First include (the generated) my_config.h, to get correct platform defines.
#include "my_config.h"

#include <gtest/gtest.h>

#include "univ.i"

#include "ut0new.h"

namespace innodb_ut0new_unittest {

class C {
public:
	C(int x = 42)
	:
	m_x(x)
	{
	}

	int	m_x;
};

static
void
start()
{
	static bool	ut_new_boot_called = false;

	if (!ut_new_boot_called) {
		ut_new_boot();
		ut_new_boot_called = true;
	}
}

/* test UT_NEW*() */
TEST(ut0new, utnew)
{
	start();

	C*	p;

	p = UT_NEW_NOKEY(C(12));
	EXPECT_EQ(12, p->m_x);
	UT_DELETE(p);

	p = UT_NEW(C(34), mem_key_buf_buf_pool);
	EXPECT_EQ(34, p->m_x);
	UT_DELETE(p);

	p = UT_NEW_ARRAY_NOKEY(C, 5);
	EXPECT_EQ(42, p[0].m_x);
	EXPECT_EQ(42, p[1].m_x);
	EXPECT_EQ(42, p[2].m_x);
	EXPECT_EQ(42, p[3].m_x);
	EXPECT_EQ(42, p[4].m_x);
	UT_DELETE_ARRAY(p);

	p = UT_NEW_ARRAY(C, 5, mem_key_buf_buf_pool);
	EXPECT_EQ(42, p[0].m_x);
	EXPECT_EQ(42, p[1].m_x);
	EXPECT_EQ(42, p[2].m_x);
	EXPECT_EQ(42, p[3].m_x);
	EXPECT_EQ(42, p[4].m_x);
	UT_DELETE_ARRAY(p);
}

/* test ut_*alloc*() */
TEST(ut0new, utmalloc)
{
	start();

	int*	p;

	p = static_cast<int*>(ut_malloc_nokey(sizeof(int)));
	*p = 12;
	ut_free(p);

	p = static_cast<int*>(ut_malloc(sizeof(int), mem_key_buf_buf_pool));
	*p = 34;
	ut_free(p);

	p = static_cast<int*>(ut_zalloc_nokey(sizeof(int)));
	EXPECT_EQ(0, *p);
	*p = 56;
	ut_free(p);

	p = static_cast<int*>(ut_zalloc(sizeof(int), mem_key_buf_buf_pool));
	EXPECT_EQ(0, *p);
	*p = 78;
	ut_free(p);

	p = static_cast<int*>(ut_malloc_nokey(sizeof(int)));
	*p = 90;
	p = static_cast<int*>(ut_realloc(p, 2 * sizeof(int)));
	EXPECT_EQ(90, p[0]);
	p[1] = 91;
	ut_free(p);
}

/* test ut_allocator() */
TEST(ut0new, utallocator)
{
	start();

	typedef int					basic_t;
	typedef ut_allocator<basic_t>			vec_allocator_t;
	typedef std::vector<basic_t, vec_allocator_t>	vec_t;

	vec_t	v1;
	v1.push_back(21);
	v1.push_back(31);
	v1.push_back(41);
	EXPECT_EQ(21, v1[0]);
	EXPECT_EQ(31, v1[1]);
	EXPECT_EQ(41, v1[2]);

	/* We use "new" instead of "UT_NEW()" for simplicity here. Real InnoDB
	code should use UT_NEW(). */

	/* This could of course be written as:
	std::vector<int, ut_allocator<int> >*	v2
	= new std::vector<int, ut_allocator<int> >(ut_allocator<int>(
	mem_key_buf_buf_pool)); */
	vec_t*	v2 = new vec_t(vec_allocator_t(mem_key_buf_buf_pool));
	v2->push_back(27);
	v2->push_back(37);
	v2->push_back(47);
	EXPECT_EQ(27, v2->at(0));
	EXPECT_EQ(37, v2->at(1));
	EXPECT_EQ(47, v2->at(2));
	delete v2;
}

static int	n_construct = 0;

class cc_t {
public:
	cc_t()
	{
		n_construct++;
		if (n_construct % 4 == 0) {
			throw(1);
		}
	}
};

struct big_t {
	char	x[128];
};

/* test edge cases */
TEST(ut0new, edgecases)
{
	ut_allocator<byte>	alloc1(mem_key_buf_buf_pool);
	ut_new_pfx_t		pfx;
	void*			ret;
	const void*		null_ptr= NULL;

	ret = alloc1.allocate_large(0, &pfx);
	EXPECT_EQ(null_ptr, ret);

#ifdef UNIV_PFS_MEMORY
	ret = alloc1.allocate(16);
	ASSERT_TRUE(ret != NULL);
	ret = alloc1.reallocate(ret, 0, __FILE__);
	EXPECT_EQ(null_ptr, ret);

	ret = UT_NEW_ARRAY_NOKEY(byte, 0);
	EXPECT_EQ(null_ptr, ret);
#endif /* UNIV_PFS_MEMORY */

	ut_allocator<big_t>	alloc2(mem_key_buf_buf_pool);

	const ut_allocator<big_t>::size_type	too_many_elements
		= std::numeric_limits<ut_allocator<big_t>::size_type>::max()
		/ sizeof(big_t) + 1;

#ifdef UNIV_PFS_MEMORY
	ret = alloc2.allocate(16);
	ASSERT_TRUE(ret != NULL);
<<<<<<< HEAD
	void* ret2 = alloc2.reallocate(static_cast<void *>(ret),
				       too_many_elements, __FILE__);
	EXPECT_EQ(NULL, ret2);
	alloc2.deallocate(static_cast<big_t *>(ret));
=======
	ret = alloc2.reallocate(ret, too_many_elements, __FILE__);
	EXPECT_EQ(null_ptr, ret);
>>>>>>> 1020e95b
#endif /* UNIV_PFS_MEMORY */

	bool	threw = false;

	try {
		ret = alloc2.allocate(too_many_elements);
	} catch (...) {
		threw = true;
	}
	EXPECT_TRUE(threw);

	ret = alloc2.allocate(too_many_elements, NULL, NULL, false, false);
	EXPECT_EQ(null_ptr, ret);

	threw = false;
	try {
		cc_t*	cc = UT_NEW_ARRAY_NOKEY(cc_t, 16);
		/* Not reached, but silence a compiler warning
		about unused 'cc': */
		ASSERT_TRUE(cc != NULL);
	} catch (...) {
		threw = true;
	}
	EXPECT_TRUE(threw);
}

}<|MERGE_RESOLUTION|>--- conflicted
+++ resolved
@@ -195,15 +195,10 @@
 #ifdef UNIV_PFS_MEMORY
 	ret = alloc2.allocate(16);
 	ASSERT_TRUE(ret != NULL);
-<<<<<<< HEAD
 	void* ret2 = alloc2.reallocate(static_cast<void *>(ret),
 				       too_many_elements, __FILE__);
-	EXPECT_EQ(NULL, ret2);
+	EXPECT_EQ(null_ptr, ret2);
 	alloc2.deallocate(static_cast<big_t *>(ret));
-=======
-	ret = alloc2.reallocate(ret, too_many_elements, __FILE__);
-	EXPECT_EQ(null_ptr, ret);
->>>>>>> 1020e95b
 #endif /* UNIV_PFS_MEMORY */
 
 	bool	threw = false;
