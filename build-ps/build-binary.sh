--- conflicted
+++ resolved
@@ -111,15 +111,8 @@
 MYSQL_VERSION="$(grep ^MYSQL_VERSION= "$SOURCEDIR/Makefile-ps" \
     | cut -d = -f 2)"
 PERCONA_SERVER_VERSION="$(grep ^PERCONA_SERVER_VERSION= \
-<<<<<<< HEAD
-    "$SOURCEDIR/Makefile" | cut -d = -f 2)"
+    "$SOURCEDIR/Makefile-ps" | cut -d = -f 2)"
 PRODUCT="Percona-Server-$MYSQL_VERSION-$PERCONA_SERVER_VERSION"
-=======
-    "$SOURCEDIR/Makefile-ps" | cut -d = -f 2)"
-PERCONA_INNODB_VERSION="$(echo "$PERCONA_SERVER_VERSION" |
-    sed s/rel//)"
-PRODUCT="Percona-Server-$MYSQL_VERSION"
->>>>>>> 5ee894aa
 
 # Build information
 REVISION="$(cd "$SOURCEDIR"; bzr revno)"
@@ -159,8 +152,6 @@
     # Execute clean and download mysql, apply patches
     make -f Makefile-ps all
 
-<<<<<<< HEAD
-    cd "$PRODUCT"
     cmake . ${CMAKE_OPTS:-} -DBUILD_CONFIG=mysql_release \
         -DCMAKE_BUILD_TYPE="$CMAKE_BUILD_TYPE" \
         -DWITH_EMBEDDED_SERVER=OFF \
@@ -173,27 +164,6 @@
         -DWITH_PAM=ON
 
     make $MAKE_JFLAG $QUIET
-=======
-    ./configure \
-        --prefix="/usr/local/$PRODUCT_FULL" \
-        --localstatedir="/usr/local/$PRODUCT_FULL/data" \
-        --with-server-suffix="$PERCONA_SERVER_VERSION" \
-        --with-plugins=partition,archive,blackhole,csv,example,federated,innodb_plugin \
-        --without-embedded-server \
-        --with-comment="$COMMENT" \
-        --enable-assembler \
-        --enable-local-infile \
-        --with-mysqld-user=mysql \
-        --with-unix-socket-path=/var/lib/mysql/mysql.sock \
-        --with-pic \
-        --with-extra-charsets=complex \
-        --with-ssl \
-        --enable-thread-safe-client \
-        --enable-profiling \
-        --with-readline 
-
-    make $MAKE_JFLAG VERBOSE=1
->>>>>>> 5ee894aa
     make DESTDIR="$INSTALLDIR" install
 
     # Build HandlerSocket
