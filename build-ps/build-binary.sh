--- conflicted
+++ resolved
@@ -224,11 +224,7 @@
     # Build UDF
     (
         cd "UDF"
-<<<<<<< HEAD
 	autoreconf --install
-=======
-        autoreconf --install
->>>>>>> 059c744f
         CXX=${UDF_CXX:-g++} ./configure --includedir="$SOURCEDIR/include" \
             --libdir="/usr/local/$PRODUCT_FULL/mysql/plugin"
         make $MAKE_JFLAG
