--- conflicted
+++ resolved
@@ -44,20 +44,12 @@
   case $host_os in
     netware* | modesto*)
       echo "$i/errmsg.sys: $i/errmsg.txt
-<<<<<<< HEAD
-	\$(top_builddir)/extra/comp_err.linux -C\$(srcdir)/charsets/ \$^ $i/errmsg.sys" \
-=======
-	\$(top_builddir)/extra/comp_err.linux $i/errmsg.txt $i/errmsg.sys" \
->>>>>>> b32ffec8
+	\$(top_builddir)/extra/comp_err.linux -C\$(srcdir)/charsets/ $i/errmsg.txt $i/errmsg.sys" \
       >> $AVAILABLE_LANGUAGES_ERRORS_RULES
       ;;
     *)
   echo "$i/errmsg.sys: $i/errmsg.txt
-<<<<<<< HEAD
-	\$(top_builddir)/extra/comp_err -C\$(srcdir)/charsets/ \$^ $i/errmsg.sys" \
-=======
-	\$(top_builddir)/extra/comp_err $i/errmsg.txt $i/errmsg.sys" \
->>>>>>> b32ffec8
+	\$(top_builddir)/extra/comp_err -C\$(srcdir)/charsets/ $i/errmsg.txt $i/errmsg.sys" \
     >> $AVAILABLE_LANGUAGES_ERRORS_RULES
       ;;
   esac
