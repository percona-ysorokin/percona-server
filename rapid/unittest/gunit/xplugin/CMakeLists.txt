# Copyright (c) 2015, 2016, Oracle and/or its affiliates. All rights reserved.
#
# This program is free software; you can redistribute it and/or modify
# it under the terms of the GNU General Public License as published by
# the Free Software Foundation; version 2 of the License.
#
# This program is distributed in the hope that it will be useful,
# but WITHOUT ANY WARRANTY; without even the implied warranty of
# MERCHANTABILITY or FITNESS FOR A PARTICULAR PURPOSE.  See the
# GNU General Public License for more details.
#
# You should have received a copy of the GNU General Public License
# along with this program; if not, write to the Free Software
# Foundation, Inc., 51 Franklin St, Fifth Floor, Boston, MA  02110-1301 USA

IF(NOT GMOCK_FOUND)
  RETURN()
ENDIF()

IF(SSL_DEFINES)
  ADD_DEFINITIONS(${SSL_DEFINES})
ENDIF()

INCLUDE(CTest)

INCLUDE(${PROJECT_SOURCE_DIR}/rapid/plugin/x/mysqlx_protobuf.cmake)

INCLUDE(${PROJECT_SOURCE_DIR}/rapid/plugin/x/source_files.cmake)

MYSQLX_PROTOBUF_GENERATE_CPP_NAMES(protobuf_SRC ${PROTOBUF_MYSQLX_FILES})

IF(MSVC)
  ADD_COMPILE_FLAGS(${protobuf_SRC} COMPILE_FLAGS "/wd4018")
ENDIF(MSVC)

# Turn off some warning flags when compiling GUnit and proto files.
MY_CHECK_CXX_COMPILER_FLAG("-Wno-unused-local-typedefs" HAVE_NO_UNUSED_TYPEDEFS)
IF(HAVE_NO_UNUSED_TYPEDEFS)
  SET(CMAKE_CXX_FLAGS "${CMAKE_CXX_FLAGS} -Wno-unused-local-typedefs")
ENDIF()
MY_CHECK_CXX_COMPILER_FLAG("-Wunused-variable" HAVE_UNUSED_VARIABLE)
IF(HAVE_UNUSED_VARIABLE)
  SET(CMAKE_CXX_FLAGS "${CMAKE_CXX_FLAGS} -Wno-unused-variable")
ENDIF()
MY_CHECK_CXX_COMPILER_FLAG("-Wmissing-field-initializers"
  HAVE_MISSING_FIELD_INITIALIZERS)
IF(HAVE_MISSING_FIELD_INITIALIZERS)
  SET(CMAKE_CXX_FLAGS "${CMAKE_CXX_FLAGS} -Wno-missing-field-initializers")
ENDIF()
MY_CHECK_CXX_COMPILER_FLAG("-Wno-sign-compare" HAVE_NO_SIGN_COMPARE)
IF(HAVE_NO_SIGN_COMPARE)
  SET(CMAKE_CXX_FLAGS "${CMAKE_CXX_FLAGS} -Wno-sign-compare")
ENDIF()
MY_CHECK_CXX_COMPILER_FLAG("-Wunused-but-set-parameter" HAVE_UNUSED_BUT_SET)
IF(HAVE_UNUSED_BUT_SET)
  SET(CMAKE_CXX_FLAGS "${CMAKE_CXX_FLAGS} -Wno-unused-but-set-parameter")
ENDIF()
MY_CHECK_CXX_COMPILER_FLAG("-Wignored-qualifiers" HAVE_NO_IGNORED_QUALIFIERS)
IF(HAVE_NO_IGNORED_QUALIFIERS)
  SET(CMAKE_CXX_FLAGS "${CMAKE_CXX_FLAGS} -Wno-ignored-qualifiers")
ENDIF()


ADD_DEFINITIONS(${GMOCK_CFLAGS} -DBOOST_ALL_NO_LIB -DBOOST_NO_AUTO_PTR -DUSE_MYSQLX_FULL_PROTO -DXPLUGIN_UNIT_TESTS)

INCLUDE_DIRECTORIES(SYSTEM
    ${BOOST_INCLUDE_DIR}
    ${PROTOBUF_INCLUDE_DIRS}
    ${SSL_INCLUDE_DIRS}
    ${LIBEVENT_INCLUDE_DIR}
    ${GMOCK_INCLUDE_DIRS}
    ${GTEST_INCLUDE_DIR}
    ${CMAKE_BINARY_DIR}/rapid/plugin/x/generated/protobuf
)

INCLUDE_DIRECTORIES(
  ${CMAKE_SOURCE_DIR}/testing/include
  ${PROJECT_SOURCE_DIR}/rapid/plugin/x/ngs/include
  ${PROJECT_SOURCE_DIR}/rapid/plugin/x/ngs/include/ngs
  ${PROJECT_SOURCE_DIR}/rapid/plugin/x/mysqlxtest_src
  ${PROJECT_SOURCE_DIR}/rapid/plugin/x/src
  ${PROJECT_SOURCE_DIR}/rapid/plugin/x
  ${CMAKE_SOURCE_DIR}/include
  ${CMAKE_SOURCE_DIR}/regex
  ${PROJECT_SOURCE_DIR}/sql
  ${PROJECT_SOURCE_DIR}/include/mysql
  ${CMAKE_BINARY_DIR}/rapid/plugin/x/generated/
)

FILE(
  GLOB unit_tests_SRC
  "${CMAKE_CURRENT_SOURCE_DIR}/*_t.cc"
  "${CMAKE_CURRENT_SOURCE_DIR}/stubs/log_subsystem.cc"
  "${CMAKE_CURRENT_SOURCE_DIR}/stubs/command_service.cc"
  "${CMAKE_CURRENT_SOURCE_DIR}/stubs/security_context_service.cc"
  "${CMAKE_CURRENT_SOURCE_DIR}/stubs/sql_session_service.cc"
  "${CMAKE_CURRENT_SOURCE_DIR}/stubs/misc.cc"
  "${CMAKE_CURRENT_SOURCE_DIR}/stubs/plugin.cc"
  "${CMAKE_CURRENT_SOURCE_DIR}/test_main.cc"
  "${CMAKE_CURRENT_SOURCE_DIR}/mysqlx_pb_wrapper.cc"
  "${PROJECT_SOURCE_DIR}/rapid/plugin/x/src/mysql_function_names.cc"
  "${PROJECT_SOURCE_DIR}/rapid/plugin/x/mysqlxtest_src/mysqlx_row.cc"
)

# boost::shared_ptr depends on scoped_lock
# Prevent missing symbols scoped_lock() CTOR/DTOR in sasl_authentication_t.cc
#   boost::atomics::detail::lockpool::scoped_lock::~scoped_lock()
UNSET(BOOST_LIB_SOURCES)
IF (CMAKE_CXX_COMPILER_ID STREQUAL "SunPro")
  SET(BOOST_LIB_SOURCES
    ${BOOST_SOURCES_DIR}/libs/atomic/src/lockpool.cpp)
ENDIF()

ADD_EXECUTABLE(xplugin_unit_tests
  ${unit_tests_SRC} ${xplugin_SRC} ${protobuf_SRC} ${BOOST_LIB_SOURCES}
)

ADD_DEPENDENCIES(xplugin_unit_tests mysqlxtest)

# New warning in Visual Studio 2008
# '%$S': virtual function overrides '%$pS', previous versions of the compiler
# did not override when parameters only differed by const/volatile qualifiers
IF(WIN32)
  SET_TARGET_PROPERTIES(xplugin_unit_tests PROPERTIES COMPILE_FLAGS "/wd4373")
ENDIF(WIN32)

# Segfault in the unit test with -xO3, so lower optimization level
IF(CMAKE_CXX_COMPILER_ID MATCHES "SunPro")
  ADD_COMPILE_FLAGS(
    ${CMAKE_CURRENT_SOURCE_DIR}/callback_command_delegate_t.cc
    COMPILE_FLAGS "-xO2")
ENDIF()

TARGET_LINK_LIBRARIES(
  xplugin_unit_tests
  gtest
  regex
  gmock
  mysqlservices
<<<<<<< HEAD
  perconaserverclient
  ${LIBEVENT_LIBRARY}
=======
  mysqlclient
  ${LIBEVENT_LIBRARY} ${LIBEVENT_LIBRARIES}
>>>>>>> 23032807
  ${CMAKE_THREAD_LIBS_INIT}
  ${PROTOBUF_LIBRARY}
  ${GCOV_LDFLAGS}
)

INCLUDE(TestGroups.txt)
<|MERGE_RESOLUTION|>--- conflicted
+++ resolved
@@ -137,13 +137,8 @@
   regex
   gmock
   mysqlservices
-<<<<<<< HEAD
   perconaserverclient
-  ${LIBEVENT_LIBRARY}
-=======
-  mysqlclient
   ${LIBEVENT_LIBRARY} ${LIBEVENT_LIBRARIES}
->>>>>>> 23032807
   ${CMAKE_THREAD_LIBS_INIT}
   ${PROTOBUF_LIBRARY}
   ${GCOV_LDFLAGS}
