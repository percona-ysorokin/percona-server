--- conflicted
+++ resolved
@@ -1,8 +1,4 @@
-<<<<<<< HEAD
-# Copyright (c) 2009, 2018, Oracle and/or its affiliates. All rights reserved.
-=======
 # Copyright (c) 2009, 2019, Oracle and/or its affiliates. All rights reserved.
->>>>>>> 4869291f
 # 
 # This program is free software; you can redistribute it and/or modify
 # it under the terms of the GNU General Public License, version 2.0,
@@ -36,15 +32,9 @@
 # The intention behind convenience libraries is simplify the build and to
 # reduce excessive recompiles.
 
-<<<<<<< HEAD
 # Except for convenience libraries, this file provides macros to merge static 
 # libraries (we need it for perconaserverclient) and to create shared library out of 
 # convenience libraries(again, for perconaserverclient)
-=======
-# Except for convenience libraries, this file provides macros to merge static
-# libraries (we need it for mysqlclient) and to create shared library out of
-# convenience libraries(again, for mysqlclient)
->>>>>>> 4869291f
 
 
 GET_FILENAME_COMPONENT(MYSQL_CMAKE_SCRIPT_DIR ${CMAKE_CURRENT_LIST_FILE} PATH)
@@ -72,12 +62,6 @@
 
 
 # ADD_CONVENIENCE_LIBRARY(name source1...sourceN)
-<<<<<<< HEAD
-# Create static library that can be merged with other libraries.
-MACRO(ADD_CONVENIENCE_LIBRARY)
-  MYSQL_PARSE_ARGUMENTS(ARG
-    ""
-=======
 # Create an OBJECT library ${name}_objlib containing all object files.
 # Create a STATIC library ${name} which can be used for linking.
 #
@@ -94,16 +78,12 @@
 MACRO(ADD_CONVENIENCE_LIBRARY)
   MYSQL_PARSE_ARGUMENTS(ARG
     "COMPILE_DEFINITIONS;COMPILE_OPTIONS;DEPENDENCIES;INCLUDE_DIRECTORIES;LINK_LIBRARIES"
->>>>>>> 4869291f
     "EXCLUDE_FROM_ALL"
     ${ARGN}
     )
   LIST(GET ARG_DEFAULT_ARGS 0 TARGET)
   SET(SOURCES ${ARG_DEFAULT_ARGS})
   LIST(REMOVE_AT SOURCES 0)
-<<<<<<< HEAD
-  ADD_LIBRARY(${TARGET} STATIC ${SOURCES})
-=======
 
   # For APPLE, we create a STATIC library only,
   IF(APPLE)
@@ -114,30 +94,17 @@
     ADD_LIBRARY(${TARGET_LIB} OBJECT ${SOURCES})
     ADD_LIBRARY(${TARGET} STATIC $<TARGET_OBJECTS:${TARGET_LIB}>)
   ENDIF()
->>>>>>> 4869291f
 
   # Collect all static libraries in the same directory
   SET_TARGET_PROPERTIES(${TARGET} PROPERTIES
     ARCHIVE_OUTPUT_DIRECTORY ${CMAKE_BINARY_DIR}/archive_output_directory)
 
   IF(ARG_EXCLUDE_FROM_ALL)
-<<<<<<< HEAD
-#   MESSAGE(STATUS "EXCLUDE_FROM_ALL ${TARGET}")
-=======
->>>>>>> 4869291f
     SET_PROPERTY(TARGET ${TARGET} PROPERTY EXCLUDE_FROM_ALL TRUE)
     IF(WIN32)
       SET_PROPERTY(TARGET ${TARGET} PROPERTY EXCLUDE_FROM_DEFAULT_BUILD TRUE)
     ENDIF()
   ENDIF()
-<<<<<<< HEAD
-
-
-  # Keep track of known convenience libraries, in a global scope.
-  SET(KNOWN_CONVENIENCE_LIBRARIES
-    ${KNOWN_CONVENIENCE_LIBRARIES} ${TARGET} CACHE INTERNAL "" FORCE)
-=======
->>>>>>> 4869291f
 
   # Add COMPILE_DEFINITIONS to _objlib
   IF(ARG_COMPILE_DEFINITIONS)
@@ -171,12 +138,9 @@
   SET(KNOWN_CONVENIENCE_LIBRARIES
     ${KNOWN_CONVENIENCE_LIBRARIES} ${TARGET} CACHE INTERNAL "" FORCE)
 
-<<<<<<< HEAD
-=======
 ENDMACRO()
 
 
->>>>>>> 4869291f
 # Create libs from libs.
 # Merge static libraries, creates shared libraries out of convenience libraries.
 MACRO(MERGE_LIBRARIES_SHARED)
@@ -199,15 +163,9 @@
 
   CREATE_EXPORT_FILE(SRC ${TARGET} "${ARG_EXPORTS}")
   IF(UNIX)
-<<<<<<< HEAD
-    # Mark every export as explicitly needed, so that ld won't remove the .a files
-    # containing them. This has a similar effect as --Wl,--no-whole-archive,
-    # but is more focused.
-=======
     # Mark every export as explicitly needed, so that ld won't remove the
     # .a files containing them. This has a similar effect as
     # --Wl,--no-whole-archive, but is more focused.
->>>>>>> 4869291f
     FOREACH(SYMBOL ${ARG_EXPORTS})
       IF(APPLE)
         SET(export_link_flags "${export_link_flags} -Wl,-u,_${SYMBOL}")
@@ -226,10 +184,6 @@
     IF(NOT ARG_SKIP_INSTALL)
       MESSAGE(FATAL_ERROR "EXCLUDE_FROM_ALL requires SKIP_INSTALL")
     ENDIF()
-<<<<<<< HEAD
-#   MESSAGE(STATUS "EXCLUDE_FROM_ALL ${TARGET}")
-=======
->>>>>>> 4869291f
     SET_PROPERTY(TARGET ${TARGET} PROPERTY EXCLUDE_FROM_ALL TRUE)
     IF(WIN32)
       SET_PROPERTY(TARGET ${TARGET} PROPERTY EXCLUDE_FROM_DEFAULT_BUILD TRUE)
@@ -240,12 +194,8 @@
   SET_TARGET_PROPERTIES(${TARGET} PROPERTIES
     LIBRARY_OUTPUT_DIRECTORY ${CMAKE_BINARY_DIR}/library_output_directory)
   IF(WIN32_CLANG AND WITH_ASAN)
-<<<<<<< HEAD
-    TARGET_LINK_LIBRARIES(${TARGET} PRIVATE "${ASAN_LIB_DIR}/clang_rt.asan_dll_thunk-x86_64.lib")
-=======
     TARGET_LINK_LIBRARIES(${TARGET} PRIVATE
       "${ASAN_LIB_DIR}/clang_rt.asan_dll_thunk-x86_64.lib")
->>>>>>> 4869291f
   ENDIF()
 
   IF(WIN32)
@@ -334,10 +284,6 @@
     IF(NOT ARG_SKIP_INSTALL)
       MESSAGE(FATAL_ERROR "EXCLUDE_FROM_ALL requires SKIP_INSTALL")
     ENDIF()
-<<<<<<< HEAD
-#   MESSAGE(STATUS "EXCLUDE_FROM_ALL ${TARGET}")
-=======
->>>>>>> 4869291f
     SET_PROPERTY(TARGET ${TARGET} PROPERTY EXCLUDE_FROM_ALL TRUE)
     IF(WIN32)
       SET_PROPERTY(TARGET ${TARGET} PROPERTY EXCLUDE_FROM_DEFAULT_BUILD TRUE)
@@ -375,15 +321,6 @@
     # MESSAGE(STATUS "LIB ${LIB} LIB_TYPE ${LIB_TYPE}")
   ENDFOREACH()
 
-<<<<<<< HEAD
-  IF(OSLIBS)
-    LIST(REMOVE_DUPLICATES OSLIBS)
-    TARGET_LINK_LIBRARIES(${TARGET} PRIVATE ${OSLIBS})
-    MESSAGE(STATUS "Library ${TARGET} depends on OSLIBS ${OSLIBS}")
-  ENDIF()
-
-=======
->>>>>>> 4869291f
   # Make the generated dummy source file depended on all static input
   # libs. If input lib changes,the source file is touched
   # which causes the desired effect (relink).
@@ -434,24 +371,6 @@
 
   MESSAGE(STATUS "MERGE_CONVENIENCE_LIBRARIES TARGET ${TARGET}")
   MESSAGE(STATUS "MERGE_CONVENIENCE_LIBRARIES LIBS ${LIBS}")
-<<<<<<< HEAD
-  MESSAGE(STATUS "MERGE_CONVENIENCE_LIBRARIES MYLIBS ${MYLIBS}")
-
-  CONFIGURE_FILE(
-    ${MYSQL_CMAKE_SCRIPT_DIR}/merge_archives.cmake.in
-    ${CMAKE_BINARY_DIR}/archive_output_directory/lib_merge_${TARGET}.cmake
-    @ONLY)
-  ADD_CUSTOM_COMMAND(TARGET ${TARGET} POST_BUILD
-    COMMAND ${CMAKE_COMMAND}
-    -DTARGET_NAME=${TARGET}
-    -DTARGET_LOC=$<TARGET_FILE:${TARGET}>
-    -DTARGET_LINK_FLAGS=$<TARGET_PROPERTY:${TARGET},LINK_FLAGS>
-    -DCFG_INTDIR=${CMAKE_CFG_INTDIR}
-    -P ${CMAKE_BINARY_DIR}/archive_output_directory/lib_merge_${TARGET}.cmake
-    COMMENT "Merging library ${TARGET}"
-    )
-=======
->>>>>>> 4869291f
 
   IF(NOT ARG_SKIP_INSTALL)
     IF(ARG_COMPONENT)
