<<<<<<< HEAD
# Copyright (c) 2010, 2018, Oracle and/or its affiliates. All rights reserved.
=======
# Copyright (c) 2010, 2019, Oracle and/or its affiliates. All rights reserved.
>>>>>>> 4869291f
# 
# This program is free software; you can redistribute it and/or modify
# it under the terms of the GNU General Public License, version 2.0,
# as published by the Free Software Foundation.
#
# This program is also distributed with certain software (including
# but not limited to OpenSSL) that is licensed under separate terms,
# as designated in a particular file or component or in included license
# documentation.  The authors of MySQL hereby grant you an additional
# permission to link the program and your derivative works with the
# separately licensed software that they have included with MySQL.
#
# This program is distributed in the hope that it will be useful,
# but WITHOUT ANY WARRANTY; without even the implied warranty of
# MERCHANTABILITY or FITNESS FOR A PARTICULAR PURPOSE.  See the
# GNU General Public License, version 2.0, for more details.
#
# You should have received a copy of the GNU General Public License
# along with this program; if not, write to the Free Software
# Foundation, Inc., 51 Franklin St, Fifth Floor, Boston, MA 02110-1301  USA 

# This file includes Linux specific options and quirks, related to system checks

INCLUDE(CheckSymbolExists)
INCLUDE(CheckCSourceRuns)

SET(LINUX 1)

IF(EXISTS "/etc/SuSE-release")
  SET(LINUX_SUSE 1)
ENDIF()

IF(EXISTS "/etc/alpine-release")
  SET(LINUX_ALPINE 1)
ENDIF()

<<<<<<< HEAD
=======
IF(EXISTS "/etc/fedora-release")
  SET(LINUX_FEDORA 1)
  FILE(READ "/etc/fedora-release" FEDORA_RELEASE)
  IF(FEDORA_RELEASE MATCHES "Fedora" AND
      FEDORA_RELEASE MATCHES "28")
    SET(LINUX_FEDORA_28 1)
  ENDIF()
ENDIF()

>>>>>>> 4869291f
# We require at least GCC 5.3 or Clang 3.4.
IF(NOT FORCE_UNSUPPORTED_COMPILER)
  IF(CMAKE_COMPILER_IS_GNUCC)
    EXECUTE_PROCESS(COMMAND ${CMAKE_C_COMPILER} -dumpversion
                    OUTPUT_STRIP_TRAILING_WHITESPACE
                    OUTPUT_VARIABLE GCC_VERSION)
    # -dumpversion may output only MAJOR.MINOR rather than MAJOR.MINOR.PATCH
    IF(GCC_VERSION VERSION_LESS 5.3)
      SET(WARNING_LEVEL WARNING)
      IF(CMAKE_CXX_COMPILER_VERSION VERSION_LESS 5.3)
        SET(WARNING_LEVEL FATAL_ERROR)
      ENDIF()
      MESSAGE(${WARNING_LEVEL}
        "GCC 5.3 or newer is required (-dumpversion says ${GCC_VERSION})")
    ENDIF()
  ELSEIF(CMAKE_C_COMPILER_ID MATCHES "Clang")
    CHECK_C_SOURCE_RUNS("
      int main()
      {
        return (__clang_major__ < 3) ||
               (__clang_major__ == 3 && __clang_minor__ < 4);
      }" HAVE_SUPPORTED_CLANG_VERSION)
    IF(NOT HAVE_SUPPORTED_CLANG_VERSION)
      MESSAGE(FATAL_ERROR "Clang 3.4 or newer is required!")
    ENDIF()
  ELSE()
    MESSAGE(FATAL_ERROR "Unsupported compiler!")
  ENDIF()
ENDIF()

# ISO C89, ISO C99, POSIX.1, POSIX.2, BSD, SVID, X/Open, LFS, and GNU extensions.
ADD_DEFINITIONS(-D_GNU_SOURCE)

# 64 bit file offset support flag
ADD_DEFINITIONS(-D_FILE_OFFSET_BITS=64)

# Ensure we have clean build for shared libraries
# without unresolved symbols
# Not supported with Sanitizers
IF(NOT WITH_ASAN AND
   NOT WITH_LSAN AND
   NOT WITH_MSAN AND
   NOT WITH_TSAN AND
   NOT WITH_UBSAN)
  SET(LINK_FLAG_NO_UNDEFINED "-Wl,--no-undefined")
ENDIF()

# Linux specific HUGETLB /large page support
CHECK_SYMBOL_EXISTS(SHM_HUGETLB sys/shm.h HAVE_LINUX_LARGE_PAGES)<|MERGE_RESOLUTION|>--- conflicted
+++ resolved
@@ -1,8 +1,4 @@
-<<<<<<< HEAD
-# Copyright (c) 2010, 2018, Oracle and/or its affiliates. All rights reserved.
-=======
 # Copyright (c) 2010, 2019, Oracle and/or its affiliates. All rights reserved.
->>>>>>> 4869291f
 # 
 # This program is free software; you can redistribute it and/or modify
 # it under the terms of the GNU General Public License, version 2.0,
@@ -39,8 +35,6 @@
   SET(LINUX_ALPINE 1)
 ENDIF()
 
-<<<<<<< HEAD
-=======
 IF(EXISTS "/etc/fedora-release")
   SET(LINUX_FEDORA 1)
   FILE(READ "/etc/fedora-release" FEDORA_RELEASE)
@@ -50,7 +44,6 @@
   ENDIF()
 ENDIF()
 
->>>>>>> 4869291f
 # We require at least GCC 5.3 or Clang 3.4.
 IF(NOT FORCE_UNSUPPORTED_COMPILER)
   IF(CMAKE_COMPILER_IS_GNUCC)
