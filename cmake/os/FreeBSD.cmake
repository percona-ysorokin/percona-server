--- conflicted
+++ resolved
@@ -33,24 +33,15 @@
 # in order to search include/boost_1_70_0/patches
 # INCLUDE_DIRECTORIES(SYSTEM /usr/local/include)
 
-<<<<<<< HEAD
-# We require at least GCC 10 Clang 10
-=======
 # We require at least GCC 10 Clang 12
->>>>>>> 824e2b40
 IF(NOT FORCE_UNSUPPORTED_COMPILER)
   IF(MY_COMPILER_IS_GNU)
     IF(CMAKE_CXX_COMPILER_VERSION VERSION_LESS 10)
       MESSAGE(FATAL_ERROR "GCC 10 or newer is required")
     ENDIF()
   ELSEIF(MY_COMPILER_IS_CLANG)
-<<<<<<< HEAD
-    IF(CMAKE_CXX_COMPILER_VERSION VERSION_LESS 10)
-      MESSAGE(FATAL_ERROR "Clang 10 or newer is required!")
-=======
     IF(CMAKE_CXX_COMPILER_VERSION VERSION_LESS 12)
       MESSAGE(FATAL_ERROR "Clang 12 or newer is required!")
->>>>>>> 824e2b40
     ENDIF()
   ELSE()
     MESSAGE(FATAL_ERROR "Unsupported compiler!")
