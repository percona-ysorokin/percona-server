# Copyright (c) 2009, 2020, Oracle and/or its affiliates.
<<<<<<< HEAD
#
# Copyright (c) 2009, 2019, Oracle and/or its affiliates. All rights reserved.
=======
>>>>>>> a975bef7
# 
# This program is free software; you can redistribute it and/or modify
# it under the terms of the GNU General Public License, version 2.0,
# as published by the Free Software Foundation.
#
# This program is also distributed with certain software (including
# but not limited to OpenSSL) that is licensed under separate terms,
# as designated in a particular file or component or in included license
# documentation.  The authors of MySQL hereby grant you an additional
# permission to link the program and your derivative works with the
# separately licensed software that they have included with MySQL.
#
# This program is distributed in the hope that it will be useful,
# but WITHOUT ANY WARRANTY; without even the implied warranty of
# MERCHANTABILITY or FITNESS FOR A PARTICULAR PURPOSE.  See the
# GNU General Public License, version 2.0, for more details.
#
# You should have received a copy of the GNU General Public License
# along with this program; if not, write to the Free Software
# Foundation, Inc., 51 Franklin St, Fifth Floor, Boston, MA 02110-1301  USA

# cmake -DWITH_EDITLINE=system|bundled
# or
# cmake -DWITH_READLINE=system
# system readline is the default

MACRO (MYSQL_CHECK_MULTIBYTE)
  SET(CMAKE_EXTRA_INCLUDE_FILES wchar.h)
  CHECK_TYPE_SIZE(mbstate_t SIZEOF_MBSTATE_T)
  SET(CMAKE_EXTRA_INCLUDE_FILES)
  IF(SIZEOF_MBSTATE_T)
    SET(HAVE_MBSTATE_T 1)
  ENDIF()

  CHECK_C_SOURCE_COMPILES("
  #include <langinfo.h>
  int main(int ac, char **av)
  {
    char *cs = nl_langinfo(CODESET);
    return 0;
  }"
  HAVE_LANGINFO_CODESET)

  CHECK_FUNCTION_EXISTS(wcsdup HAVE_WCSDUP)

  SET(CMAKE_EXTRA_INCLUDE_FILES wchar.h)
  CHECK_TYPE_SIZE(wchar_t SIZEOF_WCHAR_T)
  IF(SIZEOF_WCHAR_T)
    SET(HAVE_WCHAR_T 1)
  ENDIF()

  SET(CMAKE_EXTRA_INCLUDE_FILES wctype.h)
  CHECK_TYPE_SIZE(wint_t SIZEOF_WINT_T)
  IF(SIZEOF_WINT_T)
    SET(HAVE_WINT_T 1)
  ENDIF()
  SET(CMAKE_EXTRA_INCLUDE_FILES)

ENDMACRO()

MACRO (FIND_CURSES)
 FIND_PACKAGE(Curses)
 MARK_AS_ADVANCED(CURSES_CURSES_H_PATH CURSES_FORM_LIBRARY CURSES_HAVE_CURSES_H)
 IF(NOT CURSES_FOUND)
   SET(ERRORMSG "Curses library not found. Please install appropriate package,
    remove CMakeCache.txt and rerun cmake.")
   IF(LINUX)
     SET(ERRORMSG ${ERRORMSG}
       "On Debian/Ubuntu, package name is libncurses5-dev, on Redhat and derivates "
       "it is ncurses-devel.")
   ENDIF()
   MESSAGE(FATAL_ERROR ${ERRORMSG})
 ENDIF()

 IF(CURSES_HAVE_CURSES_H)
   SET(HAVE_CURSES_H 1 CACHE INTERNAL "")
 ELSEIF(CURSES_HAVE_NCURSES_H)
   SET(HAVE_NCURSES_H 1 CACHE INTERNAL "")
 ENDIF()

 IF(LINUX)
   # -Wl,--as-needed breaks linking with -lcurses, e.g on Fedora
   # Lower-level libcurses calls are exposed by libtinfo
   CHECK_LIBRARY_EXISTS(${CURSES_LIBRARY} tputs "" HAVE_TPUTS_IN_CURSES)
   IF(NOT HAVE_TPUTS_IN_CURSES)
     CHECK_LIBRARY_EXISTS(tinfo tputs "" HAVE_TPUTS_IN_TINFO)
     IF(HAVE_TPUTS_IN_TINFO)
       SET(CURSES_LIBRARY tinfo)
     ENDIF()
   ENDIF()
 ENDIF()
ENDMACRO()

MACRO (MYSQL_USE_BUNDLED_EDITLINE)
  SET(WITH_EDITLINE "bundled" CACHE STRING "By default use bundled editline")
  SET(USE_LIBEDIT_INTERFACE 1)
  SET(HAVE_HIST_ENTRY 1)
  SET(XLINE_HAVE_COMPLETION_CHAR 1 CACHE INTERNAL "")
<<<<<<< HEAD
=======
  SET(USE_NEW_XLINE_INTERFACE 1 CACHE INTERNAL "")
>>>>>>> a975bef7
  SET(EDITLINE_INCLUDE_DIR
    ${CMAKE_SOURCE_DIR}/extra/libedit/libedit-20190324-3.1/src/editline)
  INCLUDE_DIRECTORIES(BEFORE SYSTEM ${EDITLINE_INCLUDE_DIR})
  SET(EDITLINE_LIBRARY edit)
  FIND_CURSES()
  ADD_SUBDIRECTORY(${CMAKE_SOURCE_DIR}/extra/libedit/libedit-20190324-3.1/src)
ENDMACRO()

MACRO (FIND_SYSTEM_EDITLINE)
  FIND_PATH(FOUND_EDITLINE_READLINE
    NAMES editline/readline.h
  )
  IF(FOUND_EDITLINE_READLINE)
    SET(EDITLINE_INCLUDE_DIR "${FOUND_EDITLINE_READLINE}/editline")
  ELSE()
    # Different path on FreeBSD
    FIND_PATH(FOUND_EDIT_READLINE_READLINE
      NAMES edit/readline/readline.h
    )
    IF(FOUND_EDIT_READLINE_READLINE)
      SET(EDITLINE_INCLUDE_DIR "${FOUND_EDIT_READLINE_READLINE}/edit/readline")
    ENDIF()
  ENDIF()

  FIND_LIBRARY(EDITLINE_LIBRARY
    NAMES
    edit
  )
  MARK_AS_ADVANCED(EDITLINE_INCLUDE_DIR EDITLINE_LIBRARY)

  MESSAGE(STATUS "EDITLINE_INCLUDE_DIR ${EDITLINE_INCLUDE_DIR}")
  MESSAGE(STATUS "EDITLINE_LIBRARY ${EDITLINE_LIBRARY}")

  INCLUDE(CheckCXXSourceCompiles)
  IF(EDITLINE_LIBRARY AND EDITLINE_INCLUDE_DIR)
    CMAKE_PUSH_CHECK_STATE()

    SET(CMAKE_REQUIRED_INCLUDES ${EDITLINE_INCLUDE_DIR})
    INCLUDE_DIRECTORIES(SYSTEM ${EDITLINE_INCLUDE_DIR})
    LIST(APPEND CMAKE_REQUIRED_LIBRARIES ${EDITLINE_LIBRARY})
    CHECK_CXX_SOURCE_COMPILES("
    #include <stdio.h>
    #include <readline.h>
    int main(int argc, char **argv)
    {
       HIST_ENTRY entry;
       return 0;
    }"
    EDITLINE_HAVE_HIST_ENTRY)

    CHECK_CXX_SOURCE_COMPILES("
    #include <stdio.h>
    #include <readline.h>
    int main(int argc, char **argv)
    {
      typedef int MYFunction(const char*, int);
      MYFunction* myf= rl_completion_entry_function;
      int res= (myf)(NULL, 0);
      completion_matches(0,0);
      return res;
    }"
    XLINE_HAVE_COMPLETION_INT)

    CHECK_CXX_SOURCE_COMPILES("
    #include <stdio.h>
    #include <readline.h>
    int main(int argc, char **argv)
    {
      typedef char* MYFunction(const char*, int);
      MYFunction* myf= rl_completion_entry_function;
      char *res= (myf)(NULL, 0);
      completion_matches(0,0);
      return res != NULL;
    }"
    XLINE_HAVE_COMPLETION_CHAR)

    IF(XLINE_HAVE_COMPLETION_INT OR XLINE_HAVE_COMPLETION_CHAR)
      SET(HAVE_HIST_ENTRY ${EDITLINE_HAVE_HIST_ENTRY})
      SET(USE_LIBEDIT_INTERFACE 1)
      SET(EDITLINE_FOUND 1)
      IF(XLINE_HAVE_COMPLETION_CHAR)
        SET(USE_NEW_XLINE_INTERFACE 1)
      ENDIF()
    ENDIF()
    CMAKE_POP_CHECK_STATE()
  ENDIF()
ENDMACRO()

MACRO (FIND_SYSTEM_READLINE)
  FIND_CURSES()
  FIND_PATH(READLINE_INCLUDE_DIR readline.h PATH_SUFFIXES readline)
  FIND_LIBRARY(READLINE_LIBRARY NAMES readline)
  MARK_AS_ADVANCED(READLINE_INCLUDE_DIR READLINE_LIBRARY)

  SET(CMAKE_REQUIRES_LIBRARIES ${${name}_LIBRARY} ${CURSES_LIBRARY})
  CHECK_INCLUDE_FILES("stdio.h;readline/readline.h;readline/history.h"
                      HAVE_READLINE_HISTORY_H)
  IF(HAVE_READLINE_HISTORY_H)
    LIST(APPEND CMAKE_REQUIRED_DEFINITIONS -DHAVE_READLINE_HISTORY_H)
  ENDIF()

  MESSAGE(STATUS "READLINE_INCLUDE_DIR ${READLINE_INCLUDE_DIR}")
  MESSAGE(STATUS "READLINE_LIBRARY ${READLINE_LIBRARY}")

  IF(READLINE_LIBRARY AND READLINE_INCLUDE_DIR)
    SET(CMAKE_REQUIRED_LIBRARIES ${READLINE_LIBRARY} ${CURSES_LIBRARY})
    SET(CMAKE_REQUIRED_INCLUDES ${READLINE_INCLUDE_DIR})
    INCLUDE(CheckCXXSourceCompiles)
    CHECK_CXX_SOURCE_COMPILES("
    #include <stdio.h>
    #include <readline.h>
    #if HAVE_READLINE_HISTORY_H
    #include <history.h>
    #endif
    int main(int argc, char **argv)
    {
       HIST_ENTRY entry;
       return 0;
    }"
    READLINE_HAVE_HIST_ENTRY)

    CHECK_CXX_SOURCE_COMPILES("
    #include <stdio.h>
    #include <readline.h>
    int main(int argc, char **argv)
    {
      CPPFunction *func1= (CPPFunction*)0;
      rl_compentry_func_t *func2= (rl_compentry_func_t*)0;
    }"
    READLINE_USE_LIBEDIT_INTERFACE)

    CHECK_CXX_SOURCE_COMPILES("
    #include <stdio.h>
    #include <readline.h>
    int main(int argc, char **argv)
    {
      rl_completion_func_t *func1= (rl_completion_func_t*)0;
      rl_compentry_func_t *func2= (rl_compentry_func_t*)0;
    }"
    READLINE_USE_NEW_READLINE_INTERFACE)

    IF(READLINE_USE_LIBEDIT_INTERFACE OR READLINE_USE_NEW_READLINE_INTERFACE)
      SET(READLINE_LIBRARY ${READLINE_LIBRARY} ${CURSES_LIBRARY})
      SET(READLINE_INCLUDE_DIR ${READLINE_INCLUDE_DIR})
      SET(HAVE_HIST_ENTRY ${READLINE_HAVE_HIST_ENTRY})
      SET(USE_LIBEDIT_INTERFACE ${READLINE_USE_LIBEDIT_INTERFACE})
      SET(USE_NEW_XLINE_INTERFACE ${READLINE_USE_NEW_READLINE_INTERFACE})
      SET(XLINE_HAVE_COMPLETION_CHAR ${READLINE_USE_NEW_READLINE_INTERFACE})
      SET(XLINE_HAVE_COMPLETION_INT ${READLINE_USE_LIBEDIT_INTERFACE})
      SET(READLINE_FOUND 1)
    ENDIF()
  ENDIF()
ENDMACRO()

IF (NOT WITH_EDITLINE AND NOT WITH_READLINE AND NOT WIN32)
  SET(WITH_READLINE "system" CACHE STRING "By default use system readline")
ELSEIF (WITH_EDITLINE AND WITH_READLINE)
  MESSAGE(FATAL_ERROR "Cannot configure WITH_READLINE and WITH_EDITLINE! Use only one setting.")
ENDIF()

MACRO (MYSQL_CHECK_EDITLINE)
  IF (NOT WIN32)
    MYSQL_CHECK_MULTIBYTE()

    IF(WITH_READLINE STREQUAL "system")
      FIND_SYSTEM_READLINE()
      IF(NOT READLINE_FOUND)
        MESSAGE(FATAL_ERROR "Cannot find system readline libraries.")
      ELSE()
        SET(MY_READLINE_INCLUDE_DIR ${READLINE_INCLUDE_DIR})
        SET(MY_READLINE_LIBRARY ${READLINE_LIBRARY} ${CURSES_LIBRARY})
      ENDIF()
    ELSEIF(WITH_READLINE STREQUAL "bundled")
      MESSAGE(FATAL_ERROR "Bundled readline is not supported.")
    ELSEIF(WITH_EDITLINE STREQUAL "bundled")
      MYSQL_USE_BUNDLED_EDITLINE()
      SET(MY_READLINE_INCLUDE_DIR ${EDITLINE_INCLUDE_DIR})
      SET(MY_READLINE_LIBRARY ${EDITLINE_LIBRARY})
    ELSEIF(WITH_EDITLINE STREQUAL "system")
      FIND_SYSTEM_EDITLINE()
      IF(NOT EDITLINE_FOUND)
        MESSAGE(FATAL_ERROR "Cannot find system editline libraries.")
      ELSE()
        SET(MY_READLINE_INCLUDE_DIR ${EDITLINE_INCLUDE_DIR})
        SET(MY_READLINE_LIBRARY ${EDITLINE_LIBRARY})
      ENDIF()
    ELSE()
      MESSAGE(FATAL_ERROR "WITH_EDITLINE must be bundled or system")
    ENDIF()
  ENDIF(NOT WIN32)
ENDMACRO()
<|MERGE_RESOLUTION|>--- conflicted
+++ resolved
@@ -1,9 +1,6 @@
 # Copyright (c) 2009, 2020, Oracle and/or its affiliates.
-<<<<<<< HEAD
 #
 # Copyright (c) 2009, 2019, Oracle and/or its affiliates. All rights reserved.
-=======
->>>>>>> a975bef7
 # 
 # This program is free software; you can redistribute it and/or modify
 # it under the terms of the GNU General Public License, version 2.0,
@@ -102,10 +99,7 @@
   SET(USE_LIBEDIT_INTERFACE 1)
   SET(HAVE_HIST_ENTRY 1)
   SET(XLINE_HAVE_COMPLETION_CHAR 1 CACHE INTERNAL "")
-<<<<<<< HEAD
-=======
   SET(USE_NEW_XLINE_INTERFACE 1 CACHE INTERNAL "")
->>>>>>> a975bef7
   SET(EDITLINE_INCLUDE_DIR
     ${CMAKE_SOURCE_DIR}/extra/libedit/libedit-20190324-3.1/src/editline)
   INCLUDE_DIRECTORIES(BEFORE SYSTEM ${EDITLINE_INCLUDE_DIR})
