--- conflicted
+++ resolved
@@ -1198,11 +1198,8 @@
 %attr(644, root, root) %config(noreplace,missingok) %{_sysconfdir}/logrotate.d/mysql
 %attr(755, root, root) %{_sysconfdir}/init.d/mysql
 %attr(755, root, root) %{_datadir}/mysql/
-<<<<<<< HEAD
 %dir %attr(755, mysql, mysql) /var/lib/mysql
-=======
 %dir %attr(750, mysql, mysql) /var/lib/mysql-files
->>>>>>> 70a470e0
 
 # ----------------------------------------------------------------------------
 %files -n MySQL-Cluster-client%{product_suffix}
@@ -1306,19 +1303,11 @@
 # merging BK trees)
 ##############################################################################
 %changelog
-<<<<<<< HEAD
 * Mon Oct 06 2014 Balasubramanian Kandasamy <balasubramanian.kandasamy@oracle.com>
 - Add license info in each subpackage
 
 * Wed May 28 2014 Balasubramanian Kandasamy <balasubramanian.kandasamy@oracle.com>
 - Updated usergroup to mysql on datadir
-=======
-* Mon Sep 26 2016 Balasubramanian Kandasamy <balasubramanian.kandasamy@oracle.com>
-- Include mysql-files directory
-
-* Wed Jul 02 2014 Bjorn Munch <bjorn.munch@oracle.com>
-- Disable dtrace unconditionally, breaks after we install Oracle dtrace
->>>>>>> 70a470e0
 
 * Wed Oct 30 2013 Balasubramanian Kandasamy <balasubramanian.kandasamy@oracle.com>
 - Removed non gpl file docs/mysql.info from community packages
