--- conflicted
+++ resolved
@@ -75,13 +75,6 @@
     - if: repo != percona/percona-server OR repo = percona/percona-server AND type IN (push, cron)
       env: VERSION=5    BUILD=Debug
       compiler: gcc
-<<<<<<< HEAD
-=======
-    # 11
-    - if: repo != percona/percona-server OR repo = percona/percona-server AND type IN (push, cron)
-      env: VERSION=4.8  BUILD=Debug
-      compiler: gcc
->>>>>>> 84f5d1b7
 
 
     # Configurations for a pull request and after merging for percona/percona-server
@@ -126,13 +119,6 @@
     - if: branch =~ fullci OR repo = percona/percona-server AND type IN (push, pull_request, cron)
       env: VERSION=5    BUILD=RelWithDebInfo
       compiler: gcc
-<<<<<<< HEAD
-=======
-    # 11
-    - if: branch =~ fullci OR repo = percona/percona-server AND type IN (push, pull_request, cron)
-      env: VERSION=4.8  BUILD=RelWithDebInfo
-      compiler: gcc
->>>>>>> 84f5d1b7
 
 
     # Configurations to be run after merging a pull request for percona/percona-server
@@ -172,13 +158,6 @@
     - if: branch =~ extraci OR repo = percona/percona-server AND type IN (push, cron)
       env: VERSION=5    BUILD=RelWithDebInfo  INVERTED=ON
       compiler: gcc
-<<<<<<< HEAD
-=======
-    # 10
-    - if: branch =~ extraci OR repo = percona/percona-server AND type IN (push, cron)
-      env: VERSION=4.8  BUILD=RelWithDebInfo  INVERTED=ON
-      compiler: gcc
->>>>>>> 84f5d1b7
 
 
 script:
