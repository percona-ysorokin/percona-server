# Ubuntu 18.04
dist: bionic
sudo: required
language: cpp

cache:
  ccache: true
  timeout: 600
  directories:
    - $TRAVIS_BUILD_DIR/deps     # cache Boost libraries

env:
  global:
    - PARENT_BRANCH=5.7
    - CCACHE_DIR=$HOME/.ccache
    - CCACHE_COMPRESS=1
    - CCACHE_COMPRESSLEVEL=9
    - CCACHE_MAXSIZE=500Mi
    - CCACHE_CPP2=1

matrix:
  allow_failures:
    - env: COMMAND=clang-test
  include:
    # Common
    - env: COMMAND=clang-test
      script:
        - curl -sSL "http://apt.llvm.org/llvm-snapshot.gpg.key" | sudo -E apt-key add -;
        - echo "deb http://apt.llvm.org/$TRAVIS_DIST/ llvm-toolchain-$TRAVIS_DIST-5.0 main" | sudo tee -a /etc/apt/sources.list > /dev/null;
        - sudo -E apt-get -yq update >> ~/apt-get-update.log 2>&1;
        - sudo -E apt-get -yq --no-install-suggests --no-install-recommends install diffstat clang-format-5.0 || travis_terminate 1
        - wget https://llvm.org/svn/llvm-project/cfe/trunk/tools/clang-format/clang-format-diff.py || travis_terminate 1
        - chmod a+x clang-format-diff.py
        - git diff -U0 --no-color HEAD^1 *.c *.cc *.cpp *.h *.hpp *.i *.ic *.ih | ./clang-format-diff.py -binary=clang-format-5.0 -style=file -p1 >_GIT_DIFF
        - '[ ! -s _GIT_DIFF ] && { echo The last git commit is clang-formatted; travis_terminate 0; } || { diffstat _GIT_DIFF; echo; cat _GIT_DIFF; travis_terminate 1; }'


    # Configurations for developers' forks and after merging a pull request for percona/percona-server
    # 1
    - if: repo != percona/percona-server OR repo = percona/percona-server AND type IN (push, cron)
      env:              BUILD=Debug
      compiler: clang
      os: osx
    # 2
    - if: repo != percona/percona-server OR repo = percona/percona-server AND type IN (push, cron)
      env: VERSION=10   BUILD=RelWithDebInfo
      compiler: clang
    # 3
    - if: repo != percona/percona-server OR repo = percona/percona-server AND type IN (push, cron)
      env: VERSION=9    BUILD=Debug
      compiler: clang
    # 4
    - if: repo != percona/percona-server OR repo = percona/percona-server AND type IN (push, cron)
      env: VERSION=8    BUILD=Debug
      compiler: clang
    # 5
    - if: repo != percona/percona-server OR repo = percona/percona-server AND type IN (push, cron)
      env: VERSION=7    BUILD=Debug
      compiler: clang
    # 6
    - if: repo != percona/percona-server OR repo = percona/percona-server AND type IN (push, cron)
      env: VERSION=6.0  BUILD=Debug
      compiler: clang
    # 7
    - if: repo != percona/percona-server OR repo = percona/percona-server AND type IN (push, cron)
      env: VERSION=5.0  BUILD=Debug
      compiler: clang
    # 8
    - if: repo != percona/percona-server OR repo = percona/percona-server AND type IN (push, cron)
      env: VERSION=4.0  BUILD=Debug
      compiler: clang
    # 9
    - if: repo != percona/percona-server OR repo = percona/percona-server AND type IN (push, cron)
      env: VERSION=9    BUILD=Debug
      compiler: gcc
    # 10
    - if: repo != percona/percona-server OR repo = percona/percona-server AND type IN (push, cron)
      env: VERSION=8    BUILD=Debug
      compiler: gcc
    # 11
    - if: repo != percona/percona-server OR repo = percona/percona-server AND type IN (push, cron)
      env: VERSION=7    BUILD=Debug
      compiler: gcc
    # 12
    - if: repo != percona/percona-server OR repo = percona/percona-server AND type IN (push, cron)
      env: VERSION=6    BUILD=Debug
      compiler: gcc
    # 13
    - if: repo != percona/percona-server OR repo = percona/percona-server AND type IN (push, cron)
      env: VERSION=5    BUILD=Debug
      compiler: gcc
    # 14
    - if: repo != percona/percona-server OR repo = percona/percona-server AND type IN (push, cron)
      env: VERSION=4.8  BUILD=Debug
      compiler: gcc


    # Configurations for a pull request and after merging for percona/percona-server
    # 1
    - if: branch =~ fullci OR repo = percona/percona-server AND type IN (push, pull_request, cron)
      env:              BUILD=RelWithDebInfo
      compiler: clang
      os: osx
    # 2
    - if: branch =~ fullci OR repo = percona/percona-server AND type IN (push, pull_request, cron)
      env: VERSION=10   BUILD=Debug
      compiler: clang
    # 3
    - if: branch =~ fullci OR repo = percona/percona-server AND type IN (push, pull_request, cron)
      env: VERSION=9    BUILD=RelWithDebInfo
      compiler: clang
    # 4
    - if: branch =~ fullci OR repo = percona/percona-server AND type IN (push, pull_request, cron)
      env: VERSION=8    BUILD=RelWithDebInfo
      compiler: clang
    # 5
    - if: branch =~ fullci OR repo = percona/percona-server AND type IN (push, pull_request, cron)
      env: VERSION=7    BUILD=RelWithDebInfo
      compiler: clang
    # 6
    - if: branch =~ fullci OR repo = percona/percona-server AND type IN (push, pull_request, cron)
      env: VERSION=6.0  BUILD=RelWithDebInfo
      compiler: clang
    # 7
    - if: branch =~ fullci OR repo = percona/percona-server AND type IN (push, pull_request, cron)
      env: VERSION=5.0  BUILD=RelWithDebInfo
      compiler: clang
    # 8
    - if: branch =~ fullci OR repo = percona/percona-server AND type IN (push, pull_request, cron)
      env: VERSION=4.0  BUILD=RelWithDebInfo
      compiler: clang
    # 9
    - if: branch =~ fullci OR repo = percona/percona-server AND type IN (push, pull_request, cron)
      env: VERSION=9    BUILD=RelWithDebInfo
      compiler: gcc
    # 10
    - if: branch =~ fullci OR repo = percona/percona-server AND type IN (push, pull_request, cron)
      env: VERSION=8    BUILD=RelWithDebInfo
      compiler: gcc
    # 11
    - if: branch =~ fullci OR repo = percona/percona-server AND type IN (push, pull_request, cron)
      env: VERSION=7    BUILD=RelWithDebInfo
      compiler: gcc
    # 12
    - if: branch =~ fullci OR repo = percona/percona-server AND type IN (push, pull_request, cron)
      env: VERSION=6    BUILD=RelWithDebInfo
      compiler: gcc
    # 13
    - if: branch =~ fullci OR repo = percona/percona-server AND type IN (push, pull_request, cron)
      env: VERSION=5    BUILD=RelWithDebInfo
      compiler: gcc
    # 14
    - if: branch =~ fullci OR repo = percona/percona-server AND type IN (push, pull_request, cron)
      env: VERSION=4.8  BUILD=RelWithDebInfo
      compiler: gcc


    # Configurations to be run after merging a pull request for percona/percona-server
    # 1
    - if: branch =~ extraci OR repo = percona/percona-server AND type IN (push, cron)
      env: VERSION=10   BUILD=RelWithDebInfo  INVERTED=ON
      compiler: clang
    # 2
    - if: branch =~ extraci OR repo = percona/percona-server AND type IN (push, cron)
      env: VERSION=9    BUILD=RelWithDebInfo  INVERTED=ON
      compiler: clang
    # 3
    - if: branch =~ extraci OR repo = percona/percona-server AND type IN (push, cron)
      env: VERSION=8    BUILD=RelWithDebInfo  INVERTED=ON
      compiler: clang
    # 4
    - if: branch =~ extraci OR repo = percona/percona-server AND type IN (push, cron)
      env: VERSION=7    BUILD=RelWithDebInfo  INVERTED=ON
      compiler: clang
    # 5
    - if: branch =~ extraci OR repo = percona/percona-server AND type IN (push, cron)
      env: VERSION=6.0  BUILD=RelWithDebInfo  INVERTED=ON
      compiler: clang
    # 6
    - if: branch =~ extraci OR repo = percona/percona-server AND type IN (push, cron)
      env: VERSION=5.0  BUILD=RelWithDebInfo  INVERTED=ON
      compiler: clang
    # 7
    - if: branch =~ extraci OR repo = percona/percona-server AND type IN (push, cron)
      env: VERSION=4.0  BUILD=RelWithDebInfo  INVERTED=ON
      compiler: clang
    # 8
    - if: branch =~ extraci OR repo = percona/percona-server AND type IN (push, cron)
      env: VERSION=9    BUILD=RelWithDebInfo  INVERTED=ON
      compiler: gcc
    # 9
    - if: branch =~ extraci OR repo = percona/percona-server AND type IN (push, cron)
      env: VERSION=8    BUILD=RelWithDebInfo  INVERTED=ON
      compiler: gcc
    # 10
    - if: branch =~ extraci OR repo = percona/percona-server AND type IN (push, cron)
      env: VERSION=7    BUILD=RelWithDebInfo  INVERTED=ON
      compiler: gcc
    # 11
    - if: branch =~ extraci OR repo = percona/percona-server AND type IN (push, cron)
      env: VERSION=6    BUILD=RelWithDebInfo  INVERTED=ON
      compiler: gcc
    # 12
    - if: branch =~ extraci OR repo = percona/percona-server AND type IN (push, cron)
      env: VERSION=5    BUILD=RelWithDebInfo  INVERTED=ON
      compiler: gcc
    # 13
    - if: branch =~ extraci OR repo = percona/percona-server AND type IN (push, cron)
      env: VERSION=4.8  BUILD=RelWithDebInfo  INVERTED=ON
      compiler: gcc


script:
  - INIT_TIME=$SECONDS;
    JOB_NUMBER=$(echo $TRAVIS_JOB_NUMBER | sed -e 's:[0-9][0-9]*\.\(.*\):\1:');
    echo --- Initialization time $INIT_TIME seconds;
    echo --- JOB_NUMBER=$JOB_NUMBER TRAVIS_COMMIT=$TRAVIS_COMMIT TRAVIS_COMMIT_RANGE=$TRAVIS_COMMIT_RANGE TRAVIS_REPO_SLUG=$TRAVIS_REPO_SLUG TRAVIS_BRANCH=$TRAVIS_BRANCH TRAVIS_EVENT_TYPE=$TRAVIS_EVENT_TYPE TRAVIS_PULL_REQUEST=$TRAVIS_PULL_REQUEST TRAVIS_PULL_REQUEST_BRANCH=$TRAVIS_PULL_REQUEST_BRANCH

  - echo --- Perform all Travis jobs or only jobs that are included in ENV_VAR_JOB_NUMBERS list if it is defined;
    JOB_NUMBERS="1 2 3 4 5 6 7 8 9 10 11 12 13 14 15 16 17 18 19 20 21 22 23 24 25 26 27 28 29 30 31 32 33 34 35 36 37 38 39 40 41 42";
    if [[ "$ENV_VAR_JOB_NUMBERS" != "" ]]; then
       JOB_NUMBERS=$ENV_VAR_JOB_NUMBERS;
    fi;
    JOB_ARRAY=(${JOB_NUMBERS// / });
    if [[ ! " ${JOB_ARRAY[@]} " =~ " ${JOB_NUMBER} " ]]; then
       echo --- Finishing as job ${JOB_NUMBER} is not on a list = $JOB_NUMBERS;
       travis_terminate 0; 
    fi;

  # For pull requests and feature branches replace TRAVIS_COMMIT_RANGE with the range from the root to the tip of the branch
  # For the trunk use the commit number of last successful build if exists
  - if [[ "$TRAVIS_EVENT_TYPE" == "pull_request" ]] || [[ "$TRAVIS_REPO_SLUG" != "percona/percona-server" ]]; then
      if [[ "$TRAVIS_EVENT_TYPE" == "pull_request" ]]; then TRAVIS_COMMIT=$TRAVIS_COMMIT^2; fi;
      git fetch https://github.com/percona/percona-server.git $PARENT_BRANCH:master_repo_$PARENT_BRANCH;
      PARENT_COMMIT=$(git rev-list --first-parent --topo-order $TRAVIS_COMMIT ^master_repo_$PARENT_BRANCH | tail -1);
      TRAVIS_COMMIT_RANGE=$PARENT_COMMIT^..$TRAVIS_COMMIT;
    else
      if [ -s "$CCACHE_DIR/last_commit.txt" ]; then
        TRAVIS_COMMIT_RANGE=$(cat $CCACHE_DIR/last_commit.txt)..$TRAVIS_COMMIT;
      else
        TRAVIS_COMMIT_RANGE="Force testing of this commit";
      fi;
    fi;
    if MODIFIED_FILES=$(git diff --name-only $TRAVIS_COMMIT_RANGE 2>/dev/null); then
      echo -e "--- Modified files in $TRAVIS_COMMIT_RANGE:\n$MODIFIED_FILES";
      if echo "$MODIFIED_FILES" | grep -qvE '^(doc|build-ps|mysql-test|packaging|policy|scripts|support-files)/'; then
        echo "--- Code changes were found";
      else
        echo "--- There are no code changes, stopping build process.";
        travis_terminate 0;
      fi;
    else
      echo "--- Can't prepare MODIFIED_FILES for $TRAVIS_COMMIT_RANGE";
    fi;

  - echo --- Configure required LLVM and Ubuntu Toolchain repositories;
    if [[ "$TRAVIS_OS_NAME" == "linux" ]] && [[ "$CC" == "clang" ]]; then
       PACKAGES="llvm-$VERSION-dev $PACKAGES";
       curl -sSL "http://apt.llvm.org/llvm-snapshot.gpg.key" | sudo -E apt-key add -;
<<<<<<< HEAD
       if [[ "$CC-$VERSION" != "clang-4.0" ]]; then
         echo "deb http://apt.llvm.org/$TRAVIS_DIST/ llvm-toolchain-$TRAVIS_DIST-$VERSION main" | sudo tee -a /etc/apt/sources.list > /dev/null;
       fi;
=======
       echo "deb http://apt.llvm.org/$TRAVIS_DIST/ llvm-toolchain-$TRAVIS_DIST-$VERSION main" | sudo tee -a /etc/apt/sources.list > /dev/null;
>>>>>>> b3db6509
    fi;
    if [[ "$TRAVIS_OS_NAME" == "linux" ]]; then
       sudo -E apt-add-repository -y "ppa:ubuntu-toolchain-r/test";
    fi;

  - echo --- Update list of packages and download dependencies;
    if [[ "$TRAVIS_OS_NAME" == "linux" ]]; then
       TIMEOUT_CMD=timeout;
       CC=$CC-$VERSION;
       CXX=$CXX-$VERSION;
       sudo -E apt-get -yq update >> ~/apt-get-update.log 2>&1;
       sudo -E apt-get -yq --allow-unauthenticated --no-install-suggests --no-install-recommends install $CXX $PACKAGES cmake cmake-curses-gui bison libncurses5-dev libaio-dev libssl-dev libevent-dev libmecab-dev libprotobuf-dev protobuf-compiler liblz4-dev libnuma-dev || travis_terminate 1;
       sudo ln -s $(which ccache) /usr/lib/ccache/$CC;
       sudo ln -s $(which ccache) /usr/lib/ccache/$CXX || echo;
    else
       TIMEOUT_CMD=gtimeout;
       brew update;
       brew install ccache;
       brew link ccache;
       export PATH="/usr/local/opt/ccache/libexec:$PATH";
    fi;
    UPDATE_TIME=$(($SECONDS - $INIT_TIME));
    echo --- Packages updated in $UPDATE_TIME seconds. Initialization time $INIT_TIME seconds.

  - mkdir bin; cd bin;
  - $CC -v
  - $CXX -v
  - ccache --version
  - ccache --print-config;
    ccache --zero-stats;

  - echo --- Set cmake parameters;
    CMAKE_OPT="
      -DCMAKE_BUILD_TYPE=$BUILD
      -DBUILD_CONFIG=mysql_release
      -DFEATURE_SET=community
      -DENABLE_DTRACE=OFF
      -DENABLE_DOWNLOADS=1
      -DDOWNLOAD_BOOST=1
      -DWITH_BOOST=../deps
      -DWITH_KEYRING_VAULT=ON
      -DWITH_PAM=ON
    ";
    if [[ "$TRAVIS_OS_NAME" == "osx" ]]; then
      CMAKE_OPT+="
        -DMYSQL_MAINTAINER_MODE=OFF
        -DWITH_PROTOBUF=bundled
        -DWITH_TOKUDB=OFF
        -DWITH_ROCKSDB=OFF
      ";
    else
      CMAKE_OPT+="
        -DMYSQL_MAINTAINER_MODE=ON
        -DWITH_MECAB=system
      ";
      if [[ "$INVERTED" != "ON" ]]; then
        CMAKE_OPT+="
          -DWITH_NUMA=ON
        ";
      else
        CMAKE_OPT+="
          -DWITH_NUMA=OFF
          -DWITH_EMBEDDED_SERVER=OFF
          -DWITH_EDITLINE=bundled
          -DWITH_LIBEVENT=system
          -DWITH_LZ4=system
          -DWITH_PROTOBUF=system
          -DWITH_SSL=system
          -DWITH_ZLIB=bundled
          -DWITH_ARCHIVE_STORAGE_ENGINE=OFF
          -DWITH_BLACKHOLE_STORAGE_ENGINE=OFF
          -DWITH_EXAMPLE_STORAGE_ENGINE=ON
          -DWITH_FEDERATED_STORAGE_ENGINE=OFF
          -DWITH_QUERY_RESPONSE_TIME=ON
          -DWITHOUT_PARTITION_STORAGE_ENGINE=ON
          -DWITHOUT_PERFSCHEMA_STORAGE_ENGINE=ON
          -DWITH_SCALABILITY_METRICS=ON
          -DWITH_INNODB_MEMCACHED=ON
        ";
      fi;
      `# disable -DWITH_PROTOBUF=system for gcc-4.8 as it causes linking issues`;
      if [[ "$CC" == "gcc-4.8" ]]; then
        CMAKE_OPT=${CMAKE_OPT/WITH_PROTOBUF=system/WITH_PROTOBUF=bundled};
      fi;
      if [[ "$TRAVIS_REPO_SLUG" == "percona/percona-server" ]]; then
        CMAKE_OPT+=" -DWITH_TOKUDB=ON -DWITH_ROCKSDB=ON";
      else
        `# disable TokuDB or RocksDB as developers' forks must fit in the 50 min time limit`;
        if [[ "$BUILD" == "Debug" ]] && [[ "$CC" == "clang-$VERSION" ]]; then
          CMAKE_OPT+=" -DWITH_TOKUDB=OFF -DWITH_ROCKSDB=ON";
        else
          CMAKE_OPT+=" -DWITH_TOKUDB=ON -DWITH_ROCKSDB=OFF";
        fi;
      fi;
    fi;

  - echo --- Perform Debug or RelWithDebInfo compilation;
    echo --- CMAKE_OPT=\"$CMAKE_OPT\";
    echo --- ENV_VAR_CMAKE_OPT=\"$ENV_VAR_CMAKE_OPT\";
    cmake .. $CMAKE_OPT $ENV_VAR_CMAKE_OPT;

  - CMAKE_TIME=$(($SECONDS - $INIT_TIME - $UPDATE_TIME));
    if [[ "$TRAVIS_REPO_SLUG" == "percona/percona-server" ]]; then
      TIMEOUT_TIME=$((176 * 60 - $SECONDS));
    else
      TIMEOUT_TIME=$((46 * 60 - $SECONDS));
    fi;
    echo --- Timeout $TIMEOUT_TIME seconds. CMake took $CMAKE_TIME seconds. Packages updated in $UPDATE_TIME seconds. Initialization time $INIT_TIME seconds.;
    $TIMEOUT_CMD $TIMEOUT_TIME make -j2;
    if [[ "$?" == "0" ]]; then echo $TRAVIS_COMMIT > $CCACHE_DIR/last_commit.txt; else false; fi;

  - ccache --show-stats;
    BUILD_TIME=$(($SECONDS - $INIT_TIME - $UPDATE_TIME - $CMAKE_TIME));
    echo --- Total time $SECONDS seconds. Build time $BUILD_TIME/$TIMEOUT_TIME seconds. CMake took $CMAKE_TIME seconds. Packages updated in $UPDATE_TIME seconds. Initialization time $INIT_TIME seconds.<|MERGE_RESOLUTION|>--- conflicted
+++ resolved
@@ -257,13 +257,9 @@
     if [[ "$TRAVIS_OS_NAME" == "linux" ]] && [[ "$CC" == "clang" ]]; then
        PACKAGES="llvm-$VERSION-dev $PACKAGES";
        curl -sSL "http://apt.llvm.org/llvm-snapshot.gpg.key" | sudo -E apt-key add -;
-<<<<<<< HEAD
        if [[ "$CC-$VERSION" != "clang-4.0" ]]; then
          echo "deb http://apt.llvm.org/$TRAVIS_DIST/ llvm-toolchain-$TRAVIS_DIST-$VERSION main" | sudo tee -a /etc/apt/sources.list > /dev/null;
        fi;
-=======
-       echo "deb http://apt.llvm.org/$TRAVIS_DIST/ llvm-toolchain-$TRAVIS_DIST-$VERSION main" | sudo tee -a /etc/apt/sources.list > /dev/null;
->>>>>>> b3db6509
     fi;
     if [[ "$TRAVIS_OS_NAME" == "linux" ]]; then
        sudo -E apt-add-repository -y "ppa:ubuntu-toolchain-r/test";
