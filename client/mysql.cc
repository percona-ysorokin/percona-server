/*
   Copyright (c) 2000, 2013, Oracle and/or its affiliates. All rights reserved.

   This program is free software; you can redistribute it and/or modify
   it under the terms of the GNU General Public License as published by
   the Free Software Foundation; version 2 of the License.

   This program is distributed in the hope that it will be useful,
   but WITHOUT ANY WARRANTY; without even the implied warranty of
   MERCHANTABILITY or FITNESS FOR A PARTICULAR PURPOSE.  See the
   GNU General Public License for more details.

   You should have received a copy of the GNU General Public License
   along with this program; if not, write to the Free Software
   Foundation, Inc., 51 Franklin St, Fifth Floor, Boston, MA 02110-1301  USA
*/

/* mysql command tool
 * Commands compatible with mSQL by David J. Hughes
 *
 * Written by:
 *   Michael 'Monty' Widenius
 *   Andi Gutmans  <andi@zend.com>
 *   Zeev Suraski  <zeev@zend.com>
 *   Jani Tolonen  <jani@mysql.com>
 *   Matt Wagner   <matt@mysql.com>
 *   Jeremy Cole   <jcole@mysql.com>
 *   Tonu Samuel   <tonu@mysql.com>
 *   Harrison Fisk <harrison@mysql.com>
 *
 **/

#include "client_priv.h"
#include "my_default.h"
#include <m_ctype.h>
#include <stdarg.h>
#include <my_dir.h>
#ifndef __GNU_LIBRARY__
#define __GNU_LIBRARY__		      // Skip warnings in getopt.h
#endif
#include "my_readline.h"
#include <signal.h>
#include <violite.h>

#include <algorithm>

using std::min;
using std::max;

#if defined(USE_LIBEDIT_INTERFACE) && defined(HAVE_LOCALE_H)
#include <locale.h>
#endif

const char *VER= "14.14";

/* Don't try to make a nice table if the data is too big */
#define MAX_COLUMN_LENGTH	     1024

/* Buffer to hold 'version' and 'version_comment' */
static char *server_version= NULL;

/* Array of options to pass to libemysqld */
#define MAX_SERVER_ARGS               64

/* Maximum memory limit that can be claimed by alloca(). */
#define MAX_ALLOCA_SIZE              512

#include "sql_string.h"

extern "C" {
#if defined(HAVE_CURSES_H) && defined(HAVE_TERM_H)
#include <curses.h>
#include <term.h>
#else
#if defined(HAVE_TERMIOS_H)
#include <termios.h>
#include <unistd.h>
#elif defined(HAVE_TERMBITS_H)
#include <termbits.h>
#elif defined(HAVE_ASM_TERMBITS_H) && (!defined __GLIBC__ || !(__GLIBC__ > 2 || __GLIBC__ == 2 && __GLIBC_MINOR__ > 0))
#include <asm/termbits.h>		// Standard linux
#endif
#undef VOID
#if defined(HAVE_TERMCAP_H)
#include <termcap.h>
#else
#ifdef HAVE_CURSES_H
#include <curses.h>
#endif
#undef SYSV				// hack to avoid syntax error
#ifdef HAVE_TERM_H
#include <term.h>
#endif
#endif
#endif

#if defined(__WIN__)
#include <conio.h>
#else
#include <readline/readline.h>
#define HAVE_READLINE
#define USE_POPEN
#endif
  //int vidattr(long unsigned int attrs);	// Was missing in sun curses
}

#if !defined(HAVE_VIDATTR)
#undef vidattr
#define vidattr(A) {}			// Can't get this to work
#endif

#ifdef FN_NO_CASE_SENSE
#define cmp_database(cs,A,B) my_strcasecmp((cs), (A), (B))
#else
#define cmp_database(cs,A,B) strcmp((A),(B))
#endif

#include "completion_hash.h"
#include <welcome_copyright_notice.h> // ORACLE_WELCOME_COPYRIGHT_NOTICE

#define PROMPT_CHAR '\\'
#define DEFAULT_DELIMITER ";"

#define MAX_BATCH_BUFFER_SIZE (1024L * 1024L * 1024L)

typedef struct st_status
{
  int exit_status;
  ulong query_start_line;
  char *file_name;
  LINE_BUFFER *line_buff;
  bool batch,add_to_history;
} STATUS;


static HashTable ht;
static char **defaults_argv;

enum enum_info_type { INFO_INFO,INFO_ERROR,INFO_RESULT};
typedef enum enum_info_type INFO_TYPE;

static MYSQL mysql;			/* The connection */
static my_bool ignore_errors=0,wait_flag=0,quick=0,
               connected=0,opt_raw_data=0,unbuffered=0,output_tables=0,
	       opt_rehash=1,skip_updates=0,safe_updates=0,one_database=0,
	       opt_compress=0, using_opt_local_infile=0,
	       vertical=0, line_numbers=1, column_names=1,opt_html=0,
               opt_xml=0,opt_nopager=1, opt_outfile=0, named_cmds= 0,
	       tty_password= 0, opt_nobeep=0, opt_reconnect=1,
	       opt_secure_auth= TRUE,
               default_pager_set= 0, opt_sigint_ignore= 0,
               auto_vertical_output= 0,
               show_warnings= 0, executing_query= 0, interrupted_query= 0,
               ignore_spaces= 0;
static my_bool debug_info_flag, debug_check_flag;
static my_bool column_types_flag;
static my_bool preserve_comments= 0;
static ulong opt_max_allowed_packet, opt_net_buffer_length;
static uint verbose=0,opt_silent=0,opt_mysql_port=0, opt_local_infile=0;
static uint opt_enable_cleartext_plugin= 0;
static my_bool using_opt_enable_cleartext_plugin= 0;
static uint my_end_arg;
static char * opt_mysql_unix_port=0;
static char *opt_bind_addr = NULL;
static int connect_flag=CLIENT_INTERACTIVE;
static my_bool opt_binary_mode= FALSE;
static char *current_host,*current_db,*current_user=0,*opt_password=0,
            *current_prompt=0, *delimiter_str= 0,
            *default_charset= (char*) MYSQL_AUTODETECT_CHARSET_NAME,
            *opt_init_command= 0;
static char *histfile;
static char *histfile_tmp;
static char *opt_histignore= NULL;
DYNAMIC_STRING histignore_buffer;
static String glob_buffer,old_buffer;
static String processed_prompt;
static char *full_username=0,*part_username=0,*default_prompt=0;
static int wait_time = 5;
static STATUS status;
static ulong select_limit,max_join_size,opt_connect_timeout=0;
static char mysql_charsets_dir[FN_REFLEN+1];
static char *opt_plugin_dir= 0, *opt_default_auth= 0;
#if !defined(HAVE_YASSL)
static char *opt_server_public_key= 0;
#endif
static const char *xmlmeta[] = {
  "&", "&amp;",
  "<", "&lt;",
  ">", "&gt;",
  "\"", "&quot;",
  /* Turn \0 into a space. Why not &#0;? That's not valid XML or HTML. */
  "\0", " ",
  0, 0
};
static const char *day_names[]={"Sun","Mon","Tue","Wed","Thu","Fri","Sat"};
static const char *month_names[]={"Jan","Feb","Mar","Apr","May","Jun","Jul",
			    "Aug","Sep","Oct","Nov","Dec"};
static char default_pager[FN_REFLEN];
static char pager[FN_REFLEN], outfile[FN_REFLEN];
static FILE *PAGER, *OUTFILE;
static MEM_ROOT hash_mem_root;
static uint prompt_counter;
static char delimiter[16]= DEFAULT_DELIMITER;
static uint delimiter_length= 1;
unsigned short terminal_width= 80;

#ifdef HAVE_SMEM
static char *shared_memory_base_name=0;
#endif
static uint opt_protocol=0;
static const CHARSET_INFO *charset_info= &my_charset_latin1;

#include "sslopt-vars.h"

const char *default_dbug_option="d:t:o,/tmp/mysql.trace";

#ifdef __WIN__
/*
  A flag that indicates if --execute buffer has already been converted,
  to avoid double conversion on reconnect.
*/
static my_bool execute_buffer_conversion_done= 0;

/*
  my_win_is_console(...) is quite slow.
  We cache my_win_is_console() results for stdout and stderr.
  Any other output files, except stdout and stderr,
  cannot be Windows console.
  Note, if mysql.exe is executed from a service, its _fileno(stdout) is -1,
  so shift (1 << -1) can return implementation defined result.
  This corner case is taken into account, as the shift result
  will be multiplied to 0 and we'll get 0 as a result.
  The same is true for stderr.
*/
static uint win_is_console_cache= 
  (test(my_win_is_console(stdout)) * (1 << _fileno(stdout))) |
  (test(my_win_is_console(stderr)) * (1 << _fileno(stderr)));

static inline my_bool
my_win_is_console_cached(FILE *file)
{
  return win_is_console_cache & (1 << _fileno(file));
}
#endif /* __WIN__ */

/* Various printing flags */
#define MY_PRINT_ESC_0 1  /* Replace 0x00 bytes to "\0"              */
#define MY_PRINT_SPS_0 2  /* Replace 0x00 bytes to space             */
#define MY_PRINT_XML   4  /* Encode XML entities                     */
#define MY_PRINT_MB    8  /* Recognize multi-byte characters         */
#define MY_PRINT_CTRL 16  /* Replace TAB, NL, CR to "\t", "\n", "\r" */

void tee_write(FILE *file, const char *s, size_t slen, int flags);
void tee_fprintf(FILE *file, const char *fmt, ...);
void tee_fputs(const char *s, FILE *file);
void tee_puts(const char *s, FILE *file);
void tee_putc(int c, FILE *file);
static void tee_print_sized_data(const char *, unsigned int, unsigned int, bool);
/* The names of functions that actually do the manipulation. */
static int get_options(int argc,char **argv);
extern "C" my_bool get_one_option(int optid, const struct my_option *opt,
                                  char *argument);
static int com_quit(String *str,char*),
	   com_go(String *str,char*), com_ego(String *str,char*),
	   com_print(String *str,char*),
	   com_help(String *str,char*), com_clear(String *str,char*),
	   com_connect(String *str,char*), com_status(String *str,char*),
	   com_use(String *str,char*), com_source(String *str, char*),
	   com_rehash(String *str, char*), com_tee(String *str, char*),
           com_notee(String *str, char*), com_charset(String *str,char*),
           com_prompt(String *str, char*), com_delimiter(String *str, char*),
     com_warnings(String *str, char*), com_nowarnings(String *str, char*);

#ifdef USE_POPEN
static int com_nopager(String *str, char*), com_pager(String *str, char*),
           com_edit(String *str,char*), com_shell(String *str, char *);
#endif

static int read_and_execute(bool interactive);
static int sql_connect(char *host,char *database,char *user,char *password,
		       uint silent);
static const char *server_version_string(MYSQL *mysql);
static int put_info(const char *str,INFO_TYPE info,uint error=0,
		    const char *sql_state=0);
static int put_error(MYSQL *mysql);
static void safe_put_field(const char *pos,ulong length);
static void xmlencode_print(const char *src, uint length);
static void init_pager();
static void end_pager();
static void init_tee(const char *);
static void end_tee();
static const char* construct_prompt();
static char *get_arg(char *line, my_bool get_next_arg);
static void init_username();
static void add_int_to_prompt(int toadd);
static int get_result_width(MYSQL_RES *res);
static int get_field_disp_length(MYSQL_FIELD * field);
static int normalize_dbname(const char *line, char *buff, uint buff_size);
static int get_quote_count(const char *line);

#if defined(HAVE_READLINE)
static void add_filtered_history(const char *string);
static my_bool check_histignore(const char *string);
static my_bool parse_histignore();
static my_bool init_hist_patterns();
static void free_hist_patterns();
DYNAMIC_ARRAY histignore_patterns;
#endif                                          /* HAVE_READLINE */

/* A structure which contains information on the commands this program
   can understand. */

typedef struct {
  const char *name;		/* User printable name of the function. */
  char cmd_char;		/* msql command character */
  int (*func)(String *str,char *); /* Function to call to do the job. */
  bool takes_params;		/* Max parameters for command */
  const char *doc;		/* Documentation for this function.  */
} COMMANDS;

static COMMANDS commands[] = {
  { "?",      '?', com_help,   1, "Synonym for `help'." },
  { "clear",  'c', com_clear,  0, "Clear the current input statement."},
  { "connect",'r', com_connect,1,
    "Reconnect to the server. Optional arguments are db and host." },
  { "delimiter", 'd', com_delimiter,    1,
    "Set statement delimiter." },
#ifdef USE_POPEN
  { "edit",   'e', com_edit,   0, "Edit command with $EDITOR."},
#endif
  { "ego",    'G', com_ego,    0,
    "Send command to mysql server, display result vertically."},
  { "exit",   'q', com_quit,   0, "Exit mysql. Same as quit."},
  { "go",     'g', com_go,     0, "Send command to mysql server." },
  { "help",   'h', com_help,   1, "Display this help." },
#ifdef USE_POPEN
  { "nopager",'n', com_nopager,0, "Disable pager, print to stdout." },
#endif
  { "notee",  't', com_notee,  0, "Don't write into outfile." },
#ifdef USE_POPEN
  { "pager",  'P', com_pager,  1, 
    "Set PAGER [to_pager]. Print the query results via PAGER." },
#endif
  { "print",  'p', com_print,  0, "Print current command." },
  { "prompt", 'R', com_prompt, 1, "Change your mysql prompt."},
  { "quit",   'q', com_quit,   0, "Quit mysql." },
  { "rehash", '#', com_rehash, 0, "Rebuild completion hash." },
  { "source", '.', com_source, 1,
    "Execute an SQL script file. Takes a file name as an argument."},
  { "status", 's', com_status, 0, "Get status information from the server."},
#ifdef USE_POPEN
  { "system", '!', com_shell,  1, "Execute a system shell command."},
#endif
  { "tee",    'T', com_tee,    1, 
    "Set outfile [to_outfile]. Append everything into given outfile." },
  { "use",    'u', com_use,    1,
    "Use another database. Takes database name as argument." },
  { "charset",    'C', com_charset,    1,
    "Switch to another charset. Might be needed for processing binlog with multi-byte charsets." },
  { "warnings", 'W', com_warnings,  0,
    "Show warnings after every statement." },
  { "nowarning", 'w', com_nowarnings, 0,
    "Don't show warnings after every statement." },
  /* Get bash-like expansion for some commands */
  { "create table",     0, 0, 0, ""},
  { "create database",  0, 0, 0, ""},
  { "show databases",   0, 0, 0, ""},
  { "show fields from", 0, 0, 0, ""},
  { "show keys from",   0, 0, 0, ""},
  { "show tables",      0, 0, 0, ""},
  { "load data from",   0, 0, 0, ""},
  { "alter table",      0, 0, 0, ""},
  { "set option",       0, 0, 0, ""},
  { "lock tables",      0, 0, 0, ""},
  { "unlock tables",    0, 0, 0, ""},
  /* generated 2006-12-28.  Refresh occasionally from lexer. */
  { "ACTION", 0, 0, 0, ""},
  { "ADD", 0, 0, 0, ""},
  { "AFTER", 0, 0, 0, ""},
  { "AGAINST", 0, 0, 0, ""},
  { "AGGREGATE", 0, 0, 0, ""},
  { "ALL", 0, 0, 0, ""},
  { "ALGORITHM", 0, 0, 0, ""},
  { "ALTER", 0, 0, 0, ""},
  { "ANALYZE", 0, 0, 0, ""},
  { "AND", 0, 0, 0, ""},
  { "ANY", 0, 0, 0, ""},
  { "AS", 0, 0, 0, ""},
  { "ASC", 0, 0, 0, ""},
  { "ASCII", 0, 0, 0, ""},
  { "ASENSITIVE", 0, 0, 0, ""},
  { "AUTO_INCREMENT", 0, 0, 0, ""},
  { "AVG", 0, 0, 0, ""},
  { "AVG_ROW_LENGTH", 0, 0, 0, ""},
  { "BACKUP", 0, 0, 0, ""},
  { "BDB", 0, 0, 0, ""},
  { "BEFORE", 0, 0, 0, ""},
  { "BEGIN", 0, 0, 0, ""},
  { "BERKELEYDB", 0, 0, 0, ""},
  { "BETWEEN", 0, 0, 0, ""},
  { "BIGINT", 0, 0, 0, ""},
  { "BINARY", 0, 0, 0, ""},
  { "BINLOG", 0, 0, 0, ""},
  { "BIT", 0, 0, 0, ""},
  { "BLOB", 0, 0, 0, ""},
  { "BOOL", 0, 0, 0, ""},
  { "BOOLEAN", 0, 0, 0, ""},
  { "BOTH", 0, 0, 0, ""},
  { "BTREE", 0, 0, 0, ""},
  { "BY", 0, 0, 0, ""},
  { "BYTE", 0, 0, 0, ""},
  { "CACHE", 0, 0, 0, ""},
  { "CALL", 0, 0, 0, ""},
  { "CASCADE", 0, 0, 0, ""},
  { "CASCADED", 0, 0, 0, ""},
  { "CASE", 0, 0, 0, ""},
  { "CHAIN", 0, 0, 0, ""},
  { "CHANGE", 0, 0, 0, ""},
  { "CHANGED", 0, 0, 0, ""},
  { "CHAR", 0, 0, 0, ""},
  { "CHARACTER", 0, 0, 0, ""},
  { "CHARSET", 0, 0, 0, ""},
  { "CHECK", 0, 0, 0, ""},
  { "CHECKSUM", 0, 0, 0, ""},
  { "CIPHER", 0, 0, 0, ""},
  { "CLIENT", 0, 0, 0, ""},
  { "CLOSE", 0, 0, 0, ""},
  { "CODE", 0, 0, 0, ""},
  { "COLLATE", 0, 0, 0, ""},
  { "COLLATION", 0, 0, 0, ""},
  { "COLUMN", 0, 0, 0, ""},
  { "COLUMNS", 0, 0, 0, ""},
  { "COMMENT", 0, 0, 0, ""},
  { "COMMIT", 0, 0, 0, ""},
  { "COMMITTED", 0, 0, 0, ""},
  { "COMPACT", 0, 0, 0, ""},
  { "COMPRESSED", 0, 0, 0, ""},
  { "CONCURRENT", 0, 0, 0, ""},
  { "CONDITION", 0, 0, 0, ""},
  { "CONNECTION", 0, 0, 0, ""},
  { "CONSISTENT", 0, 0, 0, ""},
  { "CONSTRAINT", 0, 0, 0, ""},
  { "CONTAINS", 0, 0, 0, ""},
  { "CONTINUE", 0, 0, 0, ""},
  { "CONVERT", 0, 0, 0, ""},
  { "CREATE", 0, 0, 0, ""},
  { "CROSS", 0, 0, 0, ""},
  { "CUBE", 0, 0, 0, ""},
  { "CURRENT_DATE", 0, 0, 0, ""},
  { "CURRENT_TIME", 0, 0, 0, ""},
  { "CURRENT_TIMESTAMP", 0, 0, 0, ""},
  { "CURRENT_USER", 0, 0, 0, ""},
  { "CURSOR", 0, 0, 0, ""},
  { "DATA", 0, 0, 0, ""},
  { "DATABASE", 0, 0, 0, ""},
  { "DATABASES", 0, 0, 0, ""},
  { "DATE", 0, 0, 0, ""},
  { "DATETIME", 0, 0, 0, ""},
  { "DAY", 0, 0, 0, ""},
  { "DAY_HOUR", 0, 0, 0, ""},
  { "DAY_MICROSECOND", 0, 0, 0, ""},
  { "DAY_MINUTE", 0, 0, 0, ""},
  { "DAY_SECOND", 0, 0, 0, ""},
  { "DEALLOCATE", 0, 0, 0, ""},     
  { "DEC", 0, 0, 0, ""},
  { "DECIMAL", 0, 0, 0, ""},
  { "DECLARE", 0, 0, 0, ""},
  { "DEFAULT", 0, 0, 0, ""},
  { "DEFINER", 0, 0, 0, ""},
  { "DELAYED", 0, 0, 0, ""},
  { "DELAY_KEY_WRITE", 0, 0, 0, ""},
  { "DELETE", 0, 0, 0, ""},
  { "DESC", 0, 0, 0, ""},
  { "DESCRIBE", 0, 0, 0, ""},
  { "DES_KEY_FILE", 0, 0, 0, ""},
  { "DETERMINISTIC", 0, 0, 0, ""},
  { "DIRECTORY", 0, 0, 0, ""},
  { "DISABLE", 0, 0, 0, ""},
  { "DISCARD", 0, 0, 0, ""},
  { "DISTINCT", 0, 0, 0, ""},
  { "DISTINCTROW", 0, 0, 0, ""},
  { "DIV", 0, 0, 0, ""},
  { "DO", 0, 0, 0, ""},
  { "DOUBLE", 0, 0, 0, ""},
  { "DROP", 0, 0, 0, ""},
  { "DUAL", 0, 0, 0, ""},
  { "DUMPFILE", 0, 0, 0, ""},
  { "DUPLICATE", 0, 0, 0, ""},
  { "DYNAMIC", 0, 0, 0, ""},
  { "EACH", 0, 0, 0, ""},
  { "ELSE", 0, 0, 0, ""},
  { "ELSEIF", 0, 0, 0, ""},
  { "ENABLE", 0, 0, 0, ""},
  { "ENCLOSED", 0, 0, 0, ""},
  { "END", 0, 0, 0, ""},
  { "ENGINE", 0, 0, 0, ""},
  { "ENGINES", 0, 0, 0, ""},
  { "ENUM", 0, 0, 0, ""},
  { "ERRORS", 0, 0, 0, ""},
  { "ESCAPE", 0, 0, 0, ""},
  { "ESCAPED", 0, 0, 0, ""},
  { "EVENTS", 0, 0, 0, ""},
  { "EXECUTE", 0, 0, 0, ""},
  { "EXISTS", 0, 0, 0, ""},
  { "EXIT", 0, 0, 0, ""},
  { "EXPANSION", 0, 0, 0, ""},
  { "EXPLAIN", 0, 0, 0, ""},
  { "EXTENDED", 0, 0, 0, ""},
  { "FALSE", 0, 0, 0, ""},
  { "FAST", 0, 0, 0, ""},
  { "FETCH", 0, 0, 0, ""},
  { "FIELDS", 0, 0, 0, ""},
  { "FILE", 0, 0, 0, ""},
  { "FIRST", 0, 0, 0, ""},
  { "FIXED", 0, 0, 0, ""},
  { "FLOAT", 0, 0, 0, ""},
  { "FLOAT4", 0, 0, 0, ""},
  { "FLOAT8", 0, 0, 0, ""},
  { "FLUSH", 0, 0, 0, ""},
  { "FOR", 0, 0, 0, ""},
  { "FORCE", 0, 0, 0, ""},
  { "FOREIGN", 0, 0, 0, ""},
  { "FOUND", 0, 0, 0, ""},
  { "FROM", 0, 0, 0, ""},
  { "FULL", 0, 0, 0, ""},
  { "FULLTEXT", 0, 0, 0, ""},
  { "FUNCTION", 0, 0, 0, ""},
  { "GEOMETRY", 0, 0, 0, ""},
  { "GEOMETRYCOLLECTION", 0, 0, 0, ""},
  { "GET_FORMAT", 0, 0, 0, ""},
  { "GLOBAL", 0, 0, 0, ""},
  { "GRANT", 0, 0, 0, ""},
  { "GRANTS", 0, 0, 0, ""},
  { "GROUP", 0, 0, 0, ""},
  { "HANDLER", 0, 0, 0, ""},
  { "HASH", 0, 0, 0, ""},
  { "HAVING", 0, 0, 0, ""},
  { "HELP", 0, 0, 0, ""},
  { "HIGH_PRIORITY", 0, 0, 0, ""},
  { "HOSTS", 0, 0, 0, ""},
  { "HOUR", 0, 0, 0, ""},
  { "HOUR_MICROSECOND", 0, 0, 0, ""},
  { "HOUR_MINUTE", 0, 0, 0, ""},
  { "HOUR_SECOND", 0, 0, 0, ""},
  { "IDENTIFIED", 0, 0, 0, ""},
  { "IF", 0, 0, 0, ""},
  { "IGNORE", 0, 0, 0, ""},
  { "IMPORT", 0, 0, 0, ""},
  { "IN", 0, 0, 0, ""},
  { "INDEX", 0, 0, 0, ""},
  { "INDEXES", 0, 0, 0, ""},
  { "INFILE", 0, 0, 0, ""},
  { "INNER", 0, 0, 0, ""},
  { "INNOBASE", 0, 0, 0, ""},
  { "INNODB", 0, 0, 0, ""},
  { "INOUT", 0, 0, 0, ""},
  { "INSENSITIVE", 0, 0, 0, ""},
  { "INSERT", 0, 0, 0, ""},
  { "INSERT_METHOD", 0, 0, 0, ""},
  { "INT", 0, 0, 0, ""},
  { "INT1", 0, 0, 0, ""},
  { "INT2", 0, 0, 0, ""},
  { "INT3", 0, 0, 0, ""},
  { "INT4", 0, 0, 0, ""},
  { "INT8", 0, 0, 0, ""},
  { "INTEGER", 0, 0, 0, ""},
  { "INTERVAL", 0, 0, 0, ""},
  { "INTO", 0, 0, 0, ""},
  { "IO_THREAD", 0, 0, 0, ""},
  { "IS", 0, 0, 0, ""},
  { "ISOLATION", 0, 0, 0, ""},
  { "ISSUER", 0, 0, 0, ""},
  { "ITERATE", 0, 0, 0, ""},
  { "INVOKER", 0, 0, 0, ""},
  { "JOIN", 0, 0, 0, ""},
  { "KEY", 0, 0, 0, ""},
  { "KEYS", 0, 0, 0, ""},
  { "KILL", 0, 0, 0, ""},
  { "LANGUAGE", 0, 0, 0, ""},
  { "LAST", 0, 0, 0, ""},
  { "LEADING", 0, 0, 0, ""},
  { "LEAVE", 0, 0, 0, ""},
  { "LEAVES", 0, 0, 0, ""},
  { "LEFT", 0, 0, 0, ""},
  { "LEVEL", 0, 0, 0, ""},
  { "LIKE", 0, 0, 0, ""},
  { "LIMIT", 0, 0, 0, ""},
  { "LINES", 0, 0, 0, ""},
  { "LINESTRING", 0, 0, 0, ""},
  { "LOAD", 0, 0, 0, ""},
  { "LOCAL", 0, 0, 0, ""},
  { "LOCALTIME", 0, 0, 0, ""},
  { "LOCALTIMESTAMP", 0, 0, 0, ""},
  { "LOCK", 0, 0, 0, ""},
  { "LOCKS", 0, 0, 0, ""},
  { "LOGS", 0, 0, 0, ""},
  { "LONG", 0, 0, 0, ""},
  { "LONGBLOB", 0, 0, 0, ""},
  { "LONGTEXT", 0, 0, 0, ""},
  { "LOOP", 0, 0, 0, ""},
  { "LOW_PRIORITY", 0, 0, 0, ""},
  { "MASTER", 0, 0, 0, ""},
  { "MASTER_CONNECT_RETRY", 0, 0, 0, ""},
  { "MASTER_HOST", 0, 0, 0, ""},
  { "MASTER_LOG_FILE", 0, 0, 0, ""},
  { "MASTER_LOG_POS", 0, 0, 0, ""},
  { "MASTER_PASSWORD", 0, 0, 0, ""},
  { "MASTER_PORT", 0, 0, 0, ""},
  { "MASTER_SERVER_ID", 0, 0, 0, ""},
  { "MASTER_SSL", 0, 0, 0, ""},
  { "MASTER_SSL_CA", 0, 0, 0, ""},
  { "MASTER_SSL_CAPATH", 0, 0, 0, ""},
  { "MASTER_SSL_CERT", 0, 0, 0, ""},
  { "MASTER_SSL_CIPHER", 0, 0, 0, ""},
  { "MASTER_SSL_KEY", 0, 0, 0, ""},
  { "MASTER_USER", 0, 0, 0, ""},
  { "MATCH", 0, 0, 0, ""},
  { "MAX_CONNECTIONS_PER_HOUR", 0, 0, 0, ""},
  { "MAX_QUERIES_PER_HOUR", 0, 0, 0, ""},
  { "MAX_ROWS", 0, 0, 0, ""},
  { "MAX_UPDATES_PER_HOUR", 0, 0, 0, ""},
  { "MAX_USER_CONNECTIONS", 0, 0, 0, ""},
  { "MEDIUM", 0, 0, 0, ""},
  { "MEDIUMBLOB", 0, 0, 0, ""},
  { "MEDIUMINT", 0, 0, 0, ""},
  { "MEDIUMTEXT", 0, 0, 0, ""},
  { "MERGE", 0, 0, 0, ""},
  { "MICROSECOND", 0, 0, 0, ""},
  { "MIDDLEINT", 0, 0, 0, ""},
  { "MIGRATE", 0, 0, 0, ""},
  { "MINUTE", 0, 0, 0, ""},
  { "MINUTE_MICROSECOND", 0, 0, 0, ""},
  { "MINUTE_SECOND", 0, 0, 0, ""},
  { "MIN_ROWS", 0, 0, 0, ""},
  { "MOD", 0, 0, 0, ""},
  { "MODE", 0, 0, 0, ""},
  { "MODIFIES", 0, 0, 0, ""},
  { "MODIFY", 0, 0, 0, ""},
  { "MONTH", 0, 0, 0, ""},
  { "MULTILINESTRING", 0, 0, 0, ""},
  { "MULTIPOINT", 0, 0, 0, ""},
  { "MULTIPOLYGON", 0, 0, 0, ""},
  { "MUTEX", 0, 0, 0, ""},
  { "NAME", 0, 0, 0, ""},
  { "NAMES", 0, 0, 0, ""},
  { "NATIONAL", 0, 0, 0, ""},
  { "NATURAL", 0, 0, 0, ""},
  { "NDB", 0, 0, 0, ""},
  { "NDBCLUSTER", 0, 0, 0, ""},
  { "NCHAR", 0, 0, 0, ""},
  { "NEW", 0, 0, 0, ""},
  { "NEXT", 0, 0, 0, ""},
  { "NO", 0, 0, 0, ""},
  { "NONE", 0, 0, 0, ""},
  { "NOT", 0, 0, 0, ""},
  { "NO_WRITE_TO_BINLOG", 0, 0, 0, ""},
  { "NULL", 0, 0, 0, ""},
  { "NUMERIC", 0, 0, 0, ""},
  { "NVARCHAR", 0, 0, 0, ""},
  { "OFFSET", 0, 0, 0, ""},
  { "OLD_PASSWORD", 0, 0, 0, ""},
  { "ON", 0, 0, 0, ""},
  { "ONE", 0, 0, 0, ""},
  { "ONE_SHOT", 0, 0, 0, ""},
  { "OPEN", 0, 0, 0, ""},
  { "OPTIMIZE", 0, 0, 0, ""},
  { "OPTION", 0, 0, 0, ""},
  { "OPTIONALLY", 0, 0, 0, ""},
  { "OR", 0, 0, 0, ""},
  { "ORDER", 0, 0, 0, ""},
  { "OUT", 0, 0, 0, ""},
  { "OUTER", 0, 0, 0, ""},
  { "OUTFILE", 0, 0, 0, ""},
  { "PACK_KEYS", 0, 0, 0, ""},
  { "PARTIAL", 0, 0, 0, ""},
  { "PASSWORD", 0, 0, 0, ""},
  { "PHASE", 0, 0, 0, ""},
  { "POINT", 0, 0, 0, ""},
  { "POLYGON", 0, 0, 0, ""},
  { "PRECISION", 0, 0, 0, ""},
  { "PREPARE", 0, 0, 0, ""},
  { "PREV", 0, 0, 0, ""},
  { "PRIMARY", 0, 0, 0, ""},
  { "PRIVILEGES", 0, 0, 0, ""},
  { "PROCEDURE", 0, 0, 0, ""},
  { "PROCESS", 0, 0, 0, ""},
  { "PROCESSLIST", 0, 0, 0, ""},
  { "PURGE", 0, 0, 0, ""},
  { "QUARTER", 0, 0, 0, ""},
  { "QUERY", 0, 0, 0, ""},
  { "QUICK", 0, 0, 0, ""},
  { "READ", 0, 0, 0, ""},
  { "READS", 0, 0, 0, ""},
  { "REAL", 0, 0, 0, ""},
  { "RECOVER", 0, 0, 0, ""},
  { "REDUNDANT", 0, 0, 0, ""},
  { "REFERENCES", 0, 0, 0, ""},
  { "REGEXP", 0, 0, 0, ""},
  { "RELAY_LOG_FILE", 0, 0, 0, ""},
  { "RELAY_LOG_POS", 0, 0, 0, ""},
  { "RELAY_THREAD", 0, 0, 0, ""},
  { "RELEASE", 0, 0, 0, ""},
  { "RELOAD", 0, 0, 0, ""},
  { "RENAME", 0, 0, 0, ""},
  { "REPAIR", 0, 0, 0, ""},
  { "REPEATABLE", 0, 0, 0, ""},
  { "REPLACE", 0, 0, 0, ""},
  { "REPLICATION", 0, 0, 0, ""},
  { "REPEAT", 0, 0, 0, ""},
  { "REQUIRE", 0, 0, 0, ""},
  { "RESET", 0, 0, 0, ""},
  { "RESTORE", 0, 0, 0, ""},
  { "RESTRICT", 0, 0, 0, ""},
  { "RESUME", 0, 0, 0, ""},
  { "RETURN", 0, 0, 0, ""},
  { "RETURNS", 0, 0, 0, ""},
  { "REVOKE", 0, 0, 0, ""},
  { "RIGHT", 0, 0, 0, ""},
  { "RLIKE", 0, 0, 0, ""},
  { "ROLLBACK", 0, 0, 0, ""},
  { "ROLLUP", 0, 0, 0, ""},
  { "ROUTINE", 0, 0, 0, ""},
  { "ROW", 0, 0, 0, ""},
  { "ROWS", 0, 0, 0, ""},
  { "ROW_FORMAT", 0, 0, 0, ""},
  { "RTREE", 0, 0, 0, ""},
  { "SAVEPOINT", 0, 0, 0, ""},
  { "SCHEMA", 0, 0, 0, ""},
  { "SCHEMAS", 0, 0, 0, ""},
  { "SECOND", 0, 0, 0, ""},
  { "SECOND_MICROSECOND", 0, 0, 0, ""},
  { "SECURITY", 0, 0, 0, ""},
  { "SELECT", 0, 0, 0, ""},
  { "SENSITIVE", 0, 0, 0, ""},
  { "SEPARATOR", 0, 0, 0, ""},
  { "SERIAL", 0, 0, 0, ""},
  { "SERIALIZABLE", 0, 0, 0, ""},
  { "SESSION", 0, 0, 0, ""},
  { "SET", 0, 0, 0, ""},
  { "SHARE", 0, 0, 0, ""},
  { "SHOW", 0, 0, 0, ""},
  { "SHUTDOWN", 0, 0, 0, ""},
  { "SIGNED", 0, 0, 0, ""},
  { "SIMPLE", 0, 0, 0, ""},
  { "SLAVE", 0, 0, 0, ""},
  { "SNAPSHOT", 0, 0, 0, ""},
  { "SMALLINT", 0, 0, 0, ""},
  { "SOME", 0, 0, 0, ""},
  { "SONAME", 0, 0, 0, ""},
  { "SOUNDS", 0, 0, 0, ""},
  { "SPATIAL", 0, 0, 0, ""},
  { "SPECIFIC", 0, 0, 0, ""},
  { "SQL", 0, 0, 0, ""},
  { "SQLEXCEPTION", 0, 0, 0, ""},
  { "SQLSTATE", 0, 0, 0, ""},
  { "SQLWARNING", 0, 0, 0, ""},
  { "SQL_BIG_RESULT", 0, 0, 0, ""},
  { "SQL_BUFFER_RESULT", 0, 0, 0, ""},
  { "SQL_CACHE", 0, 0, 0, ""},
  { "SQL_CALC_FOUND_ROWS", 0, 0, 0, ""},
  { "SQL_NO_CACHE", 0, 0, 0, ""},
  { "SQL_SMALL_RESULT", 0, 0, 0, ""},
  { "SQL_THREAD", 0, 0, 0, ""},
  { "SQL_TSI_SECOND", 0, 0, 0, ""},
  { "SQL_TSI_MINUTE", 0, 0, 0, ""},
  { "SQL_TSI_HOUR", 0, 0, 0, ""},
  { "SQL_TSI_DAY", 0, 0, 0, ""},
  { "SQL_TSI_WEEK", 0, 0, 0, ""},
  { "SQL_TSI_MONTH", 0, 0, 0, ""},
  { "SQL_TSI_QUARTER", 0, 0, 0, ""},
  { "SQL_TSI_YEAR", 0, 0, 0, ""},
  { "SSL", 0, 0, 0, ""},
  { "START", 0, 0, 0, ""},
  { "STARTING", 0, 0, 0, ""},
  { "STATUS", 0, 0, 0, ""},
  { "STOP", 0, 0, 0, ""},
  { "STORAGE", 0, 0, 0, ""},
  { "STRAIGHT_JOIN", 0, 0, 0, ""},
  { "STRING", 0, 0, 0, ""},
  { "STRIPED", 0, 0, 0, ""},
  { "SUBJECT", 0, 0, 0, ""},
  { "SUPER", 0, 0, 0, ""},
  { "SUSPEND", 0, 0, 0, ""},
  { "TABLE", 0, 0, 0, ""},
  { "TABLES", 0, 0, 0, ""},
  { "TABLESPACE", 0, 0, 0, ""},
  { "TEMPORARY", 0, 0, 0, ""},
  { "TEMPTABLE", 0, 0, 0, ""},
  { "TERMINATED", 0, 0, 0, ""},
  { "TEXT", 0, 0, 0, ""},
  { "THEN", 0, 0, 0, ""},
  { "TIME", 0, 0, 0, ""},
  { "TIMESTAMP", 0, 0, 0, ""},
  { "TIMESTAMPADD", 0, 0, 0, ""},
  { "TIMESTAMPDIFF", 0, 0, 0, ""},
  { "TINYBLOB", 0, 0, 0, ""},
  { "TINYINT", 0, 0, 0, ""},
  { "TINYTEXT", 0, 0, 0, ""},
  { "TO", 0, 0, 0, ""},
  { "TRAILING", 0, 0, 0, ""},
  { "TRANSACTION", 0, 0, 0, ""},
  { "TRIGGER", 0, 0, 0, ""},
  { "TRIGGERS", 0, 0, 0, ""},
  { "TRUE", 0, 0, 0, ""},
  { "TRUNCATE", 0, 0, 0, ""},
  { "TYPE", 0, 0, 0, ""},
  { "TYPES", 0, 0, 0, ""},
  { "UNCOMMITTED", 0, 0, 0, ""},
  { "UNDEFINED", 0, 0, 0, ""},
  { "UNDO", 0, 0, 0, ""},
  { "UNICODE", 0, 0, 0, ""},
  { "UNION", 0, 0, 0, ""},
  { "UNIQUE", 0, 0, 0, ""},
  { "UNKNOWN", 0, 0, 0, ""},
  { "UNLOCK", 0, 0, 0, ""},
  { "UNSIGNED", 0, 0, 0, ""},
  { "UNTIL", 0, 0, 0, ""},
  { "UPDATE", 0, 0, 0, ""},
  { "UPGRADE", 0, 0, 0, ""},
  { "USAGE", 0, 0, 0, ""},
  { "USE", 0, 0, 0, ""},
  { "USER", 0, 0, 0, ""},
  { "USER_RESOURCES", 0, 0, 0, ""},
  { "USE_FRM", 0, 0, 0, ""},
  { "USING", 0, 0, 0, ""},
  { "UTC_DATE", 0, 0, 0, ""},
  { "UTC_TIME", 0, 0, 0, ""},
  { "UTC_TIMESTAMP", 0, 0, 0, ""},
  { "VALUE", 0, 0, 0, ""},
  { "VALUES", 0, 0, 0, ""},
  { "VARBINARY", 0, 0, 0, ""},
  { "VARCHAR", 0, 0, 0, ""},
  { "VARCHARACTER", 0, 0, 0, ""},
  { "VARIABLES", 0, 0, 0, ""},
  { "VARYING", 0, 0, 0, ""},
  { "WARNINGS", 0, 0, 0, ""},
  { "WEEK", 0, 0, 0, ""},
  { "WHEN", 0, 0, 0, ""},
  { "WHERE", 0, 0, 0, ""},
  { "WHILE", 0, 0, 0, ""},
  { "VIEW", 0, 0, 0, ""},
  { "WITH", 0, 0, 0, ""},
  { "WORK", 0, 0, 0, ""},
  { "WRITE", 0, 0, 0, ""},
  { "X509", 0, 0, 0, ""},
  { "XOR", 0, 0, 0, ""},
  { "XA", 0, 0, 0, ""},
  { "YEAR", 0, 0, 0, ""},
  { "YEAR_MONTH", 0, 0, 0, ""},
  { "ZEROFILL", 0, 0, 0, ""},
  { "ABS", 0, 0, 0, ""},
  { "ACOS", 0, 0, 0, ""},
  { "ADDDATE", 0, 0, 0, ""},
  { "ADDTIME", 0, 0, 0, ""},
  { "AES_ENCRYPT", 0, 0, 0, ""},
  { "AES_DECRYPT", 0, 0, 0, ""},
  { "AREA", 0, 0, 0, ""},
  { "ASIN", 0, 0, 0, ""},
  { "ASBINARY", 0, 0, 0, ""},
  { "ASTEXT", 0, 0, 0, ""},
  { "ASWKB", 0, 0, 0, ""},
  { "ASWKT", 0, 0, 0, ""},
  { "ATAN", 0, 0, 0, ""},
  { "ATAN2", 0, 0, 0, ""},
  { "BENCHMARK", 0, 0, 0, ""},
  { "BIN", 0, 0, 0, ""},
  { "BIT_COUNT", 0, 0, 0, ""},
  { "BIT_OR", 0, 0, 0, ""},
  { "BIT_AND", 0, 0, 0, ""},
  { "BIT_XOR", 0, 0, 0, ""},
  { "CAST", 0, 0, 0, ""},
  { "CEIL", 0, 0, 0, ""},
  { "CEILING", 0, 0, 0, ""},
  { "BIT_LENGTH", 0, 0, 0, ""},
  { "CENTROID", 0, 0, 0, ""},
  { "CHAR_LENGTH", 0, 0, 0, ""},
  { "CHARACTER_LENGTH", 0, 0, 0, ""},
  { "COALESCE", 0, 0, 0, ""},
  { "COERCIBILITY", 0, 0, 0, ""},
  { "COMPRESS", 0, 0, 0, ""},
  { "CONCAT", 0, 0, 0, ""},
  { "CONCAT_WS", 0, 0, 0, ""},
  { "CONNECTION_ID", 0, 0, 0, ""},
  { "CONV", 0, 0, 0, ""},
  { "CONVERT_TZ", 0, 0, 0, ""},
  { "COUNT", 0, 0, 0, ""},
  { "COS", 0, 0, 0, ""},
  { "COT", 0, 0, 0, ""},
  { "CRC32", 0, 0, 0, ""},
  { "CROSSES", 0, 0, 0, ""},
  { "CURDATE", 0, 0, 0, ""},
  { "CURTIME", 0, 0, 0, ""},
  { "DATE_ADD", 0, 0, 0, ""},
  { "DATEDIFF", 0, 0, 0, ""},
  { "DATE_FORMAT", 0, 0, 0, ""},
  { "DATE_SUB", 0, 0, 0, ""},
  { "DAYNAME", 0, 0, 0, ""},
  { "DAYOFMONTH", 0, 0, 0, ""},
  { "DAYOFWEEK", 0, 0, 0, ""},
  { "DAYOFYEAR", 0, 0, 0, ""},
  { "DECODE", 0, 0, 0, ""},
  { "DEGREES", 0, 0, 0, ""},
  { "DES_ENCRYPT", 0, 0, 0, ""},
  { "DES_DECRYPT", 0, 0, 0, ""},
  { "DIMENSION", 0, 0, 0, ""},
  { "DISJOINT", 0, 0, 0, ""},
  { "ELT", 0, 0, 0, ""},
  { "ENCODE", 0, 0, 0, ""},
  { "ENCRYPT", 0, 0, 0, ""},
  { "ENDPOINT", 0, 0, 0, ""},
  { "ENVELOPE", 0, 0, 0, ""},
  { "EQUALS", 0, 0, 0, ""},
  { "EXTERIORRING", 0, 0, 0, ""},
  { "EXTRACT", 0, 0, 0, ""},
  { "EXP", 0, 0, 0, ""},
  { "EXPORT_SET", 0, 0, 0, ""},
  { "FIELD", 0, 0, 0, ""},
  { "FIND_IN_SET", 0, 0, 0, ""},
  { "FLOOR", 0, 0, 0, ""},
  { "FORMAT", 0, 0, 0, ""},
  { "FOUND_ROWS", 0, 0, 0, ""},
  { "FROM_DAYS", 0, 0, 0, ""},
  { "FROM_UNIXTIME", 0, 0, 0, ""},
  { "GET_LOCK", 0, 0, 0, ""},
  { "GEOMETRYN", 0, 0, 0, ""},
  { "GEOMETRYTYPE", 0, 0, 0, ""},
  { "GEOMCOLLFROMTEXT", 0, 0, 0, ""},
  { "GEOMCOLLFROMWKB", 0, 0, 0, ""},
  { "GEOMETRYCOLLECTIONFROMTEXT", 0, 0, 0, ""},
  { "GEOMETRYCOLLECTIONFROMWKB", 0, 0, 0, ""},
  { "GEOMETRYFROMTEXT", 0, 0, 0, ""},
  { "GEOMETRYFROMWKB", 0, 0, 0, ""},
  { "GEOMFROMTEXT", 0, 0, 0, ""},
  { "GEOMFROMWKB", 0, 0, 0, ""},
  { "GLENGTH", 0, 0, 0, ""},
  { "GREATEST", 0, 0, 0, ""},
  { "GROUP_CONCAT", 0, 0, 0, ""},
  { "GROUP_UNIQUE_USERS", 0, 0, 0, ""},
  { "HEX", 0, 0, 0, ""},
  { "IFNULL", 0, 0, 0, ""},
  { "INET_ATON", 0, 0, 0, ""},
  { "INET_NTOA", 0, 0, 0, ""},
  { "INSTR", 0, 0, 0, ""},
  { "INTERIORRINGN", 0, 0, 0, ""},
  { "INTERSECTS", 0, 0, 0, ""},
  { "ISCLOSED", 0, 0, 0, ""},
  { "ISEMPTY", 0, 0, 0, ""},
  { "ISNULL", 0, 0, 0, ""},
  { "IS_FREE_LOCK", 0, 0, 0, ""},
  { "IS_USED_LOCK", 0, 0, 0, ""},
  { "LAST_INSERT_ID", 0, 0, 0, ""},
  { "ISSIMPLE", 0, 0, 0, ""},
  { "LAST_DAY", 0, 0, 0, ""},
  { "LCASE", 0, 0, 0, ""},
  { "LEAST", 0, 0, 0, ""},
  { "LENGTH", 0, 0, 0, ""},
  { "LN", 0, 0, 0, ""},
  { "LINEFROMTEXT", 0, 0, 0, ""},
  { "LINEFROMWKB", 0, 0, 0, ""},
  { "LINESTRINGFROMTEXT", 0, 0, 0, ""},
  { "LINESTRINGFROMWKB", 0, 0, 0, ""},
  { "LOAD_FILE", 0, 0, 0, ""},
  { "LOCATE", 0, 0, 0, ""},
  { "LOG", 0, 0, 0, ""},
  { "LOG2", 0, 0, 0, ""},
  { "LOG10", 0, 0, 0, ""},
  { "LOWER", 0, 0, 0, ""},
  { "LPAD", 0, 0, 0, ""},
  { "LTRIM", 0, 0, 0, ""},
  { "MAKE_SET", 0, 0, 0, ""},
  { "MAKEDATE", 0, 0, 0, ""},
  { "MAKETIME", 0, 0, 0, ""},
  { "MASTER_POS_WAIT", 0, 0, 0, ""},
  { "MAX", 0, 0, 0, ""},
  { "MBRCONTAINS", 0, 0, 0, ""},
  { "MBRDISJOINT", 0, 0, 0, ""},
  { "MBREQUAL", 0, 0, 0, ""},
  { "MBRINTERSECTS", 0, 0, 0, ""},
  { "MBROVERLAPS", 0, 0, 0, ""},
  { "MBRTOUCHES", 0, 0, 0, ""},
  { "MBRWITHIN", 0, 0, 0, ""},
  { "MD5", 0, 0, 0, ""},
  { "MID", 0, 0, 0, ""},
  { "MIN", 0, 0, 0, ""},
  { "MLINEFROMTEXT", 0, 0, 0, ""},
  { "MLINEFROMWKB", 0, 0, 0, ""},
  { "MPOINTFROMTEXT", 0, 0, 0, ""},
  { "MPOINTFROMWKB", 0, 0, 0, ""},
  { "MPOLYFROMTEXT", 0, 0, 0, ""},
  { "MPOLYFROMWKB", 0, 0, 0, ""},
  { "MONTHNAME", 0, 0, 0, ""},
  { "MULTILINESTRINGFROMTEXT", 0, 0, 0, ""},
  { "MULTILINESTRINGFROMWKB", 0, 0, 0, ""},
  { "MULTIPOINTFROMTEXT", 0, 0, 0, ""},
  { "MULTIPOINTFROMWKB", 0, 0, 0, ""},
  { "MULTIPOLYGONFROMTEXT", 0, 0, 0, ""},
  { "MULTIPOLYGONFROMWKB", 0, 0, 0, ""},
  { "NAME_CONST", 0, 0, 0, ""},
  { "NOW", 0, 0, 0, ""},
  { "NULLIF", 0, 0, 0, ""},
  { "NUMGEOMETRIES", 0, 0, 0, ""},
  { "NUMINTERIORRINGS", 0, 0, 0, ""},
  { "NUMPOINTS", 0, 0, 0, ""},
  { "OCTET_LENGTH", 0, 0, 0, ""},
  { "OCT", 0, 0, 0, ""},
  { "ORD", 0, 0, 0, ""},
  { "OVERLAPS", 0, 0, 0, ""},
  { "PERIOD_ADD", 0, 0, 0, ""},
  { "PERIOD_DIFF", 0, 0, 0, ""},
  { "PI", 0, 0, 0, ""},
  { "POINTFROMTEXT", 0, 0, 0, ""},
  { "POINTFROMWKB", 0, 0, 0, ""},
  { "POINTN", 0, 0, 0, ""},
  { "POLYFROMTEXT", 0, 0, 0, ""},
  { "POLYFROMWKB", 0, 0, 0, ""},
  { "POLYGONFROMTEXT", 0, 0, 0, ""},
  { "POLYGONFROMWKB", 0, 0, 0, ""},
  { "POSITION", 0, 0, 0, ""},
  { "POW", 0, 0, 0, ""},
  { "POWER", 0, 0, 0, ""},
  { "QUOTE", 0, 0, 0, ""},
  { "RADIANS", 0, 0, 0, ""},
  { "RAND", 0, 0, 0, ""},
  { "RELEASE_LOCK", 0, 0, 0, ""},
  { "REVERSE", 0, 0, 0, ""},
  { "ROUND", 0, 0, 0, ""},
  { "ROW_COUNT", 0, 0, 0, ""},
  { "RPAD", 0, 0, 0, ""},
  { "RTRIM", 0, 0, 0, ""},
  { "SEC_TO_TIME", 0, 0, 0, ""},
  { "SESSION_USER", 0, 0, 0, ""},
  { "SUBDATE", 0, 0, 0, ""},
  { "SIGN", 0, 0, 0, ""},
  { "SIN", 0, 0, 0, ""},
  { "SHA", 0, 0, 0, ""},
  { "SHA1", 0, 0, 0, ""},
  { "SLEEP", 0, 0, 0, ""},
  { "SOUNDEX", 0, 0, 0, ""},
  { "SPACE", 0, 0, 0, ""},
  { "SQRT", 0, 0, 0, ""},
  { "SRID", 0, 0, 0, ""},
  { "STARTPOINT", 0, 0, 0, ""},
  { "STD", 0, 0, 0, ""},
  { "STDDEV", 0, 0, 0, ""},
  { "STDDEV_POP", 0, 0, 0, ""},
  { "STDDEV_SAMP", 0, 0, 0, ""},
  { "STR_TO_DATE", 0, 0, 0, ""},
  { "STRCMP", 0, 0, 0, ""},
  { "SUBSTR", 0, 0, 0, ""},
  { "SUBSTRING", 0, 0, 0, ""},
  { "SUBSTRING_INDEX", 0, 0, 0, ""},
  { "SUBTIME", 0, 0, 0, ""},
  { "SUM", 0, 0, 0, ""},
  { "SYSDATE", 0, 0, 0, ""},
  { "SYSTEM_USER", 0, 0, 0, ""},
  { "TAN", 0, 0, 0, ""},
  { "TIME_FORMAT", 0, 0, 0, ""},
  { "TIME_TO_SEC", 0, 0, 0, ""},
  { "TIMEDIFF", 0, 0, 0, ""},
  { "TO_DAYS", 0, 0, 0, ""},
  { "TOUCHES", 0, 0, 0, ""},
  { "TRIM", 0, 0, 0, ""},
  { "UCASE", 0, 0, 0, ""},
  { "UNCOMPRESS", 0, 0, 0, ""},
  { "UNCOMPRESSED_LENGTH", 0, 0, 0, ""},
  { "UNHEX", 0, 0, 0, ""},
  { "UNIQUE_USERS", 0, 0, 0, ""},
  { "UNIX_TIMESTAMP", 0, 0, 0, ""},
  { "UPPER", 0, 0, 0, ""},
  { "UUID", 0, 0, 0, ""},
  { "VARIANCE", 0, 0, 0, ""},
  { "VAR_POP", 0, 0, 0, ""},
  { "VAR_SAMP", 0, 0, 0, ""},
  { "VERSION", 0, 0, 0, ""},
  { "WEEKDAY", 0, 0, 0, ""},
  { "WEEKOFYEAR", 0, 0, 0, ""},
  { "WITHIN", 0, 0, 0, ""},
  { "X", 0, 0, 0, ""},
  { "Y", 0, 0, 0, ""},
  { "YEARWEEK", 0, 0, 0, ""},
  /* end sentinel */
  { (char *)NULL,       0, 0, 0, ""}
};

static const char *load_default_groups[]= { "mysql","client",0 };

static int         embedded_server_arg_count= 0;
static char       *embedded_server_args[MAX_SERVER_ARGS];
static const char *embedded_server_groups[]=
{ "server", "embedded", "mysql_SERVER", 0 };

#ifdef HAVE_READLINE
/*
 HIST_ENTRY is defined for libedit, but not for the real readline
 Need to redefine it for real readline to find it
*/
#if !defined(HAVE_HIST_ENTRY)
typedef struct _hist_entry {
  const char      *line;
  const char      *data;
} HIST_ENTRY; 
#endif

extern "C" int add_history(const char *command); /* From readline directory */
extern "C" int read_history(const char *command);
extern "C" int write_history(const char *command);
extern "C" HIST_ENTRY *history_get(int num);
extern "C" int history_length;
static int not_in_history(const char *line);
static void initialize_readline (char *name);
static void fix_history(String *final_command);
#endif

static COMMANDS *find_command(char *name);
static COMMANDS *find_command(char cmd_name);
static bool add_line(String &buffer, char *line, ulong line_length,
                     char *in_string, bool *ml_comment, bool truncated);
static void remove_cntrl(String &buffer);
static void print_table_data(MYSQL_RES *result);
static void print_table_data_html(MYSQL_RES *result);
static void print_table_data_xml(MYSQL_RES *result);
static void print_tab_data(MYSQL_RES *result);
static void print_table_data_vertically(MYSQL_RES *result);
static void print_warnings(void);
static ulong start_timer(void);
static void end_timer(ulong start_time,char *buff);
static void mysql_end_timer(ulong start_time,char *buff);
static void nice_time(double sec,char *buff,bool part_second);
extern "C" sig_handler mysql_end(int sig);
extern "C" sig_handler handle_kill_signal(int sig);
#if defined(HAVE_TERMIOS_H) && defined(GWINSZ_IN_SYS_IOCTL)
static sig_handler window_resize(int sig);
#endif

const char DELIMITER_NAME[]= "delimiter";
const uint DELIMITER_NAME_LEN= sizeof(DELIMITER_NAME) - 1;
inline bool is_delimiter_command(char *name, ulong len)
{
  /*
    Delimiter command has a parameter, so the length of the whole command
    is larger than DELIMITER_NAME_LEN.  We don't care the parameter, so
    only name(first DELIMITER_NAME_LEN bytes) is checked.
  */
  return (len >= DELIMITER_NAME_LEN &&
          !my_strnncoll(charset_info, (uchar*) name, DELIMITER_NAME_LEN,
                        (uchar *) DELIMITER_NAME, DELIMITER_NAME_LEN));
}

/**
   Get the index of a command in the commands array.

   @param cmd_char    Short form command.

   @return int
     The index of the command is returned if it is found, else -1 is returned.
*/
inline int get_command_index(char cmd_char)
{
  /*
    All client-specific commands are in the first part of commands array
    and have a function to implement it.
  */
  for (uint i= 0; *commands[i].func; i++)
    if (commands[i].cmd_char == cmd_char)
      return i;
  return -1;
}

static int delimiter_index= -1;
static int charset_index= -1;
static bool real_binary_mode= FALSE;

#ifdef _WIN32
BOOL windows_ctrl_handler(DWORD fdwCtrlType)
{
  switch (fdwCtrlType)
  {
  case CTRL_C_EVENT:
  case CTRL_BREAK_EVENT:
    if (!opt_sigint_ignore)
      handle_kill_signal(SIGINT);
    /* Indicate that signal has beed handled. */  
    return TRUE;
  case CTRL_CLOSE_EVENT:
  case CTRL_LOGOFF_EVENT:
  case CTRL_SHUTDOWN_EVENT:
    handle_kill_signal(SIGINT + 1);
  }
  /* Pass signal to the next control handler function. */
  return FALSE;
}
#endif


int main(int argc,char *argv[])
{
  char buff[80];

  MY_INIT(argv[0]);
  DBUG_ENTER("main");
  DBUG_PROCESS(argv[0]);

  charset_index= get_command_index('C');
  delimiter_index= get_command_index('d');
  delimiter_str= delimiter;
  default_prompt = my_strdup(getenv("MYSQL_PS1") ? 
			     getenv("MYSQL_PS1") : 
			     "mysql> ",MYF(MY_WME));
  current_prompt = my_strdup(default_prompt,MYF(MY_WME));
  prompt_counter=0;

  outfile[0]=0;			// no (default) outfile
  strmov(pager, "stdout");	// the default, if --pager wasn't given
  {
    char *tmp=getenv("PAGER");
    if (tmp && strlen(tmp))
    {
      default_pager_set= 1;
      strmov(default_pager, tmp);
    }
  }
  if (!isatty(0) || !isatty(1))
  {
    status.batch=1; opt_silent=1;
    ignore_errors=0;
  }
  else
    status.add_to_history=1;
  status.exit_status=1;

  {
    /* 
     The file descriptor-layer may be out-of-sync with the file-number layer,
     so we make sure that "stdout" is really open.  If its file is closed then
     explicitly close the FD layer. 
    */
    int stdout_fileno_copy;
    stdout_fileno_copy= dup(fileno(stdout)); /* Okay if fileno fails. */
    if (stdout_fileno_copy == -1)
      fclose(stdout);
    else
      close(stdout_fileno_copy);             /* Clean up dup(). */
  }

#ifdef __WIN__
  /* Convert command line parameters from UTF16LE to UTF8MB4. */
  my_win_translate_command_line_args(&my_charset_utf8mb4_bin, &argc, &argv);
#endif

  my_getopt_use_args_separator= TRUE;
  if (load_defaults("my",load_default_groups,&argc,&argv))
  {
    my_end(0);
    exit(1);
  }
  my_getopt_use_args_separator= FALSE;

  defaults_argv=argv;
  if (get_options(argc, (char **) argv))
  {
    free_defaults(defaults_argv);
    my_end(0);
    exit(1);
  }
  if (status.batch && !status.line_buff &&
      !(status.line_buff= batch_readline_init(MAX_BATCH_BUFFER_SIZE, stdin)))
  {
    put_info("Can't initialize batch_readline - may be the input source is "
             "a directory or a block device.", INFO_ERROR, 0);
    free_defaults(defaults_argv);
    my_end(0);
    exit(1);
  }
  if (mysql_server_init(embedded_server_arg_count, embedded_server_args, 
                        (char**) embedded_server_groups))
  {
    put_error(NULL);
    free_defaults(defaults_argv);
    my_end(0);
    exit(1);
  }
  glob_buffer.realloc(512);
  completion_hash_init(&ht, 128);
  init_alloc_root(&hash_mem_root, 16384, 0);
  memset(&mysql, 0, sizeof(mysql));
  if (sql_connect(current_host,current_db,current_user,opt_password,
		  opt_silent))
  {
    quick= 1;					// Avoid history
    status.exit_status= 1;
    mysql_end(-1);
  }
  if (!status.batch)
    ignore_errors=1;				// Don't abort monitor

#ifndef _WIN32
  if (opt_sigint_ignore)
    signal(SIGINT, SIG_IGN);
  else
    signal(SIGINT, handle_kill_signal);         // Catch SIGINT to clean up
  signal(SIGQUIT, mysql_end);			// Catch SIGQUIT to clean up
  signal(SIGHUP, handle_kill_signal);         // Catch SIGHUP to clean up
#else
  SetConsoleCtrlHandler((PHANDLER_ROUTINE) windows_ctrl_handler, TRUE);
#endif


#if defined(HAVE_TERMIOS_H) && defined(GWINSZ_IN_SYS_IOCTL)
  /* Readline will call this if it installs a handler */
  signal(SIGWINCH, window_resize);
  /* call the SIGWINCH handler to get the default term width */
  window_resize(0);
#endif

  put_info("Welcome to the MySQL monitor.  Commands end with ; or \\g.",
	   INFO_INFO);
  sprintf((char*) glob_buffer.ptr(),
	  "Your MySQL connection id is %lu\nServer version: %s\n",
	  mysql_thread_id(&mysql), server_version_string(&mysql));
  put_info((char*) glob_buffer.ptr(),INFO_INFO);

  put_info(ORACLE_WELCOME_COPYRIGHT_NOTICE("2000"), INFO_INFO);

#ifdef HAVE_READLINE
  initialize_readline((char*) my_progname);
  if (!status.batch && !quick && !opt_html && !opt_xml)
  {
    init_dynamic_string(&histignore_buffer, "*IDENTIFIED*:*PASSWORD*",
                        1024, 1024);

    /*
      More history-ignore patterns can be supplied using either --histignore
      option or MYSQL_HISTIGNORE environment variable. If supplied, it will
      get appended to the default pattern (*IDENTIFIED*:*PASSWORD*). In case
      both are specified, pattern(s) supplied using --histignore option will
      be used.
    */
    if (opt_histignore)
    {
      dynstr_append(&histignore_buffer, ":");
      dynstr_append(&histignore_buffer, opt_histignore);
    }
    else if (getenv("MYSQL_HISTIGNORE"))
    {
      dynstr_append(&histignore_buffer, ":");
      dynstr_append(&histignore_buffer, getenv("MYSQL_HISTIGNORE"));
    }

    parse_histignore();

    /* read-history from file, default ~/.mysql_history*/
    if (getenv("MYSQL_HISTFILE"))
      histfile=my_strdup(getenv("MYSQL_HISTFILE"),MYF(MY_WME));
    else if (getenv("HOME"))
    {
      histfile=(char*) my_malloc((uint) strlen(getenv("HOME"))
				 + (uint) strlen("/.mysql_history")+2,
				 MYF(MY_WME));
      if (histfile)
	sprintf(histfile,"%s/.mysql_history",getenv("HOME"));
      char link_name[FN_REFLEN];
      if (my_readlink(link_name, histfile, 0) == 0 &&
          strncmp(link_name, "/dev/null", 10) == 0)
      {
        /* The .mysql_history file is a symlink to /dev/null, don't use it */
        my_free(histfile);
        histfile= 0;
      }
    }

    /* We used to suggest setting MYSQL_HISTFILE=/dev/null. */
    if (histfile && strncmp(histfile, "/dev/null", 10) == 0)
      histfile= NULL;

    if (histfile && histfile[0])
    {
      if (verbose)
	tee_fprintf(stdout, "Reading history-file %s\n",histfile);
      read_history(histfile);
      if (!(histfile_tmp= (char*) my_malloc((uint) strlen(histfile) + 5,
					    MYF(MY_WME))))
      {
	fprintf(stderr, "Couldn't allocate memory for temp histfile!\n");
	exit(1);
      }
      sprintf(histfile_tmp, "%s.TMP", histfile);
    }
  }

#endif

  sprintf(buff, "%s",
	  "Type 'help;' or '\\h' for help. Type '\\c' to clear the current input statement.\n");
  put_info(buff,INFO_INFO);
  status.exit_status= read_and_execute(!status.batch);
  if (opt_outfile)
    end_tee();
  mysql_end(0);
#ifndef _lint
  DBUG_RETURN(0);				// Keep compiler happy
#endif
}

sig_handler mysql_end(int sig)
{
  mysql_close(&mysql);
#ifdef HAVE_READLINE
  if (!status.batch && !quick && !opt_html && !opt_xml &&
      histfile && histfile[0])
  {
    /* write-history */
    if (verbose)
      tee_fprintf(stdout, "Writing history-file %s\n",histfile);
    if (!write_history(histfile_tmp))
      my_rename(histfile_tmp, histfile, MYF(MY_WME));
  }
  batch_readline_end(status.line_buff);
  completion_hash_free(&ht);
  free_root(&hash_mem_root,MYF(0));

  my_free(opt_histignore);
  my_free(histfile);
  my_free(histfile_tmp);
  dynstr_free(&histignore_buffer);
  free_hist_patterns();
#endif
  if (sig >= 0)
    put_info(sig ? "Aborted" : "Bye", INFO_RESULT);
  glob_buffer.free();
  old_buffer.free();
  processed_prompt.free();
  my_free(server_version);
  my_free(opt_password);
  my_free(opt_mysql_unix_port);
  my_free(current_db);
  my_free(current_host);
  my_free(current_user);
  my_free(full_username);
  my_free(part_username);
  my_free(default_prompt);
#ifdef HAVE_SMEM
  my_free(shared_memory_base_name);
#endif
  my_free(current_prompt);
  while (embedded_server_arg_count > 1)
    my_free(embedded_server_args[--embedded_server_arg_count]);
  mysql_server_end();
  free_defaults(defaults_argv);
  my_end(my_end_arg);
  exit(status.exit_status);
}


/*
  This function handles sigint calls
  If query is in process, kill query
  no query in process, terminate like previous behavior
 */
sig_handler handle_kill_signal(int sig)
{
  char kill_buffer[40];
  MYSQL *kill_mysql= NULL;
  const char *reason = sig == SIGINT ? "Ctrl-C" : "Terminal close";

  /* terminate if no query being executed, or we already tried interrupting */
  /* terminate if no query being executed, or we already tried interrupting */
  if (!executing_query || (interrupted_query == 2))
  {
    tee_fprintf(stdout, "%s -- exit!\n", reason);
    goto err;
  }

  kill_mysql= mysql_init(kill_mysql);
  mysql_options(kill_mysql, MYSQL_OPT_CONNECT_ATTR_RESET, 0);
  mysql_options4(kill_mysql, MYSQL_OPT_CONNECT_ATTR_ADD,
                 "program_name", "mysql");
  if (!mysql_real_connect(kill_mysql,current_host, current_user, opt_password,
                          "", opt_mysql_port, opt_mysql_unix_port,0))
  {
    tee_fprintf(stdout, "%s -- sorry, cannot connect to server to kill query, giving up ...\n", reason);
    goto err;
  }

  interrupted_query++;

  /* mysqld < 5 does not understand KILL QUERY, skip to KILL CONNECTION */
  if ((interrupted_query == 1) && (mysql_get_server_version(&mysql) < 50000))
    interrupted_query= 2;

  /* kill_buffer is always big enough because max length of %lu is 15 */
  sprintf(kill_buffer, "KILL %s%lu",
          (interrupted_query == 1) ? "QUERY " : "",
          mysql_thread_id(&mysql));
  tee_fprintf(stdout, "%s -- sending \"%s\" to server ...\n", 
              reason, kill_buffer);
  mysql_real_query(kill_mysql, kill_buffer, (uint) strlen(kill_buffer));
  mysql_close(kill_mysql);
  tee_fprintf(stdout, "%s -- query aborted.\n", reason);

  return;

err:
#ifdef _WIN32
  /*
   When SIGINT is raised on Windows, the OS creates a new thread to handle the
   interrupt. Once that thread completes, the main thread continues running 
   only to find that it's resources have already been free'd when the sigint 
   handler called mysql_end(). 
  */
  mysql_thread_end();
  return;
#else
  mysql_end(sig);
#endif  
}


#if defined(HAVE_TERMIOS_H) && defined(GWINSZ_IN_SYS_IOCTL)
sig_handler window_resize(int sig)
{
  struct winsize window_size;

  if (ioctl(fileno(stdin), TIOCGWINSZ, &window_size) == 0)
    terminal_width= window_size.ws_col;
}
#endif

static struct my_option my_long_options[] =
{
  {"help", '?', "Display this help and exit.", 0, 0, 0, GET_NO_ARG, NO_ARG, 0,
   0, 0, 0, 0, 0},
  {"help", 'I', "Synonym for -?", 0, 0, 0, GET_NO_ARG, NO_ARG, 0,
   0, 0, 0, 0, 0},
  {"auto-rehash", OPT_AUTO_REHASH,
   "Enable automatic rehashing. One doesn't need to use 'rehash' to get table "
   "and field completion, but startup and reconnecting may take a longer time. "
   "Disable with --disable-auto-rehash.",
   &opt_rehash, &opt_rehash, 0, GET_BOOL, NO_ARG, 1, 0, 0, 0,
   0, 0},
  {"no-auto-rehash", 'A',
   "No automatic rehashing. One has to use 'rehash' to get table and field "
   "completion. This gives a quicker start of mysql and disables rehashing "
   "on reconnect.",
   0, 0, 0, GET_NO_ARG, NO_ARG, 0, 0, 0, 0, 0, 0},
   {"auto-vertical-output", OPT_AUTO_VERTICAL_OUTPUT,
    "Automatically switch to vertical output mode if the result is wider "
    "than the terminal width.",
    &auto_vertical_output, &auto_vertical_output, 0, GET_BOOL, NO_ARG, 0,
    0, 0, 0, 0, 0},
  {"batch", 'B',
   "Don't use history file. Disable interactive behavior. (Enables --silent.)",
   0, 0, 0, GET_NO_ARG, NO_ARG, 0, 0, 0, 0, 0, 0},
  {"bind-address", 0, "IP address to bind to.",
   (uchar**) &opt_bind_addr, (uchar**) &opt_bind_addr, 0, GET_STR,
   REQUIRED_ARG, 0, 0, 0, 0, 0, 0},
  {"character-sets-dir", OPT_CHARSETS_DIR,
   "Directory for character set files.", &charsets_dir,
   &charsets_dir, 0, GET_STR, REQUIRED_ARG, 0, 0, 0, 0, 0, 0},
  {"column-type-info", OPT_COLUMN_TYPES, "Display column type information.",
   &column_types_flag, &column_types_flag,
   0, GET_BOOL, NO_ARG, 0, 0, 0, 0, 0, 0},
  {"comments", 'c', "Preserve comments. Send comments to the server."
   " The default is --skip-comments (discard comments), enable with --comments.",
   &preserve_comments, &preserve_comments,
   0, GET_BOOL, NO_ARG, 0, 0, 0, 0, 0, 0},
  {"compress", 'C', "Use compression in server/client protocol.",
   &opt_compress, &opt_compress, 0, GET_BOOL, NO_ARG, 0, 0, 0,
   0, 0, 0},
#ifdef DBUG_OFF
  {"debug", '#', "This is a non-debug version. Catch this and exit.",
   0,0, 0, GET_DISABLED, OPT_ARG, 0, 0, 0, 0, 0, 0},
#else
  {"debug", '#', "Output debug log.", &default_dbug_option,
   &default_dbug_option, 0, GET_STR, OPT_ARG, 0, 0, 0, 0, 0, 0},
#endif
  {"debug-check", OPT_DEBUG_CHECK, "Check memory and open file usage at exit.",
   &debug_check_flag, &debug_check_flag, 0,
   GET_BOOL, NO_ARG, 0, 0, 0, 0, 0, 0},
  {"debug-info", 'T', "Print some debug info at exit.", &debug_info_flag,
   &debug_info_flag, 0, GET_BOOL, NO_ARG, 0, 0, 0, 0, 0, 0},
  {"database", 'D', "Database to use.", &current_db,
   &current_db, 0, GET_STR_ALLOC, REQUIRED_ARG, 0, 0, 0, 0, 0, 0},
  {"default-character-set", OPT_DEFAULT_CHARSET,
   "Set the default character set.", &default_charset,
   &default_charset, 0, GET_STR, REQUIRED_ARG, 0, 0, 0, 0, 0, 0},
  {"delimiter", OPT_DELIMITER, "Delimiter to be used.", &delimiter_str,
   &delimiter_str, 0, GET_STR, REQUIRED_ARG, 0, 0, 0, 0, 0, 0},
  {"enable_cleartext_plugin", OPT_ENABLE_CLEARTEXT_PLUGIN, 
    "Enable/disable the clear text authentication plugin.",
   &opt_enable_cleartext_plugin, &opt_enable_cleartext_plugin, 
   0, GET_BOOL, OPT_ARG, 0, 0, 0, 0, 0, 0},
  {"execute", 'e', "Execute command and quit. (Disables --force and history file.)", 0,
   0, 0, GET_STR, REQUIRED_ARG, 0, 0, 0, 0, 0, 0},
  {"vertical", 'E', "Print the output of a query (rows) vertically.",
   &vertical, &vertical, 0, GET_BOOL, NO_ARG, 0, 0, 0, 0, 0,
   0},
  {"force", 'f', "Continue even if we get an SQL error.",
   &ignore_errors, &ignore_errors, 0, GET_BOOL, NO_ARG, 0, 0,
   0, 0, 0, 0},
  {"named-commands", 'G',
   "Enable named commands. Named commands mean this program's internal "
   "commands; see mysql> help . When enabled, the named commands can be "
   "used from any line of the query, otherwise only from the first line, "
   "before an enter. Disable with --disable-named-commands. This option "
   "is disabled by default.",
   &named_cmds, &named_cmds, 0, GET_BOOL, NO_ARG, 0, 0, 0, 0,
   0, 0},
  {"ignore-spaces", 'i', "Ignore space after function names.",
   &ignore_spaces, &ignore_spaces, 0, GET_BOOL, NO_ARG, 0, 0,
   0, 0, 0, 0},
  {"init-command", OPT_INIT_COMMAND,
   "SQL Command to execute when connecting to MySQL server. Will "
   "automatically be re-executed when reconnecting.",
   &opt_init_command, &opt_init_command, 0,
   GET_STR, REQUIRED_ARG, 0, 0, 0, 0, 0, 0},
  {"local-infile", OPT_LOCAL_INFILE, "Enable/disable LOAD DATA LOCAL INFILE.",
   &opt_local_infile, &opt_local_infile, 0, GET_BOOL, OPT_ARG, 0, 0, 0, 0, 0, 0},
  {"no-beep", 'b', "Turn off beep on error.", &opt_nobeep,
   &opt_nobeep, 0, GET_BOOL, NO_ARG, 0, 0, 0, 0, 0, 0},
  {"host", 'h', "Connect to host.", &current_host,
   &current_host, 0, GET_STR_ALLOC, REQUIRED_ARG, 0, 0, 0, 0, 0, 0},
  {"html", 'H', "Produce HTML output.", &opt_html, &opt_html,
   0, GET_BOOL, NO_ARG, 0, 0, 0, 0, 0, 0},
  {"xml", 'X', "Produce XML output.", &opt_xml, &opt_xml, 0,
   GET_BOOL, NO_ARG, 0, 0, 0, 0, 0, 0},
  {"line-numbers", OPT_LINE_NUMBERS, "Write line numbers for errors.",
   &line_numbers, &line_numbers, 0, GET_BOOL,
   NO_ARG, 1, 0, 0, 0, 0, 0},
  {"skip-line-numbers", 'L', "Don't write line number for errors.", 0, 0, 0, GET_NO_ARG,
   NO_ARG, 0, 0, 0, 0, 0, 0},
  {"unbuffered", 'n', "Flush buffer after each query.", &unbuffered,
   &unbuffered, 0, GET_BOOL, NO_ARG, 0, 0, 0, 0, 0, 0},
  {"column-names", OPT_COLUMN_NAMES, "Write column names in results.",
   &column_names, &column_names, 0, GET_BOOL,
   NO_ARG, 1, 0, 0, 0, 0, 0},
  {"skip-column-names", 'N',
   "Don't write column names in results.",
   0, 0, 0, GET_NO_ARG, NO_ARG, 0, 0, 0, 0, 0, 0},
  {"sigint-ignore", OPT_SIGINT_IGNORE, "Ignore SIGINT (CTRL-C).",
   &opt_sigint_ignore,  &opt_sigint_ignore, 0, GET_BOOL,
   NO_ARG, 0, 0, 0, 0, 0, 0},
  {"one-database", 'o',
   "Ignore statements except those that occur while the default "
   "database is the one named at the command line.",
   0, 0, 0, GET_NO_ARG, NO_ARG, 0, 0, 0, 0, 0, 0},
#ifdef USE_POPEN
  {"pager", OPT_PAGER,
   "Pager to use to display results. If you don't supply an option, the "
   "default pager is taken from your ENV variable PAGER. Valid pagers are "
   "less, more, cat [> filename], etc. See interactive help (\\h) also. "
   "This option does not work in batch mode. Disable with --disable-pager. "
   "This option is disabled by default.",
   0, 0, 0, GET_STR, OPT_ARG, 0, 0, 0, 0, 0, 0},
#endif
  {"password", 'p',
   "Password to use when connecting to server. If password is not given it's asked from the tty.",
   0, 0, 0, GET_PASSWORD, OPT_ARG, 0, 0, 0, 0, 0, 0},
#ifdef __WIN__
  {"pipe", 'W', "Use named pipes to connect to server.", 0, 0, 0, GET_NO_ARG,
   NO_ARG, 0, 0, 0, 0, 0, 0},
#endif
  {"port", 'P', "Port number to use for connection or 0 for default to, in "
   "order of preference, my.cnf, $MYSQL_TCP_PORT, "
#if MYSQL_PORT_DEFAULT == 0
   "/etc/services, "
#endif
   "built-in default (" STRINGIFY_ARG(MYSQL_PORT) ").",
   &opt_mysql_port,
   &opt_mysql_port, 0, GET_UINT, REQUIRED_ARG, 0, 0, 0, 0, 0,  0},
  {"prompt", OPT_PROMPT, "Set the mysql prompt to this value.",
   &current_prompt, &current_prompt, 0, GET_STR_ALLOC,
   REQUIRED_ARG, 0, 0, 0, 0, 0, 0},
  {"protocol", OPT_MYSQL_PROTOCOL, "The protocol to use for connection (tcp, socket, pipe, memory).",
   0, 0, 0, GET_STR,  REQUIRED_ARG, 0, 0, 0, 0, 0, 0},
  {"quick", 'q',
   "Don't cache result, print it row by row. This may slow down the server "
   "if the output is suspended. Doesn't use history file.",
   &quick, &quick, 0, GET_BOOL, NO_ARG, 0, 0, 0, 0, 0, 0},
  {"raw", 'r', "Write fields without conversion. Used with --batch.",
   &opt_raw_data, &opt_raw_data, 0, GET_BOOL, NO_ARG, 0, 0, 0,
   0, 0, 0},
  {"reconnect", OPT_RECONNECT, "Reconnect if the connection is lost. Disable "
   "with --disable-reconnect. This option is enabled by default.",
   &opt_reconnect, &opt_reconnect, 0, GET_BOOL, NO_ARG, 1, 0, 0, 0, 0, 0},
  {"silent", 's', "Be more silent. Print results with a tab as separator, "
   "each row on new line.", 0, 0, 0, GET_NO_ARG, NO_ARG, 0, 0, 0, 0, 0, 0},
#ifdef HAVE_SMEM
  {"shared-memory-base-name", OPT_SHARED_MEMORY_BASE_NAME,
   "Base name of shared memory.", &shared_memory_base_name,
   &shared_memory_base_name, 0, GET_STR_ALLOC, REQUIRED_ARG, 0, 0, 0, 0, 0, 0},
#endif
  {"socket", 'S', "The socket file to use for connection.",
   &opt_mysql_unix_port, &opt_mysql_unix_port, 0, GET_STR_ALLOC,
   REQUIRED_ARG, 0, 0, 0, 0, 0, 0},
#include "sslopt-longopts.h"
  {"table", 't', "Output in table format.", &output_tables,
   &output_tables, 0, GET_BOOL, NO_ARG, 0, 0, 0, 0, 0, 0},
  {"tee", OPT_TEE,
   "Append everything into outfile. See interactive help (\\h) also. "
   "Does not work in batch mode. Disable with --disable-tee. "
   "This option is disabled by default.",
   0, 0, 0, GET_STR, REQUIRED_ARG, 0, 0, 0, 0, 0, 0},
#ifndef DONT_ALLOW_USER_CHANGE
  {"user", 'u', "User for login if not current user.", &current_user,
   &current_user, 0, GET_STR_ALLOC, REQUIRED_ARG, 0, 0, 0, 0, 0, 0},
#endif
  {"safe-updates", 'U', "Only allow UPDATE and DELETE that uses keys.",
   &safe_updates, &safe_updates, 0, GET_BOOL, NO_ARG, 0, 0,
   0, 0, 0, 0},
  {"i-am-a-dummy", 'U', "Synonym for option --safe-updates, -U.",
   &safe_updates, &safe_updates, 0, GET_BOOL, NO_ARG, 0, 0,
   0, 0, 0, 0},
  {"verbose", 'v', "Write more. (-v -v -v gives the table output format).", 0,
   0, 0, GET_NO_ARG, NO_ARG, 0, 0, 0, 0, 0, 0},
  {"version", 'V', "Output version information and exit.", 0, 0, 0,
   GET_NO_ARG, NO_ARG, 0, 0, 0, 0, 0, 0},
  {"wait", 'w', "Wait and retry if connection is down.", 0, 0, 0, GET_NO_ARG,
   NO_ARG, 0, 0, 0, 0, 0, 0},
  {"connect_timeout", OPT_CONNECT_TIMEOUT,
   "Number of seconds before connection timeout.",
   &opt_connect_timeout, &opt_connect_timeout, 0, GET_ULONG, REQUIRED_ARG,
   0, 0, 3600*12, 0, 0, 0},
  {"max_allowed_packet", OPT_MAX_ALLOWED_PACKET,
   "The maximum packet length to send to or receive from server.",
   &opt_max_allowed_packet, &opt_max_allowed_packet, 0,
   GET_ULONG, REQUIRED_ARG, 16 *1024L*1024L, 4096,
   (longlong) 2*1024L*1024L*1024L, MALLOC_OVERHEAD, 1024, 0},
  {"net_buffer_length", OPT_NET_BUFFER_LENGTH,
   "The buffer size for TCP/IP and socket communication.",
   &opt_net_buffer_length, &opt_net_buffer_length, 0, GET_ULONG,
   REQUIRED_ARG, 16384, 1024, 512*1024*1024L, MALLOC_OVERHEAD, 1024, 0},
  {"select_limit", OPT_SELECT_LIMIT,
   "Automatic limit for SELECT when using --safe-updates.",
   &select_limit, &select_limit, 0, GET_ULONG, REQUIRED_ARG, 1000L,
   1, ULONG_MAX, 0, 1, 0},
  {"max_join_size", OPT_MAX_JOIN_SIZE,
   "Automatic limit for rows in a join when using --safe-updates.",
   &max_join_size, &max_join_size, 0, GET_ULONG, REQUIRED_ARG, 1000000L,
   1, ULONG_MAX, 0, 1, 0},
  {"secure-auth", OPT_SECURE_AUTH, "Refuse client connecting to server if it"
    " uses old (pre-4.1.1) protocol.", &opt_secure_auth,
    &opt_secure_auth, 0, GET_BOOL, NO_ARG, 1, 0, 0, 0, 0, 0},
  {"server-arg", OPT_SERVER_ARG, "Send embedded server this as a parameter.",
   0, 0, 0, GET_STR, REQUIRED_ARG, 0, 0, 0, 0, 0, 0},
  {"show-warnings", OPT_SHOW_WARNINGS, "Show warnings after every statement.",
    &show_warnings, &show_warnings, 0, GET_BOOL, NO_ARG,
    0, 0, 0, 0, 0, 0},
  {"plugin_dir", OPT_PLUGIN_DIR, "Directory for client-side plugins.",
    &opt_plugin_dir, &opt_plugin_dir, 0,
   GET_STR, REQUIRED_ARG, 0, 0, 0, 0, 0, 0},
  {"default_auth", OPT_DEFAULT_AUTH,
    "Default authentication client-side plugin to use.",
    &opt_default_auth, &opt_default_auth, 0,
   GET_STR, REQUIRED_ARG, 0, 0, 0, 0, 0, 0},
  {"histignore", OPT_HISTIGNORE, "A colon-separated list of patterns "
   "to keep statements from getting logged into mysql history.",
   &opt_histignore, &opt_histignore, 0, GET_STR_ALLOC, REQUIRED_ARG,
   0, 0, 0, 0, 0, 0},
  {"binary-mode", OPT_BINARY_MODE,
   "By default, ASCII '\\0' is disallowed and '\\r\\n' is translated to '\\n'. "
   "This switch turns off both features, and also turns off parsing of all client"
   "commands except \\C and DELIMITER, in non-interactive mode (for input "
   "piped to mysql or loaded using the 'source' command). This is necessary "
   "when processing output from mysqlbinlog that may contain blobs.",
   &opt_binary_mode, &opt_binary_mode, 0, GET_BOOL, NO_ARG, 0, 0, 0, 0, 0, 0},
#if !defined(HAVE_YASSL)
  {"server-public-key-path", OPT_SERVER_PUBLIC_KEY,
   "File path to the server public RSA key in PEM format.",
   &opt_server_public_key, &opt_server_public_key, 0,
   GET_STR, REQUIRED_ARG, 0, 0, 0, 0, 0, 0},
#endif
  { 0, 0, 0, 0, 0, 0, GET_NO_ARG, NO_ARG, 0, 0, 0, 0, 0, 0}
};


static void usage(int version)
{
#if defined(USE_LIBEDIT_INTERFACE)
  const char* readline= "";
#else
  const char* readline= "readline";
#endif

#ifdef HAVE_READLINE
  printf("%s  Ver %s Distrib %s, for %s (%s) using %s %s\n",
	 my_progname, VER, MYSQL_SERVER_VERSION, SYSTEM_TYPE, MACHINE_TYPE,
         readline, rl_library_version);
#else
  printf("%s  Ver %s Distrib %s, for %s (%s)\n", my_progname, VER,
	MYSQL_SERVER_VERSION, SYSTEM_TYPE, MACHINE_TYPE);
#endif

  if (version)
    return;
  puts(ORACLE_WELCOME_COPYRIGHT_NOTICE("2000"));
  printf("Usage: %s [OPTIONS] [database]\n", my_progname);
  my_print_help(my_long_options);
  print_defaults("my", load_default_groups);
  my_print_variables(my_long_options);
}


my_bool
get_one_option(int optid, const struct my_option *opt __attribute__((unused)),
	       char *argument)
{
  switch(optid) {
  case OPT_CHARSETS_DIR:
    strmake(mysql_charsets_dir, argument, sizeof(mysql_charsets_dir) - 1);
    charsets_dir = mysql_charsets_dir;
    break;
  case OPT_DELIMITER:
    if (argument == disabled_my_option) 
    {
      strmov(delimiter, DEFAULT_DELIMITER);
    }
    else 
    {
      /* Check that delimiter does not contain a backslash */
      if (!strstr(argument, "\\")) 
      {
        strmake(delimiter, argument, sizeof(delimiter) - 1);
      }
      else 
      {
        put_info("DELIMITER cannot contain a backslash character", INFO_ERROR);
        return 0;
      } 
    }
    delimiter_length= (uint)strlen(delimiter);
    delimiter_str= delimiter;
    break;
  case OPT_LOCAL_INFILE:
    using_opt_local_infile=1;
    break;
  case OPT_ENABLE_CLEARTEXT_PLUGIN:
    using_opt_enable_cleartext_plugin= TRUE;
    break;
  case OPT_TEE:
    if (argument == disabled_my_option)
    {
      if (opt_outfile)
	end_tee();
    }
    else
      init_tee(argument);
    break;
  case OPT_PAGER:
    if (argument == disabled_my_option)
      opt_nopager= 1;
    else
    {
      opt_nopager= 0;
      if (argument && strlen(argument))
      {
	default_pager_set= 1;
	strmake(pager, argument, sizeof(pager) - 1);
	strmov(default_pager, pager);
      }
      else if (default_pager_set)
	strmov(pager, default_pager);
      else
	opt_nopager= 1;
    }
    break;
  case OPT_MYSQL_PROTOCOL:
#ifndef EMBEDDED_LIBRARY
    opt_protocol= find_type_or_exit(argument, &sql_protocol_typelib,
                                    opt->name);
#endif
    break;
  case OPT_SERVER_ARG:
#ifdef EMBEDDED_LIBRARY
    /*
      When the embedded server is being tested, the client needs to be
      able to pass command-line arguments to the embedded server so it can
      locate the language files and data directory.
    */
    if (!embedded_server_arg_count)
    {
      embedded_server_arg_count= 1;
      embedded_server_args[0]= (char*) "";
    }
    if (embedded_server_arg_count == MAX_SERVER_ARGS-1 ||
        !(embedded_server_args[embedded_server_arg_count++]=
          my_strdup(argument, MYF(MY_FAE))))
    {
        put_info("Can't use server argument", INFO_ERROR);
        return 0;
    }
#else /*EMBEDDED_LIBRARY */
    printf("WARNING: --server-arg option not supported in this configuration.\n");
#endif
    break;
  case 'A':
    opt_rehash= 0;
    break;
  case 'N':
    column_names= 0;
    break;
  case 'e':
    status.batch= 1;
    status.add_to_history= 0;
    if (!status.line_buff)
      ignore_errors= 0;                         // do it for the first -e only
    if (!(status.line_buff= batch_readline_command(status.line_buff, argument)))
      return 1;
    break;
  case 'o':
    if (argument == disabled_my_option)
      one_database= 0;
    else
      one_database= skip_updates= 1;
    break;
  case 'p':
    if (argument == disabled_my_option)
      argument= (char*) "";			// Don't require password
    if (argument)
    {
      char *start= argument;
      my_free(opt_password);
      opt_password= my_strdup(argument, MYF(MY_FAE));
      while (*argument) *argument++= 'x';		// Destroy argument
      if (*start)
	start[1]=0 ;
      tty_password= 0;
    }
    else
      tty_password= 1;
    break;
  case '#':
    DBUG_PUSH(argument ? argument : default_dbug_option);
    debug_info_flag= 1;
    break;
  case 's':
    if (argument == disabled_my_option)
      opt_silent= 0;
    else
      opt_silent++;
    break;
  case 'v':
    if (argument == disabled_my_option)
      verbose= 0;
    else
      verbose++;
    break;
  case 'B':
    status.batch= 1;
    status.add_to_history= 0;
    set_if_bigger(opt_silent,1);                         // more silent
    break;
  case 'W':
#ifdef __WIN__
    opt_protocol = MYSQL_PROTOCOL_PIPE;
#endif
    break;
#include <sslopt-case.h>
  case 'V':
    usage(1);
    exit(0);
  case 'I':
  case '?':
    usage(0);
    exit(0);
  }
  return 0;
}


static int get_options(int argc, char **argv)
{
  char *tmp, *pagpoint;
  int ho_error;
  MYSQL_PARAMETERS *mysql_params= mysql_get_parameters();

  tmp= (char *) getenv("MYSQL_HOST");
  if (tmp)
    current_host= my_strdup(tmp, MYF(MY_WME));

  pagpoint= getenv("PAGER");
  if (!((char*) (pagpoint)))
  {
    strmov(pager, "stdout");
    opt_nopager= 1;
  }
  else
    strmov(pager, pagpoint);
  strmov(default_pager, pager);

  opt_max_allowed_packet= *mysql_params->p_max_allowed_packet;
  opt_net_buffer_length= *mysql_params->p_net_buffer_length;

  if ((ho_error=handle_options(&argc, &argv, my_long_options, get_one_option)))
    exit(ho_error);

  *mysql_params->p_max_allowed_packet= opt_max_allowed_packet;
  *mysql_params->p_net_buffer_length= opt_net_buffer_length;

  if (status.batch) /* disable pager and outfile in this case */
  {
    strmov(default_pager, "stdout");
    strmov(pager, "stdout");
    opt_nopager= 1;
    default_pager_set= 0;
    opt_outfile= 0;
    opt_reconnect= 0;
    connect_flag= 0; /* Not in interactive mode */
  }
  
  if (argc > 1)
  {
    usage(0);
    exit(1);
  }
  if (argc == 1)
  {
    skip_updates= 0;
    my_free(current_db);
    current_db= my_strdup(*argv, MYF(MY_WME));
  }
  if (tty_password)
    opt_password= get_tty_password(NullS);
  if (debug_info_flag)
    my_end_arg= MY_CHECK_ERROR | MY_GIVE_INFO;
  if (debug_check_flag)
    my_end_arg= MY_CHECK_ERROR;

  if (ignore_spaces)
    connect_flag|= CLIENT_IGNORE_SPACE;

  return(0);
}

static int read_and_execute(bool interactive)
{
#if defined(__WIN__)
  String tmpbuf;
  String buffer;
#endif

  char	*line= NULL;
  char	in_string=0;
  ulong line_number=0;
  bool ml_comment= 0;  
  COMMANDS *com;
  ulong line_length= 0;
  status.exit_status=1;

  real_binary_mode= !interactive && opt_binary_mode;
  for (;;)
  {
    if (!interactive)
    {
      /*
        batch_readline can return 0 on EOF or error.
        In that case, we need to double check that we have a valid
        line before actually setting line_length to read_length.
        */
      line= batch_readline(status.line_buff, real_binary_mode);
      if (line) 
      {
        line_length= status.line_buff->read_length;

        /*
          ASCII 0x00 is not allowed appearing in queries if it is not in binary
          mode.
        */
        if (!real_binary_mode && strlen(line) != line_length)
        {
          status.exit_status= 1;
          String msg;
          msg.append("ASCII '\\0' appeared in the statement, but this is not "
                     "allowed unless option --binary-mode is enabled and mysql is "
                     "run in non-interactive mode. Set --binary-mode to 1 if ASCII "
                     "'\\0' is expected. Query: '");
          msg.append(glob_buffer);
          msg.append(line);
          msg.append("'.");
          put_info(msg.c_ptr(), INFO_ERROR);
          break;
        }

        /*
          Skip UTF8 Byte Order Marker (BOM) 0xEFBBBF.
          Editors like "notepad" put this marker in
          the very beginning of a text file when
          you save the file using "Unicode UTF-8" format.
        */
        if (!line_number &&
             (uchar) line[0] == 0xEF &&
             (uchar) line[1] == 0xBB &&
             (uchar) line[2] == 0xBF)
        {
          line+= 3;
          // decrease the line length accordingly to the 3 bytes chopped
          line_length -=3;
        }
      }
      line_number++;
      if (!glob_buffer.length())
	status.query_start_line=line_number;
    }
    else
    {
      char *prompt= (char*) (ml_comment ? "   /*> " :
                             glob_buffer.is_empty() ?  construct_prompt() :
			     !in_string ? "    -> " :
			     in_string == '\'' ?
			     "    '> " : (in_string == '`' ?
			     "    `> " :
			     "    \"> "));
      if (opt_outfile && glob_buffer.is_empty())
	fflush(OUTFILE);

#if defined(__WIN__)
      tee_fputs(prompt, stdout);
      if (!tmpbuf.is_alloced())
        tmpbuf.alloc(65535);
      tmpbuf.length(0);
      buffer.length(0);
      line= my_win_console_readline(charset_info,
                                    (char *) tmpbuf.ptr(),
                                    tmpbuf.alloced_length());
#else
      if (opt_outfile)
	fputs(prompt, OUTFILE);
      /*
        free the previous entered line.
      */
      if (line)
        my_free(line);
      line= readline(prompt);
#endif /* defined(__WIN__) */

      /*
        When Ctrl+d or Ctrl+z is pressed, the line may be NULL on some OS
        which may cause coredump.
      */
      if (opt_outfile && line)
	fprintf(OUTFILE, "%s\n", line);

      line_length= line ? strlen(line) : 0;
    }
    // End of file or system error
    if (!line)
    {
      if (status.line_buff && status.line_buff->error)
        status.exit_status= 1;
      else
        status.exit_status= 0;
      break;
    }

    /*
      Check if line is a mysql command line
      (We want to allow help, print and clear anywhere at line start
    */
    if ((named_cmds || glob_buffer.is_empty())
	&& !ml_comment && !in_string && (com= find_command(line)))
    {
      if ((*com->func)(&glob_buffer,line) > 0)
	break;
      if (glob_buffer.is_empty())		// If buffer was emptied
	in_string=0;
#ifdef HAVE_READLINE
      if (interactive && status.add_to_history && not_in_history(line))
	add_filtered_history(line);
#endif
      continue;
    }
    if (add_line(glob_buffer, line, line_length, &in_string, &ml_comment,
                 status.line_buff ? status.line_buff->truncated : 0))
      break;
  }
  /* if in batch mode, send last query even if it doesn't end with \g or go */

  if (!interactive && !status.exit_status)
  {
    remove_cntrl(glob_buffer);
    if (!glob_buffer.is_empty())
    {
      status.exit_status=1;
      if (com_go(&glob_buffer,line) <= 0)
	status.exit_status=0;
    }
  }

#if defined(__WIN__)
  buffer.free();
  tmpbuf.free();
#else
  if (interactive)
    /*
      free the last entered line.
    */
    my_free(line);
#endif

<<<<<<< HEAD
  /*
    If the function is called by 'source' command, it will return to interactive
    mode, so real_binary_mode should be FALSE. Otherwise, it will exit the
    program, it is safe to set real_binary_mode to FALSE.
  */
  real_binary_mode= FALSE;
=======

>>>>>>> 9a280be9
  return status.exit_status;
}

/**
   It checks if the input is a short form command. It returns the command's
   pointer if a command is found, else return NULL. Note that if binary-mode
   is set, then only \C is searched for.

   @param cmd_char    A character of one byte.

   @return
     the command's pointer or NULL.
*/
static COMMANDS *find_command(char cmd_char)
{
  DBUG_ENTER("find_command");
  DBUG_PRINT("enter", ("cmd_char: %d", cmd_char));

  int index= -1;

  /*
    In binary-mode, we disallow all mysql commands except '\C'
    and DELIMITER.
  */
  if (real_binary_mode)
  {
    if (cmd_char == 'C')
      index= charset_index;
  }
  else
    index= get_command_index(cmd_char);

  if (index >= 0)
  {
    DBUG_PRINT("exit",("found command: %s", commands[index].name));
    DBUG_RETURN(&commands[index]);
  }
  else
    DBUG_RETURN((COMMANDS *) 0);
}

/**
   It checks if the input is a long form command. It returns the command's
   pointer if a command is found, else return NULL. Note that if binary-mode 
   is set, then only DELIMITER is searched for.

   @param name    A string.
   @return
     the command's pointer or NULL.
*/
static COMMANDS *find_command(char *name)
{
  uint len;
  char *end;
  DBUG_ENTER("find_command");

  DBUG_ASSERT(name != NULL);
  DBUG_PRINT("enter", ("name: '%s'", name));

  while (my_isspace(charset_info, *name))
    name++;
  /*
    If there is an \\g in the row or if the row has a delimiter but
    this is not a delimiter command, let add_line() take care of
    parsing the row and calling find_command().
  */
  if ((!real_binary_mode && strstr(name, "\\g")) ||
      (strstr(name, delimiter) &&
       !is_delimiter_command(name, DELIMITER_NAME_LEN)))
      DBUG_RETURN((COMMANDS *) 0);

  if ((end=strcont(name, " \t")))
  {
    len=(uint) (end - name);
    while (my_isspace(charset_info, *end))
      end++;
    if (!*end)
      end= 0;					// no arguments to function
  }
  else
    len= (uint) strlen(name);

  int index= -1;
  if (real_binary_mode)
  {
    if (is_delimiter_command(name, len))
      index= delimiter_index;
  }
  else
  {
    /*
      All commands are in the first part of commands array and have a function
      to implement it.
    */
    for (uint i= 0; commands[i].func; i++)
    {
      if (!my_strnncoll(&my_charset_latin1, (uchar*) name, len,
                        (uchar*) commands[i].name, len) &&
          (commands[i].name[len] == '\0') &&
          (!end || commands[i].takes_params))
      {
        index= i;
        break;
      }
    }
  }

  if (index >= 0)
  {
    DBUG_PRINT("exit", ("found command: %s", commands[index].name));
    DBUG_RETURN(&commands[index]);
  }
  DBUG_RETURN((COMMANDS *) 0);
}


static bool add_line(String &buffer, char *line, ulong line_length,
                     char *in_string, bool *ml_comment, bool truncated)
{
  uchar inchar;
  char buff[80], *pos, *out;
  COMMANDS *com;
  bool need_space= 0;
  bool ss_comment= 0;
  DBUG_ENTER("add_line");

  if (!line[0] && buffer.is_empty())
    DBUG_RETURN(0);
#ifdef HAVE_READLINE
  if (status.add_to_history && line[0] && not_in_history(line))
    add_filtered_history(line);
#endif
  char *end_of_line= line + line_length;

  for (pos= out= line; pos < end_of_line; pos++)
  {
    inchar= (uchar) *pos;
    if (!preserve_comments)
    {
      // Skip spaces at the beginning of a statement
      if (my_isspace(charset_info,inchar) && (out == line) &&
          buffer.is_empty())
        continue;
    }
        
#ifdef USE_MB
    // Accept multi-byte characters as-is
    int length;
    if (use_mb(charset_info) &&
        (length= my_ismbchar(charset_info, pos, end_of_line)))
    {
      if (!*ml_comment || preserve_comments)
      {
        while (length--)
          *out++ = *pos++;
        pos--;
      }
      else
        pos+= length - 1;
      continue;
    }
#endif
    if (!*ml_comment && inchar == '\\' &&
        !(*in_string && 
          (mysql.server_status & SERVER_STATUS_NO_BACKSLASH_ESCAPES)))
    {
      // Found possbile one character command like \c

      if (!(inchar = (uchar) *++pos))
	break;				// readline adds one '\'
      if (*in_string || inchar == 'N')	// \N is short for NULL
      {					// Don't allow commands in string
	*out++='\\';
	*out++= (char) inchar;
	continue;
      }
      if ((com= find_command((char) inchar)))
      {
        // Flush previously accepted characters
        if (out != line)
        {
          buffer.append(line, (uint) (out-line));
          out= line;
        }
        
        if ((*com->func)(&buffer,pos-1) > 0)
          DBUG_RETURN(1);                       // Quit
        if (com->takes_params)
        {
          if (ss_comment)
          {
            /*
              If a client-side macro appears inside a server-side comment,
              discard all characters in the comment after the macro (that is,
              until the end of the comment rather than the next delimiter)
            */
            for (pos++; *pos && (*pos != '*' || *(pos + 1) != '/'); pos++)
              ;
            pos--;
          }
          else
          {
            for (pos++ ;
                 *pos && (*pos != *delimiter ||
                          !is_prefix(pos + 1, delimiter + 1)) ; pos++)
              ;	// Remove parameters
            if (!*pos)
              pos--;
            else 
              pos+= delimiter_length - 1; // Point at last delim char
          }
        }
      }
      else
      {
	sprintf(buff,"Unknown command '\\%c'.",inchar);
	if (put_info(buff,INFO_ERROR) > 0)
	  DBUG_RETURN(1);
	*out++='\\';
	*out++=(char) inchar;
	continue;
      }
    }
    else if (!*ml_comment && !*in_string && is_prefix(pos, delimiter))
    {
      // Found a statement. Continue parsing after the delimiter
      pos+= delimiter_length;

      if (preserve_comments)
      {
        while (my_isspace(charset_info, *pos))
          *out++= *pos++;
      }
      // Flush previously accepted characters
      if (out != line)
      {
        buffer.append(line, (uint32) (out-line));
        out= line;
      }

      if (preserve_comments && ((*pos == '#') ||
                                ((*pos == '-') &&
                                 (pos[1] == '-') &&
                                 my_isspace(charset_info, pos[2]))))
      {
        // Add trailing single line comments to this statement
        buffer.append(pos);
        pos+= strlen(pos);
      }

      pos--;

      if ((com= find_command(buffer.c_ptr())))
      {
          
        if ((*com->func)(&buffer, buffer.c_ptr()) > 0)
          DBUG_RETURN(1);                       // Quit 
      }
      else
      {
        if (com_go(&buffer, 0) > 0)             // < 0 is not fatal
          DBUG_RETURN(1);
      }
      buffer.length(0);
    }
    else if (!*ml_comment && (!*in_string && (inchar == '#' ||
                                              (inchar == '-' && pos[1] == '-' &&
                              /*
                                The third byte is either whitespace or is the
                                end of the line -- which would occur only
                                because of the user sending newline -- which is
                                itself whitespace and should also match.
                              */
			      (my_isspace(charset_info,pos[2]) ||
                               !pos[2])))))
    {
      // Flush previously accepted characters
      if (out != line)
      {
        buffer.append(line, (uint32) (out - line));
        out= line;
      }

      // comment to end of line
      if (preserve_comments)
      {
        bool started_with_nothing= !buffer.length();

        buffer.append(pos);

        /*
          A single-line comment by itself gets sent immediately so that
          client commands (delimiter, status, etc) will be interpreted on
          the next line.
        */
        if (started_with_nothing)
        {
          if (com_go(&buffer, 0) > 0)             // < 0 is not fatal
            DBUG_RETURN(1);
          buffer.length(0);
        }
      }

      break;
    }
    else if (!*in_string && inchar == '/' && *(pos+1) == '*' &&
	     *(pos+2) != '!')
    {
      if (preserve_comments)
      {
        *out++= *pos++;                       // copy '/'
        *out++= *pos;                         // copy '*'
      }
      else
        pos++;
      *ml_comment= 1;
      if (out != line)
      {
        buffer.append(line,(uint) (out-line));
        out=line;
      }
    }
    else if (*ml_comment && !ss_comment && inchar == '*' && *(pos + 1) == '/')
    {
      if (preserve_comments)
      {
        *out++= *pos++;                       // copy '*'
        *out++= *pos;                         // copy '/'
      }
      else
        pos++;
      *ml_comment= 0;
      if (out != line)
      {
        buffer.append(line, (uint32) (out - line));
        out= line;
      }
      // Consumed a 2 chars or more, and will add 1 at most,
      // so using the 'line' buffer to edit data in place is ok.
      need_space= 1;
    }      
    else
    {						// Add found char to buffer
      if (!*in_string && inchar == '/' && *(pos + 1) == '*' &&
          *(pos + 2) == '!')
        ss_comment= 1;
      else if (!*in_string && ss_comment && inchar == '*' && *(pos + 1) == '/')
        ss_comment= 0;
      if (inchar == *in_string)
	*in_string= 0;
      else if (!*ml_comment && !*in_string &&
	       (inchar == '\'' || inchar == '"' || inchar == '`'))
	*in_string= (char) inchar;
      if (!*ml_comment || preserve_comments)
      {
        if (need_space && !my_isspace(charset_info, (char)inchar))
          *out++= ' ';
        need_space= 0;
        *out++= (char) inchar;
      }
    }
  }
  if (out != line || !buffer.is_empty())
  {
    uint length=(uint) (out-line);

    if (!truncated && (!is_delimiter_command(line, length) ||
                       (*in_string || *ml_comment)))
    {
      /* 
        Don't add a new line in case there's a DELIMITER command to be 
        added to the glob buffer (e.g. on processing a line like 
        "<command>;DELIMITER <non-eof>") : similar to how a new line is 
        not added in the case when the DELIMITER is the first command 
        entered with an empty glob buffer. However, if the delimiter is
        part of a string or a comment, the new line should be added. (e.g.
        SELECT '\ndelimiter\n';\n)
      */
      *out++='\n';
      length++;
    }
    if (buffer.length() + length >= buffer.alloced_length())
      buffer.realloc(buffer.length()+length+IO_SIZE);
    if ((!*ml_comment || preserve_comments) && buffer.append(line, length))
      DBUG_RETURN(1);
  }
  DBUG_RETURN(0);
}

/*****************************************************************
	    Interface to Readline Completion
******************************************************************/

#ifdef HAVE_READLINE

C_MODE_START
static char *new_command_generator(const char *text, int);
static char **new_mysql_completion(const char *text, int start, int end);
C_MODE_END

/*
  Tell the GNU Readline library how to complete.  We want to try to complete
  on command names if this is the first word in the line, or on filenames
  if not.
*/

#if defined(USE_NEW_READLINE_INTERFACE) 
static int fake_magic_space(int, int);
extern "C" char *no_completion(const char*,int)
#elif defined(USE_LIBEDIT_INTERFACE)
static int fake_magic_space(const char *, int);
extern "C" int no_completion(const char*,int)
#else
extern "C" char *no_completion()
#endif
{
  return 0;					/* No filename completion */
}

/*	glues pieces of history back together if in pieces   */
static void fix_history(String *final_command) 
{
  int total_lines = 1;
  char *ptr = final_command->c_ptr();
  String fixed_buffer; 	/* Converted buffer */
  char str_char = '\0';  /* Character if we are in a string or not */
  
  /* find out how many lines we have and remove newlines */
  while (*ptr != '\0') 
  {
    switch (*ptr) {
      /* string character */
    case '"':
    case '\'':
    case '`':
      if (str_char == '\0')	/* open string */
	str_char = *ptr;
      else if (str_char == *ptr)   /* close string */
	str_char = '\0';
      fixed_buffer.append(ptr,1);
      break;
    case '\n':
      /* 
	 not in string, change to space
	 if in string, leave it alone 
      */
      fixed_buffer.append(str_char == '\0' ? " " : "\n");
      total_lines++;
      break;
    case '\\':
      fixed_buffer.append('\\');
      /* need to see if the backslash is escaping anything */
      if (str_char) 
      {
	ptr++;
	/* special characters that need escaping */
	if (*ptr == '\'' || *ptr == '"' || *ptr == '\\')
	  fixed_buffer.append(ptr,1);
	else
	  ptr--;
      }
      break;
      
    default:
      fixed_buffer.append(ptr,1);
    }
    ptr++;
  }
  if (total_lines > 1)			
    add_filtered_history(fixed_buffer.ptr());
}

/*	
  returns 0 if line matches the previous history entry
  returns 1 if the line doesn't match the previous history entry
*/
static int not_in_history(const char *line) 
{
  HIST_ENTRY *oldhist = history_get(history_length);
  
  if (oldhist == 0)
    return 1;
  if (strcmp(oldhist->line,line) == 0)
    return 0;
  return 1;
}


#if defined(USE_NEW_READLINE_INTERFACE)
static int fake_magic_space(int, int)
#else
static int fake_magic_space(const char *, int)
#endif
{
  rl_insert(1, ' ');
  return 0;
}


static void initialize_readline (char *name)
{
  /* Allow conditional parsing of the ~/.inputrc file. */
  rl_readline_name = name;

  /* Tell the completer that we want a crack first. */
#if defined(USE_NEW_READLINE_INTERFACE)
  rl_attempted_completion_function= (rl_completion_func_t*)&new_mysql_completion;
  rl_completion_entry_function= (rl_compentry_func_t*)&no_completion;

  rl_add_defun("magic-space", (rl_command_func_t *)&fake_magic_space, -1);
#elif defined(USE_LIBEDIT_INTERFACE)
#ifdef HAVE_LOCALE_H
  setlocale(LC_ALL,""); /* so as libedit use isprint */
#endif
  rl_attempted_completion_function= (CPPFunction*)&new_mysql_completion;
  rl_completion_entry_function= &no_completion;
  rl_add_defun("magic-space", (Function*)&fake_magic_space, -1);
#else
  rl_attempted_completion_function= (CPPFunction*)&new_mysql_completion;
  rl_completion_entry_function= &no_completion;
#endif
}

/*
  Attempt to complete on the contents of TEXT.  START and END show the
  region of TEXT that contains the word to complete.  We can use the
  entire line in case we want to do some simple parsing.  Return the
  array of matches, or NULL if there aren't any.
*/

static char **new_mysql_completion(const char *text,
                                   int start __attribute__((unused)),
                                   int end __attribute__((unused)))
{
  if (!status.batch && !quick)
#if defined(USE_NEW_READLINE_INTERFACE)
    return rl_completion_matches(text, new_command_generator);
#else
    return completion_matches((char *)text, (CPFunction *)new_command_generator);
#endif
  else
    return (char**) 0;
}

static char *new_command_generator(const char *text,int state)
{
  static int textlen;
  char *ptr;
  static Bucket *b;
  static entry *e;
  static uint i;

  if (!state)
    textlen=(uint) strlen(text);

  if (textlen>0)
  {						/* lookup in the hash */
    if (!state)
    {
      uint len;

      b = find_all_matches(&ht,text,(uint) strlen(text),&len);
      if (!b)
	return NullS;
      e = b->pData;
    }

    if (e)
    {
      ptr= strdup(e->str);
      e = e->pNext;
      return ptr;
    }
  }
  else
  { /* traverse the entire hash, ugly but works */

    if (!state)
    {
      /* find the first used bucket */
      for (i=0 ; i < ht.nTableSize ; i++)
      {
	if (ht.arBuckets[i])
	{
	  b = ht.arBuckets[i];
	  e = b->pData;
	  break;
	}
      }
    }
    ptr= NullS;
    while (e && !ptr)
    {					/* find valid entry in bucket */
      if ((uint) strlen(e->str) == b->nKeyLength)
	ptr = strdup(e->str);
      /* find the next used entry */
      e = e->pNext;
      if (!e)
      { /* find the next used bucket */
	b = b->pNext;
	if (!b)
	{
	  for (i++ ; i<ht.nTableSize; i++)
	  {
	    if (ht.arBuckets[i])
	    {
	      b = ht.arBuckets[i];
	      e = b->pData;
	      break;
	    }
	  }
	}
	else
	  e = b->pData;
      }
    }
    if (ptr)
      return ptr;
  }
  return NullS;
}


/* Build up the completion hash */

static void build_completion_hash(bool rehash, bool write_info)
{
  COMMANDS *cmd=commands;
  MYSQL_RES *databases=0,*tables=0;
  MYSQL_RES *fields;
  static char ***field_names= 0;
  MYSQL_ROW database_row,table_row;
  MYSQL_FIELD *sql_field;
  char buf[NAME_LEN*2+2];		 // table name plus field name plus 2
  int i,j,num_fields;
  DBUG_ENTER("build_completion_hash");

  if (status.batch || quick || !current_db)
    DBUG_VOID_RETURN;			// We don't need completion in batches
  if (!rehash)
    DBUG_VOID_RETURN;

  /* Free old used memory */
  if (field_names)
    field_names=0;
  completion_hash_clean(&ht);
  free_root(&hash_mem_root,MYF(0));

  /* hash this file's known subset of SQL commands */
  while (cmd->name) {
    add_word(&ht,(char*) cmd->name);
    cmd++;
  }

  /* hash MySQL functions (to be implemented) */

  /* hash all database names */
  if (mysql_query(&mysql,"show databases") == 0)
  {
    if (!(databases = mysql_store_result(&mysql)))
      put_info(mysql_error(&mysql),INFO_INFO);
    else
    {
      while ((database_row=mysql_fetch_row(databases)))
      {
	char *str=strdup_root(&hash_mem_root, (char*) database_row[0]);
	if (str)
	  add_word(&ht,(char*) str);
      }
      mysql_free_result(databases);
    }
  }
  /* hash all table names */
  if (mysql_query(&mysql,"show tables")==0)
  {
    if (!(tables = mysql_store_result(&mysql)))
      put_info(mysql_error(&mysql),INFO_INFO);
    else
    {
      if (mysql_num_rows(tables) > 0 && !opt_silent && write_info)
      {
	tee_fprintf(stdout, "\
Reading table information for completion of table and column names\n\
You can turn off this feature to get a quicker startup with -A\n\n");
      }
      while ((table_row=mysql_fetch_row(tables)))
      {
	char *str=strdup_root(&hash_mem_root, (char*) table_row[0]);
	if (str &&
	    !completion_hash_exists(&ht,(char*) str, (uint) strlen(str)))
	  add_word(&ht,str);
      }
    }
  }

  /* hash all field names, both with the table prefix and without it */
  if (!tables)					/* no tables */
  {
    DBUG_VOID_RETURN;
  }
  mysql_data_seek(tables,0);
  if (!(field_names= (char ***) alloc_root(&hash_mem_root,sizeof(char **) *
					   (uint) (mysql_num_rows(tables)+1))))
  {
    mysql_free_result(tables);
    DBUG_VOID_RETURN;
  }
  i=0;
  while ((table_row=mysql_fetch_row(tables)))
  {
    if ((fields=mysql_list_fields(&mysql,(const char*) table_row[0],NullS)))
    {
      num_fields=mysql_num_fields(fields);
      if (!(field_names[i] = (char **) alloc_root(&hash_mem_root,
						  sizeof(char *) *
						  (num_fields*2+1))))
      {
        mysql_free_result(fields);
        break;
      }
      field_names[i][num_fields*2]= NULL;
      j=0;
      while ((sql_field=mysql_fetch_field(fields)))
      {
	sprintf(buf,"%.64s.%.64s",table_row[0],sql_field->name);
	field_names[i][j] = strdup_root(&hash_mem_root,buf);
	add_word(&ht,field_names[i][j]);
	field_names[i][num_fields+j] = strdup_root(&hash_mem_root,
						   sql_field->name);
	if (!completion_hash_exists(&ht,field_names[i][num_fields+j],
				    (uint) strlen(field_names[i][num_fields+j])))
	  add_word(&ht,field_names[i][num_fields+j]);
	j++;
      }
      mysql_free_result(fields);
    }
    else
      field_names[i]= 0;

    i++;
  }
  mysql_free_result(tables);
  field_names[i]=0;				// End pointer
  DBUG_VOID_RETURN;
}

	/* for gnu readline */

#ifndef HAVE_INDEX
extern "C" {
extern char *index(const char *,int c),*rindex(const char *,int);

char *index(const char *s,int c)
{
  for (;;)
  {
     if (*s == (char) c) return (char*) s;
     if (!*s++) return NullS;
  }
}

char *rindex(const char *s,int c)
{
  reg3 char *t;

  t = NullS;
  do if (*s == (char) c) t = (char*) s; while (*s++);
  return (char*) t;
}
}
#endif

/* Add the given line to mysql history. */
static void add_filtered_history(const char *string)
{
  if (!check_histignore(string))
    add_history(string);
}


/**
  Perform a check on the given string if it contains
  any of the histignore patterns.

  @param string [IN]        String that needs to be checked.

  @return Operation status
      @retval 0    No match found
      @retval 1    Match found
*/

static
my_bool check_histignore(const char *string)
{
  uint i;
  int rc;

  LEX_STRING *tmp;

  DBUG_ENTER("check_histignore");

  for (i= 0; i < histignore_patterns.elements; i++)
  {
    tmp= dynamic_element(&histignore_patterns, i, LEX_STRING *);
    if ((rc= charset_info->coll->wildcmp(&my_charset_latin1,
                                         string, string + strlen(string),
                                         tmp->str, tmp->str + tmp->length,
                                         wild_prefix, wild_one,
                                         wild_many)) == 0)
      DBUG_RETURN(1);
  }
  DBUG_RETURN(0);
}


/**
  Parse the histignore list into pattern tokens.

  @return Operation status
      @retval 0    Success
      @retval 1    Failure
*/

static
my_bool parse_histignore()
{
  LEX_STRING pattern;

  char *token;
  const char *search= ":";

  DBUG_ENTER("parse_histignore");

  if (init_hist_patterns())
    DBUG_RETURN(1);

  token= strtok(histignore_buffer.str, search);

  while(token != NULL)
  {
    pattern.str= token;
    pattern.length= strlen(pattern.str);
    insert_dynamic(&histignore_patterns, &pattern);
    token= strtok(NULL, search);
  }
  DBUG_RETURN(0);
}

static
my_bool init_hist_patterns()
{
  return my_init_dynamic_array(&histignore_patterns,
                               sizeof(LEX_STRING), 50, 50);
}

static
void free_hist_patterns()
{
  delete_dynamic(&histignore_patterns);
}
#endif /* HAVE_READLINE */


static int reconnect(void)
{
  /* purecov: begin tested */
  if (opt_reconnect)
  {
    put_info("No connection. Trying to reconnect...",INFO_INFO);
    (void) com_connect((String *) 0, 0);
    if (opt_rehash)
      com_rehash(NULL, NULL);
  }
  if (!connected)
    return put_info("Can't connect to the server\n",INFO_ERROR);
  /* purecov: end */
  return 0;
}

static void get_current_db()
{
  MYSQL_RES *res;

  /* If one_database is set, current_db is not supposed to change. */
  if (one_database)
    return;

  my_free(current_db);
  current_db= NULL;
  /* In case of error below current_db will be NULL */
  if (!mysql_query(&mysql, "SELECT DATABASE()") &&
      (res= mysql_use_result(&mysql)))
  {
    MYSQL_ROW row= mysql_fetch_row(res);
    if (row && row[0])
      current_db= my_strdup(row[0], MYF(MY_WME));
    mysql_free_result(res);
  }
}

/***************************************************************************
 The different commands
***************************************************************************/

int mysql_real_query_for_lazy(const char *buf, int length)
{
  for (uint retry=0;; retry++)
  {
    int error;
    if (!mysql_real_query(&mysql,buf,length))
      return 0;
    error= put_error(&mysql);
    if (mysql_errno(&mysql) != CR_SERVER_GONE_ERROR || retry > 1 ||
        !opt_reconnect)
      return error;
    if (reconnect())
      return error;
  }
}

int mysql_store_result_for_lazy(MYSQL_RES **result)
{
  if ((*result=mysql_store_result(&mysql)))
    return 0;

  if (mysql_error(&mysql)[0])
    return put_error(&mysql);
  return 0;
}

static void print_help_item(MYSQL_ROW *cur, int num_name, int num_cat, char *last_char)
{
  char ccat= (*cur)[num_cat][0];
  if (*last_char != ccat)
  {
    put_info(ccat == 'Y' ? "categories:" : "topics:", INFO_INFO);
    *last_char= ccat;
  }
  tee_fprintf(PAGER, "   %s\n", (*cur)[num_name]);
}


static int com_server_help(String *buffer __attribute__((unused)),
			   char *line __attribute__((unused)), char *help_arg)
{
  MYSQL_ROW cur;
  const char *server_cmd;
  char cmd_buf[100 + 1];
  MYSQL_RES *result;
  int error;
  
  if (help_arg[0] != '\'')
  {
	char *end_arg= strend(help_arg);
	if(--end_arg)
	{
		while (my_isspace(charset_info,*end_arg))
          end_arg--;
		*++end_arg= '\0';
	}
	(void) strxnmov(cmd_buf, sizeof(cmd_buf), "help '", help_arg, "'", NullS);
  }
  else
    (void) strxnmov(cmd_buf, sizeof(cmd_buf), "help ", help_arg, NullS);

  server_cmd= cmd_buf;

  if (!status.batch)
  {
    old_buffer= *buffer;
    old_buffer.copy();
  }

  if (!connected && reconnect())
    return 1;

  if ((error= mysql_real_query_for_lazy(server_cmd,(int)strlen(server_cmd))) ||
      (error= mysql_store_result_for_lazy(&result)))
    return error;

  if (result)
  {
    unsigned int num_fields= mysql_num_fields(result);
    my_ulonglong num_rows= mysql_num_rows(result);
    mysql_fetch_fields(result);
    if (num_fields==3 && num_rows==1)
    {
      if (!(cur= mysql_fetch_row(result)))
      {
	error= -1;
	goto err;
      }

      init_pager();
      tee_fprintf(PAGER,   "Name: \'%s\'\n", cur[0]);
      tee_fprintf(PAGER,   "Description:\n%s", cur[1]);
      if (cur[2] && *((char*)cur[2]))
	tee_fprintf(PAGER, "Examples:\n%s", cur[2]);
      tee_fprintf(PAGER,   "\n");
      end_pager();
    }
    else if (num_fields >= 2 && num_rows)
    {
      init_pager();
      char last_char= 0;

      int num_name= 0, num_cat= 0;
      LINT_INIT(num_name);
      LINT_INIT(num_cat);

      if (num_fields == 2)
      {
	put_info("Many help items for your request exist.", INFO_INFO);
	put_info("To make a more specific request, please type 'help <item>',\nwhere <item> is one of the following", INFO_INFO);
	num_name= 0;
	num_cat= 1;
      }
      else if ((cur= mysql_fetch_row(result)))
      {
	tee_fprintf(PAGER, "You asked for help about help category: \"%s\"\n", cur[0]);
	put_info("For more information, type 'help <item>', where <item> is one of the following", INFO_INFO);
	num_name= 1;
	num_cat= 2;
	print_help_item(&cur,1,2,&last_char);
      }

      while ((cur= mysql_fetch_row(result)))
	print_help_item(&cur,num_name,num_cat,&last_char);
      tee_fprintf(PAGER, "\n");
      end_pager();
    }
    else
    {
      put_info("\nNothing found", INFO_INFO);
      if (strncasecmp(server_cmd, "help 'contents'", 15) == 0)
      {
         put_info("\nPlease check if 'help tables' are loaded.\n", INFO_INFO); 
         goto err;
      }
      put_info("Please try to run 'help contents' for a list of all accessible topics\n", INFO_INFO);
    }
  }

err:
  mysql_free_result(result);
  return error;
}

static int
com_help(String *buffer __attribute__((unused)),
	 char *line __attribute__((unused)))
{
  reg1 int i, j;
  char * help_arg= strchr(line,' '), buff[32], *end;
  if (help_arg)
  {
    while (my_isspace(charset_info,*help_arg))
      help_arg++;
	if (*help_arg)	  
	  return com_server_help(buffer,line,help_arg);
  }

  put_info("\nFor information about MySQL products and services, visit:\n"
           "   http://www.mysql.com/\n"
           "For developer information, including the MySQL Reference Manual, "
           "visit:\n"
           "   http://dev.mysql.com/\n"
           "To buy MySQL Enterprise support, training, or other products, visit:\n"
           "   https://shop.mysql.com/\n", INFO_INFO);
  put_info("List of all MySQL commands:", INFO_INFO);
  if (!named_cmds)
    put_info("Note that all text commands must be first on line and end with ';'",INFO_INFO);
  for (i = 0; commands[i].name; i++)
  {
    end= strmov(buff, commands[i].name);
    for (j= (int)strlen(commands[i].name); j < 10; j++)
      end= strmov(end, " ");
    if (commands[i].func)
      tee_fprintf(stdout, "%s(\\%c) %s\n", buff,
		  commands[i].cmd_char, commands[i].doc);
  }
  if (connected && mysql_get_server_version(&mysql) >= 40100)
    put_info("\nFor server side help, type 'help contents'\n", INFO_INFO);
  return 0;
}


	/* ARGSUSED */
static int
com_clear(String *buffer,char *line __attribute__((unused)))
{
#ifdef HAVE_READLINE
  if (status.add_to_history)
    fix_history(buffer);
#endif
  buffer->length(0);
  return 0;
}

	/* ARGSUSED */
static int
com_charset(String *buffer __attribute__((unused)), char *line)
{
  char buff[256], *param;
  const CHARSET_INFO *new_cs;
  strmake(buff, line, sizeof(buff) - 1);
  param= get_arg(buff, 0);
  if (!param || !*param)
  {
    return put_info("Usage: \\C charset_name | charset charset_name", 
		    INFO_ERROR, 0);
  }
  new_cs= get_charset_by_csname(param, MY_CS_PRIMARY, MYF(MY_WME));
  if (new_cs)
  {
    charset_info= new_cs;
    mysql_set_character_set(&mysql, charset_info->csname);
    default_charset= (char *)charset_info->csname;
    put_info("Charset changed", INFO_INFO);
  }
  else put_info("Charset is not found", INFO_INFO);
  return 0;
}

/*
  Execute command
  Returns: 0  if ok
          -1 if not fatal error
	  1  if fatal error
*/


static int
com_go(String *buffer,char *line __attribute__((unused)))
{
  char		buff[200]; /* about 110 chars used so far */
  char		time_buff[52+3+1]; /* time max + space&parens + NUL */
  MYSQL_RES	*result;
  ulong		timer, warnings= 0;
  uint		error= 0;
  int           err= 0;

  interrupted_query= 0;
  if (!status.batch)
  {
    old_buffer= *buffer;			// Save for edit command
    old_buffer.copy();
  }

  /* Remove garbage for nicer messages */
  LINT_INIT(buff[0]);
  remove_cntrl(*buffer);

  if (buffer->is_empty())
  {
    if (status.batch)				// Ignore empty quries
      return 0;
    return put_info("No query specified\n",INFO_ERROR);

  }
  if (!connected && reconnect())
  {
    buffer->length(0);				// Remove query on error
    return opt_reconnect ? -1 : 1;          // Fatal error
  }
  if (verbose)
    (void) com_print(buffer,0);

  if (skip_updates &&
      (buffer->length() < 4 || my_strnncoll(charset_info,
					    (const uchar*)buffer->ptr(),4,
					    (const uchar*)"SET ",4)))
  {
    (void) put_info("Ignoring query to other database",INFO_INFO);
    return 0;
  }

  timer=start_timer();
  executing_query= 1;
  error= mysql_real_query_for_lazy(buffer->ptr(),buffer->length());

#ifdef HAVE_READLINE
  if (status.add_to_history) 
  {  
    buffer->append(vertical ? "\\G" : delimiter);
    /* Append final command onto history */
    fix_history(buffer);
  }
#endif

  buffer->length(0);

  if (error)
    goto end;

  do
  {
    char *pos;

    if (quick)
    {
      if (!(result=mysql_use_result(&mysql)) && mysql_field_count(&mysql))
      {
        error= put_error(&mysql);
        goto end;
      }
    }
    else
    {
      error= mysql_store_result_for_lazy(&result);
      if (error)
        goto end;
    }

    if (verbose >= 3 || !opt_silent)
      mysql_end_timer(timer,time_buff);
    else
      time_buff[0]= '\0';

    /* Every branch must truncate  buff . */
    if (result)
    {
      if (!mysql_num_rows(result) && ! quick && !column_types_flag)
      {
	strmov(buff, "Empty set");
        if (opt_xml)
        { 
          /*
            We must print XML header and footer
            to produce a well-formed XML even if
            the result set is empty (Bug#27608).
          */
          init_pager();
          print_table_data_xml(result);
          end_pager();
        }
      }
      else
      {
	init_pager();
	if (opt_html)
	  print_table_data_html(result);
	else if (opt_xml)
	  print_table_data_xml(result);
  else if (vertical || (auto_vertical_output && (terminal_width < get_result_width(result))))
	  print_table_data_vertically(result);
	else if (opt_silent && verbose <= 2 && !output_tables)
	  print_tab_data(result);
	else
	  print_table_data(result);
	sprintf(buff,"%ld %s in set",
		(long) mysql_num_rows(result),
		(long) mysql_num_rows(result) == 1 ? "row" : "rows");
	end_pager();
        if (mysql_errno(&mysql))
          error= put_error(&mysql);
      }
    }
    else if (mysql_affected_rows(&mysql) == ~(ulonglong) 0)
      strmov(buff,"Query OK");
    else
      sprintf(buff,"Query OK, %ld %s affected",
	      (long) mysql_affected_rows(&mysql),
	      (long) mysql_affected_rows(&mysql) == 1 ? "row" : "rows");

    pos=strend(buff);
    if ((warnings= mysql_warning_count(&mysql)))
    {
      *pos++= ',';
      *pos++= ' ';
      pos=int10_to_str(warnings, pos, 10);
      pos=strmov(pos, " warning");
      if (warnings != 1)
	*pos++= 's';
    }
    strmov(pos, time_buff);
    put_info(buff,INFO_RESULT);
    if (mysql_info(&mysql))
      put_info(mysql_info(&mysql),INFO_RESULT);
    put_info("",INFO_RESULT);			// Empty row

    if (result && !mysql_eof(result))	/* Something wrong when using quick */
      error= put_error(&mysql);
    else if (unbuffered)
      fflush(stdout);
    mysql_free_result(result);
  } while (!(err= mysql_next_result(&mysql)));
  if (err >= 1)
    error= put_error(&mysql);

end:

 /* Show warnings if any or error occured */
  if (show_warnings == 1 && (warnings >= 1 || error))
    print_warnings();

  if (!error && !status.batch && 
      (mysql.server_status & SERVER_STATUS_DB_DROPPED))
    get_current_db();

  executing_query= 0;
  return error;				/* New command follows */
}


static void init_pager()
{
#ifdef USE_POPEN
  if (!opt_nopager)
  {
    if (!(PAGER= popen(pager, "w")))
    {
      tee_fprintf(stdout, "popen() failed! defaulting PAGER to stdout!\n");
      PAGER= stdout;
    }
  }
  else
#endif
    PAGER= stdout;
}

static void end_pager()
{
#ifdef USE_POPEN
  if (!opt_nopager)
    pclose(PAGER);
#endif
}


static void init_tee(const char *file_name)
{
  FILE* new_outfile;
  if (opt_outfile)
    end_tee();
  if (!(new_outfile= my_fopen(file_name, O_APPEND | O_WRONLY, MYF(MY_WME))))
  {
    tee_fprintf(stdout, "Error logging to file '%s'\n", file_name);
    return;
  }
  OUTFILE = new_outfile;
  strmake(outfile, file_name, FN_REFLEN-1);
  tee_fprintf(stdout, "Logging to file '%s'\n", file_name);
  opt_outfile= 1;
  return;
}


static void end_tee()
{
  my_fclose(OUTFILE, MYF(0));
  OUTFILE= 0;
  opt_outfile= 0;
  return;
}


static int
com_ego(String *buffer,char *line)
{
  int result;
  bool oldvertical=vertical;
  vertical=1;
  result=com_go(buffer,line);
  vertical=oldvertical;
  return result;
}


static const char *fieldtype2str(enum enum_field_types type)
{
  switch (type) {
    case MYSQL_TYPE_BIT:         return "BIT";
    case MYSQL_TYPE_BLOB:        return "BLOB";
    case MYSQL_TYPE_DATE:        return "DATE";
    case MYSQL_TYPE_DATETIME:    return "DATETIME";
    case MYSQL_TYPE_NEWDECIMAL:  return "NEWDECIMAL";
    case MYSQL_TYPE_DECIMAL:     return "DECIMAL";
    case MYSQL_TYPE_DOUBLE:      return "DOUBLE";
    case MYSQL_TYPE_ENUM:        return "ENUM";
    case MYSQL_TYPE_FLOAT:       return "FLOAT";
    case MYSQL_TYPE_GEOMETRY:    return "GEOMETRY";
    case MYSQL_TYPE_INT24:       return "INT24";
    case MYSQL_TYPE_LONG:        return "LONG";
    case MYSQL_TYPE_LONGLONG:    return "LONGLONG";
    case MYSQL_TYPE_LONG_BLOB:   return "LONG_BLOB";
    case MYSQL_TYPE_MEDIUM_BLOB: return "MEDIUM_BLOB";
    case MYSQL_TYPE_NEWDATE:     return "NEWDATE";
    case MYSQL_TYPE_NULL:        return "NULL";
    case MYSQL_TYPE_SET:         return "SET";
    case MYSQL_TYPE_SHORT:       return "SHORT";
    case MYSQL_TYPE_STRING:      return "STRING";
    case MYSQL_TYPE_TIME:        return "TIME";
    case MYSQL_TYPE_TIMESTAMP:   return "TIMESTAMP";
    case MYSQL_TYPE_TINY:        return "TINY";
    case MYSQL_TYPE_TINY_BLOB:   return "TINY_BLOB";
    case MYSQL_TYPE_VAR_STRING:  return "VAR_STRING";
    case MYSQL_TYPE_YEAR:        return "YEAR";
    default:                     return "?-unknown-?";
  }
}

static char *fieldflags2str(uint f) {
  static char buf[1024];
  char *s=buf;
  *s=0;
#define ff2s_check_flag(X) \
                if (f & X ## _FLAG) { s=strmov(s, # X " "); f &= ~ X ## _FLAG; }
  ff2s_check_flag(NOT_NULL);
  ff2s_check_flag(PRI_KEY);
  ff2s_check_flag(UNIQUE_KEY);
  ff2s_check_flag(MULTIPLE_KEY);
  ff2s_check_flag(BLOB);
  ff2s_check_flag(UNSIGNED);
  ff2s_check_flag(ZEROFILL);
  ff2s_check_flag(BINARY);
  ff2s_check_flag(ENUM);
  ff2s_check_flag(AUTO_INCREMENT);
  ff2s_check_flag(TIMESTAMP);
  ff2s_check_flag(SET);
  ff2s_check_flag(NO_DEFAULT_VALUE);
  ff2s_check_flag(NUM);
  ff2s_check_flag(PART_KEY);
  ff2s_check_flag(GROUP);
  ff2s_check_flag(UNIQUE);
  ff2s_check_flag(BINCMP);
  ff2s_check_flag(ON_UPDATE_NOW);
#undef ff2s_check_flag
  if (f)
    sprintf(s, " unknows=0x%04x", f);
  return buf;
}

static void
print_field_types(MYSQL_RES *result)
{
  MYSQL_FIELD   *field;
  uint i=0;

  while ((field = mysql_fetch_field(result)))
  {
    tee_fprintf(PAGER, "Field %3u:  `%s`\n"
                       "Catalog:    `%s`\n"
                       "Database:   `%s`\n"
                       "Table:      `%s`\n"
                       "Org_table:  `%s`\n"
                       "Type:       %s\n"
                       "Collation:  %s (%u)\n"
                       "Length:     %lu\n"
                       "Max_length: %lu\n"
                       "Decimals:   %u\n"
                       "Flags:      %s\n\n",
                ++i,
                field->name, field->catalog, field->db, field->table,
                field->org_table, fieldtype2str(field->type),
                get_charset_name(field->charsetnr), field->charsetnr,
                field->length, field->max_length, field->decimals,
                fieldflags2str(field->flags));
  }
  tee_puts("", PAGER);
}


static void
print_table_data(MYSQL_RES *result)
{
  String separator(256);
  MYSQL_ROW	cur;
  MYSQL_FIELD	*field;
  bool		*num_flag;
  size_t        sz;

  sz= sizeof(bool) * mysql_num_fields(result);
  num_flag= (bool *) my_safe_alloca(sz, MAX_ALLOCA_SIZE);
  if (column_types_flag)
  {
    print_field_types(result);
    if (!mysql_num_rows(result))
      return;
    mysql_field_seek(result,0);
  }
  separator.copy("+",1,charset_info);
  while ((field = mysql_fetch_field(result)))
  {
    uint length= column_names ? field->name_length : 0;
    if (quick)
      length= max<size_t>(length, field->length);
    else
      length= max<size_t>(length, field->max_length);
    if (length < 4 && !IS_NOT_NULL(field->flags))
      length=4;					// Room for "NULL"
    field->max_length=length;
    separator.fill(separator.length()+length+2,'-');
    separator.append('+');
  }
  separator.append('\0');                       // End marker for \0
  tee_puts((char*) separator.ptr(), PAGER);
  if (column_names)
  {
    mysql_field_seek(result,0);
    (void) tee_fputs("|", PAGER);
    for (uint off=0; (field = mysql_fetch_field(result)) ; off++)
    {
      uint name_length= (uint) strlen(field->name);
      uint numcells= charset_info->cset->numcells(charset_info,
                                                  field->name,
                                                  field->name + name_length);
      uint display_length= field->max_length + name_length - numcells;
      tee_fprintf(PAGER, " %-*s |",
                  min<int>(display_length, MAX_COLUMN_LENGTH),
                  field->name);
      num_flag[off]= IS_NUM(field->type);
    }
    (void) tee_fputs("\n", PAGER);
    tee_puts((char*) separator.ptr(), PAGER);
  }

  while ((cur= mysql_fetch_row(result)))
  {
    if (interrupted_query)
      break;
    ulong *lengths= mysql_fetch_lengths(result);
    (void) tee_fputs("| ", PAGER);
    mysql_field_seek(result, 0);
    for (uint off= 0; off < mysql_num_fields(result); off++)
    {
      const char *buffer;
      uint data_length;
      uint field_max_length;
      uint visible_length;
      uint extra_padding;

      if (off)
        (void) tee_fputs(" ", PAGER);

      if (cur[off] == NULL)
      {
        buffer= "NULL";
        data_length= 4;
      } 
      else 
      {
        buffer= cur[off];
        data_length= (uint) lengths[off];
      }

      field= mysql_fetch_field(result);
      field_max_length= field->max_length;

      /* 
       How many text cells on the screen will this string span?  If it contains
       multibyte characters, then the number of characters we occupy on screen
       will be fewer than the number of bytes we occupy in memory.

       We need to find how much screen real-estate we will occupy to know how 
       many extra padding-characters we should send with the printing function.
      */
      visible_length= charset_info->cset->numcells(charset_info, buffer, buffer + data_length);
      extra_padding= data_length - visible_length;

      if (field_max_length > MAX_COLUMN_LENGTH)
        tee_print_sized_data(buffer, data_length, MAX_COLUMN_LENGTH+extra_padding, FALSE);
      else
      {
        if (num_flag[off] != 0) /* if it is numeric, we right-justify it */
          tee_print_sized_data(buffer, data_length, field_max_length+extra_padding, TRUE);
        else 
          tee_print_sized_data(buffer, data_length, field_max_length+extra_padding, FALSE);
      }
      tee_fputs(" |", PAGER);
    }
    (void) tee_fputs("\n", PAGER);
  }
  tee_puts((char*) separator.ptr(), PAGER);
  my_safe_afree((bool *) num_flag, sz, MAX_ALLOCA_SIZE);
}

/**
  Return the length of a field after it would be rendered into text.

  This doesn't know or care about multibyte characters.  Assume we're
  using such a charset.  We can't know that all of the upcoming rows 
  for this column will have bytes that each render into some fraction
  of a character.  It's at least possible that a row has bytes that 
  all render into one character each, and so the maximum length is 
  still the number of bytes.  (Assumption 1:  This can't be better 
  because we can never know the number of characters that the DB is 
  going to send -- only the number of bytes.  2: Chars <= Bytes.)

  @param  field  Pointer to a field to be inspected

  @returns  number of character positions to be used, at most
*/
static int get_field_disp_length(MYSQL_FIELD *field)
{
  uint length= column_names ? field->name_length : 0;

  if (quick)
    length= max<uint>(length, field->length);
  else
    length= max<uint>(length, field->max_length);

  if (length < 4 && !IS_NOT_NULL(field->flags))
    length= 4;				/* Room for "NULL" */

  return length;
}

/**
  For a new result, return the max number of characters that any
  upcoming row may return.

  @param  result  Pointer to the result to judge

  @returns  The max number of characters in any row of this result
*/
static int get_result_width(MYSQL_RES *result)
{
  unsigned int len= 0;
  MYSQL_FIELD *field;
  MYSQL_FIELD_OFFSET offset;
  
#ifndef DBUG_OFF
  offset= mysql_field_tell(result);
  DBUG_ASSERT(offset == 0);
#else
  offset= 0;
#endif

  while ((field= mysql_fetch_field(result)) != NULL)
    len+= get_field_disp_length(field) + 3; /* plus bar, space, & final space */

  (void) mysql_field_seek(result, offset);	

  return len + 1; /* plus final bar. */
}

static void
tee_print_sized_data(const char *data, unsigned int data_length, unsigned int total_bytes_to_send, bool right_justified)
{
  /* 
    For '\0's print ASCII spaces instead, as '\0' is eaten by (at
    least my) console driver, and that messes up the pretty table
    grid.  (The \0 is also the reason we can't use fprintf() .) 
  */
  unsigned int i;

  if (right_justified) 
    for (i= data_length; i < total_bytes_to_send; i++)
      tee_putc((int)' ', PAGER);

  tee_write(PAGER, data, data_length, MY_PRINT_SPS_0 | MY_PRINT_MB);

  if (! right_justified) 
    for (i= data_length; i < total_bytes_to_send; i++)
      tee_putc((int)' ', PAGER);
}



static void
print_table_data_html(MYSQL_RES *result)
{
  MYSQL_ROW	cur;
  MYSQL_FIELD	*field;

  mysql_field_seek(result,0);
  (void) tee_fputs("<TABLE BORDER=1><TR>", PAGER);
  if (column_names)
  {
    while((field = mysql_fetch_field(result)))
    {
      tee_fputs("<TH>", PAGER);
      if (field->name && field->name[0])
        xmlencode_print(field->name, field->name_length);
      else
        tee_fputs(field->name ? " &nbsp; " : "NULL", PAGER);
      tee_fputs("</TH>", PAGER);
    }
    (void) tee_fputs("</TR>", PAGER);
  }
  while ((cur = mysql_fetch_row(result)))
  {
    if (interrupted_query)
      break;
    ulong *lengths=mysql_fetch_lengths(result);
    (void) tee_fputs("<TR>", PAGER);
    for (uint i=0; i < mysql_num_fields(result); i++)
    {
      (void) tee_fputs("<TD>", PAGER);
      xmlencode_print(cur[i], lengths[i]);
      (void) tee_fputs("</TD>", PAGER);
    }
    (void) tee_fputs("</TR>", PAGER);
  }
  (void) tee_fputs("</TABLE>", PAGER);
}


static void
print_table_data_xml(MYSQL_RES *result)
{
  MYSQL_ROW   cur;
  MYSQL_FIELD *fields;

  mysql_field_seek(result,0);

  tee_fputs("<?xml version=\"1.0\"?>\n\n<resultset statement=\"", PAGER);
  xmlencode_print(glob_buffer.ptr(), (int)strlen(glob_buffer.ptr()));
  tee_fputs("\" xmlns:xsi=\"http://www.w3.org/2001/XMLSchema-instance\">",
            PAGER);

  fields = mysql_fetch_fields(result);
  while ((cur = mysql_fetch_row(result)))
  {
    if (interrupted_query)
      break;
    ulong *lengths=mysql_fetch_lengths(result);
    (void) tee_fputs("\n  <row>\n", PAGER);
    for (uint i=0; i < mysql_num_fields(result); i++)
    {
      tee_fprintf(PAGER, "\t<field name=\"");
      xmlencode_print(fields[i].name, (uint) strlen(fields[i].name));
      if (cur[i])
      {
        tee_fprintf(PAGER, "\">");
        xmlencode_print(cur[i], lengths[i]);
        tee_fprintf(PAGER, "</field>\n");
      }
      else
        tee_fprintf(PAGER, "\" xsi:nil=\"true\" />\n");
    }
    (void) tee_fputs("  </row>\n", PAGER);
  }
  (void) tee_fputs("</resultset>\n", PAGER);
}


static void
print_table_data_vertically(MYSQL_RES *result)
{
  MYSQL_ROW	cur;
  uint		max_length=0;
  MYSQL_FIELD	*field;

  while ((field = mysql_fetch_field(result)))
  {
    uint length= field->name_length;
    if (length > max_length)
      max_length= length;
    field->max_length=length;
  }

  mysql_field_seek(result,0);
  for (uint row_count=1; (cur= mysql_fetch_row(result)); row_count++)
  {
    if (interrupted_query)
      break;
    mysql_field_seek(result,0);
    tee_fprintf(PAGER, 
		"*************************** %d. row ***************************\n", row_count);

    ulong *lengths= mysql_fetch_lengths(result);

    for (uint off=0; off < mysql_num_fields(result); off++)
    {
      field= mysql_fetch_field(result);
      if (column_names)
        tee_fprintf(PAGER, "%*s: ",(int) max_length,field->name);
      if (cur[off])
      {
        tee_write(PAGER, cur[off], lengths[off], MY_PRINT_SPS_0 | MY_PRINT_MB);
        tee_putc('\n', PAGER);
      }
      else
        tee_fprintf(PAGER, "NULL\n");
    }
  }
}


/* print_warnings should be called right after executing a statement */

static void print_warnings()
{
  const char   *query;
  MYSQL_RES    *result;
  MYSQL_ROW    cur;
  my_ulonglong num_rows;
  
  /* Save current error before calling "show warnings" */
  uint error= mysql_errno(&mysql);

  /* Get the warnings */
  query= "show warnings";
  mysql_real_query_for_lazy(query, strlen(query));
  mysql_store_result_for_lazy(&result);

  /* Bail out when no warnings */
  if (!result || !(num_rows= mysql_num_rows(result)))
    goto end;

  cur= mysql_fetch_row(result);

  /*
    Don't print a duplicate of the current error.  It is possible for SHOW
    WARNINGS to return multiple errors with the same code, but different
    messages.  To be safe, skip printing the duplicate only if it is the only
    warning.
  */
  if (!cur || (num_rows == 1 && error == (uint) strtoul(cur[1], NULL, 10)))
    goto end;

  /* Print the warnings */
  init_pager();
  do
  {
    tee_fprintf(PAGER, "%s (Code %s): %s\n", cur[0], cur[1], cur[2]);
  } while ((cur= mysql_fetch_row(result)));
  end_pager();

end:
  mysql_free_result(result);
}


static const char *array_value(const char **array, char key)
{
  for (; *array; array+= 2)
    if (**array == key)
      return array[1];
  return 0;
}


static void
xmlencode_print(const char *src, uint length)
{
  if (!src)
    tee_fputs("NULL", PAGER);
  else
    tee_write(PAGER, src, length, MY_PRINT_XML | MY_PRINT_MB);
}


static void
safe_put_field(const char *pos,ulong length)
{
  if (!pos)
    tee_fputs("NULL", PAGER);
  else
  {
    int flags= MY_PRINT_MB | (opt_raw_data ? 0 : (MY_PRINT_ESC_0 | MY_PRINT_CTRL));
    /* Can't use tee_fputs(), it stops with NUL characters. */
    tee_write(PAGER, pos, length, flags);
  }
}


static void
print_tab_data(MYSQL_RES *result)
{
  MYSQL_ROW	cur;
  MYSQL_FIELD	*field;
  ulong		*lengths;

  if (opt_silent < 2 && column_names)
  {
    int first=0;
    while ((field = mysql_fetch_field(result)))
    {
      if (first++)
	(void) tee_fputs("\t", PAGER);
      (void) tee_fputs(field->name, PAGER);
    }
    (void) tee_fputs("\n", PAGER);
  }
  while ((cur = mysql_fetch_row(result)))
  {
    lengths=mysql_fetch_lengths(result);
    safe_put_field(cur[0],lengths[0]);
    for (uint off=1 ; off < mysql_num_fields(result); off++)
    {
      (void) tee_fputs("\t", PAGER);
      safe_put_field(cur[off], lengths[off]);
    }
    (void) tee_fputs("\n", PAGER);
  }
}

static int
com_tee(String *buffer __attribute__((unused)),
        char *line __attribute__((unused)))
{
  char file_name[FN_REFLEN], *end, *param;

  while (my_isspace(charset_info,*line))
    line++;
  if (!(param = strchr(line, ' '))) // if outfile wasn't given, use the default
  {
    if (!strlen(outfile))
    {
      printf("No previous outfile available, you must give a filename!\n");
      return 0;
    }
    else if (opt_outfile)
    {
      tee_fprintf(stdout, "Currently logging to file '%s'\n", outfile);
      return 0;
    }
    else
      param = outfile;			//resume using the old outfile
  }

  /* eliminate the spaces before the parameters */
  while (my_isspace(charset_info,*param))
    param++;
  end= strmake(file_name, param, sizeof(file_name) - 1);
  /* remove end space from command line */
  while (end > file_name && (my_isspace(charset_info,end[-1]) || 
			     my_iscntrl(charset_info,end[-1])))
    end--;
  end[0]= 0;
  if (end == file_name)
  {
    printf("No outfile specified!\n");
    return 0;
  }
  init_tee(file_name);
  return 0;
}


static int
com_notee(String *buffer __attribute__((unused)),
	  char *line __attribute__((unused)))
{
  if (opt_outfile)
    end_tee();
  tee_fprintf(stdout, "Outfile disabled.\n");
  return 0;
}

/*
  Sorry, this command is not available in Windows.
*/

#ifdef USE_POPEN
static int
com_pager(String *buffer __attribute__((unused)),
          char *line __attribute__((unused)))
{
  char pager_name[FN_REFLEN], *end, *param;

  if (status.batch)
    return 0;
  /* Skip spaces in front of the pager command */
  while (my_isspace(charset_info, *line))
    line++;
  /* Skip the pager command */
  param= strchr(line, ' ');
  /* Skip the spaces between the command and the argument */
  while (param && my_isspace(charset_info, *param))
    param++;
  if (!param || !strlen(param)) // if pager was not given, use the default
  {
    if (!default_pager_set)
    {
      tee_fprintf(stdout, "Default pager wasn't set, using stdout.\n");
      opt_nopager=1;
      strmov(pager, "stdout");
      PAGER= stdout;
      return 0;
    }
    strmov(pager, default_pager);
  }
  else
  {
    end= strmake(pager_name, param, sizeof(pager_name)-1);
    while (end > pager_name && (my_isspace(charset_info,end[-1]) || 
                                my_iscntrl(charset_info,end[-1])))
      end--;
    end[0]=0;
    strmov(pager, pager_name);
    strmov(default_pager, pager_name);
  }
  opt_nopager=0;
  tee_fprintf(stdout, "PAGER set to '%s'\n", pager);
  return 0;
}


static int
com_nopager(String *buffer __attribute__((unused)),
	    char *line __attribute__((unused)))
{
  strmov(pager, "stdout");
  opt_nopager=1;
  PAGER= stdout;
  tee_fprintf(stdout, "PAGER set to stdout\n");
  return 0;
}
#endif


/*
  Sorry, you can't send the result to an editor in Win32
*/

#ifdef USE_POPEN
static int
com_edit(String *buffer,char *line __attribute__((unused)))
{
  char	filename[FN_REFLEN],buff[160];
  int	fd,tmp;
  const char *editor;

  if ((fd=create_temp_file(filename,NullS,"sql", O_CREAT | O_WRONLY,
			   MYF(MY_WME))) < 0)
    goto err;
  if (buffer->is_empty() && !old_buffer.is_empty())
    (void) my_write(fd,(uchar*) old_buffer.ptr(),old_buffer.length(),
		    MYF(MY_WME));
  else
    (void) my_write(fd,(uchar*) buffer->ptr(),buffer->length(),MYF(MY_WME));
  (void) my_close(fd,MYF(0));

  if (!(editor = (char *)getenv("EDITOR")) &&
      !(editor = (char *)getenv("VISUAL")))
    editor = "vi";
  strxmov(buff,editor," ",filename,NullS);
  if(system(buff) == -1)
    goto err;

  MY_STAT stat_arg;
  if (!my_stat(filename,&stat_arg,MYF(MY_WME)))
    goto err;
  if ((fd = my_open(filename,O_RDONLY, MYF(MY_WME))) < 0)
    goto err;
  (void) buffer->alloc((uint) stat_arg.st_size);
  if ((tmp=read(fd,(char*) buffer->ptr(),buffer->alloced_length())) >= 0L)
    buffer->length((uint) tmp);
  else
    buffer->length(0);
  (void) my_close(fd,MYF(0));
  (void) my_delete(filename,MYF(MY_WME));
err:
  return 0;
}
#endif


/* If arg is given, exit without errors. This happens on command 'quit' */

static int
com_quit(String *buffer __attribute__((unused)),
	 char *line __attribute__((unused)))
{
  status.exit_status=0;
  return 1;
}

static int
com_rehash(String *buffer __attribute__((unused)),
	 char *line __attribute__((unused)))
{
#ifdef HAVE_READLINE
  build_completion_hash(1, 0);
#endif
  return 0;
}


#ifdef USE_POPEN
static int
com_shell(String *buffer __attribute__((unused)),
          char *line __attribute__((unused)))
{
  char *shell_cmd;

  /* Skip space from line begin */
  while (my_isspace(charset_info, *line))
    line++;
  if (!(shell_cmd = strchr(line, ' ')))
  {
    put_info("Usage: \\! shell-command", INFO_ERROR);
    return -1;
  }
  /*
    The output of the shell command does not
    get directed to the pager or the outfile
  */
  if (system(shell_cmd) == -1)
  {
    put_info(strerror(errno), INFO_ERROR, errno);
    return -1;
  }
  return 0;
}
#endif


static int
com_print(String *buffer,char *line __attribute__((unused)))
{
  tee_puts("--------------", stdout);
  (void) tee_fputs(buffer->c_ptr(), stdout);
  if (!buffer->length() || (*buffer)[buffer->length()-1] != '\n')
    tee_putc('\n', stdout);
  tee_puts("--------------\n", stdout);
  return 0;					/* If empty buffer */
}

	/* ARGSUSED */
static int
com_connect(String *buffer, char *line)
{
  char *tmp, buff[256];
  bool save_rehash= opt_rehash;
  int error;

  memset(buff, 0, sizeof(buff));
  if (buffer)
  {
    /*
      Two null bytes are needed in the end of buff to allow
      get_arg to find end of string the second time it's called.
    */
    tmp= strmake(buff, line, sizeof(buff)-2);
#ifdef EXTRA_DEBUG
    tmp[1]= 0;
#endif
    tmp= get_arg(buff, 0);
    if (tmp && *tmp)
    {
      my_free(current_db);
      current_db= my_strdup(tmp, MYF(MY_WME));
      tmp= get_arg(buff, 1);
      if (tmp)
      {
	my_free(current_host);
	current_host=my_strdup(tmp,MYF(MY_WME));
      }
    }
    else
    {
      /* Quick re-connect */
      opt_rehash= 0;                            /* purecov: tested */
    }
    buffer->length(0);				// command used
  }
  else
    opt_rehash= 0;
  error=sql_connect(current_host,current_db,current_user,opt_password,0);
  opt_rehash= save_rehash;

  if (connected)
  {
    sprintf(buff,"Connection id:    %lu",mysql_thread_id(&mysql));
    put_info(buff,INFO_INFO);
    sprintf(buff,"Current database: %.128s\n",
	    current_db ? current_db : "*** NONE ***");
    put_info(buff,INFO_INFO);
  }
  return error;
}


static int com_source(String *buffer __attribute__((unused)),
                      char *line)
{
  char source_name[FN_REFLEN], *end, *param;
  LINE_BUFFER *line_buff;
  int error;
  STATUS old_status;
  FILE *sql_file;

  /* Skip space from file name */
  while (my_isspace(charset_info,*line))
    line++;
  if (!(param = strchr(line, ' ')))		// Skip command name
    return put_info("Usage: \\. <filename> | source <filename>", 
		    INFO_ERROR, 0);
  while (my_isspace(charset_info,*param))
    param++;
  end=strmake(source_name,param,sizeof(source_name)-1);
  while (end > source_name && (my_isspace(charset_info,end[-1]) || 
                               my_iscntrl(charset_info,end[-1])))
    end--;
  end[0]=0;
  unpack_filename(source_name,source_name);
  /* open file name */
  if (!(sql_file = my_fopen(source_name, O_RDONLY | O_BINARY,MYF(0))))
  {
    char buff[FN_REFLEN+60];
    sprintf(buff,"Failed to open file '%s', error: %d", source_name,errno);
    return put_info(buff, INFO_ERROR, 0);
  }

  if (!(line_buff= batch_readline_init(MAX_BATCH_BUFFER_SIZE, sql_file)))
  {
    my_fclose(sql_file,MYF(0));
    return put_info("Can't initialize batch_readline", INFO_ERROR, 0);
  }

  /* Save old status */
  old_status=status;
  memset(&status, 0, sizeof(status));

  status.batch=old_status.batch;		// Run in batch mode
  status.line_buff=line_buff;
  status.file_name=source_name;
  glob_buffer.length(0);			// Empty command buffer
  error= read_and_execute(false);
  status=old_status;				// Continue as before
  my_fclose(sql_file,MYF(0));
  batch_readline_end(line_buff);
  return error;
}


	/* ARGSUSED */
static int
com_delimiter(String *buffer __attribute__((unused)), char *line)
{
  char buff[256], *tmp;

  strmake(buff, line, sizeof(buff) - 1);
  tmp= get_arg(buff, 0);

  if (!tmp || !*tmp)
  {
    put_info("DELIMITER must be followed by a 'delimiter' character or string",
	     INFO_ERROR);
    return 0;
  }
  else
  {
    if (strstr(tmp, "\\")) 
    {
      put_info("DELIMITER cannot contain a backslash character", INFO_ERROR);
      return 0;
    }
  }
  strmake(delimiter, tmp, sizeof(delimiter) - 1);
  delimiter_length= (int)strlen(delimiter);
  delimiter_str= delimiter;
  return 0;
}

	/* ARGSUSED */
static int
com_use(String *buffer __attribute__((unused)), char *line)
{
  char *tmp, buff[FN_REFLEN + 1];
  int select_db;

  memset(buff, 0, sizeof(buff));

  /*
    In case number of quotes exceed 2, we try to get
    the normalized db name.
  */
  if (get_quote_count(line) > 2)
  {
    if (normalize_dbname(line, buff, sizeof(buff)))
      return put_error(&mysql);
    tmp= buff;
  }
  else
  {
    strmake(buff, line, sizeof(buff) - 1);
    tmp= get_arg(buff, 0);
  }

  if (!tmp || !*tmp)
  {
    put_info("USE must be followed by a database name", INFO_ERROR);
    return 0;
  }
  /*
    We need to recheck the current database, because it may change
    under our feet, for example if DROP DATABASE or RENAME DATABASE
    (latter one not yet available by the time the comment was written)
  */
  get_current_db();

  if (!current_db || cmp_database(charset_info, current_db,tmp))
  {
    if (one_database)
    {
      skip_updates= 1;
      select_db= 0;    // don't do mysql_select_db()
    }
    else
      select_db= 2;    // do mysql_select_db() and build_completion_hash()
  }
  else
  {
    /*
      USE to the current db specified.
      We do need to send mysql_select_db() to make server
      update database level privileges, which might
      change since last USE (see bug#10979).
      For performance purposes, we'll skip rebuilding of completion hash.
    */
    skip_updates= 0;
    select_db= 1;      // do only mysql_select_db(), without completion
  }

  if (select_db)
  {
    /*
      reconnect once if connection is down or if connection was found to
      be down during query
    */
    if (!connected && reconnect())
      return opt_reconnect ? -1 : 1;                        // Fatal error
    if (mysql_select_db(&mysql,tmp))
    {
      if (mysql_errno(&mysql) != CR_SERVER_GONE_ERROR)
        return put_error(&mysql);

      if (reconnect())
        return opt_reconnect ? -1 : 1;                      // Fatal error
      if (mysql_select_db(&mysql,tmp))
        return put_error(&mysql);
    }
    my_free(current_db);
    current_db=my_strdup(tmp,MYF(MY_WME));
#ifdef HAVE_READLINE
    if (select_db > 1)
      build_completion_hash(opt_rehash, 1);
#endif
  }

  put_info("Database changed",INFO_INFO);
  return 0;
}

/**
  Normalize database name.

  @param line [IN]          The command.
  @param buff [OUT]         Normalized db name.
  @param buff_size [IN]     Buffer size.

  @return Operation status
      @retval 0    Success
      @retval 1    Failure

  @note Sometimes server normilizes the database names
        & APIs like mysql_select_db() expect normalized
        database names. Since it is difficult to perform
        the name conversion/normalization on the client
        side, this function tries to get the normalized
        dbname (indirectly) from the server.
*/

static int
normalize_dbname(const char *line, char *buff, uint buff_size)
{
  MYSQL_RES *res= NULL;

  /* Send the "USE db" commmand to the server. */
  if (mysql_query(&mysql, line))
    return 1;

  /*
    Now, get the normalized database name and store it
    into the buff.
  */
  if (!mysql_query(&mysql, "SELECT DATABASE()") &&
      (res= mysql_use_result(&mysql)))
  {
    MYSQL_ROW row= mysql_fetch_row(res);
    if (row && row[0])
    {
      size_t len= strlen(row[0]);
      /* Make sure there is enough room to store the dbname. */
      if ((len > buff_size) || ! memcpy(buff, row[0], len))
      {
        mysql_free_result(res);
        return 1;
      }
    }
    mysql_free_result(res);
  }

  /* Restore the original database. */
  if (current_db && mysql_select_db(&mysql, current_db))
    return 1;

  return 0;
}

static int
com_warnings(String *buffer __attribute__((unused)),
   char *line __attribute__((unused)))
{
  show_warnings = 1;
  put_info("Show warnings enabled.",INFO_INFO);
  return 0;
}

static int
com_nowarnings(String *buffer __attribute__((unused)),
   char *line __attribute__((unused)))
{
  show_warnings = 0;
  put_info("Show warnings disabled.",INFO_INFO);
  return 0;
}

/*
  Gets argument from a command on the command line. If get_next_arg is
  not defined, skips the command and returns the first argument. The
  line is modified by adding zero to the end of the argument. If
  get_next_arg is defined, then the function searches for end of string
  first, after found, returns the next argument and adds zero to the
  end. If you ever wish to use this feature, remember to initialize all
  items in the array to zero first.
*/

char *get_arg(char *line, my_bool get_next_arg)
{
  char *ptr, *start;
  my_bool quoted= 0, valid_arg= 0;
  char qtype= 0;

  ptr= line;
  if (get_next_arg)
  {
    for (; *ptr; ptr++) ;
    if (*(ptr + 1))
      ptr++;
  }
  else
  {
    /* skip leading white spaces */
    while (my_isspace(charset_info, *ptr))
      ptr++;
    if (*ptr == '\\') // short command was used
      ptr+= 2;
    else
      while (*ptr &&!my_isspace(charset_info, *ptr)) // skip command
        ptr++;
  }
  if (!*ptr)
    return NullS;
  while (my_isspace(charset_info, *ptr))
    ptr++;
  if (*ptr == '\'' || *ptr == '\"' || *ptr == '`')
  {
    qtype= *ptr;
    quoted= 1;
    ptr++;
  }
  for (start=ptr ; *ptr; ptr++)
  {
    if (*ptr == '\\' && ptr[1]) // escaped character
    {
      // Remove the backslash
      strmov_overlapp(ptr, ptr+1);
    }
    else if ((!quoted && *ptr == ' ') || (quoted && *ptr == qtype))
    {
      *ptr= 0;
      break;
    }
  }
  valid_arg= ptr != start;
  return valid_arg ? start : NullS;
}

/*
  Number of quotes present in the command's argument.
*/
static int
get_quote_count(const char *line)
{
  int quote_count;
  const char *ptr= line;

  for(quote_count= 0; ptr ++ && *ptr; ptr= strpbrk(ptr, "\"\'`"))
    quote_count ++;

  return quote_count;
}

static int
sql_real_connect(char *host,char *database,char *user,char *password,
		 uint silent)
{
  my_bool interactive= status.batch ? FALSE : TRUE;

  if (connected)
  {
    connected= 0;
    mysql_close(&mysql);
  }
  mysql_init(&mysql);
  if (opt_init_command)
    mysql_options(&mysql, MYSQL_INIT_COMMAND, opt_init_command);
  if (opt_connect_timeout)
  {
    uint timeout=opt_connect_timeout;
    mysql_options(&mysql,MYSQL_OPT_CONNECT_TIMEOUT,
		  (char*) &timeout);
  }
  if (opt_bind_addr)
    mysql_options(&mysql, MYSQL_OPT_BIND, opt_bind_addr);
  if (opt_compress)
    mysql_options(&mysql,MYSQL_OPT_COMPRESS,NullS);
  if (!opt_secure_auth)
    mysql_options(&mysql, MYSQL_SECURE_AUTH, (char *) &opt_secure_auth);
  if (using_opt_local_infile)
    mysql_options(&mysql,MYSQL_OPT_LOCAL_INFILE, (char*) &opt_local_infile);
#if defined(HAVE_OPENSSL) && !defined(EMBEDDED_LIBRARY)
  if (opt_use_ssl)
  {
    mysql_ssl_set(&mysql, opt_ssl_key, opt_ssl_cert, opt_ssl_ca,
		  opt_ssl_capath, opt_ssl_cipher);
    mysql_options(&mysql, MYSQL_OPT_SSL_CRL, opt_ssl_crl);
    mysql_options(&mysql, MYSQL_OPT_SSL_CRLPATH, opt_ssl_crlpath);
  }
  mysql_options(&mysql,MYSQL_OPT_SSL_VERIFY_SERVER_CERT,
                (char*)&opt_ssl_verify_server_cert);
#endif
  if (opt_protocol)
    mysql_options(&mysql,MYSQL_OPT_PROTOCOL,(char*)&opt_protocol);
#ifdef HAVE_SMEM
  if (shared_memory_base_name)
    mysql_options(&mysql,MYSQL_SHARED_MEMORY_BASE_NAME,shared_memory_base_name);
#endif
  if (safe_updates)
  {
    char init_command[100];
    sprintf(init_command,
	    "SET SQL_SAFE_UPDATES=1,SQL_SELECT_LIMIT=%lu,MAX_JOIN_SIZE=%lu",
	    select_limit,max_join_size);
    mysql_options(&mysql, MYSQL_INIT_COMMAND, init_command);
  }

  mysql_set_character_set(&mysql, default_charset);
#ifdef __WIN__
  uint cnv_errors;
  String converted_database, converted_user;
  if (!my_charset_same(&my_charset_utf8mb4_bin, mysql.charset))
  {
    /* Convert user and database from UTF8MB4 to connection character set */
    if (user)
    {
      converted_user.copy(user, strlen(user) + 1,
                          &my_charset_utf8mb4_bin, mysql.charset,
                          &cnv_errors);
      user= (char *) converted_user.ptr();
    }
    if (database)
    {
      converted_database.copy(database, strlen(database) + 1,
                              &my_charset_utf8mb4_bin, mysql.charset,
                              &cnv_errors);
      database= (char *) converted_database.ptr();
    }
  }
#endif
  
  if (opt_plugin_dir && *opt_plugin_dir)
    mysql_options(&mysql, MYSQL_PLUGIN_DIR, opt_plugin_dir);

  if (opt_default_auth && *opt_default_auth)
    mysql_options(&mysql, MYSQL_DEFAULT_AUTH, opt_default_auth);

#if !defined(HAVE_YASSL)
  if (opt_server_public_key && *opt_server_public_key)
    mysql_options(&mysql, MYSQL_SERVER_PUBLIC_KEY, opt_server_public_key);
#endif

  if (using_opt_enable_cleartext_plugin)
    mysql_options(&mysql, MYSQL_ENABLE_CLEARTEXT_PLUGIN, 
                  (char*) &opt_enable_cleartext_plugin);

  mysql_options(&mysql, MYSQL_OPT_CONNECT_ATTR_RESET, 0);
  mysql_options4(&mysql, MYSQL_OPT_CONNECT_ATTR_ADD, 
                 "program_name", "mysql");
  mysql_options(&mysql, MYSQL_OPT_CAN_HANDLE_EXPIRED_PASSWORDS, &interactive);

  if (!mysql_real_connect(&mysql, host, user, password,
                          database, opt_mysql_port, opt_mysql_unix_port,
                          connect_flag | CLIENT_MULTI_STATEMENTS))
  {
    if (!silent ||
	(mysql_errno(&mysql) != CR_CONN_HOST_ERROR &&
	 mysql_errno(&mysql) != CR_CONNECTION_ERROR))
    {
      (void) put_error(&mysql);
      (void) fflush(stdout);
      return ignore_errors ? -1 : 1;		// Abort
    }
    return -1;					// Retryable
  }

#ifdef __WIN__
  /* Convert --execute buffer from UTF8MB4 to connection character set */
  if (!execute_buffer_conversion_done++ &&
      status.line_buff &&
      !status.line_buff->file && /* Convert only -e buffer, not real file */
      status.line_buff->buffer < status.line_buff->end && /* Non-empty */
      !my_charset_same(&my_charset_utf8mb4_bin, mysql.charset))
  {
    String tmp;
    size_t len= status.line_buff->end - status.line_buff->buffer;
    uint dummy_errors;
    /*
      Don't convert trailing '\n' character - it was appended during
      last batch_readline_command() call. 
      Oherwise we'll get an extra line, which makes some tests fail.
    */
    if (status.line_buff->buffer[len - 1] == '\n')
      len--;
    if (tmp.copy(status.line_buff->buffer, len,
                 &my_charset_utf8mb4_bin, mysql.charset, &dummy_errors))
      return 1;

    /* Free the old line buffer */
    batch_readline_end(status.line_buff);

    /* Re-initialize line buffer from the converted string */
    if (!(status.line_buff= batch_readline_command(NULL, (char *) tmp.c_ptr_safe())))
      return 1;
  }
#endif /* __WIN__ */

  charset_info= mysql.charset;
  
  connected=1;
#ifndef EMBEDDED_LIBRARY
  mysql.reconnect= debug_info_flag; // We want to know if this happens
#else
  mysql.reconnect= 1;
#endif
#ifdef HAVE_READLINE
  build_completion_hash(opt_rehash, 1);
#endif
  return 0;
}


static int
sql_connect(char *host,char *database,char *user,char *password,uint silent)
{
  bool message=0;
  uint count=0;
  int error;
  for (;;)
  {
    if ((error=sql_real_connect(host,database,user,password,wait_flag)) >= 0)
    {
      if (count)
      {
	tee_fputs("\n", stderr);
	(void) fflush(stderr);
      }
      return error;
    }
    if (!wait_flag)
      return ignore_errors ? -1 : 1;
    if (!message && !silent)
    {
      message=1;
      tee_fputs("Waiting",stderr); (void) fflush(stderr);
    }
    (void) sleep(wait_time);
    if (!silent)
    {
      putc('.',stderr); (void) fflush(stderr);
      count++;
    }
  }
}



static int
com_status(String *buffer __attribute__((unused)),
	   char *line __attribute__((unused)))
{
  const char *status_str;
  char buff[40];
  ulonglong id;
  MYSQL_RES *result;
  LINT_INIT(result);

  if (mysql_real_query_for_lazy(
        C_STRING_WITH_LEN("select DATABASE(), USER() limit 1")))
    return 0;

  tee_puts("--------------", stdout);
  usage(1);					/* Print version */
  tee_fprintf(stdout, "\nConnection id:\t\t%lu\n",mysql_thread_id(&mysql));
  /*
    Don't remove "limit 1",
    it is protection againts SQL_SELECT_LIMIT=0
  */
  if (!mysql_store_result_for_lazy(&result))
  {
    MYSQL_ROW cur=mysql_fetch_row(result);
    if (cur)
    {
      tee_fprintf(stdout, "Current database:\t%s\n", cur[0] ? cur[0] : "");
      tee_fprintf(stdout, "Current user:\t\t%s\n", cur[1]);
    }
    mysql_free_result(result);
  }

#if defined(HAVE_OPENSSL) && !defined(EMBEDDED_LIBRARY)
  if ((status_str= mysql_get_ssl_cipher(&mysql)))
    tee_fprintf(stdout, "SSL:\t\t\tCipher in use is %s\n",
                status_str);
  else
#endif /* HAVE_OPENSSL && !EMBEDDED_LIBRARY */
    tee_puts("SSL:\t\t\tNot in use", stdout);

  if (skip_updates)
  {
    vidattr(A_BOLD);
    tee_fprintf(stdout, "\nAll updates ignored to this database\n");
    vidattr(A_NORMAL);
  }
#ifdef USE_POPEN
  tee_fprintf(stdout, "Current pager:\t\t%s\n", pager);
  tee_fprintf(stdout, "Using outfile:\t\t'%s'\n", opt_outfile ? outfile : "");
#endif
  tee_fprintf(stdout, "Using delimiter:\t%s\n", delimiter);
  tee_fprintf(stdout, "Server version:\t\t%s\n", server_version_string(&mysql));
  tee_fprintf(stdout, "Protocol version:\t%d\n", mysql_get_proto_info(&mysql));
  tee_fprintf(stdout, "Connection:\t\t%s\n", mysql_get_host_info(&mysql));
  if ((id= mysql_insert_id(&mysql)))
    tee_fprintf(stdout, "Insert id:\t\t%s\n", llstr(id, buff));

  /* "limit 1" is protection against SQL_SELECT_LIMIT=0 */
  if (mysql_real_query_for_lazy(C_STRING_WITH_LEN(
        "select @@character_set_client, @@character_set_connection, "
        "@@character_set_server, @@character_set_database limit 1")))
  {
    if (mysql_errno(&mysql) == CR_SERVER_GONE_ERROR)
      return 0;
  }
  if (!mysql_store_result_for_lazy(&result))
  {
    MYSQL_ROW cur=mysql_fetch_row(result);
    if (cur)
    {
      tee_fprintf(stdout, "Server characterset:\t%s\n", cur[2] ? cur[2] : "");
      tee_fprintf(stdout, "Db     characterset:\t%s\n", cur[3] ? cur[3] : "");
      tee_fprintf(stdout, "Client characterset:\t%s\n", cur[0] ? cur[0] : "");
      tee_fprintf(stdout, "Conn.  characterset:\t%s\n", cur[1] ? cur[1] : "");
    }
    mysql_free_result(result);
  }
  else
  {
    /* Probably pre-4.1 server */
    tee_fprintf(stdout, "Client characterset:\t%s\n", charset_info->csname);
    tee_fprintf(stdout, "Server characterset:\t%s\n", mysql.charset->csname);
  }

#ifndef EMBEDDED_LIBRARY
  if (strstr(mysql_get_host_info(&mysql),"TCP/IP") || ! mysql.unix_socket)
    tee_fprintf(stdout, "TCP port:\t\t%d\n", mysql.port);
  else
    tee_fprintf(stdout, "UNIX socket:\t\t%s\n", mysql.unix_socket);
  if (mysql.net.compress)
    tee_fprintf(stdout, "Protocol:\t\tCompressed\n");
#endif

  if ((status_str= mysql_stat(&mysql)) && !mysql_error(&mysql)[0])
  {
    ulong sec;
    const char *pos= strchr(status_str,' ');
    /* print label */
    tee_fprintf(stdout, "%.*s\t\t\t", (int) (pos-status_str), status_str);
    if ((status_str= str2int(pos,10,0,LONG_MAX,(long*) &sec)))
    {
      nice_time((double) sec,buff,0);
      tee_puts(buff, stdout);			/* print nice time */
      while (*status_str == ' ')
        status_str++;  /* to next info */
      tee_putc('\n', stdout);
      tee_puts(status_str, stdout);
    }
  }
  if (safe_updates)
  {
    vidattr(A_BOLD);
    tee_fprintf(stdout, "\nNote that you are running in safe_update_mode:\n");
    vidattr(A_NORMAL);
    tee_fprintf(stdout, "\
UPDATEs and DELETEs that don't use a key in the WHERE clause are not allowed.\n\
(One can force an UPDATE/DELETE by adding LIMIT # at the end of the command.)\n\
SELECT has an automatic 'LIMIT %lu' if LIMIT is not used.\n\
Max number of examined row combination in a join is set to: %lu\n\n",
select_limit, max_join_size);
  }
  tee_puts("--------------\n", stdout);
  return 0;
}

static const char *
server_version_string(MYSQL *con)
{
  /* Only one thread calls this, so no synchronization is needed */
  if (server_version == NULL)
  {
    MYSQL_RES *result;

    /* "limit 1" is protection against SQL_SELECT_LIMIT=0 */
    if (!mysql_query(con, "select @@version_comment limit 1") &&
        (result = mysql_use_result(con)))
    {
      MYSQL_ROW cur = mysql_fetch_row(result);
      if (cur && cur[0])
      {
        /* version, space, comment, \0 */
        size_t len= strlen(mysql_get_server_info(con)) + strlen(cur[0]) + 2;

        if ((server_version= (char *) my_malloc(len, MYF(MY_WME))))
        {
          char *bufp;
          bufp = strmov(server_version, mysql_get_server_info(con));
          bufp = strmov(bufp, " ");
          (void) strmov(bufp, cur[0]);
        }
      }
      mysql_free_result(result);
    }

    /*
      If for some reason we didn't get a version_comment, we'll
      keep things simple.
    */

    if (server_version == NULL)
      server_version= my_strdup(mysql_get_server_info(con), MYF(MY_WME));
  }

  return server_version ? server_version : "";
}

static int
put_info(const char *str,INFO_TYPE info_type, uint error, const char *sqlstate)
{
  FILE *file= (info_type == INFO_ERROR ? stderr : stdout);
  static int inited=0;

  if (status.batch)
  {
    if (info_type == INFO_ERROR)
    {
      (void) fflush(file);
      fprintf(file,"ERROR");
      if (error)
      {
	if (sqlstate)
	  (void) fprintf(file," %d (%s)",error, sqlstate);
        else
	  (void) fprintf(file," %d",error);
      }
      if (status.query_start_line && line_numbers)
      {
	(void) fprintf(file," at line %lu",status.query_start_line);
	if (status.file_name)
	  (void) fprintf(file," in file: '%s'", status.file_name);
      }
      (void) fprintf(file,": %s\n",str);
      (void) fflush(file);
      if (!ignore_errors)
	return 1;
    }
    else if (info_type == INFO_RESULT && verbose > 1)
      tee_puts(str, file);
    if (unbuffered)
      fflush(file);
    return info_type == INFO_ERROR ? -1 : 0;
  }
  if (!opt_silent || info_type == INFO_ERROR)
  {
    if (!inited)
    {
      inited=1;
#ifdef HAVE_SETUPTERM
      (void) setupterm((char *)0, 1, (int *) 0);
#endif
    }
    if (info_type == INFO_ERROR)
    {
      if (!opt_nobeep)
        putchar('\a');		      	/* This should make a bell */
      vidattr(A_STANDOUT);
      if (error)
      {
	if (sqlstate)
          (void) tee_fprintf(file, "ERROR %d (%s): ", error, sqlstate);
        else
          (void) tee_fprintf(file, "ERROR %d: ", error);
      }
      else
        tee_puts("ERROR: ", file);
    }
    else
      vidattr(A_BOLD);
    (void) tee_puts(str, file);
    vidattr(A_NORMAL);
  }
  if (unbuffered)
    fflush(file);
  return info_type == INFO_ERROR ? -1 : 0;
}


static int
put_error(MYSQL *con)
{
  return put_info(mysql_error(con), INFO_ERROR, mysql_errno(con),
		  mysql_sqlstate(con));
}  


static void remove_cntrl(String &buffer)
{
  char *start,*end;
  end=(start=(char*) buffer.ptr())+buffer.length();
  while (start < end && !my_isgraph(charset_info,end[-1]))
    end--;
  buffer.length((uint) (end-start));
}


/**
  Write data to a stream.
  Various modes, corresponding to --tab, --xml, --raw parameters,
  are supported.

  @param file   Stream to write to
  @param s      String to write
  @param slen   String length
  @flags        Flags for --tab, --xml, --raw.
*/
void tee_write(FILE *file, const char *s, size_t slen, int flags)
{
#ifdef __WIN__
  my_bool is_console= my_win_is_console_cached(file);
#endif
  const char *se;
  for (se= s + slen; s < se; s++)
  {
    const char *t;

    if (flags & MY_PRINT_MB)
    {
      int mblen;
      if (use_mb(charset_info) &&
          (mblen= my_ismbchar(charset_info, s, se)))
      {
#ifdef __WIN__
        if (is_console)
          my_win_console_write(charset_info, s, mblen);
        else
#endif
        fwrite(s, 1, mblen, file);
        if (opt_outfile)
          fwrite(s, 1, mblen, OUTFILE);
        s+= mblen - 1;
        continue;
      }
    }

    if ((flags & MY_PRINT_XML) && (t= array_value(xmlmeta, *s)))
      tee_fputs(t, file);
    else if ((flags & MY_PRINT_SPS_0) && *s == '\0')
      tee_putc((int) ' ', file);   // This makes everything hard
    else if ((flags & MY_PRINT_ESC_0) && *s == '\0')
      tee_fputs("\\0", file);      // This makes everything hard
    else if ((flags & MY_PRINT_CTRL) && *s == '\t')
      tee_fputs("\\t", file);      // This would destroy tab format
    else if ((flags & MY_PRINT_CTRL) && *s == '\n')
      tee_fputs("\\n", file);      // This too
    else if ((flags & MY_PRINT_CTRL) && *s == '\\')
      tee_fputs("\\\\", file);
    else
    {
#ifdef __WIN__
      if (is_console)
        my_win_console_putc(charset_info, (int) *s);
      else
#endif
      putc((int) *s, file);
      if (opt_outfile)
        putc((int) *s, OUTFILE);
    }
  }
}


void tee_fprintf(FILE *file, const char *fmt, ...)
{
  va_list args;

  va_start(args, fmt);
#ifdef __WIN__
  if (my_win_is_console_cached(file))
    my_win_console_vfprintf(charset_info, fmt, args);
  else
#endif
  (void) vfprintf(file, fmt, args);
  va_end(args);

  if (opt_outfile)
  {
    va_start(args, fmt);
    (void) vfprintf(OUTFILE, fmt, args);
    va_end(args);
  }
}


/*
  Write a 0-terminated string to file and OUTFILE.
  TODO: possibly it's nice to have a version with length some day,
  e.g. tee_fnputs(s, slen, file),
  to print numerous ASCII constant strings among mysql.cc
  code, to avoid strlen(s) in my_win_console_fputs().
*/
void tee_fputs(const char *s, FILE *file)
{
#ifdef __WIN__
  if (my_win_is_console_cached(file))
    my_win_console_fputs(charset_info, s);
  else
#endif
  fputs(s, file);
  if (opt_outfile)
    fputs(s, OUTFILE);
}


void tee_puts(const char *s, FILE *file)
{
  tee_fputs(s, file);
  tee_putc('\n', file);
}

void tee_putc(int c, FILE *file)
{
#ifdef __WIN__
  if (my_win_is_console_cached(file))
    my_win_console_putc(charset_info, c);
  else
#endif
  putc(c, file);
  if (opt_outfile)
    putc(c, OUTFILE);
}

#if defined(__WIN__)
#include <time.h>
#else
#include <sys/times.h>
#ifdef _SC_CLK_TCK				// For mit-pthreads
#undef CLOCKS_PER_SEC
#define CLOCKS_PER_SEC (sysconf(_SC_CLK_TCK))
#endif
#endif

static ulong start_timer(void)
{
#if defined(__WIN__)
  return clock();
#else
  struct tms tms_tmp;
  return times(&tms_tmp);
#endif
}


/** 
  Write as many as 52+1 bytes to buff, in the form of a legible duration of time.

  len("4294967296 days, 23 hours, 59 minutes, 60.00 seconds")  ->  52
*/
static void nice_time(double sec,char *buff,bool part_second)
{
  ulong tmp;
  if (sec >= 3600.0*24)
  {
    tmp=(ulong) floor(sec/(3600.0*24));
    sec-=3600.0*24*tmp;
    buff=int10_to_str((long) tmp, buff, 10);
    buff=strmov(buff,tmp > 1 ? " days " : " day ");
  }
  if (sec >= 3600.0)
  {
    tmp=(ulong) floor(sec/3600.0);
    sec-=3600.0*tmp;
    buff=int10_to_str((long) tmp, buff, 10);
    buff=strmov(buff,tmp > 1 ? " hours " : " hour ");
  }
  if (sec >= 60.0)
  {
    tmp=(ulong) floor(sec/60.0);
    sec-=60.0*tmp;
    buff=int10_to_str((long) tmp, buff, 10);
    buff=strmov(buff," min ");
  }
  if (part_second)
    sprintf(buff,"%.2f sec",sec);
  else
    sprintf(buff,"%d sec",(int) sec);
}


static void end_timer(ulong start_time,char *buff)
{
  nice_time((double) (start_timer() - start_time) /
	    CLOCKS_PER_SEC,buff,1);
}


static void mysql_end_timer(ulong start_time,char *buff)
{
  buff[0]=' ';
  buff[1]='(';
  end_timer(start_time,buff+2);
  strmov(strend(buff),")");
}

static const char* construct_prompt()
{
  processed_prompt.free();			// Erase the old prompt
  time_t  lclock = time(NULL);			// Get the date struct
  struct tm *t = localtime(&lclock);

  /* parse thru the settings for the prompt */
  for (char *c = current_prompt; *c ; c++)
  {
    if (*c != PROMPT_CHAR)
	processed_prompt.append(*c);
    else
    {
      switch (*++c) {
      case '\0':
	c--;			// stop it from going beyond if ends with %
	break;
      case 'c':
	add_int_to_prompt(++prompt_counter);
	break;
      case 'v':
	if (connected)
	  processed_prompt.append(mysql_get_server_info(&mysql));
	else
	  processed_prompt.append("not_connected");
	break;
      case 'd':
	processed_prompt.append(current_db ? current_db : "(none)");
	break;
      case 'h':
      {
	const char *prompt;
	prompt= connected ? mysql_get_host_info(&mysql) : "not_connected";
	if (strstr(prompt, "Localhost"))
	  processed_prompt.append("localhost");
	else
	{
	  const char *end=strcend(prompt,' ');
	  processed_prompt.append(prompt, (uint) (end-prompt));
	}
	break;
      }
      case 'p':
      {
#ifndef EMBEDDED_LIBRARY
	if (!connected)
	{
	  processed_prompt.append("not_connected");
	  break;
	}

	const char *host_info = mysql_get_host_info(&mysql);
	if (strstr(host_info, "memory")) 
	{
		processed_prompt.append( mysql.host );
	}
	else if (strstr(host_info,"TCP/IP") ||
	    !mysql.unix_socket)
	  add_int_to_prompt(mysql.port);
	else
	{
	  char *pos=strrchr(mysql.unix_socket,'/');
 	  processed_prompt.append(pos ? pos+1 : mysql.unix_socket);
	}
#endif
      }
	break;
      case 'U':
	if (!full_username)
	  init_username();
        processed_prompt.append(full_username ? full_username :
                                (current_user ?  current_user : "(unknown)"));
	break;
      case 'u':
	if (!full_username)
	  init_username();
        processed_prompt.append(part_username ? part_username :
                                (current_user ?  current_user : "(unknown)"));
	break;
      case PROMPT_CHAR:
	processed_prompt.append(PROMPT_CHAR);
	break;
      case 'n':
	processed_prompt.append('\n');
	break;
      case ' ':
      case '_':
	processed_prompt.append(' ');
	break;
      case 'R':
	if (t->tm_hour < 10)
	  processed_prompt.append('0');
	add_int_to_prompt(t->tm_hour);
	break;
      case 'r':
	int getHour;
	getHour = t->tm_hour % 12;
	if (getHour == 0)
	  getHour=12;
	if (getHour < 10)
	  processed_prompt.append('0');
	add_int_to_prompt(getHour);
	break;
      case 'm':
	if (t->tm_min < 10)
	  processed_prompt.append('0');
	add_int_to_prompt(t->tm_min);
	break;
      case 'y':
	int getYear;
	getYear = t->tm_year % 100;
	if (getYear < 10)
	  processed_prompt.append('0');
	add_int_to_prompt(getYear);
	break;
      case 'Y':
	add_int_to_prompt(t->tm_year+1900);
	break;
      case 'D':
	char* dateTime;
	dateTime = ctime(&lclock);
	processed_prompt.append(strtok(dateTime,"\n"));
	break;
      case 's':
	if (t->tm_sec < 10)
	  processed_prompt.append('0');
	add_int_to_prompt(t->tm_sec);
	break;
      case 'w':
	processed_prompt.append(day_names[t->tm_wday]);
	break;
      case 'P':
	processed_prompt.append(t->tm_hour < 12 ? "am" : "pm");
	break;
      case 'o':
	add_int_to_prompt(t->tm_mon+1);
	break;
      case 'O':
	processed_prompt.append(month_names[t->tm_mon]);
	break;
      case '\'':
	processed_prompt.append("'");
	break;
      case '"':
	processed_prompt.append('"');
	break;
      case 'S':
	processed_prompt.append(';');
	break;
      case 't':
	processed_prompt.append('\t');
	break;
      case 'l':
	processed_prompt.append(delimiter_str);
	break;
      default:
	processed_prompt.append(c);
      }
    }
  }
  processed_prompt.append('\0');
  return processed_prompt.ptr();
}


static void add_int_to_prompt(int toadd)
{
  char buffer[16];
  int10_to_str(toadd,buffer,10);
  processed_prompt.append(buffer);
}

static void init_username()
{
  my_free(full_username);
  my_free(part_username);

  MYSQL_RES *result;
  LINT_INIT(result);
  if (!mysql_query(&mysql,"select USER()") &&
      (result=mysql_use_result(&mysql)))
  {
    MYSQL_ROW cur=mysql_fetch_row(result);
    full_username=my_strdup(cur[0],MYF(MY_WME));
    part_username=my_strdup(strtok(cur[0],"@"),MYF(MY_WME));
    (void) mysql_fetch_row(result);		// Read eof
  }
}

static int com_prompt(String *buffer __attribute__((unused)),
                      char *line)
{
  char *ptr=strchr(line, ' ');
  prompt_counter = 0;
  my_free(current_prompt);
  current_prompt=my_strdup(ptr ? ptr+1 : default_prompt,MYF(MY_WME));
  if (!ptr)
    tee_fprintf(stdout, "Returning to default PROMPT of %s\n", default_prompt);
  else
    tee_fprintf(stdout, "PROMPT set to '%s'\n", current_prompt);
  return 0;
}<|MERGE_RESOLUTION|>--- conflicted
+++ resolved
@@ -2196,16 +2196,12 @@
     my_free(line);
 #endif
 
-<<<<<<< HEAD
   /*
     If the function is called by 'source' command, it will return to interactive
     mode, so real_binary_mode should be FALSE. Otherwise, it will exit the
     program, it is safe to set real_binary_mode to FALSE.
   */
   real_binary_mode= FALSE;
-=======
-
->>>>>>> 9a280be9
   return status.exit_status;
 }
 
