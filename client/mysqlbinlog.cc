--- conflicted
+++ resolved
@@ -1130,10 +1130,7 @@
 
   switch (ev->get_type_code()) {
     case mysql::binlog::event::GTID_LOG_EVENT:
-<<<<<<< HEAD
-=======
     case mysql::binlog::event::GTID_TAGGED_LOG_EVENT:
->>>>>>> 824e2b40
     case mysql::binlog::event::ANONYMOUS_GTID_LOG_EVENT: {
       Gtid_log_event *gtid =
           const_cast<Gtid_log_event *>(down_cast<const Gtid_log_event *>(ev));
@@ -1746,10 +1743,7 @@
         break;
       }
       case mysql::binlog::event::ANONYMOUS_GTID_LOG_EVENT:
-<<<<<<< HEAD
-=======
       case mysql::binlog::event::GTID_TAGGED_LOG_EVENT:
->>>>>>> 824e2b40
       case mysql::binlog::event::GTID_LOG_EVENT: {
         seen_gtid = true;
         print_event_info->immediate_server_version =
@@ -3258,17 +3252,10 @@
            false if OK
 */
 inline bool gtid_client_init() {
-<<<<<<< HEAD
-  const bool res = (!(global_sid_lock = new Checkable_rwlock) ||
-                    !(global_sid_map = new Sid_map(global_sid_lock)) ||
-                    !(gtid_set_excluded = new Gtid_set(global_sid_map)) ||
-                    !(gtid_set_included = new Gtid_set(global_sid_map)));
-=======
   const bool res = (!(global_tsid_lock = new Checkable_rwlock) ||
                     !(global_tsid_map = new Tsid_map(global_tsid_lock)) ||
                     !(gtid_set_excluded = new Gtid_set(global_tsid_map)) ||
                     !(gtid_set_included = new Gtid_set(global_tsid_map)));
->>>>>>> 824e2b40
   if (res) {
     gtid_client_cleanup();
   }
