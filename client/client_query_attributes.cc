--- conflicted
+++ resolved
@@ -31,15 +31,12 @@
 client_query_attributes *global_attrs = nullptr;
 
 bool client_query_attributes::push_param(const char *name, const char *value) {
-<<<<<<< HEAD
-=======
   return push_param(name, strlen(name), value, strlen(value));
 }
 
 bool client_query_attributes::push_param(const char *name, size_t name_length,
                                          const char *value,
                                          size_t value_length) {
->>>>>>> 87307d4d
   if (count >= max_count) return true;
 
   /* Copy name */
@@ -61,16 +58,8 @@
   value_copy[value_length] = 0;
 
   memset(&values[count], 0, sizeof(MYSQL_BIND));
-<<<<<<< HEAD
-  const unsigned val_len = strlen(value);
-  values[count].buffer = my_malloc(PSI_NOT_INSTRUMENTED, val_len + 1, MYF(0));
-  if (val_len) memcpy(values[count].buffer, value, val_len);
-  ((unsigned char *)values[count].buffer)[val_len] = 0;
-  values[count].buffer_length = val_len;
-=======
   values[count].buffer = value_copy;
   values[count].buffer_length = value_length;
->>>>>>> 87307d4d
   values[count].buffer_type = MYSQL_TYPE_STRING;
 
   count++;
@@ -81,8 +70,6 @@
   if (count == 0) return 0;
 
   const int rc = mysql_bind_param(mysql, count, values, names);
-<<<<<<< HEAD
-=======
   return rc;
 }
 
@@ -90,7 +77,6 @@
   if (count == 0) return 0;
 
   const int rc = mysql_stmt_bind_named_param(stmt, values, count, names);
->>>>>>> 87307d4d
   return rc;
 }
 
