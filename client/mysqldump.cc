/*
   Copyright (c) 2000, 2019, Oracle and/or its affiliates. All rights reserved.

   This program is free software; you can redistribute it and/or modify
   it under the terms of the GNU General Public License, version 2.0,
   as published by the Free Software Foundation.

   This program is also distributed with certain software (including
   but not limited to OpenSSL) that is licensed under separate terms,
   as designated in a particular file or component or in included license
   documentation.  The authors of MySQL hereby grant you an additional
   permission to link the program and your derivative works with the
   separately licensed software that they have included with MySQL.

   This program is distributed in the hope that it will be useful,
   but WITHOUT ANY WARRANTY; without even the implied warranty of
   MERCHANTABILITY or FITNESS FOR A PARTICULAR PURPOSE.  See the
   GNU General Public License, version 2.0, for more details.

   You should have received a copy of the GNU General Public License
   along with this program; if not, write to the Free Software
   Foundation, Inc., 51 Franklin St, Fifth Floor, Boston, MA 02110-1301  USA
*/

// Dump a table's contents and format to an ASCII file.

#define DUMP_VERSION "10.13"

#include "my_config.h"

#include <errno.h>
#include <fcntl.h>
#include <stdarg.h>
#include <stdio.h>
#include <stdlib.h>
#include <sys/types.h>
#include <forward_list>
#include <list>
#include <string>

#include "client/client_priv.h"
#include "m_ctype.h"
#include "m_string.h"
#include "map_helpers.h"
#include "my_compiler.h"
#include "my_dbug.h"
#include "my_default.h"
#include "my_hostname.h"
#include "my_inttypes.h"
#include "my_io.h"
#include "my_macros.h"
#include "my_sys.h"
#include "my_systime.h"  // GETDATE_DATE_TIME
#include "my_user.h"
#include "mysql.h"
#include "mysql/service_mysql_alloc.h"
#include "mysql_version.h"
#include "mysqld_error.h"
#include "prealloced_array.h"
#include "print_version.h"
#include "template_utils.h"
#include "typelib.h"
#include "welcome_copyright_notice.h" /* ORACLE_WELCOME_COPYRIGHT_NOTICE */

/* Exit codes */

#define EX_USAGE 1
#define EX_MYSQLERR 2
#define EX_CONSCHECK 3
#define EX_EOM 4
#define EX_EOF 5 /* ferror for output file was got */
#define EX_ILLEGAL_TABLE 6

/* index into 'show fields from table' */

#define SHOW_FIELDNAME 0
#define SHOW_TYPE 1
#define SHOW_NULL 2
#define SHOW_DEFAULT 4
#define SHOW_EXTRA 5

/* Size of buffer for dump's select query */
#define QUERY_LENGTH 1536

/* Size of comment buffer. */
#define COMMENT_LENGTH 2048

/* ignore table flags */
#define IGNORE_NONE 0x00 /* no ignore */
#define IGNORE_DATA 0x01 /* don't dump data for this table */

#define MYSQL_UNIVERSAL_CLIENT_CHARSET "utf8mb4"

/* Chars needed to store LONGLONG, excluding trailing '\0'. */
static constexpr const auto LONGLONG_LEN = 20;

enum class key_type_t { NONE, PRIMARY, UNIQUE, NON_UNIQUE, CONSTRAINT };

/* Maximum number of fields per table */
#define MAX_FIELDS 4000

using std::string;

static void add_load_option(DYNAMIC_STRING *str, const char *option,
                            const char *option_value);
static char *alloc_query_str(size_t size);

static void field_escape(DYNAMIC_STRING *in, const char *from);
static bool verbose = 0, opt_no_create_info = 0, opt_no_data = 0, quick = 1,
            extended_insert = 1, lock_tables = 1, opt_force = 0, flush_logs = 0,
            flush_privileges = 0, opt_drop = 1, opt_keywords = 0, opt_lock = 1,
            opt_compress = 0, create_options = 1, opt_quoted = 0,
            opt_databases = 0, opt_alldbs = 0, opt_create_db = 0,
            opt_lock_all_tables = 0, opt_set_charset = 0, opt_dump_date = 1,
            opt_autocommit = 0, opt_disable_keys = 1, opt_xml = 0,
            opt_delete_master_logs = 0, tty_password = 0,
            opt_single_transaction = 0, opt_comments = 0, opt_compact = 0,
            opt_hex_blob = 0, opt_order_by_primary = 0, opt_ignore = 0,
            opt_complete_insert = 0, opt_drop_database = 0,
            opt_replace_into = 0, opt_dump_triggers = 0, opt_routines = 0,
            opt_tz_utc = 1, opt_slave_apply = 0,
            opt_include_master_host_port = 0, opt_events = 0,
            opt_comments_used = 0, opt_alltspcs = 0, opt_notspcs = 0,
            opt_drop_trigger = 0, opt_network_timeout = 0,
            stats_tables_included = 0, column_statistics = false;
static bool opt_compressed_columns = false,
            opt_compressed_columns_with_dictionaries = false,
            opt_drop_compression_dictionary = true,
            opt_order_by_primary_desc = false, opt_lock_for_backup = false,
            opt_innodb_optimize_keys = false;
static bool insert_pat_inited = 0, debug_info_flag = 0, debug_check_flag = 0;
static ulong opt_max_allowed_packet, opt_net_buffer_length;
static MYSQL mysql_connection, *mysql = 0;
static DYNAMIC_STRING insert_pat;
static char *opt_password = 0, *current_user = 0, *current_host = 0, *path = 0,
            *fields_terminated = 0, *lines_terminated = 0, *enclosed = 0,
            *opt_enclosed = 0, *escaped = 0, *where = 0, *order_by = 0,
            *opt_compatible_mode_str = 0, *opt_ignore_error = 0,
            *log_error_file = NULL;
static MEM_ROOT argv_alloc{PSI_NOT_INSTRUMENTED, 512};
static bool ansi_mode = false;  ///< Force the "ANSI" SQL_MODE.
/* Server supports character_set_results session variable? */
static bool server_supports_switching_charsets = true;
/**
  Use double quotes ("") like in the standard  to quote identifiers if true,
  otherwise backticks (``, non-standard MySQL feature).
*/
static bool ansi_quotes_mode = false;
#define MYSQL_OPT_MASTER_DATA_EFFECTIVE_SQL 1
#define MYSQL_OPT_MASTER_DATA_COMMENTED_SQL 2
#define MYSQL_OPT_SLAVE_DATA_EFFECTIVE_SQL 1
#define MYSQL_OPT_SLAVE_DATA_COMMENTED_SQL 2
static uint opt_enable_cleartext_plugin = 0;
static bool using_opt_enable_cleartext_plugin = 0;
static uint opt_mysql_port = 0, opt_master_data;
static uint opt_slave_data;
static uint my_end_arg;
static char *opt_mysql_unix_port = 0;
static char *opt_bind_addr = NULL;
static int first_error = 0;
#include "caching_sha2_passwordopt-vars.h"
#include "sslopt-vars.h"

FILE *md_result_file = 0;
FILE *stderror_file = 0;

const char *set_gtid_purged_mode_names[] = {"OFF", "AUTO", "ON", "COMMENTED",
                                            NullS};
static TYPELIB set_gtid_purged_mode_typelib = {
    array_elements(set_gtid_purged_mode_names) - 1, "",
    set_gtid_purged_mode_names, NULL};
static enum enum_set_gtid_purged_mode {
  SET_GTID_PURGED_OFF = 0,
  SET_GTID_PURGED_AUTO = 1,
  SET_GTID_PURGED_ON = 2,
  SET_GTID_PURGED_COMMENTED = 3
} opt_set_gtid_purged_mode = SET_GTID_PURGED_AUTO;

#if defined(_WIN32)
static char *shared_memory_base_name = 0;
#endif
static uint opt_protocol = 0;
static char *opt_plugin_dir = 0, *opt_default_auth = 0;

Prealloced_array<uint, 12> ignore_error(PSI_NOT_INSTRUMENTED);
static int parse_ignore_error();

/*
Dynamic_string wrapper functions. In this file use these
wrappers, they will terminate the process if there is
an allocation failure.
*/
static void init_dynamic_string_checked(DYNAMIC_STRING *str,
                                        const char *init_str, size_t init_alloc,
                                        size_t alloc_increment);
static void dynstr_append_checked(DYNAMIC_STRING *dest, const char *src);
static void dynstr_set_checked(DYNAMIC_STRING *str, const char *init_str);
static void dynstr_append_mem_checked(DYNAMIC_STRING *str, const char *append,
                                      size_t length);
static void dynstr_realloc_checked(DYNAMIC_STRING *str, size_t additional_size);
/*
  Constant for detection of default value of default_charset.
  If default_charset is equal to mysql_universal_client_charset, then
  it is the default value which assigned at the very beginning of main().
*/
static const char *mysql_universal_client_charset =
    MYSQL_UNIVERSAL_CLIENT_CHARSET;
static const char *default_charset;
static CHARSET_INFO *charset_info = &my_charset_latin1;
const char *default_dbug_option = "d:t:o,/tmp/mysqldump.trace";
/* have we seen any VIEWs during table scanning? */
bool seen_views = 0;

collation_unordered_set<string> *ignore_table;

static collation_unordered_set<std::string> *processed_compression_dictionaries;

static std::list<std::string> skipped_keys_list;
static std::list<std::string> alter_constraints_list;

static struct my_option my_long_options[] = {
    {"all-databases", 'A',
     "Dump all the databases. This will be same as --databases with all "
     "databases selected.",
     &opt_alldbs, &opt_alldbs, 0, GET_BOOL, NO_ARG, 0, 0, 0, 0, 0, 0},
    {"all-tablespaces", 'Y', "Dump all the tablespaces.", &opt_alltspcs,
     &opt_alltspcs, 0, GET_BOOL, NO_ARG, 0, 0, 0, 0, 0, 0},
    {"no-tablespaces", 'y', "Do not dump any tablespace information.",
     &opt_notspcs, &opt_notspcs, 0, GET_BOOL, NO_ARG, 0, 0, 0, 0, 0, 0},
    {"add-drop-compression-dictionary", OPT_DROP_COMPRESSION_DICTIONARY,
     "Add a DROP COMPRESSION_DICTIONARY before each create.",
     &opt_drop_compression_dictionary, &opt_drop_compression_dictionary, 0,
     GET_BOOL, NO_ARG, 1, 0, 0, 0, 0, 0},
    {"add-drop-database", OPT_DROP_DATABASE,
     "Add a DROP DATABASE before each create.", &opt_drop_database,
     &opt_drop_database, 0, GET_BOOL, NO_ARG, 0, 0, 0, 0, 0, 0},
    {"add-drop-table", OPT_DROP, "Add a DROP TABLE before each create.",
     &opt_drop, &opt_drop, 0, GET_BOOL, NO_ARG, 1, 0, 0, 0, 0, 0},
    {"add-drop-trigger", 0, "Add a DROP TRIGGER before each create.",
     &opt_drop_trigger, &opt_drop_trigger, 0, GET_BOOL, NO_ARG, 0, 0, 0, 0, 0,
     0},
    {"add-locks", OPT_LOCKS, "Add locks around INSERT statements.", &opt_lock,
     &opt_lock, 0, GET_BOOL, NO_ARG, 1, 0, 0, 0, 0, 0},
    {"allow-keywords", OPT_KEYWORDS,
     "Allow creation of column names that are keywords.", &opt_keywords,
     &opt_keywords, 0, GET_BOOL, NO_ARG, 0, 0, 0, 0, 0, 0},
    {"apply-slave-statements", OPT_MYSQLDUMP_SLAVE_APPLY,
     "Adds 'STOP SLAVE' prior to 'CHANGE MASTER' and 'START SLAVE' to bottom "
     "of dump.",
     &opt_slave_apply, &opt_slave_apply, 0, GET_BOOL, NO_ARG, 0, 0, 0, 0, 0, 0},
    {"bind-address", 0, "IP address to bind to.", (uchar **)&opt_bind_addr,
     (uchar **)&opt_bind_addr, 0, GET_STR, REQUIRED_ARG, 0, 0, 0, 0, 0, 0},
    {"character-sets-dir", OPT_CHARSETS_DIR,
     "Directory for character set files.", &charsets_dir, &charsets_dir, 0,
     GET_STR, REQUIRED_ARG, 0, 0, 0, 0, 0, 0},
    {"column-statistics", 0,
     "Add an ANALYZE TABLE statement to regenerate any existing column "
     "statistics.",
     &column_statistics, &column_statistics, 0, GET_BOOL, NO_ARG, 1, 0, 0, 0, 0,
     0},
    {"comments", 'i', "Write additional information.", &opt_comments,
     &opt_comments, 0, GET_BOOL, NO_ARG, 1, 0, 0, 0, 0, 0},
    {"compatible", OPT_COMPATIBLE,
     "Change the dump to be compatible with a given mode. By default tables "
     "are dumped in a format optimized for MySQL. The only legal mode is ANSI."
     "Note: Requires MySQL server version 4.1.0 or higher. "
     "This option is ignored with earlier server versions.",
     &opt_compatible_mode_str, &opt_compatible_mode_str, 0, GET_STR,
     REQUIRED_ARG, 0, 0, 0, 0, 0, 0},
    {"compact", OPT_COMPACT,
     "Give less verbose output (useful for debugging). Disables structure "
     "comments and header/footer constructs.  Enables options --skip-add-"
     "drop-table --skip-add-locks --skip-comments --skip-disable-keys "
     "--skip-set-charset.",
     &opt_compact, &opt_compact, 0, GET_BOOL, NO_ARG, 0, 0, 0, 0, 0, 0},
    {"complete-insert", 'c', "Use complete insert statements.",
     &opt_complete_insert, &opt_complete_insert, 0, GET_BOOL, NO_ARG, 0, 0, 0,
     0, 0, 0},
    {"compress", 'C', "Use compression in server/client protocol.",
     &opt_compress, &opt_compress, 0, GET_BOOL, NO_ARG, 0, 0, 0, 0, 0, 0},
    {"create-options", 'a', "Include all MySQL specific create options.",
     &create_options, &create_options, 0, GET_BOOL, NO_ARG, 1, 0, 0, 0, 0, 0},
    {"databases", 'B',
     "Dump several databases. Note the difference in usage; in this case no "
     "tables are given. All name arguments are regarded as database names. "
     "'USE db_name;' will be included in the output.",
     &opt_databases, &opt_databases, 0, GET_BOOL, NO_ARG, 0, 0, 0, 0, 0, 0},
#ifdef DBUG_OFF
    {"debug", '#', "This is a non-debug version. Catch this and exit.", 0, 0, 0,
     GET_DISABLED, OPT_ARG, 0, 0, 0, 0, 0, 0},
    {"debug-check", OPT_DEBUG_CHECK,
     "This is a non-debug version. Catch this and exit.", 0, 0, 0, GET_DISABLED,
     NO_ARG, 0, 0, 0, 0, 0, 0},
    {"debug-info", OPT_DEBUG_INFO,
     "This is a non-debug version. Catch this and exit.", 0, 0, 0, GET_DISABLED,
     NO_ARG, 0, 0, 0, 0, 0, 0},
#else
    {"debug", '#', "Output debug log.", &default_dbug_option,
     &default_dbug_option, 0, GET_STR, OPT_ARG, 0, 0, 0, 0, 0, 0},
    {"debug-check", OPT_DEBUG_CHECK,
     "Check memory and open file usage at exit.", &debug_check_flag,
     &debug_check_flag, 0, GET_BOOL, NO_ARG, 0, 0, 0, 0, 0, 0},
    {"debug-info", OPT_DEBUG_INFO, "Print some debug info at exit.",
     &debug_info_flag, &debug_info_flag, 0, GET_BOOL, NO_ARG, 0, 0, 0, 0, 0, 0},
#endif
    {"default-character-set", OPT_DEFAULT_CHARSET,
     "Set the default character set.", &default_charset, &default_charset, 0,
     GET_STR, REQUIRED_ARG, 0, 0, 0, 0, 0, 0},
    {"delete-master-logs", OPT_DELETE_MASTER_LOGS,
     "Delete logs on master after backup. This automatically enables "
     "--master-data.",
     &opt_delete_master_logs, &opt_delete_master_logs, 0, GET_BOOL, NO_ARG, 0,
     0, 0, 0, 0, 0},
    {"disable-keys", 'K',
     "'/*!40000 ALTER TABLE tb_name DISABLE KEYS */; and '/*!40000 ALTER "
     "TABLE tb_name ENABLE KEYS */; will be put in the output.",
     &opt_disable_keys, &opt_disable_keys, 0, GET_BOOL, NO_ARG, 1, 0, 0, 0, 0,
     0},
    {"dump-slave", OPT_MYSQLDUMP_SLAVE_DATA,
     "This causes the binary log position and filename of the master to be "
     "appended to the dumped data output. Setting the value to 1, will print"
     "it as a CHANGE MASTER command in the dumped data output; if equal"
     " to 2, that command will be prefixed with a comment symbol. "
     "This option will turn --lock-all-tables on, unless "
     "--single-transaction is specified too (in which case a "
     "global read lock is only taken a short time at the beginning of the dump "
     "- don't forget to read about --single-transaction below). In all cases "
     "any action on logs will happen at the exact moment of the dump."
     "Option automatically turns --lock-tables off.",
     &opt_slave_data, &opt_slave_data, 0, GET_UINT, OPT_ARG, 0, 0,
     MYSQL_OPT_SLAVE_DATA_COMMENTED_SQL, 0, 0, 0},
    {"enable-compressed-columns", OPT_ENABLE_COMPRESSED_COLUMNS,
     "Enable compressed columns extensions.", &opt_compressed_columns,
     &opt_compressed_columns, 0, GET_BOOL, NO_ARG, 0, 0, 0, 0, 0, 0},
    {"enable-compressed-columns-with-dictionaries",
     OPT_ENABLE_COMPRESSED_COLUMNS_WITH_DICTIONARIES,
     "Enable dictionaries for compressed columns extensions.",
     &opt_compressed_columns_with_dictionaries,
     &opt_compressed_columns_with_dictionaries, 0, GET_BOOL, NO_ARG, 0, 0, 0, 0,
     0, 0},
    {"events", 'E', "Dump events.", &opt_events, &opt_events, 0, GET_BOOL,
     NO_ARG, 0, 0, 0, 0, 0, 0},
    {"extended-insert", 'e',
     "Use multiple-row INSERT syntax that include several VALUES lists.",
     &extended_insert, &extended_insert, 0, GET_BOOL, NO_ARG, 1, 0, 0, 0, 0, 0},
    {"fields-terminated-by", OPT_FTB,
     "Fields in the output file are terminated by the given string.",
     &fields_terminated, &fields_terminated, 0, GET_STR, REQUIRED_ARG, 0, 0, 0,
     0, 0, 0},
    {"fields-enclosed-by", OPT_ENC,
     "Fields in the output file are enclosed by the given character.",
     &enclosed, &enclosed, 0, GET_STR, REQUIRED_ARG, 0, 0, 0, 0, 0, 0},
    {"fields-optionally-enclosed-by", OPT_O_ENC,
     "Fields in the output file are optionally enclosed by the given "
     "character.",
     &opt_enclosed, &opt_enclosed, 0, GET_STR, REQUIRED_ARG, 0, 0, 0, 0, 0, 0},
    {"fields-escaped-by", OPT_ESC,
     "Fields in the output file are escaped by the given character.", &escaped,
     &escaped, 0, GET_STR, REQUIRED_ARG, 0, 0, 0, 0, 0, 0},
    {"flush-logs", 'F',
     "Flush logs file in server before starting dump. "
     "Note that if you dump many databases at once (using the option "
     "--databases= or --all-databases), the logs will be flushed for "
     "each database dumped. The exception is when using --lock-all-tables "
     "or --master-data: "
     "in this case the logs will be flushed only once, corresponding "
     "to the moment all tables are locked. So if you want your dump and "
     "the log flush to happen at the same exact moment you should use "
     "--lock-all-tables or --master-data with --flush-logs.",
     &flush_logs, &flush_logs, 0, GET_BOOL, NO_ARG, 0, 0, 0, 0, 0, 0},
    {"flush-privileges", OPT_ESC,
     "Emit a FLUSH PRIVILEGES statement "
     "after dumping the mysql database.  This option should be used any "
     "time the dump contains the mysql database and any other database "
     "that depends on the data in the mysql database for proper restore. ",
     &flush_privileges, &flush_privileges, 0, GET_BOOL, NO_ARG, 0, 0, 0, 0, 0,
     0},
    {"force", 'f', "Continue even if we get an SQL error.", &opt_force,
     &opt_force, 0, GET_BOOL, NO_ARG, 0, 0, 0, 0, 0, 0},
    {"help", '?', "Display this help message and exit.", 0, 0, 0, GET_NO_ARG,
     NO_ARG, 0, 0, 0, 0, 0, 0},
    {"hex-blob", OPT_HEXBLOB,
     "Dump binary strings (BINARY, "
     "VARBINARY, BLOB) in hexadecimal format.",
     &opt_hex_blob, &opt_hex_blob, 0, GET_BOOL, NO_ARG, 0, 0, 0, 0, 0, 0},
    {"host", 'h', "Connect to host.", &current_host, &current_host, 0,
     GET_STR_ALLOC, REQUIRED_ARG, 0, 0, 0, 0, 0, 0},
    {"ignore-error", OPT_MYSQLDUMP_IGNORE_ERROR,
     "A comma-separated list of "
     "error numbers to be ignored if encountered during dump.",
     &opt_ignore_error, &opt_ignore_error, 0, GET_STR_ALLOC, REQUIRED_ARG, 0, 0,
     0, 0, 0, 0},
    {"ignore-table", OPT_IGNORE_TABLE,
     "Do not dump the specified table. To specify more than one table to "
     "ignore, "
     "use the directive multiple times, once for each table.  Each table must "
     "be specified with both database and table names, e.g., "
     "--ignore-table=database.table.",
     0, 0, 0, GET_STR, REQUIRED_ARG, 0, 0, 0, 0, 0, 0},
    {"include-master-host-port", OPT_MYSQLDUMP_INCLUDE_MASTER_HOST_PORT,
     "Adds 'MASTER_HOST=<host>, MASTER_PORT=<port>' to 'CHANGE MASTER TO..' "
     "in dump produced with --dump-slave.",
     &opt_include_master_host_port, &opt_include_master_host_port, 0, GET_BOOL,
     NO_ARG, 0, 0, 0, 0, 0, 0},
    {"innodb-optimize-keys", OPT_INNODB_OPTIMIZE_KEYS,
     "Use InnoDB fast index creation by creating secondary indexes after "
     "dumping the data.",
     &opt_innodb_optimize_keys, &opt_innodb_optimize_keys, 0, GET_BOOL, NO_ARG,
     0, 0, 0, 0, 0, 0},
    {"insert-ignore", OPT_INSERT_IGNORE, "Insert rows with INSERT IGNORE.",
     &opt_ignore, &opt_ignore, 0, GET_BOOL, NO_ARG, 0, 0, 0, 0, 0, 0},
    {"lines-terminated-by", OPT_LTB,
     "Lines in the output file are terminated by the given string.",
     &lines_terminated, &lines_terminated, 0, GET_STR, REQUIRED_ARG, 0, 0, 0, 0,
     0, 0},
    {"lock-all-tables", 'x',
     "Locks all tables across all databases. This "
     "is achieved by taking a global read lock for the duration of the whole "
     "dump. Automatically turns --single-transaction and --lock-tables off.",
     &opt_lock_all_tables, &opt_lock_all_tables, 0, GET_BOOL, NO_ARG, 0, 0, 0,
     0, 0, 0},
    {"lock-for-backup", OPT_LOCK_FOR_BACKUP,
     "Use lightweight metadata locks "
     "to block updates to non-transactional tables and DDL to all tables. "
     "This works only with --single-transaction, otherwise this option is "
     "automatically converted to --lock-all-tables.",
     &opt_lock_for_backup, &opt_lock_for_backup, 0, GET_BOOL, NO_ARG, 0, 0, 0,
     0, 0, 0},
    {"lock-tables", 'l', "Lock all tables for read.", &lock_tables,
     &lock_tables, 0, GET_BOOL, NO_ARG, 1, 0, 0, 0, 0, 0},
    {"log-error", OPT_ERROR_LOG_FILE,
     "Append warnings and errors to given file.", &log_error_file,
     &log_error_file, 0, GET_STR, REQUIRED_ARG, 0, 0, 0, 0, 0, 0},
    {"master-data", OPT_MASTER_DATA,
     "This causes the binary log position and filename to be appended to the "
     "output. If equal to 1, will print it as a CHANGE MASTER command; if equal"
     " to 2, that command will be prefixed with a comment symbol. "
     "This option will turn --lock-all-tables on, unless "
     "--single-transaction is specified too (on servers that don't provide "
     "Binlog_snapshot_file and Binlog_snapshot_position status variables this "
     "will still take a global read lock is only taken a short time at the "
     "beginning of the dump; "
     "don't forget to read about --single-transaction below). In all cases, "
     "any action on logs will happen at the exact moment of the dump. "
     "Option automatically turns --lock-tables off.",
     &opt_master_data, &opt_master_data, 0, GET_UINT, OPT_ARG, 0, 0,
     MYSQL_OPT_MASTER_DATA_COMMENTED_SQL, 0, 0, 0},
    {"max_allowed_packet", OPT_MAX_ALLOWED_PACKET,
     "The maximum packet length to send to or receive from server.",
     &opt_max_allowed_packet, &opt_max_allowed_packet, 0, GET_ULONG,
     REQUIRED_ARG, 24 * 1024 * 1024, 4096, (longlong)2L * 1024L * 1024L * 1024L,
     0, 1024, 0},
    {"net_buffer_length", OPT_NET_BUFFER_LENGTH,
     "The buffer size for TCP/IP and socket communication.",
     &opt_net_buffer_length, &opt_net_buffer_length, 0, GET_ULONG, REQUIRED_ARG,
     1024 * 1024L - 1025, 4096, 16 * 1024L * 1024L, 0, 1024, 0},
    {"no-autocommit", OPT_AUTOCOMMIT,
     "Wrap tables with autocommit/commit statements.", &opt_autocommit,
     &opt_autocommit, 0, GET_BOOL, NO_ARG, 0, 0, 0, 0, 0, 0},
    {"no-create-db", 'n',
     "Suppress the CREATE DATABASE ... IF EXISTS statement that normally is "
     "output for each dumped database if --all-databases or --databases is "
     "given.",
     &opt_create_db, &opt_create_db, 0, GET_BOOL, NO_ARG, 0, 0, 0, 0, 0, 0},
    {"no-create-info", 't', "Don't write table creation info.",
     &opt_no_create_info, &opt_no_create_info, 0, GET_BOOL, NO_ARG, 0, 0, 0, 0,
     0, 0},
    {"no-data", 'd', "No row information.", &opt_no_data, &opt_no_data, 0,
     GET_BOOL, NO_ARG, 0, 0, 0, 0, 0, 0},
    {"no-set-names", 'N', "Same as --skip-set-charset.", 0, 0, 0, GET_NO_ARG,
     NO_ARG, 0, 0, 0, 0, 0, 0},
    {"opt", OPT_OPTIMIZE,
     "Same as --add-drop-table, --add-locks, --create-options, --quick, "
     "--extended-insert, --lock-tables, --set-charset, and --disable-keys. "
     "Enabled by default, disable with --skip-opt.",
     0, 0, 0, GET_NO_ARG, NO_ARG, 0, 0, 0, 0, 0, 0},
    {"order-by-primary", OPT_ORDER_BY_PRIMARY,
     "Sorts each table's rows by primary key, or first unique key, if such a "
     "key exists.  Useful when dumping a MyISAM table to be loaded into an "
     "InnoDB table, but will make the dump itself take considerably longer.",
     &opt_order_by_primary, &opt_order_by_primary, 0, GET_BOOL, NO_ARG, 0, 0, 0,
     0, 0, 0},
    {"order-by-primary-desc", OPT_ORDER_BY_PRIMARY_DESC,
     "Taking backup ORDER BY primary key DESC.", &opt_order_by_primary_desc,
     &opt_order_by_primary_desc, 0, GET_BOOL, NO_ARG, 0, 0, 0, 0, 0, 0},
    {"password", 'p',
     "Password to use when connecting to server. If password is not given it's "
     "solicited on the tty.",
     0, 0, 0, GET_PASSWORD, OPT_ARG, 0, 0, 0, 0, 0, 0},
#ifdef _WIN32
    {"pipe", 'W', "Use named pipes to connect to server.", 0, 0, 0, GET_NO_ARG,
     NO_ARG, 0, 0, 0, 0, 0, 0},
#endif
    {"port", 'P', "Port number to use for connection.", &opt_mysql_port,
     &opt_mysql_port, 0, GET_UINT, REQUIRED_ARG, 0, 0, 0, 0, 0, 0},
    {"protocol", OPT_MYSQL_PROTOCOL,
     "The protocol to use for connection (tcp, socket, pipe, memory).", 0, 0, 0,
     GET_STR, REQUIRED_ARG, 0, 0, 0, 0, 0, 0},
    {"quick", 'q', "Don't buffer query, dump directly to stdout.", &quick,
     &quick, 0, GET_BOOL, NO_ARG, 1, 0, 0, 0, 0, 0},
    {"quote-names", 'Q', "Quote table and column names with backticks (`).",
     &opt_quoted, &opt_quoted, 0, GET_BOOL, NO_ARG, 1, 0, 0, 0, 0, 0},
    {"replace", OPT_MYSQL_REPLACE_INTO,
     "Use REPLACE INTO instead of INSERT INTO.", &opt_replace_into,
     &opt_replace_into, 0, GET_BOOL, NO_ARG, 0, 0, 0, 0, 0, 0},
    {"result-file", 'r',
     "Direct output to a given file. This option should be used in systems "
     "(e.g., DOS, Windows) that use carriage-return linefeed pairs (\\r\\n) "
     "to separate text lines. This option ensures that only a single newline "
     "is used.",
     0, 0, 0, GET_STR, REQUIRED_ARG, 0, 0, 0, 0, 0, 0},
    {"routines", 'R', "Dump stored routines (functions and procedures).",
     &opt_routines, &opt_routines, 0, GET_BOOL, NO_ARG, 0, 0, 0, 0, 0, 0},
    {"set-charset", OPT_SET_CHARSET,
     "Add 'SET NAMES default_character_set' to the output.", &opt_set_charset,
     &opt_set_charset, 0, GET_BOOL, NO_ARG, 1, 0, 0, 0, 0, 0},
    {"set-gtid-purged", OPT_SET_GTID_PURGED,
     "Add 'SET @@GLOBAL.GTID_PURGED' to the output. Possible values for "
     "this option are ON, COMMENTED, OFF and AUTO. If ON is used and GTIDs "
     "are not enabled on the server, an error is generated. If COMMENTED is "
     "used, 'SET @@GLOBAL.GTID_PURGED' is added as a comment. If OFF is "
     "used, this option does nothing. If AUTO is used and GTIDs are enabled "
     "on the server, 'SET @@GLOBAL.GTID_PURGED' is added to the output. "
     "If GTIDs are disabled, AUTO does nothing. If no value is supplied "
     "then the default (AUTO) value will be considered.",
     0, 0, 0, GET_STR, OPT_ARG, 0, 0, 0, 0, 0, 0},
#if defined(_WIN32)
    {"shared-memory-base-name", OPT_SHARED_MEMORY_BASE_NAME,
     "Base name of shared memory.", &shared_memory_base_name,
     &shared_memory_base_name, 0, GET_STR_ALLOC, REQUIRED_ARG, 0, 0, 0, 0, 0,
     0},
#endif
    /*
      Note that the combination --single-transaction --master-data
      will give bullet-proof binlog position only if server >=4.1.3. That's the
      old "FLUSH TABLES WITH READ LOCK does not block commit" fixed bug.
    */
    {"single-transaction", OPT_TRANSACTION,
     "Creates a consistent snapshot by dumping all tables in a single "
     "transaction. Works ONLY for tables stored in storage engines which "
     "support multiversioning (currently only InnoDB does); the dump is NOT "
     "guaranteed to be consistent for other storage engines. "
     "While a --single-transaction dump is in process, to ensure a valid "
     "dump file (correct table contents and binary log position), no other "
     "connection should use the following statements: ALTER TABLE, DROP "
     "TABLE, RENAME TABLE, TRUNCATE TABLE, as consistent snapshot is not "
     "isolated from them. Option automatically turns off --lock-tables.",
     &opt_single_transaction, &opt_single_transaction, 0, GET_BOOL, NO_ARG, 0,
     0, 0, 0, 0, 0},
    {"dump-date", OPT_DUMP_DATE, "Put a dump date to the end of the output.",
     &opt_dump_date, &opt_dump_date, 0, GET_BOOL, NO_ARG, 1, 0, 0, 0, 0, 0},
    {"skip-opt", OPT_SKIP_OPTIMIZATION,
     "Disable --opt. Disables --add-drop-table, --add-locks, --create-options, "
     "--quick, --extended-insert, --lock-tables, --set-charset, and "
     "--disable-keys.",
     0, 0, 0, GET_NO_ARG, NO_ARG, 0, 0, 0, 0, 0, 0},
    {"socket", 'S', "The socket file to use for connection.",
     &opt_mysql_unix_port, &opt_mysql_unix_port, 0, GET_STR, REQUIRED_ARG, 0, 0,
     0, 0, 0, 0},
#include "caching_sha2_passwordopt-longopts.h"
#include "sslopt-longopts.h"

    {"tab", 'T',
     "Create tab-separated textfile for each table to given path. (Create .sql "
     "and .txt files.) NOTE: This only works if mysqldump is run on the same "
     "machine as the mysqld server.",
     &path, &path, 0, GET_STR, REQUIRED_ARG, 0, 0, 0, 0, 0, 0},
    {"tables", OPT_TABLES, "Overrides option --databases (-B).", 0, 0, 0,
     GET_NO_ARG, NO_ARG, 0, 0, 0, 0, 0, 0},
    {"triggers", OPT_TRIGGERS, "Dump triggers for each dumped table.",
     &opt_dump_triggers, &opt_dump_triggers, 0, GET_BOOL, NO_ARG, 1, 0, 0, 0, 0,
     0},
    {"tz-utc", OPT_TZ_UTC,
     "SET TIME_ZONE='+00:00' at top of dump to allow dumping of TIMESTAMP data "
     "when a server has data in different time zones or data is being moved "
     "between servers with different time zones.",
     &opt_tz_utc, &opt_tz_utc, 0, GET_BOOL, NO_ARG, 1, 0, 0, 0, 0, 0},
    {"user", 'u', "User for login if not current user.", &current_user,
     &current_user, 0, GET_STR, REQUIRED_ARG, 0, 0, 0, 0, 0, 0},
    {"verbose", 'v', "Print info about the various stages.", &verbose, &verbose,
     0, GET_BOOL, NO_ARG, 0, 0, 0, 0, 0, 0},
    {"version", 'V', "Output version information and exit.", 0, 0, 0,
     GET_NO_ARG, NO_ARG, 0, 0, 0, 0, 0, 0},
    {"where", 'w', "Dump only selected records. Quotes are mandatory.", &where,
     &where, 0, GET_STR, REQUIRED_ARG, 0, 0, 0, 0, 0, 0},
    {"xml", 'X', "Dump a database as well formed XML.", 0, 0, 0, GET_NO_ARG,
     NO_ARG, 0, 0, 0, 0, 0, 0},
    {"plugin_dir", OPT_PLUGIN_DIR, "Directory for client-side plugins.",
     &opt_plugin_dir, &opt_plugin_dir, 0, GET_STR, REQUIRED_ARG, 0, 0, 0, 0, 0,
     0},
    {"default_auth", OPT_DEFAULT_AUTH,
     "Default authentication client-side plugin to use.", &opt_default_auth,
     &opt_default_auth, 0, GET_STR, REQUIRED_ARG, 0, 0, 0, 0, 0, 0},
    {"enable_cleartext_plugin", OPT_ENABLE_CLEARTEXT_PLUGIN,
     "Enable/disable the clear text authentication plugin.",
     &opt_enable_cleartext_plugin, &opt_enable_cleartext_plugin, 0, GET_BOOL,
     OPT_ARG, 0, 0, 0, 0, 0, 0},
    {"network_timeout", 'M',
     "Allows huge tables to be dumped by setting max_allowed_packet to maximum "
     "value and net_read_timeout/net_write_timeout to large value.",
     &opt_network_timeout, &opt_network_timeout, 0, GET_BOOL, NO_ARG, 1, 0, 0,
     0, 0, 0},
    {0, 0, 0, 0, 0, 0, GET_NO_ARG, NO_ARG, 0, 0, 0, 0, 0, 0}};

static const char *load_default_groups[] = {"mysqldump", "client", 0};

static void maybe_exit(int error);
static void die(int error, const char *reason, ...);
static void maybe_die(int error, const char *reason, ...);
static void write_header(FILE *sql_file, char *db_name);
static void print_value(FILE *file, MYSQL_RES *result, MYSQL_ROW row,
                        const char *prefix, const char *name, int string_value);
static int dump_selected_tables(char *db, char **table_names, int tables);
static int dump_all_tables_in_db(char *db);
static int init_dumping_views(char *);
static int init_dumping_tables(char *);
static int init_dumping(char *, int init_func(char *));
static int dump_databases(char **);
static int dump_all_databases();
static char *quote_name(char *name, char *buff, bool force);
static const char *quote_name(const char *name, char *buff, bool force);
char check_if_ignore_table(const char *table_name, char *table_type);
bool is_infoschema_db(const char *db);
static char *primary_key_fields(const char *table_name, const bool desc);
static bool get_view_structure(char *table, char *db);
static bool dump_all_views_in_db(char *database);
static int dump_all_tablespaces();
static int dump_tablespaces_for_tables(char *db, char **table_names,
                                       int tables);
static int dump_tablespaces_for_databases(char **databases);
static int dump_tablespaces(char *ts_where);
static void print_comment(FILE *sql_file, bool is_error, const char *format,
                          ...);
static void verbose_msg(const char *fmt, ...)
    MY_ATTRIBUTE((format(printf, 1, 2)));
static char const *fix_identifier_with_newline(char const *object_name,
                                               bool *freemem);

/*
  Print the supplied message if in verbose mode

  SYNOPSIS
    verbose_msg()
    fmt   format specifier
    ...   variable number of parameters
*/

static void verbose_msg(const char *fmt, ...) {
  va_list args;
  DBUG_ENTER("verbose_msg");

  if (!verbose) DBUG_VOID_RETURN;

  va_start(args, fmt);
  vfprintf(stderr, fmt, args);
  va_end(args);

  fflush(stderr);

  DBUG_VOID_RETURN;
}

/*
  exit with message if ferror(file)

  SYNOPSIS
    check_io()
    file        - checked file
*/

static void check_io(FILE *file) {
  if (ferror(file) || errno == 5) die(EX_EOF, "Got errno %d on write", errno);
}

static void short_usage_sub(void) {
  printf("Usage: %s [OPTIONS] database [tables]\n", my_progname);
  printf("OR     %s [OPTIONS] --databases [OPTIONS] DB1 [DB2 DB3...]\n",
         my_progname);
  printf("OR     %s [OPTIONS] --all-databases [OPTIONS]\n", my_progname);
}

static void usage(void) {
  print_version();
  puts(ORACLE_WELCOME_COPYRIGHT_NOTICE("2000"));
  puts("Dumping structure and contents of MySQL databases and tables.");
  short_usage_sub();
  print_defaults("my", load_default_groups);
  my_print_help(my_long_options);
  my_print_variables(my_long_options);
} /* usage */

static void short_usage(void) {
  short_usage_sub();
  printf("For more options, use %s --help\n", my_progname);
}

static void write_header(FILE *sql_file, char *db_name) {
  if (opt_xml) {
    fputs("<?xml version=\"1.0\"?>\n", sql_file);
    /*
      Schema reference.  Allows use of xsi:nil for NULL values and
      xsi:type to define an element's data type.
    */
    fputs("<mysqldump ", sql_file);
    fputs("xmlns:xsi=\"http://www.w3.org/2001/XMLSchema-instance\"", sql_file);
    fputs(">\n", sql_file);
    check_io(sql_file);
  } else if (!opt_compact) {
    print_comment(
        sql_file, 0, "-- MySQL dump %s  Distrib %s, for %s (%s)\n--\n",
        DUMP_VERSION, MYSQL_SERVER_VERSION, SYSTEM_TYPE, MACHINE_TYPE);

    bool freemem = false;
    char const *text = fix_identifier_with_newline(db_name, &freemem);
    print_comment(sql_file, 0, "-- Host: %s    Database: %s\n",
                  current_host ? current_host : "localhost", text);
    if (freemem) my_free((void *)text);

    print_comment(
        sql_file, 0,
        "-- ------------------------------------------------------\n");
    print_comment(sql_file, 0, "-- Server version\t%s\n",
                  mysql_get_server_info(&mysql_connection));

    if (opt_set_charset)
      fprintf(
          sql_file,
          "\n/*!40101 SET @OLD_CHARACTER_SET_CLIENT=@@CHARACTER_SET_CLIENT */;"
          "\n/*!40101 SET @OLD_CHARACTER_SET_RESULTS=@@CHARACTER_SET_RESULTS "
          "*/;"
          "\n/*!40101 SET @OLD_COLLATION_CONNECTION=@@COLLATION_CONNECTION */;"
          "\n/*!50503 SET NAMES %s */;\n",
          default_charset);

    if (opt_tz_utc) {
      fprintf(sql_file, "/*!40103 SET @OLD_TIME_ZONE=@@TIME_ZONE */;\n");
      fprintf(sql_file, "/*!40103 SET TIME_ZONE='+00:00' */;\n");
    }
    if (stats_tables_included) {
      fprintf(sql_file,
              "/*!50606 SET "
              "@OLD_INNODB_STATS_AUTO_RECALC=@@INNODB_STATS_AUTO_RECALC */;\n");
      fprintf(sql_file,
              "/*!50606 SET GLOBAL INNODB_STATS_AUTO_RECALC=OFF */;\n");
    }
    if (!path) {
      fprintf(md_result_file,
              "\
/*!40014 SET @OLD_UNIQUE_CHECKS=@@UNIQUE_CHECKS, UNIQUE_CHECKS=0 */;\n\
/*!40014 SET @OLD_FOREIGN_KEY_CHECKS=@@FOREIGN_KEY_CHECKS, FOREIGN_KEY_CHECKS=0 */;\n\
");
    }
    const char *mode1 = path ? "" : "NO_AUTO_VALUE_ON_ZERO";
    const char *mode2 = ansi_mode ? "ANSI" : "";
    const char *comma = *mode1 && *mode2 ? "," : "";
    fprintf(sql_file,
            "/*!40101 SET @OLD_SQL_MODE=@@SQL_MODE, SQL_MODE='%s%s%s' */;\n"
            "/*!40111 SET @OLD_SQL_NOTES=@@SQL_NOTES, SQL_NOTES=0 */;\n",
            mode1, comma, mode2);
    // This is specifically to allow MyRocks to bulk load a dump faster
    // We have no interest in anything earlier than 5.7 and 17 being the
    // current release. 5.7.8 and after can only use P_S for session_variables
    // and never I_S. So we first check that P_S is present and the
    // session_variables table exists. If no, we simply skip the optimization
    // assuming that MyRocks isn't present either. If it is, ohh well, bulk
    // loader will not be invoked.
    fprintf(sql_file,
            "/*!50717 SELECT COUNT(*) INTO @rocksdb_has_p_s_session_variables"
            " FROM INFORMATION_SCHEMA.TABLES WHERE TABLE_SCHEMA ="
            " 'performance_schema' AND TABLE_NAME = 'session_variables'"
            " */;\n"
            "/*!50717 SET @rocksdb_get_is_supported = IF"
            " (@rocksdb_has_p_s_session_variables, 'SELECT COUNT(*) INTO"
            " @rocksdb_is_supported FROM performance_schema.session_variables"
            " WHERE VARIABLE_NAME=\\'rocksdb_bulk_load\\'', 'SELECT 0') */;\n"
            "/*!50717 PREPARE s FROM @rocksdb_get_is_supported */;\n"
            "/*!50717 EXECUTE s */;\n"
            "/*!50717 DEALLOCATE PREPARE s */;\n"
            "/*!50717 SET @rocksdb_enable_bulk_load = IF"
            " (@rocksdb_is_supported, 'SET SESSION rocksdb_bulk_load = 1',"
            " 'SET @rocksdb_dummy_bulk_load = 0') */;\n"
            "/*!50717 PREPARE s FROM @rocksdb_enable_bulk_load */;\n"
            "/*!50717 EXECUTE s */;\n"
            "/*!50717 DEALLOCATE PREPARE s */;\n");
    check_io(sql_file);
  }
} /* write_header */

static void write_footer(FILE *sql_file) {
  if (opt_xml) {
    fputs("</mysqldump>\n", sql_file);
    check_io(sql_file);
  } else if (!opt_compact) {
    fprintf(sql_file,
            "/*!50112 SET @disable_bulk_load = IF (@is_rocksdb_supported,"
            " 'SET SESSION rocksdb_bulk_load = @old_rocksdb_bulk_load',"
            " 'SET @dummy_rocksdb_bulk_load = 0') */;\n"
            "/*!50112 PREPARE s FROM @disable_bulk_load */;\n"
            "/*!50112 EXECUTE s */;\n"
            "/*!50112 DEALLOCATE PREPARE s */;\n");
    if (opt_tz_utc)
      fprintf(sql_file, "/*!40103 SET TIME_ZONE=@OLD_TIME_ZONE */;\n");
    if (stats_tables_included)
      fprintf(sql_file,
              "/*!50606 SET GLOBAL "
              "INNODB_STATS_AUTO_RECALC=@OLD_INNODB_STATS_AUTO_RECALC */;\n");

    fprintf(sql_file, "\n/*!40101 SET SQL_MODE=@OLD_SQL_MODE */;\n");
    if (!path) {
      fprintf(md_result_file,
              "\
/*!40014 SET FOREIGN_KEY_CHECKS=@OLD_FOREIGN_KEY_CHECKS */;\n\
/*!40014 SET UNIQUE_CHECKS=@OLD_UNIQUE_CHECKS */;\n");
    }
    if (opt_set_charset)
      fprintf(
          sql_file,
          "/*!40101 SET CHARACTER_SET_CLIENT=@OLD_CHARACTER_SET_CLIENT */;\n"
          "/*!40101 SET CHARACTER_SET_RESULTS=@OLD_CHARACTER_SET_RESULTS */;\n"
          "/*!40101 SET COLLATION_CONNECTION=@OLD_COLLATION_CONNECTION */;\n");
    fprintf(sql_file, "/*!40111 SET SQL_NOTES=@OLD_SQL_NOTES */;\n");
    fputs("\n", sql_file);

    if (opt_dump_date) {
      char time_str[20];
      get_date(time_str, GETDATE_DATE_TIME, 0);
      print_comment(sql_file, 0, "-- Dump completed on %s\n", time_str);
    } else
      print_comment(sql_file, 0, "-- Dump completed\n");

    check_io(sql_file);
  }
} /* write_footer */

static bool get_one_option(int optid, const struct my_option *opt,
                           char *argument) {
  switch (optid) {
    case 'p':
      if (argument == disabled_my_option) {
        // Don't require password
        static char empty_password[] = {'\0'};
        DBUG_ASSERT(empty_password[0] ==
                    '\0');  // Check that it has not been overwritten
        argument = empty_password;
      }
      if (argument) {
        char *start = argument;
        my_free(opt_password);
        opt_password = my_strdup(PSI_NOT_INSTRUMENTED, argument, MYF(MY_FAE));
        while (*argument) *argument++ = 'x'; /* Destroy argument */
        if (*start) start[1] = 0;            /* Cut length of argument */
        tty_password = 0;
      } else
        tty_password = 1;
      break;
    case 'r':
      if (!(md_result_file =
                my_fopen(argument, O_WRONLY | MY_FOPEN_BINARY, MYF(MY_WME))))
        exit(1);
      break;
    case 'W':
#ifdef _WIN32
      opt_protocol = MYSQL_PROTOCOL_PIPE;
#endif
      break;
    case 'N':
      opt_set_charset = 0;
      break;
    case 'T':
      opt_disable_keys = 0;

      if (strlen(argument) >= FN_REFLEN) {
        /*
          This check is made because the some the file functions below
          have FN_REFLEN sized stack allocated buffers and will cause
          a crash even if the input destination buffer is large enough
          to hold the output.
        */
        die(EX_USAGE, "Input filename too long: %s", argument);
      }

      break;
    case '#':
      DBUG_PUSH(argument ? argument : default_dbug_option);
      debug_check_flag = 1;
      break;
#include "sslopt-case.h"

    case 'V':
      print_version();
      exit(0);
    case 'X':
      opt_xml = 1;
      extended_insert = opt_drop = opt_lock = opt_disable_keys =
          opt_autocommit = opt_create_db = 0;
      break;
    case 'i':
      opt_comments_used = 1;
      break;
    case 'I':
    case '?':
      usage();
      exit(0);
    case (int)OPT_MASTER_DATA:
      if (!argument) /* work like in old versions */
        opt_master_data = MYSQL_OPT_MASTER_DATA_EFFECTIVE_SQL;
      break;
    case (int)OPT_MYSQLDUMP_SLAVE_DATA:
      if (!argument) /* work like in old versions */
        opt_slave_data = MYSQL_OPT_SLAVE_DATA_EFFECTIVE_SQL;
      break;
    case (int)OPT_OPTIMIZE:
      extended_insert = opt_drop = opt_lock = quick = create_options =
          opt_disable_keys = lock_tables = opt_set_charset = 1;
      break;
    case (int)OPT_SKIP_OPTIMIZATION:
      extended_insert = opt_drop = opt_lock = quick = create_options =
          opt_disable_keys = lock_tables = opt_set_charset = 0;
      break;
    case (int)OPT_COMPACT:
      if (opt_compact) {
        opt_comments = opt_drop = opt_disable_keys = opt_lock = 0;
        opt_set_charset = 0;
      }
      break;
    case (int)OPT_TABLES:
      opt_databases = 0;
      break;
    case (int)OPT_IGNORE_TABLE: {
      if (!strchr(argument, '.')) {
        fprintf(stderr,
                "Illegal use of option --ignore-table=<database>.<table>\n");
        exit(1);
      }
      ignore_table->insert(argument);
      break;
    }
    case (int)OPT_COMPATIBLE: {
      if (native_strcasecmp("ANSI", argument) != 0) {
        fprintf(stderr, "Invalid mode to --compatible: %s\n", argument);
        exit(1);
      }

      opt_quoted = 1;
      opt_set_charset = 0;
      ansi_quotes_mode = true;
      ansi_mode = true;
      /*
        Set charset to the default compiled value if it hasn't
        been reset yet by --default-character-set=xxx.
      */
      if (default_charset == mysql_universal_client_charset)
        default_charset = MYSQL_DEFAULT_CHARSET_NAME;
      break;
    }
    case (int)OPT_ENABLE_CLEARTEXT_PLUGIN:
      using_opt_enable_cleartext_plugin = true;
      break;
    case (int)OPT_MYSQL_PROTOCOL:
      opt_protocol =
          find_type_or_exit(argument, &sql_protocol_typelib, opt->name);
      break;
    case (int)OPT_SET_GTID_PURGED: {
      if (argument)
        opt_set_gtid_purged_mode = static_cast<enum_set_gtid_purged_mode>(
            find_type_or_exit(argument, &set_gtid_purged_mode_typelib,
                              opt->name) -
            1);
      break;
    }
    case (int)OPT_MYSQLDUMP_IGNORE_ERROR:
      /* Store the supplied list of errors into an array. */
      if (parse_ignore_error()) exit(EX_EOM);
      break;
  }
  return 0;
}

static int get_options(int *argc, char ***argv) {
  int ho_error;

  if (mysql_get_option(NULL, MYSQL_OPT_MAX_ALLOWED_PACKET,
                       &opt_max_allowed_packet) ||
      mysql_get_option(NULL, MYSQL_OPT_NET_BUFFER_LENGTH,
                       &opt_max_allowed_packet)) {
    exit(1);
  }

  md_result_file = stdout;
  my_getopt_use_args_separator = true;
  if (load_defaults("my", load_default_groups, argc, argv, &argv_alloc))
    return 1;
  my_getopt_use_args_separator = false;

  ignore_table =
      new collation_unordered_set<string>(charset_info, PSI_NOT_INSTRUMENTED);

  processed_compression_dictionaries =
      new collation_unordered_set<string>(charset_info, PSI_NOT_INSTRUMENTED);

  /* Don't copy internal log tables */
  ignore_table->insert("mysql.apply_status");
  ignore_table->insert("mysql.schema");
  ignore_table->insert("mysql.general_log");
  ignore_table->insert("mysql.slow_log");

  if ((ho_error = handle_options(argc, argv, my_long_options, get_one_option)))
    return (ho_error);

  if (mysql_options(NULL, MYSQL_OPT_MAX_ALLOWED_PACKET,
                    &opt_max_allowed_packet) ||
      mysql_options(NULL, MYSQL_OPT_NET_BUFFER_LENGTH,
                    &opt_net_buffer_length)) {
    exit(1);
  }

  if (debug_info_flag) my_end_arg = MY_CHECK_ERROR | MY_GIVE_INFO;
  if (debug_check_flag) my_end_arg = MY_CHECK_ERROR;

  if (!path && (enclosed || opt_enclosed || escaped || lines_terminated ||
                fields_terminated)) {
    fprintf(stderr, "%s: You must use option --tab with --fields-...\n",
            my_progname);
    return (EX_USAGE);
  }

  if (opt_lock_for_backup && opt_lock_all_tables) {
    fprintf(stderr,
            "%s: You can't use --lock-for-backup and "
            "--lock-all-tables at the same time.\n",
            my_progname);
    return (EX_USAGE);
  }

  /*
    Convert --lock-for-backup to --lock-all-tables if --single-transaction is
    not specified.
  */
  if (!opt_single_transaction && opt_lock_for_backup) {
    opt_lock_all_tables = true;
    opt_lock_for_backup = false;
  }

  /* We don't delete master logs if slave data option */
  if (opt_slave_data) {
    opt_lock_all_tables = !opt_single_transaction;
    opt_master_data = 0;
    opt_delete_master_logs = 0;
  }

  /* Ensure consistency of the set of binlog & locking options */
  if (opt_delete_master_logs && !opt_master_data)
    opt_master_data = MYSQL_OPT_MASTER_DATA_COMMENTED_SQL;
  if (opt_single_transaction && opt_lock_all_tables) {
    fprintf(stderr,
            "%s: You can't use --single-transaction and "
            "--lock-all-tables at the same time.\n",
            my_progname);
    return (EX_USAGE);
  }
  if (opt_master_data) {
    opt_lock_all_tables = !opt_single_transaction;
    opt_slave_data = 0;
  }
  if (opt_single_transaction || opt_lock_all_tables) lock_tables = 0;
  if (enclosed && opt_enclosed) {
    fprintf(stderr,
            "%s: You can't use ..enclosed.. and ..optionally-enclosed.. at the "
            "same time.\n",
            my_progname);
    return (EX_USAGE);
  }
  if ((opt_databases || opt_alldbs) && path) {
    fprintf(stderr,
            "%s: --databases or --all-databases can't be used with --tab.\n",
            my_progname);
    return (EX_USAGE);
  }
  if (strcmp(default_charset, charset_info->csname) &&
      !(charset_info =
            get_charset_by_csname(default_charset, MY_CS_PRIMARY, MYF(MY_WME))))
    exit(1);
  if ((*argc < 1 && !opt_alldbs) || (*argc > 0 && opt_alldbs)) {
    short_usage();
    return EX_USAGE;
  }
  if (tty_password) opt_password = get_tty_password(NullS);
  return (0);
} /* get_options */

/*
** DB_error -- prints mysql error message and exits the program.
*/
static void DB_error(MYSQL *mysql_arg, const char *when) {
  DBUG_ENTER("DB_error");
  maybe_die(EX_MYSQLERR, "Got error: %d: %s %s", mysql_errno(mysql_arg),
            mysql_error(mysql_arg), when);
  DBUG_VOID_RETURN;
}

/*
  Prints out an error message and kills the process.

  SYNOPSIS
    die()
    error_num   - process return value
    fmt_reason  - a format string for use by my_vsnprintf.
    ...         - variable arguments for above fmt_reason string

  DESCRIPTION
    This call prints out the formatted error message to stderr and then
    terminates the process.
*/
static void die(int error_num, const char *fmt_reason, ...)
    MY_ATTRIBUTE((format(printf, 2, 3)));

static void die(int error_num, const char *fmt_reason, ...) {
  char buffer[1000];
  va_list args;
  va_start(args, fmt_reason);
  vsnprintf(buffer, sizeof(buffer), fmt_reason, args);
  va_end(args);

  fprintf(stderr, "%s: %s\n", my_progname, buffer);
  fflush(stderr);

  /* force the exit */
  opt_force = 0;
  if (opt_ignore_error) my_free(opt_ignore_error);
  opt_ignore_error = 0;

  maybe_exit(error_num);
}

/*
  Prints out an error message and maybe kills the process.

  SYNOPSIS
    maybe_die()
    error_num   - process return value
    fmt_reason  - a format string for use by my_vsnprintf.
    ...         - variable arguments for above fmt_reason string

  DESCRIPTION
    This call prints out the formatted error message to stderr and then
    terminates the process, unless the --force command line option is used.

    This call should be used for non-fatal errors (such as database
    errors) that the code may still be able to continue to the next unit
    of work.

*/
static void maybe_die(int error_num, const char *fmt_reason, ...)
    MY_ATTRIBUTE((format(printf, 2, 3)));

static void maybe_die(int error_num, const char *fmt_reason, ...) {
  char buffer[1000];
  va_list args;
  va_start(args, fmt_reason);
  vsnprintf(buffer, sizeof(buffer), fmt_reason, args);
  va_end(args);

  fprintf(stderr, "%s: %s\n", my_progname, buffer);
  fflush(stderr);

  maybe_exit(error_num);
}

/*
  Sends a query to server, optionally reads result, prints error message if
  some.

  SYNOPSIS
    mysql_query_with_error_report()
    mysql_con       connection to use
    res             if non zero, result will be put there with
                    mysql_store_result()
    query           query to send to server

  RETURN VALUES
    0               query sending and (if res!=0) result reading went ok
    1               error
*/

static int mysql_query_with_error_report(MYSQL *mysql_con, MYSQL_RES **res,
                                         const char *query) {
  if (mysql_query(mysql_con, query) ||
      (res && !((*res) = mysql_store_result(mysql_con)))) {
    maybe_die(EX_MYSQLERR, "Couldn't execute '%s': %s (%d)", query,
              mysql_error(mysql_con), mysql_errno(mysql_con));
    return 1;
  }
  return 0;
}

static int fetch_db_collation(const char *db_name, char *db_cl_name,
                              int db_cl_size) {
  bool err_status = false;
  char query[QUERY_LENGTH];
  MYSQL_RES *db_cl_res;
  MYSQL_ROW db_cl_row;
  char quoted_database_buf[NAME_LEN * 2 + 3];
  const char *qdatabase = quote_name(db_name, quoted_database_buf, 1);

  snprintf(query, sizeof(query), "use %s", qdatabase);

  if (mysql_query_with_error_report(mysql, NULL, query)) return 1;

  if (mysql_query_with_error_report(mysql, &db_cl_res,
                                    "select @@collation_database"))
    return 1;

  do {
    if (mysql_num_rows(db_cl_res) != 1) {
      err_status = true;
      break;
    }

    if (!(db_cl_row = mysql_fetch_row(db_cl_res))) {
      err_status = true;
      break;
    }

    strncpy(db_cl_name, db_cl_row[0], db_cl_size - 1);
    db_cl_name[db_cl_size - 1] = 0;

  } while (false);

  mysql_free_result(db_cl_res);

  return err_status ? 1 : 0;
}

<<<<<<< HEAD
/*
  Check if server supports non-blocking binlog position using the
  binlog_snapshot_file and binlog_snapshot_position status variables. If it
  does, also return the position obtained if output pointers are non-NULL.
  Returns true if position available, false if not.
*/
static bool check_consistent_binlog_pos(char *binlog_pos_file,
                                        char *binlog_pos_offset) noexcept {
  MYSQL_RES *res;
  MYSQL_ROW row;

  if (mysql_query_with_error_report(mysql, &res,
                                    "SHOW STATUS LIKE 'binlog_snapshot_%'"))
    return true;

  int found = 0;
  while ((row = mysql_fetch_row(res))) {
    if (0 == strcmp(row[0], "Binlog_snapshot_file")) {
      if (binlog_pos_file) strmake(binlog_pos_file, row[1], FN_REFLEN - 1);
      found++;
    } else if (0 == strcmp(row[0], "Binlog_snapshot_position")) {
      if (binlog_pos_offset) strmake(binlog_pos_offset, row[1], LONGLONG_LEN);
      found++;
    }
  }
  mysql_free_result(res);

  return (found == 2);
}

static char *my_case_str(const char *str, size_t str_len, const char *token,
=======
static char *my_case_str(char *str, size_t str_len, const char *token,
>>>>>>> 4869291f
                         size_t token_len) {
  my_match_t match;

  uint status = my_charset_latin1.coll->strstr(&my_charset_latin1, str, str_len,
                                               token, token_len, &match, 1);

  return status ? str + match.end : NULL;
}

static int switch_db_collation(FILE *sql_file, const char *db_name,
                               const char *delimiter,
                               const char *current_db_cl_name,
                               const char *required_db_cl_name,
                               int *db_cl_altered) {
  if (strcmp(current_db_cl_name, required_db_cl_name) != 0) {
    char quoted_db_buf[NAME_LEN * 2 + 3];
    const char *quoted_db_name = quote_name(db_name, quoted_db_buf, false);

    CHARSET_INFO *db_cl = get_charset_by_name(required_db_cl_name, MYF(0));

    if (!db_cl) return 1;

    fprintf(sql_file, "ALTER DATABASE %s CHARACTER SET %s COLLATE %s %s\n",
            (const char *)quoted_db_name, (const char *)db_cl->csname,
            (const char *)db_cl->name, (const char *)delimiter);

    *db_cl_altered = 1;

    return 0;
  }

  *db_cl_altered = 0;

  return 0;
}

static int restore_db_collation(FILE *sql_file, const char *db_name,
                                const char *delimiter, const char *db_cl_name) {
  char quoted_db_buf[NAME_LEN * 2 + 3];
  const char *quoted_db_name = quote_name(db_name, quoted_db_buf, false);

  CHARSET_INFO *db_cl = get_charset_by_name(db_cl_name, MYF(0));

  if (!db_cl) return 1;

  fprintf(sql_file, "ALTER DATABASE %s CHARACTER SET %s COLLATE %s %s\n",
          (const char *)quoted_db_name, (const char *)db_cl->csname,
          (const char *)db_cl->name, (const char *)delimiter);

  return 0;
}

static void switch_cs_variables(FILE *sql_file, const char *delimiter,
                                const char *character_set_client,
                                const char *character_set_results,
                                const char *collation_connection) {
  fprintf(sql_file,
          "/*!50003 SET @saved_cs_client      = @@character_set_client */ %s\n"
          "/*!50003 SET @saved_cs_results     = @@character_set_results */ %s\n"
          "/*!50003 SET @saved_col_connection = @@collation_connection */ %s\n"
          "/*!50003 SET character_set_client  = %s */ %s\n"
          "/*!50003 SET character_set_results = %s */ %s\n"
          "/*!50003 SET collation_connection  = %s */ %s\n",
          (const char *)delimiter, (const char *)delimiter,
          (const char *)delimiter,

          (const char *)character_set_client, (const char *)delimiter,

          (const char *)character_set_results, (const char *)delimiter,

          (const char *)collation_connection, (const char *)delimiter);
}

static void restore_cs_variables(FILE *sql_file, const char *delimiter) {
  fprintf(sql_file,
          "/*!50003 SET character_set_client  = @saved_cs_client */ %s\n"
          "/*!50003 SET character_set_results = @saved_cs_results */ %s\n"
          "/*!50003 SET collation_connection  = @saved_col_connection */ %s\n",
          (const char *)delimiter, (const char *)delimiter,
          (const char *)delimiter);
}

static void switch_sql_mode(FILE *sql_file, const char *delimiter,
                            const char *sql_mode) {
  fprintf(sql_file,
          "/*!50003 SET @saved_sql_mode       = @@sql_mode */ %s\n"
          "/*!50003 SET sql_mode              = '%s' */ %s\n",
          (const char *)delimiter,

          (const char *)sql_mode, (const char *)delimiter);
}

static void restore_sql_mode(FILE *sql_file, const char *delimiter) {
  fprintf(sql_file,
          "/*!50003 SET sql_mode              = @saved_sql_mode */ %s\n",
          (const char *)delimiter);
}

static void switch_time_zone(FILE *sql_file, const char *delimiter,
                             const char *time_zone) {
  fprintf(sql_file,
          "/*!50003 SET @saved_time_zone      = @@time_zone */ %s\n"
          "/*!50003 SET time_zone             = '%s' */ %s\n",
          (const char *)delimiter,

          (const char *)time_zone, (const char *)delimiter);
}

static void restore_time_zone(FILE *sql_file, const char *delimiter) {
  fprintf(sql_file,
          "/*!50003 SET time_zone             = @saved_time_zone */ %s\n",
          (const char *)delimiter);
}

/**
  Switch charset for results to some specified charset.  If the server does not
  support character_set_results variable, nothing can be done here.  As for
  whether something should be done here, future new callers of this function
  should be aware that the server lacking the facility of switching charsets is
  treated as success.

  @note  If the server lacks support, then nothing is changed and no error
         condition is returned.

  @returns  whether there was an error or not
*/
static int switch_character_set_results(MYSQL *mysql, const char *cs_name) {
  char query_buffer[QUERY_LENGTH];
  size_t query_length;

  /* Server lacks facility.  This is not an error, by arbitrary decision . */
  if (!server_supports_switching_charsets) return false;

  query_length =
      std::min<int>(sizeof(query_buffer) - 1,
                    snprintf(query_buffer, sizeof(query_buffer),
                             "SET SESSION character_set_results = '%s'",
                             (const char *)cs_name));

  return mysql_real_query(mysql, query_buffer, (ulong)query_length);
}

/**
  Rewrite statement, enclosing DEFINER clause in version-specific comment.

  This function parses any CREATE statement and encloses DEFINER-clause in
  version-specific comment:
    input query:     CREATE DEFINER=a@b FUNCTION ...
    rewritten query: CREATE * / / *!50020 DEFINER=a@b * / / *!50003 FUNCTION ...

  @note This function will go away when WL#3995 is implemented.

  @param[in] stmt_str                 CREATE statement string.
  @param[in] stmt_length              Length of the stmt_str.
  @param[in] definer_version_str      Minimal MySQL version number when
                                      DEFINER clause is supported in the
                                      given statement.
  @param[in] definer_version_length   Length of definer_version_str.
  @param[in] stmt_version_str         Minimal MySQL version number when the
                                      given statement is supported.
  @param[in] stmt_version_length      Length of stmt_version_str.
  @param[in] keyword_str              Keyword to look for after CREATE.
  @param[in] keyword_length           Length of keyword_str.

  @return pointer to the new allocated query string.
*/

static char *cover_definer_clause(char *stmt_str, size_t stmt_length,
                                  const char *definer_version_str,
                                  size_t definer_version_length,
                                  const char *stmt_version_str,
                                  size_t stmt_version_length,
                                  const char *keyword_str,
                                  size_t keyword_length) {
  char *definer_begin =
      my_case_str(stmt_str, stmt_length, STRING_WITH_LEN(" DEFINER"));
  char *definer_end = NULL;

  char *query_str = NULL;
  char *query_ptr;

  if (!definer_begin) return NULL;

  definer_end = my_case_str(definer_begin, strlen(definer_begin), keyword_str,
                            keyword_length);

  if (!definer_end) return NULL;

  /*
    Allocate memory for new query string: original string
    from SHOW statement and version-specific comments.
  */
  query_str = alloc_query_str(stmt_length + 23);

  query_ptr = my_stpncpy(query_str, stmt_str, definer_begin - stmt_str);
  query_ptr = my_stpncpy(query_ptr, STRING_WITH_LEN("*/ /*!"));
  query_ptr =
      my_stpncpy(query_ptr, definer_version_str, definer_version_length);
  query_ptr = my_stpncpy(query_ptr, definer_begin, definer_end - definer_begin);
  query_ptr = my_stpncpy(query_ptr, STRING_WITH_LEN("*/ /*!"));
  query_ptr = my_stpncpy(query_ptr, stmt_version_str, stmt_version_length);
  query_ptr = strxmov(query_ptr, definer_end, NullS);

  return query_str;
}

/*
  Open a new .sql file to dump the table or view into

  SYNOPSIS
    open_sql_file_for_table
    name      name of the table or view
    flags     flags (as per "man 2 open")

  RETURN VALUES
    0        Failed to open file
    > 0      Handle of the open file
*/
static FILE *open_sql_file_for_table(const char *table, int flags) {
  FILE *res;
  char filename[FN_REFLEN], tmp_path[FN_REFLEN];
  /*
    We need to reset processed compression dictionaries container
    each time a new SQL file is created (for --tab option).
  */
  if (processed_compression_dictionaries)
    processed_compression_dictionaries->clear();
  convert_dirname(tmp_path, path, NullS);
  res = my_fopen(fn_format(filename, table, tmp_path, ".sql",
                           MYF(MY_UNPACK_FILENAME | MY_APPEND_EXT)),
                 flags, MYF(MY_WME));
  return res;
}

static void free_resources() {
  if (md_result_file && md_result_file != stdout)
    my_fclose(md_result_file, MYF(0));
  my_free(opt_password);
  if (ignore_table != nullptr) {
    delete ignore_table;
    ignore_table = nullptr;
  }

  if (processed_compression_dictionaries != nullptr) {
    delete processed_compression_dictionaries;
    processed_compression_dictionaries = nullptr;
  }

  if (insert_pat_inited) dynstr_free(&insert_pat);
  if (opt_ignore_error) my_free(opt_ignore_error);
  my_end(my_end_arg);
}

/**
  Parse the list of error numbers to be ignored and store into a dynamic
  array.

  @return Operation status
      @retval 0    Success
      @retval >0   Failure
*/
static int parse_ignore_error() {
  const char *search = ",";
  char *token;
  uint my_err;

  DBUG_ENTER("parse_ignore_error");

  token = strtok(opt_ignore_error, search);

  while (token != NULL) {
    my_err = atoi(token);
    // filter out 0s, if any
    if (my_err != 0) {
      if (ignore_error.push_back(my_err)) goto error;
    }
    token = strtok(NULL, search);
  }
  DBUG_RETURN(0);

error:
  DBUG_RETURN(EX_EOM);
}

/**
  Check if the last error should be ignored.
      @retval 1     yes
              0     no
*/
static bool do_ignore_error() {
  uint last_errno;
  bool found = 0;

  DBUG_ENTER("do_ignore_error");

  last_errno = mysql_errno(mysql);

  if (last_errno == 0) goto done;

  for (uint *it = ignore_error.begin(); it != ignore_error.end(); ++it) {
    if (last_errno == *it) {
      found = 1;
      break;
    }
  }
done:
  DBUG_RETURN(found);
}

static void maybe_exit(int error) {
  if (!first_error) first_error = error;

  /*
    Return if --force is used; else return only if the
    last error number is in the list of error numbers
    specified using --ignore-error option.
  */
  if (opt_force || (opt_ignore_error && do_ignore_error())) return;
  if (mysql) mysql_close(mysql);
  free_resources();
  exit(error);
}

/*
  db_connect -- connects to the host and selects DB.
*/

static int connect_to_db(char *host, char *user, char *passwd) {
  char buff[20 + FN_REFLEN];
  DBUG_ENTER("connect_to_db");

  verbose_msg("-- Connecting to %s...\n", host ? host : "localhost");
  mysql_init(&mysql_connection);
  if (opt_compress) mysql_options(&mysql_connection, MYSQL_OPT_COMPRESS, NullS);
  if (SSL_SET_OPTIONS(&mysql_connection)) {
    fprintf(stderr, "%s", SSL_SET_OPTIONS_ERROR);
    DBUG_RETURN(1);
  }
  if (opt_protocol)
    mysql_options(&mysql_connection, MYSQL_OPT_PROTOCOL, (char *)&opt_protocol);
  if (opt_bind_addr)
    mysql_options(&mysql_connection, MYSQL_OPT_BIND, opt_bind_addr);
#if defined(_WIN32)
  if (shared_memory_base_name)
    mysql_options(&mysql_connection, MYSQL_SHARED_MEMORY_BASE_NAME,
                  shared_memory_base_name);
#endif
  mysql_options(&mysql_connection, MYSQL_SET_CHARSET_NAME, default_charset);

  if (opt_plugin_dir && *opt_plugin_dir)
    mysql_options(&mysql_connection, MYSQL_PLUGIN_DIR, opt_plugin_dir);

  if (opt_default_auth && *opt_default_auth)
    mysql_options(&mysql_connection, MYSQL_DEFAULT_AUTH, opt_default_auth);

  if (using_opt_enable_cleartext_plugin)
    mysql_options(&mysql_connection, MYSQL_ENABLE_CLEARTEXT_PLUGIN,
                  (char *)&opt_enable_cleartext_plugin);

  mysql_options(&mysql_connection, MYSQL_OPT_CONNECT_ATTR_RESET, 0);
  mysql_options4(&mysql_connection, MYSQL_OPT_CONNECT_ATTR_ADD, "program_name",
                 "mysqldump");
  set_server_public_key(&mysql_connection);
  set_get_server_public_key_option(&mysql_connection);

  if (opt_network_timeout) {
    uint timeout = 700;
    ulong max_packet_allowed = 1024L * 1024L * 1024L;

    mysql_options(&mysql_connection, MYSQL_OPT_READ_TIMEOUT, (char *)&timeout);
    mysql_options(&mysql_connection, MYSQL_OPT_WRITE_TIMEOUT, (char *)&timeout);
    /* set to maximum value which is 1GB */
    mysql_options(&mysql_connection, MYSQL_OPT_MAX_ALLOWED_PACKET,
                  (char *)&max_packet_allowed);
  }

  if (!(mysql = mysql_real_connect(&mysql_connection, host, user, passwd, NULL,
                                   opt_mysql_port, opt_mysql_unix_port, 0))) {
    DB_error(&mysql_connection, "when trying to connect");
    DBUG_RETURN(1);
  }
  if (mysql_get_server_version(&mysql_connection) < 40100) {
    /* Don't dump SET NAMES with a pre-4.1 server (bug#7997).  */
    opt_set_charset = 0;

    /* Don't switch charsets for 4.1 and earlier.  (bug#34192). */
    server_supports_switching_charsets = false;
  }
  /*
    As we're going to set SQL_MODE, it would be lost on reconnect, so we
    cannot reconnect.
  */
  mysql->reconnect = 0;
  snprintf(buff, sizeof(buff), "/*!40100 SET @@SQL_MODE='%s' */",
           ansi_mode ? "ANSI" : "");
  if (mysql_query_with_error_report(mysql, 0, buff)) DBUG_RETURN(1);
  /*
    set time_zone to UTC to allow dumping date types between servers with
    different time zone settings
  */
  if (opt_tz_utc) {
    snprintf(buff, sizeof(buff), "/*!40103 SET TIME_ZONE='+00:00' */");
    if (mysql_query_with_error_report(mysql, 0, buff)) DBUG_RETURN(1);
  }

  /*
    With the introduction of new information schema views on top
    of new data dictionary, the way the SHOW command works is
    changed. We now have two ways of SHOW command picking table
    statistics.

    One is to read it from DD table mysql.table_stats and
    mysql.index_stats. For this to happen, we need to execute
    ANALYZE TABLE prior to execution of mysqldump tool.  As the
    tool can run on whole database, we would end-up running
    ANALYZE TABLE for all tables in the database irrespective of
    whether statistics are already present in the statistics
    tables. This could be a time consuming additional step to
    carry.

    Second option is to read statistics from SE itself. This
    options looks safe and execution of mysqldump tool need not
    care if ANALYZE TABLE command was run on every table. We
    always get the statistics, which match the behavior without
    data dictionary.

    The first option would be faster as we do not opening the
    underlying tables during execution of SHOW command. However
    the first option might read old statistics, so we feel second
    option is preferred here to get statistics dynamically from
    SE by setting information_schema_stats_expiry=0.
  */
  snprintf(buff, sizeof(buff),
           "/*!80000 SET SESSION information_schema_stats_expiry=0 */");
  if (mysql_query_with_error_report(mysql, 0, buff)) DBUG_RETURN(1);

  /*
    set network read/write timeout value to a larger value to allow tables with
    large data to be sent on network without causing connection lost error due
    to timeout
  */
  if (opt_network_timeout) {
    snprintf(buff, sizeof(buff),
             "SET SESSION NET_READ_TIMEOUT= 700, "
             "SESSION NET_WRITE_TIMEOUT= 700 ");
    if (mysql_query_with_error_report(mysql, 0, buff)) DBUG_RETURN(1);
  }
  DBUG_RETURN(0);
} /* connect_to_db */

/*
** dbDisconnect -- disconnects from the host.
*/
static void dbDisconnect(char *host) {
  verbose_msg("-- Disconnecting from %s...\n", host ? host : "localhost");
  mysql_close(mysql);
} /* dbDisconnect */

static void unescape(FILE *file, char *pos, size_t length) {
  char *tmp;
  DBUG_ENTER("unescape");
  if (!(tmp = (char *)my_malloc(PSI_NOT_INSTRUMENTED, length * 2 + 1,
                                MYF(MY_WME))))
    die(EX_MYSQLERR, "Couldn't allocate memory");

  mysql_real_escape_string_quote(&mysql_connection, tmp, pos, (ulong)length,
                                 '\'');
  fputc('\'', file);
  fputs(tmp, file);
  fputc('\'', file);
  check_io(file);
  my_free(tmp);
  DBUG_VOID_RETURN;
} /* unescape */

static bool test_if_special_chars(const char *str) {
  for (; *str; str++)
    if (!my_isvar(charset_info, *str) && *str != '$') return 1;
  return 0;
} /* test_if_special_chars */

/*
  quote_name(name, buff, force)

  Quotes char string, taking into account compatible mode

  Args

  name                 Unquoted string containing that which will be quoted
  buff                 The buffer that contains the quoted value, also returned
  force                Flag to make it ignore 'test_if_special_chars'

  Returns

  buff                 quoted string

*/
static char *quote_name(char *name, char *buff, bool force) {
  char *to = buff;
  char qtype = ansi_quotes_mode ? '"' : '`';

  if (!force && !opt_quoted && !test_if_special_chars(name)) return name;
  *to++ = qtype;
  while (*name) {
    if (*name == qtype) *to++ = qtype;
    *to++ = *name++;
  }
  to[0] = qtype;
  to[1] = 0;
  return buff;
} /* quote_name */

<<<<<<< HEAD
/**
   Unquotes char string, taking into account compatible mode

   @param opt_quoted_name   Optionally quoted string
   @param buff              The buffer that will contain the unquoted value,
   may be returned

   @return Pointer to unquoted string (either original opt_quoted_name or
   buff).
*/
static char *unquote_name(const char *opt_quoted_name, char *buff) noexcept {
  if (!opt_quoted) return (char *)opt_quoted_name;

  const char qtype = ansi_quotes_mode ? '\"' : '`';

  if (*opt_quoted_name != qtype) {
    DBUG_ASSERT(strchr(opt_quoted_name, qtype) == 0);
    return (char *)opt_quoted_name;
  }

  ++opt_quoted_name;
  char *to = buff;
  while (*opt_quoted_name) {
    if (*opt_quoted_name == qtype) {
      ++opt_quoted_name;
      if (*opt_quoted_name == qtype)
        *to++ = qtype;
      else {
        DBUG_ASSERT(*opt_quoted_name == '\0');
      }
    } else {
      *to++ = *opt_quoted_name++;
    }
  }
  to[0] = 0;
  return buff;
} /* unquote_name */
=======
static const char *quote_name(const char *name, char *buff, bool force) {
  return quote_name(const_cast<char *>(name), buff, force);
}
>>>>>>> 4869291f

/*
  Quote a table name so it can be used in "SHOW TABLES LIKE <tabname>"

  SYNOPSIS
    quote_for_like()
    name     name of the table
    buff     quoted name of the table

  DESCRIPTION
    Quote \, _, ' and % characters

    Note: Because MySQL uses the C escape syntax in strings
    (for example, '\n' to represent newline), you must double
    any '\' that you use in your LIKE  strings. For example, to
    search for '\n', specify it as '\\n'. To search for '\', specify
    it as '\\\\' (the backslashes are stripped once by the parser
    and another time when the pattern match is done, leaving a
    single backslash to be matched).

    Example: "t\1" => "t\\\\1"

*/
static char *quote_for_like(const char *name, char *buff) {
  char *to = buff;
  *to++ = '\'';
  while (*name) {
    if (*name == '\\') {
      *to++ = '\\';
      *to++ = '\\';
      *to++ = '\\';
    } else if (*name == '\'' || *name == '_' || *name == '%')
      *to++ = '\\';
    *to++ = *name++;
  }
  to[0] = '\'';
  to[1] = 0;
  return buff;
}

/**
  Quote and print a string.

    Quote '<' '>' '&' '\"' chars and print a string to the xml_file.

  @param xml_file          Output file.
  @param str               String to print.
  @param len               Its length.
  @param is_attribute_name A check for attribute name or value.
*/

static void print_quoted_xml(FILE *xml_file, const char *str, size_t len,
                             bool is_attribute_name) {
  const char *end;

  for (end = str + len; str != end; str++) {
    switch (*str) {
      case '<':
        fputs("&lt;", xml_file);
        break;
      case '>':
        fputs("&gt;", xml_file);
        break;
      case '&':
        fputs("&amp;", xml_file);
        break;
      case '\"':
        fputs("&quot;", xml_file);
        break;
      case ' ':
        /* Attribute names cannot contain spaces. */
        if (is_attribute_name) {
          fputs("_", xml_file);
          break;
        }
        /* fall through */
      default:
        fputc(*str, xml_file);
        break;
    }
  }
  check_io(xml_file);
}

/*
  Print xml tag. Optionally add attribute(s).

  SYNOPSIS
    print_xml_tag(xml_file, sbeg, send, tag_name, first_attribute_name,
                    ..., attribute_name_n, attribute_value_n, NullS)
    xml_file              - output file
    sbeg                  - line beginning
    line_end              - line ending
    tag_name              - XML tag name.
    first_attribute_name  - tag and first attribute
    first_attribute_value - (Implied) value of first attribute
    attribute_name_n      - attribute n
    attribute_value_n     - value of attribute n

  DESCRIPTION
    Print XML tag with any number of attribute="value" pairs to the xml_file.

    Format is:
      sbeg<tag_name first_attribute_name="first_attribute_value" ...
      attribute_name_n="attribute_value_n">send
  NOTE
    Additional arguments must be present in attribute/value pairs.
    The last argument should be the null character pointer.
    All attribute_value arguments MUST be NULL terminated strings.
    All attribute_value arguments will be quoted before output.
*/

static void print_xml_tag(FILE *xml_file, const char *sbeg,
                          const char *line_end, const char *tag_name,
                          const char *first_attribute_name, ...) {
  va_list arg_list;
  const char *attribute_name, *attribute_value;

  fputs(sbeg, xml_file);
  fputc('<', xml_file);
  fputs(tag_name, xml_file);

  va_start(arg_list, first_attribute_name);
  attribute_name = first_attribute_name;
  while (attribute_name != NullS) {
    attribute_value = va_arg(arg_list, char *);
    DBUG_ASSERT(attribute_value != NullS);

    fputc(' ', xml_file);
    fputs(attribute_name, xml_file);
    fputc('\"', xml_file);

    print_quoted_xml(xml_file, attribute_value, strlen(attribute_value), 0);
    fputc('\"', xml_file);

    attribute_name = va_arg(arg_list, char *);
  }
  va_end(arg_list);

  fputc('>', xml_file);
  fputs(line_end, xml_file);
  check_io(xml_file);
}

/*
  Print xml tag with for a field that is null

  SYNOPSIS
    print_xml_null_tag()
    xml_file    - output file
    sbeg        - line beginning
    stag_atr    - tag and attribute
    sval        - value of attribute
    line_end        - line ending

  DESCRIPTION
    Print tag with one attribute to the xml_file. Format is:
      <stag_atr="sval" xsi:nil="true"/>
  NOTE
    sval MUST be a NULL terminated string.
    sval string will be quoted before output.
*/

static void print_xml_null_tag(FILE *xml_file, const char *sbeg,
                               const char *stag_atr, const char *sval,
                               const char *line_end) {
  fputs(sbeg, xml_file);
  fputs("<", xml_file);
  fputs(stag_atr, xml_file);
  fputs("\"", xml_file);
  print_quoted_xml(xml_file, sval, strlen(sval), 0);
  fputs("\" xsi:nil=\"true\" />", xml_file);
  fputs(line_end, xml_file);
  check_io(xml_file);
}

/**
  Print xml CDATA section.

  @param xml_file    - output file
  @param str         - string to print
  @param len         - length of the string

  @note
    This function also takes care of the presence of '[[>'
    string in the str. If found, the CDATA section is broken
    into two CDATA sections, <![CDATA[]]]]> and <![CDATA[>]].
*/

static void print_xml_cdata(FILE *xml_file, const char *str, ulong len) {
  const char *end;

  fputs("<![CDATA[\n", xml_file);
  for (end = str + len; str != end; str++) {
    switch (*str) {
      case ']':
        if ((*(str + 1) == ']') && (*(str + 2) == '>')) {
          fputs("]]]]><![CDATA[>", xml_file);
          str += 2;
          continue;
        }
        /* fall through */
      default:
        fputc(*str, xml_file);
        break;
    }
  }
  fputs("\n]]>\n", xml_file);
  check_io(xml_file);
}

/*
  Print xml tag with many attributes.

  SYNOPSIS
    print_xml_row()
    xml_file    - output file
    row_name    - xml tag name
    tableRes    - query result
    row         - result row
    str_create  - create statement header string

  DESCRIPTION
    Print tag with many attribute to the xml_file. Format is:
      \t\t<row_name Atr1="Val1" Atr2="Val2"... />
  NOTE
    All attributes and values will be quoted before output.
*/

static void print_xml_row(FILE *xml_file, const char *row_name,
                          MYSQL_RES *tableRes, MYSQL_ROW *row,
                          const char *str_create) {
  uint i;
  char *create_stmt_ptr = NULL;
  ulong create_stmt_len = 0;
  MYSQL_FIELD *field;
  ulong *lengths = mysql_fetch_lengths(tableRes);

  fprintf(xml_file, "\t\t<%s", row_name);
  check_io(xml_file);
  mysql_field_seek(tableRes, 0);
  for (i = 0; (field = mysql_fetch_field(tableRes)); i++) {
    if ((*row)[i]) {
      /* For 'create' statements, dump using CDATA. */
      if ((str_create) && (strcmp(str_create, field->name) == 0)) {
        create_stmt_ptr = (*row)[i];
        create_stmt_len = lengths[i];
      } else {
        fputc(' ', xml_file);
        print_quoted_xml(xml_file, field->name, field->name_length, 1);
        fputs("=\"", xml_file);
        print_quoted_xml(xml_file, (*row)[i], lengths[i], 0);
        fputc('"', xml_file);
        check_io(xml_file);
      }
    }
  }

  if (create_stmt_len) {
    fputs(">\n", xml_file);
    print_xml_cdata(xml_file, create_stmt_ptr, create_stmt_len);
    fprintf(xml_file, "\t\t</%s>\n", row_name);
  } else
    fputs(" />\n", xml_file);

  check_io(xml_file);
}

/**
  Print xml comments.

    Print the comment message in the format:
      "<!-- \n comment string  \n -->\n"

  @param xml_file       output file
  @param len            length of comment message
  @param comment_string comment message

  @note
    Any occurrence of continuous hyphens will be
    squeezed to a single hyphen.
*/

static void print_xml_comment(FILE *xml_file, size_t len,
                              const char *comment_string) {
  const char *end;

  fputs("<!-- ", xml_file);

  for (end = comment_string + len; comment_string != end; comment_string++) {
    /*
      The string "--" (double-hyphen) MUST NOT occur within xml comments.
    */
    switch (*comment_string) {
      case '-':
        if (*(comment_string + 1) == '-') /* Only one hyphen allowed. */
          break;
        // Fall through.
      default:
        fputc(*comment_string, xml_file);
        break;
    }
  }
  fputs(" -->\n", xml_file);
  check_io(xml_file);
}

/* A common printing function for xml and non-xml modes. */

static void print_comment(FILE *sql_file, bool is_error, const char *format,
                          ...) MY_ATTRIBUTE((format(printf, 3, 4)));

static void print_comment(FILE *sql_file, bool is_error, const char *format,
                          ...) {
  static char comment_buff[COMMENT_LENGTH];
  va_list args;

  /* If its an error message, print it ignoring opt_comments. */
  if (!is_error && !opt_comments) return;

  va_start(args, format);
  vsnprintf(comment_buff, COMMENT_LENGTH, format, args);
  va_end(args);

  if (!opt_xml) {
    fputs(comment_buff, sql_file);
    check_io(sql_file);
    return;
  }

  print_xml_comment(sql_file, strlen(comment_buff), comment_buff);
}

/**
  @brief Accepts object names and prefixes them with "-- " wherever
         end-of-line character ('\n') is found.

  @param[in]  object_name   object name list (concatenated string)
  @param[out] freemem       should buffer be released after usage

  @return
    @retval                 pointer to a string with prefixed objects
*/
static char const *fix_identifier_with_newline(char const *object_name,
                                               bool *freemem) {
  const size_t PREFIX_LENGTH = 3;  // strlen ("-- ")

  // static buffer for replacement procedure
  static char *buffer;
  static size_t buffer_size;
  static char storage[NAME_LEN + 1];

  // we presume memory allocation won't be needed
  *freemem = false;
  buffer = storage;
  buffer_size = sizeof(storage) - 1;

  // traverse and reformat objects
  size_t index = 0;
  size_t required_size = 0;
  while (object_name && *object_name) {
    ++required_size;
    if (*object_name == '\n') required_size += PREFIX_LENGTH;

    // do we need dynamic (re)allocation
    if (required_size > buffer_size) {
      // new alloc size increased in COMMENT_LENGTH multiple
      buffer_size = COMMENT_LENGTH * (1 + required_size / COMMENT_LENGTH);

      // is our buffer already dynamically allocated
      if (*freemem) {
        // just realloc
        buffer = (char *)my_realloc(PSI_NOT_INSTRUMENTED, buffer,
                                    buffer_size + 1, MYF(MY_WME));
        if (!buffer) exit(1);
      } else {
        // dynamic allocation + copy from static buffer
        buffer = (char *)my_malloc(PSI_NOT_INSTRUMENTED, buffer_size + 1,
                                   MYF(MY_WME));
        if (!buffer) exit(1);

        strncpy(buffer, storage, index);
        *freemem = true;
      }
    }

    // copy a character
    buffer[index] = *object_name;
    ++index;

    // prefix new lines with double dash
    if (*object_name == '\n') {
      strcpy(buffer + index, "-- ");
      index += PREFIX_LENGTH;
    }

    ++object_name;
  }

  // don't forget null termination
  buffer[index] = '\0';
  return buffer;
}

/*
 create_delimiter
 Generate a new (null-terminated) string that does not exist in  query
 and is therefore suitable for use as a query delimiter.  Store this
 delimiter in  delimiter_buff .

 This is quite simple in that it doesn't even try to parse statements as an
 interpreter would.  It merely returns a string that is not in the query, which
 is much more than adequate for constructing a delimiter.

 RETURN
   ptr to the delimiter  on Success
   NULL                  on Failure
*/
static char *create_delimiter(char *query, char *delimiter_buff,
                              int delimiter_max_size) {
  int proposed_length;
  char *presence;

  delimiter_buff[0] = ';'; /* start with one semicolon, and */

  for (proposed_length = 2; proposed_length < delimiter_max_size;
       delimiter_max_size++) {
    delimiter_buff[proposed_length - 1] = ';'; /* add semicolons, until */
    delimiter_buff[proposed_length] = '\0';

    presence = strstr(query, delimiter_buff);
    if (presence == NULL) { /* the proposed delimiter is not in the query. */
      return delimiter_buff;
    }
  }
  return NULL; /* but if we run out of space, return nothing at all. */
}

/*
  dump_events_for_db
  -- retrieves list of events for a given db, and prints out
  the CREATE EVENT statement into the output (the dump).

  RETURN
    0  Success
    1  Error
*/
static uint dump_events_for_db(char *db) {
  char query_buff[QUERY_LENGTH];
  char db_name_buff[NAME_LEN * 2 + 3], name_buff[NAME_LEN * 2 + 3];
  char *event_name;
  char delimiter[QUERY_LENGTH];
  FILE *sql_file = md_result_file;
  MYSQL_RES *event_res, *event_list_res;
  MYSQL_ROW row, event_list_row;

  char db_cl_name[MY_CS_NAME_SIZE];
  int db_cl_altered = false;

  DBUG_ENTER("dump_events_for_db");
  DBUG_PRINT("enter", ("db: '%s'", db));

  mysql_real_escape_string_quote(mysql, db_name_buff, db, (ulong)strlen(db),
                                 '\'');

  /* nice comments */
  bool freemem = false;
  char const *text = fix_identifier_with_newline(db, &freemem);
  print_comment(sql_file, 0, "\n--\n-- Dumping events for database '%s'\n--\n",
                text);
  if (freemem) my_free((void *)text);

  if (mysql_query_with_error_report(mysql, &event_list_res, "show events"))
    DBUG_RETURN(0);

  strcpy(delimiter, ";");
  if (mysql_num_rows(event_list_res) > 0) {
    if (opt_xml)
      fputs("\t<events>\n", sql_file);
    else {
      fprintf(sql_file, "/*!50106 SET @save_time_zone= @@TIME_ZONE */ ;\n");

      /* Get database collation. */

      if (fetch_db_collation(db_name_buff, db_cl_name, sizeof(db_cl_name)))
        DBUG_RETURN(1);
    }

    if (switch_character_set_results(mysql, "binary")) DBUG_RETURN(1);

    while ((event_list_row = mysql_fetch_row(event_list_res)) != NULL) {
      event_name = quote_name(event_list_row[1], name_buff, 0);
      DBUG_PRINT("info", ("retrieving CREATE EVENT for %s", name_buff));
      snprintf(query_buff, sizeof(query_buff), "SHOW CREATE EVENT %s",
               event_name);

      if (mysql_query_with_error_report(mysql, &event_res, query_buff))
        DBUG_RETURN(1);

      while ((row = mysql_fetch_row(event_res)) != NULL) {
        if (opt_xml) {
          print_xml_row(sql_file, "event", event_res, &row, "Create Event");
          continue;
        }

        /*
          if the user has EXECUTE privilege he can see event names, but not the
          event body!
        */
        if (strlen(row[3]) != 0) {
          char *query_str;

          if (opt_drop)
            fprintf(sql_file, "/*!50106 DROP EVENT IF EXISTS %s */%s\n",
                    event_name, delimiter);

          if (create_delimiter(row[3], delimiter, sizeof(delimiter)) == NULL) {
            fprintf(stderr,
                    "%s: Warning: Can't create delimiter for event '%s'\n",
                    my_progname, event_name);
            DBUG_RETURN(1);
          }

          fprintf(sql_file, "DELIMITER %s\n", delimiter);

          if (mysql_num_fields(event_res) >= 7) {
            if (switch_db_collation(sql_file, db_name_buff, delimiter,
                                    db_cl_name, row[6], &db_cl_altered)) {
              DBUG_RETURN(1);
            }

            switch_cs_variables(sql_file, delimiter,
                                row[4],  /* character_set_client */
                                row[4],  /* character_set_results */
                                row[5]); /* collation_connection */
          } else {
            /*
              mysqldump is being run against the server, that does not
              provide character set information in SHOW CREATE
              statements.

              NOTE: the dump may be incorrect, since character set
              information is required in order to restore event properly.
            */

            fprintf(sql_file,
                    "--\n"
                    "-- WARNING: old server version. "
                    "The following dump may be incomplete.\n"
                    "--\n");
          }

          switch_sql_mode(sql_file, delimiter, row[1]);

          switch_time_zone(sql_file, delimiter, row[2]);

          query_str = cover_definer_clause(
              row[3], strlen(row[3]), STRING_WITH_LEN("50117"),
              STRING_WITH_LEN("50106"), STRING_WITH_LEN(" EVENT"));

          fprintf(sql_file, "/*!50106 %s */ %s\n",
                  (const char *)(query_str != NULL ? query_str : row[3]),
                  (const char *)delimiter);

          my_free(query_str);
          restore_time_zone(sql_file, delimiter);
          restore_sql_mode(sql_file, delimiter);

          if (mysql_num_fields(event_res) >= 7) {
            restore_cs_variables(sql_file, delimiter);

            if (db_cl_altered) {
              if (restore_db_collation(sql_file, db_name_buff, delimiter,
                                       db_cl_name))
                DBUG_RETURN(1);
            }
          }
        }
      } /* end of event printing */
      mysql_free_result(event_res);

    } /* end of list of events */
    if (opt_xml) {
      fputs("\t</events>\n", sql_file);
      check_io(sql_file);
    } else {
      fprintf(sql_file, "DELIMITER ;\n");
      fprintf(sql_file, "/*!50106 SET TIME_ZONE= @save_time_zone */ ;\n");
    }

    if (switch_character_set_results(mysql, default_charset)) DBUG_RETURN(1);
  }
  mysql_free_result(event_list_res);

  DBUG_RETURN(0);
}

/*
  Print hex value for blob data.

  SYNOPSIS
    print_blob_as_hex()
    output_file         - output file
    str                 - string to print
    len                 - its length

  DESCRIPTION
    Print hex value for blob data.
*/

static void print_blob_as_hex(FILE *output_file, const char *str, ulong len) {
  /* sakaik got the idea to to provide blob's in hex notation. */
  const char *ptr = str, *end = ptr + len;
  for (; ptr < end; ptr++)
    fprintf(output_file, "%02X", static_cast<uchar>(*ptr));
  check_io(output_file);
}

/*
  dump_routines_for_db
  -- retrieves list of routines for a given db, and prints out
  the CREATE PROCEDURE definition into the output (the dump).

  This function has logic to print the appropriate syntax depending on whether
  this is a procedure or functions

  RETURN
    0  Success
    1  Error
*/

static uint dump_routines_for_db(char *db) {
  char query_buff[QUERY_LENGTH];
  const char *routine_type[] = {"FUNCTION", "PROCEDURE"};
  char db_name_buff[NAME_LEN * 2 + 3], name_buff[NAME_LEN * 2 + 3];
  char *routine_name;
  int i;
  FILE *sql_file = md_result_file;
  MYSQL_RES *routine_res, *routine_list_res;
  MYSQL_ROW row, routine_list_row;

  char db_cl_name[MY_CS_NAME_SIZE];
  int db_cl_altered = false;

  DBUG_ENTER("dump_routines_for_db");
  DBUG_PRINT("enter", ("db: '%s'", db));

  mysql_real_escape_string_quote(mysql, db_name_buff, db, (ulong)strlen(db),
                                 '\'');

  /* nice comments */
  bool freemem = false;
  char const *text = fix_identifier_with_newline(db, &freemem);
  print_comment(sql_file, 0,
                "\n--\n-- Dumping routines for database '%s'\n--\n", text);
  if (freemem) my_free((void *)text);

  /*
    not using "mysql_query_with_error_report" because we may have not
    enough privileges to lock mysql.proc.
  */
  if (lock_tables) mysql_query(mysql, "LOCK TABLES mysql.proc READ");

  /* Get database collation. */

  if (fetch_db_collation(db_name_buff, db_cl_name, sizeof(db_cl_name)))
    DBUG_RETURN(1);

  if (switch_character_set_results(mysql, "binary")) DBUG_RETURN(1);

  if (opt_xml) fputs("\t<routines>\n", sql_file);

  /* 0, retrieve and dump functions, 1, procedures */
  for (i = 0; i <= 1; i++) {
    snprintf(query_buff, sizeof(query_buff), "SHOW %s STATUS WHERE Db = '%s'",
             routine_type[i], db_name_buff);

    if (mysql_query_with_error_report(mysql, &routine_list_res, query_buff))
      DBUG_RETURN(1);

    if (mysql_num_rows(routine_list_res)) {
      while ((routine_list_row = mysql_fetch_row(routine_list_res))) {
        routine_name = quote_name(routine_list_row[1], name_buff, 0);
        DBUG_PRINT("info",
                   ("retrieving CREATE %s for %s", routine_type[i], name_buff));
        snprintf(query_buff, sizeof(query_buff), "SHOW CREATE %s %s",
                 routine_type[i], routine_name);

        if (mysql_query_with_error_report(mysql, &routine_res, query_buff))
          DBUG_RETURN(1);

        while ((row = mysql_fetch_row(routine_res))) {
          /*
            if the user has EXECUTE privilege he see routine names, but NOT the
            routine body of other routines that are not the creator of!
          */
          DBUG_PRINT("info",
                     ("length of body for %s row[2] '%s' is %zu", routine_name,
                      row[2] ? row[2] : "(null)", row[2] ? strlen(row[2]) : 0));
          if (row[2] == NULL) {
            print_comment(sql_file, 1, "\n-- insufficient privileges to %s\n",
                          query_buff);

            bool freemem = false;
            char const *text =
                fix_identifier_with_newline(current_user, &freemem);
            print_comment(sql_file, 1,
                          "-- does %s have permissions on mysql.proc?\n\n",
                          text);
            if (freemem) my_free((void *)text);

            maybe_die(EX_MYSQLERR, "%s has insufficient privileges to %s!",
                      current_user, query_buff);
          } else if (strlen(row[2])) {
            if (opt_xml) {
              if (i)  // Procedures.
                print_xml_row(sql_file, "routine", routine_res, &row,
                              "Create Procedure");
              else  // Functions.
                print_xml_row(sql_file, "routine", routine_res, &row,
                              "Create Function");
              continue;
            }
            if (opt_drop)
              fprintf(sql_file, "/*!50003 DROP %s IF EXISTS %s */;\n",
                      routine_type[i], routine_name);

            if (mysql_num_fields(routine_res) >= 6) {
              if (switch_db_collation(sql_file, db_name_buff, ";", db_cl_name,
                                      row[5], &db_cl_altered)) {
                DBUG_RETURN(1);
              }

              switch_cs_variables(sql_file, ";",
                                  row[3],  /* character_set_client */
                                  row[3],  /* character_set_results */
                                  row[4]); /* collation_connection */
            } else {
              /*
                mysqldump is being run against the server, that does not
                provide character set information in SHOW CREATE
                statements.

                NOTE: the dump may be incorrect, since character set
                information is required in order to restore stored
                procedure/function properly.
              */

              fprintf(sql_file,
                      "--\n"
                      "-- WARNING: old server version. "
                      "The following dump may be incomplete.\n"
                      "--\n");
            }

            switch_sql_mode(sql_file, ";", row[1]);

            fprintf(sql_file,
                    "DELIMITER ;;\n"
                    "%s ;;\n"
                    "DELIMITER ;\n",
                    (const char *)row[2]);

            restore_sql_mode(sql_file, ";");

            if (mysql_num_fields(routine_res) >= 6) {
              restore_cs_variables(sql_file, ";");

              if (db_cl_altered) {
                if (restore_db_collation(sql_file, db_name_buff, ";",
                                         db_cl_name))
                  DBUG_RETURN(1);
              }
            }
          }
        } /* end of routine printing */
        mysql_free_result(routine_res);

      } /* end of list of routines */
    }
    mysql_free_result(routine_list_res);
  } /* end of for i (0 .. 1)  */

  if (opt_xml) {
    fputs("\t</routines>\n", sql_file);
    check_io(sql_file);
  }

  if (switch_character_set_results(mysql, default_charset)) DBUG_RETURN(1);

  if (lock_tables)
    (void)mysql_query_with_error_report(mysql, 0, "UNLOCK TABLES");
  DBUG_RETURN(0);
}

/*
  Find the first occurrence of a quoted identifier in a given string. Returns
  the pointer to the opening quote, and stores the pointer to the closing quote
  to the memory location pointed to by the 'end' argument,

  If no quoted identifiers are found, returns NULL (and the value pointed to by
  'end' is undefined in this case).
*/

static const char *parse_quoted_identifier(const char *str,
                                           const char **end) noexcept {
  const char *from;

  if (!(from = strchr(str, '`'))) return nullptr;

  const char *to = from;

  while ((to = strchr(to + 1, '`'))) {
    /*
      Double backticks represent a backtick in identifier, rather than a quote
      character.
    */
    if (to[1] == '`') {
      to++;
      continue;
    }

    break;
  }

  if (to <= from + 1) return nullptr; /* Empty identifier */

  *end = to;

  return from;
}

/*
  Parse the specified key definition string and check if the key contains an
  AUTO_INCREMENT column as the first key part. We only check for the first key
  part, because unlike MyISAM, InnoDB does not allow the AUTO_INCREMENT column
  as a secondary key column, i.e. the AUTO_INCREMENT column would not be
  considered indexed for such key specification.
*/
static bool contains_autoinc_column(const char *autoinc_column,
                                    ssize_t autoinc_column_len,
                                    const char *keydef,
                                    key_type_t type) noexcept {
  DBUG_ASSERT(type != key_type_t::NONE);

  if (autoinc_column == nullptr) return false;

  uint idnum = 0;

  const char *from, *to;

  /*
    There is only 1 iteration of the following loop for type ==
    key_type_t::PRIMARY and 2 iterations for type == key_type_t::UNIQUE /
    key_type_t::NON_UNIQUE.
  */
  while ((from = parse_quoted_identifier(keydef, &to))) {
    idnum++;

    /*
      Skip the check if it's the first identifier and we are processing a
      secondary key.
    */
    if ((type == key_type_t::PRIMARY || idnum != 1) &&
        to - from - 1 == autoinc_column_len &&
        !strncmp(autoinc_column, from + 1, to - from - 1))
      return true;

    /*
      Check only the first (for PRIMARY KEY) or the second (for secondary keys)
      quoted identifier.
    */
    if (idnum == 1 + MY_TEST(type != key_type_t::PRIMARY)) break;

    keydef = to + 1;
  }

  return false;
}

/*
  Remove secondary/foreign key definitions from a given SHOW CREATE TABLE string
  and store them into a temporary list to be used later.

  SYNOPSIS
  skip_secondary_keys()
  table                     table name
  create_str                SHOW CREATE TABLE output
  has_pk                    TRUE, if the table has PRIMARY KEY
  (or UNIQUE key on non-nullable columns)


  DESCRIPTION

  Stores all lines starting with "KEY" or "UNIQUE KEY"
  into skipped_keys_list and removes them from the input string.
  Stores all CONSTRAINT/FOREIGN KEYS declarations into
  alter_constraints_list and removes them from the input string.
*/

static void skip_secondary_keys(const char *table, char *create_str,
                                bool has_pk) noexcept {
  char *last_comma = nullptr;
  bool pk_processed = false;
  char *autoinc_column = nullptr;
  ssize_t autoinc_column_len = 0;
  bool keys_processed = false;

  /* don't optimize tables with FOREIGN KEYS with REFERENCES to another table
     as it leads to "Table 'ref' was not locked with LOCK TABLES" */
  size_t table_len = strlen(table);
  char *ptr = create_str;
  while ((ptr = strstr(ptr, " REFERENCES `")) != nullptr) {
    ptr += sizeof(" REFERENCES `") - 1;
    const char *end = strchr(ptr, '`');
    /* break as referenced table name is different from current table name */
    if ((end == nullptr) || (end != ptr + table_len) ||
        strncmp(ptr, table, table_len))
      return;
  }

  char *strend = create_str + strlen(create_str);

  ptr = create_str;
  while (*ptr && !keys_processed) {
    char *orig_ptr = ptr;
    /* Skip leading whitespace */
    while (*ptr && my_isspace(charset_info, *ptr)) ptr++;

    /* Read the next line */
    char *tmp;
    for (tmp = ptr; *tmp != '\n' && *tmp != '\0'; tmp++)
      ;

    char c = *tmp;
    *tmp = '\0'; /* so strstr() only processes the current line */

    key_type_t type;
    if (!strncmp(ptr, "CONSTRAINT ", sizeof("CONSTRAINT ") - 1))
      type = key_type_t::CONSTRAINT;
    else if (!strncmp(ptr, "UNIQUE KEY ", sizeof("UNIQUE KEY ") - 1))
      type = key_type_t::UNIQUE;
    else if (!strncmp(ptr, "KEY ", sizeof("KEY ") - 1))
      type = key_type_t::NON_UNIQUE;
    else if (!strncmp(ptr, "PRIMARY KEY ", sizeof("PRIMARY KEY ") - 1))
      type = key_type_t::PRIMARY;
    else
      type = key_type_t::NONE;

    const bool has_autoinc =
        (type != key_type_t::NONE)
            ? contains_autoinc_column(autoinc_column, autoinc_column_len, ptr,
                                      type)
            : false;

    /* Is it a secondary index definition? */
    if (c == '\n' && !has_autoinc &&
        ((type == key_type_t::UNIQUE && (pk_processed || !has_pk)) ||
         type == key_type_t::NON_UNIQUE || type == key_type_t::CONSTRAINT)) {
      char *end = tmp - 1;

      /* Remove the trailing comma */
      if (*end == ',') end--;

      if (type == key_type_t::CONSTRAINT)
        alter_constraints_list.emplace_back(ptr, end - ptr + 1);
      else
        skipped_keys_list.emplace_back(ptr, end - ptr + 1);

      memmove(orig_ptr, tmp + 1, strend - tmp);
      ptr = orig_ptr;
      strend -= tmp + 1 - ptr;

      /* Remove the comma on the previos line */
      if (last_comma != nullptr) {
        *last_comma = ' ';
      }
    } else {
      if (last_comma != nullptr && *ptr == ')') {
        keys_processed = true;
      } else if (last_comma != nullptr && !keys_processed) {
        /*
          It's not the last line of CREATE TABLE, so we have skipped a key
          definition. We have to restore the last removed comma.
        */
        *last_comma = ',';
      }

      /*
        If we are skipping a key which indexes an AUTO_INCREMENT column, it is
        safe to optimize all subsequent keys, i.e. we should not be checking for
        that column anymore.
      */
      if (type != key_type_t::NONE && has_autoinc) {
        DBUG_ASSERT(autoinc_column != NULL);

        my_free(autoinc_column);
        autoinc_column = NULL;
      }

      if ((has_pk && type == key_type_t::UNIQUE && !pk_processed) ||
          type == key_type_t::PRIMARY)
        pk_processed = true;

      if (strstr(ptr, "AUTO_INCREMENT") && *ptr == '`') {
        /*
          The first secondary key defined on this column later cannot be
          skipped, as CREATE TABLE would fail on import. Unless there is a
          PRIMARY KEY and it indexes that column.
        */
        char *end;

        for (end = ptr + 1;
             /* Skip double backticks as they are a part of identifier */
             *end != '\0' && (*end != '`' || end[1] == '`'); end++)
          /* empty */;

        if (*end == '`' && end > ptr + 1) {
          DBUG_ASSERT(autoinc_column == NULL);

          autoinc_column_len = end - ptr - 1;
          autoinc_column = my_strndup(PSI_NOT_INSTRUMENTED, ptr + 1,
                                      autoinc_column_len, MYF(MY_FAE));
        }
      }

      *tmp = c;

      if (tmp[-1] == ',') last_comma = tmp - 1;
      ptr = (*tmp == '\0') ? tmp : tmp + 1;
    }
  }

  my_free(autoinc_column);
}

using dict_list_t = std::forward_list<std::string>;

/**
   Removes some compressed columns extensions from the create table
   definition (a string produced by SHOW CREATE TABLE) depending on
   opt_compressed_columns and opt_compressed_columns_with_dictionaries flags.
   If opt_compressed_columns_with_dictionaries flags is true, in addition
   dictionaries list will be filled with referenced compression
   dictionaries.

   @param create_str     SHOW CREATE TABLE output
   @param dictionaries   the list of dictionary names found in the
   create table definition
*/
static void skip_compressed_columns(char *create_str,
                                    dict_list_t *dictionaries) {
  static const constexpr char prefix[] = " /*!" STRINGIFY_ARG(
      FIRST_SUPPORTED_COMPRESSED_COLUMNS_VERSION) " COLUMN_FORMAT COMPRESSED";
  static const constexpr auto prefix_length = sizeof(prefix) - 1;
  static const constexpr char suffix[] = " */";
  static const constexpr auto suffix_length = sizeof(suffix) - 1;
  static const constexpr char dictionary_keyword[] =
      " WITH COMPRESSION_DICTIONARY ";
  static const constexpr auto dictionary_keyword_length =
      sizeof(dictionary_keyword) - 1;

  DBUG_ENTER("skip_compressed_columns");

  if (opt_compressed_columns_with_dictionaries && dictionaries != nullptr)
    dictionaries->clear();

  char *ptr = create_str;
  char *end_ptr = ptr + strlen(create_str);
  char *prefix_ptr = strstr(ptr, prefix);
  while (prefix_ptr != nullptr) {
    char *const suffix_ptr = strstr(prefix_ptr + prefix_length, suffix);
    DBUG_ASSERT(suffix_ptr != nullptr);
    if (!opt_compressed_columns_with_dictionaries) {
      if (!opt_compressed_columns) {
        /* Strip out all compressed columns extensions. */
        memmove(prefix_ptr, suffix_ptr + suffix_length,
                end_ptr - (suffix_ptr + suffix_length) + 1);
        end_ptr -= suffix_ptr + suffix_length - prefix_ptr;
        ptr = prefix_ptr;
      } else {
        /* Strip out only compression dictionary references. */
        memmove(prefix_ptr + prefix_length, suffix_ptr,
                end_ptr - suffix_ptr + 1);
        end_ptr -= suffix_ptr - (prefix_ptr + prefix_length);
        ptr = prefix_ptr + prefix_length + suffix_length;
      }
    } else {
      /* Do not strip out anything. Leave full column definition as is. */
      if (dictionaries != nullptr && prefix_ptr + prefix_length != suffix_ptr) {
        const char *dictionary_keyword_ptr =
            strstr(prefix_ptr + prefix_length, dictionary_keyword);
        DBUG_ASSERT(dictionary_keyword_ptr < suffix_ptr);
        const auto dictionary_name_length =
            suffix_ptr - (dictionary_keyword_ptr + dictionary_keyword_length);

        char opt_quoted_buff[NAME_LEN * 2 + 3];
        strncpy(opt_quoted_buff,
                dictionary_keyword_ptr + dictionary_keyword_length,
                dictionary_name_length);
        opt_quoted_buff[dictionary_name_length] = '\0';

        char unquoted_buff[NAME_LEN * 2 + 3];
        dictionaries->emplace_front(
            unquote_name(opt_quoted_buff, unquoted_buff));
      }
      ptr = suffix_ptr + suffix_length;
    }
    prefix_ptr = strstr(ptr, prefix);
  }
  DBUG_VOID_RETURN;
}

/*
  Check if the table has a primary key defined either explicitly or
  implicitly (i.e. a unique key on non-nullable columns).

  SYNOPSIS
  bool has_primary_key(const char *table_name)

  table_name  quoted table name

  RETURNS     TRUE if the table has a primary key

  DESCRIPTION
*/

static bool has_primary_key(const char *table_name) noexcept {
  char query_buff[QUERY_LENGTH];
  snprintf(query_buff, sizeof(query_buff),
           "SELECT COUNT(*) FROM INFORMATION_SCHEMA.COLUMNS WHERE "
           "TABLE_SCHEMA=DATABASE() AND TABLE_NAME='%s' AND "
           "COLUMN_KEY='PRI'",
           table_name);

  bool has_pk = true;
  MYSQL_RES *res = nullptr;
  MYSQL_ROW row;
  if (mysql_query(mysql, query_buff) || !(res = mysql_store_result(mysql)) ||
      !(row = mysql_fetch_row(res))) {
    fprintf(stderr,
            "%s: Warning: Couldn't determine if table %s has a "
            "primary key (%s). "
            "--innodb-optimize-keys may work inefficiently.\n",
            my_progname, table_name, mysql_error(mysql));
    goto cleanup;
  }

  has_pk = atoi(row[0]) > 0;

cleanup:
  if (res) mysql_free_result(res);

  return has_pk;
}

/**
   Prints "CREATE COMPRESSION_DICTIONARY ..." statement for the specified
   dictionary name if this is the first time this dictionary is referenced.

   @param sql_file          output file
   @param dictionary_name   dictionary name
*/
static void print_optional_create_compression_dictionary(
    FILE *sql_file, const char *dictionary_name) {
  DBUG_ENTER("print_optional_create_compression_dictionary");
  DBUG_PRINT("enter", ("dictionary: %s", dictionary_name));

  /*
    We skip this compression dictionary if it has already been processed
  */
  if (!processed_compression_dictionaries->count(dictionary_name)) {
    static const constexpr char get_zip_dict_data_stmt[] =
        "SELECT `DICT_DATA` "
        "FROM `INFORMATION_SCHEMA`.`COMPRESSION_DICTIONARY` "
        "WHERE `DICT_NAME` = '%s'";

    processed_compression_dictionaries->emplace(dictionary_name);

    char query_buff[QUERY_LENGTH];
    snprintf(query_buff, sizeof(query_buff), get_zip_dict_data_stmt,
             dictionary_name);

    MYSQL_RES *result = nullptr;
    if (mysql_query_with_error_report(mysql, &result, query_buff)) {
      DBUG_VOID_RETURN;
    }

    MYSQL_ROW row = mysql_fetch_row(result);
    if (row == nullptr) {
      mysql_free_result(result);
      maybe_die(EX_MYSQLERR,
                "Couldn't read data for compresion dictionary %s (%s)\n",
                dictionary_name, mysql_error(mysql));
      DBUG_VOID_RETURN;
    }
    const ulong *const lengths = mysql_fetch_lengths(result);
    DBUG_ASSERT(lengths != nullptr);

    char quoted_buff[NAME_LEN * 2 + 3];
    char *quoted_dictionary_name = quote_name(dictionary_name, quoted_buff, 0);

    /*
      We print DROP COMPRESSION_DICTIONARY only if no --tab
      (file per table option) and no --skip-add-drop-compression-dictionary
      were specified
    */
    if (path == nullptr && opt_drop_compression_dictionary) {
      fprintf(sql_file,
                    "/*!"  STRINGIFY_ARG(FIRST_SUPPORTED_COMPRESSED_COLUMNS_VERSION)
                    " DROP COMPRESSION_DICTIONARY IF EXISTS %s */;\n",
                    quoted_dictionary_name);
      check_io(sql_file);
    }

    /*
      Whether IF NOT EXISTS is added to CREATE COMPRESSION_DICTIONARY
      depends on the --add-drop-compression-dictionary /
      --skip-add-drop-compression-dictionary options.
    */
    fprintf(sql_file,
                "/*!"  STRINGIFY_ARG(FIRST_SUPPORTED_COMPRESSED_COLUMNS_VERSION)
                " CREATE COMPRESSION_DICTIONARY %s%s (",
                path != 0 ? "IF NOT EXISTS " : "",
                quoted_dictionary_name);
    check_io(sql_file);

    unescape(sql_file, row[0], lengths[0]);
    fputs(") */;\n", sql_file);
    check_io(sql_file);

    mysql_free_result(result);
  }
  DBUG_VOID_RETURN;
}

/* general_log or slow_log tables under mysql database */
static inline bool general_log_or_slow_log_tables(const char *db,
                                                  const char *table) {
  return (!my_strcasecmp(charset_info, db, "mysql")) &&
         (!my_strcasecmp(charset_info, table, "general_log") ||
          !my_strcasecmp(charset_info, table, "slow_log"));
}

/*
 slave_master_info,slave_relay_log_info and gtid_executed tables under
 mysql database
*/
static inline bool replication_metadata_tables(const char *db,
                                               const char *table) {
  return (!my_strcasecmp(charset_info, db, "mysql")) &&
         (!my_strcasecmp(charset_info, table, "slave_master_info") ||
          !my_strcasecmp(charset_info, table, "slave_relay_log_info") ||
          !my_strcasecmp(charset_info, table, "gtid_executed"));
}

/**
  Check if the table is innodb stats table in mysql database.

   @param [in] db           Database name
   @param [in] table        Table name

  @return
    @retval true if it is innodb stats table else false
*/
static inline bool innodb_stats_tables(const char *db, const char *table) {
  return (!my_strcasecmp(charset_info, db, "mysql")) &&
         (!my_strcasecmp(charset_info, table, "innodb_table_stats") ||
          !my_strcasecmp(charset_info, table, "innodb_index_stats") ||
          !my_strcasecmp(charset_info, table, "innodb_dynamic_metadata") ||
          !my_strcasecmp(charset_info, table, "innodb_ddl_log"));
}

/**
   Checks if --add-drop-table option is enabled and prints
   "DROP TABLE IF EXISTS ..." if the specified table is not a log table.

   @param sq_file            output file
   @param db                 db name
   @param table              table name
   @param opt_quoted_table   optionally quoted table name
*/
static void print_optional_drop_table(FILE *sql_file, const char *db,
                                      const char *table,
                                      const char *opt_quoted_table) noexcept {
  DBUG_ENTER("print_optional_drop_table");
  DBUG_PRINT("enter", ("db: %s  table: %s", db, table));
  if (opt_drop) {
    if (!(general_log_or_slow_log_tables(db, table) ||
          replication_metadata_tables(db, table))) {
      fprintf(sql_file, "DROP TABLE IF EXISTS %s;\n", opt_quoted_table);
      check_io(sql_file);
    }
  }
  DBUG_VOID_RETURN;
}

/**
  Check if the command line option includes innodb stats table
  or in any way mysql database.

   @param [in] argc         Total count of positional arguments
   @param [in] argv         Pointer to positional arguments

  @return
    @retval true if dump contains innodb stats table or else false
*/
static inline bool is_innodb_stats_tables_included(int argc, char **argv) {
  if (opt_alldbs) return true;
  if (argc > 0) {
    char **names = argv;
    if (opt_databases) {
      for (char **obj = names; *obj; obj++)
        if (!my_strcasecmp(charset_info, *obj, "mysql")) return true;
    } else {
      char **obj = names;
      if (!my_strcasecmp(charset_info, *obj, "mysql")) {
        for (obj++; *obj; obj++)
          if (!my_strcasecmp(charset_info, *obj, "innodb_table_stats") ||
              !my_strcasecmp(charset_info, *obj, "innodb_index_stats"))
            return true;
      }
    }
  }
  return false;
}

/*
  get_table_structure -- retrieves database structure, prints out corresponding
  CREATE statement and fills out insert_pat if the table is the type we will
  be dumping.

  ARGS
    table       - table name
    db          - db name
    table_type  - table type, e.g. "MyISAM" or "InnoDB", but also "VIEW"
    ignore_flag - what we must particularly ignore - see IGNORE_ defines above
    real_columns- Contains one byte per column, 0 means unused, 1 is used
                  Generated columns are marked as unused
  RETURN
    number of fields in table, 0 if error
*/

static uint get_table_structure(const char *table, char *db, char *table_type,
                                char *ignore_flag, bool real_columns[]) {
  bool init = 0, write_data, complete_insert, skip_ddl;
  my_ulonglong num_fields;
  const char *result_table, *opt_quoted_table;
  const char *insert_option;
  char name_buff[NAME_LEN + 3], table_buff[NAME_LEN * 2 + 3];
  char table_buff2[NAME_LEN * 2 + 3], query_buff[QUERY_LENGTH];
  const char *show_fields_stmt =
      "SELECT `COLUMN_NAME` AS `Field`, "
      "`COLUMN_TYPE` AS `Type`, "
      "`IS_NULLABLE` AS `Null`, "
      "`COLUMN_KEY` AS `Key`, "
      "`COLUMN_DEFAULT` AS `Default`, "
      "`EXTRA` AS `Extra`, "
      "`COLUMN_COMMENT` AS `Comment` "
      "FROM `INFORMATION_SCHEMA`.`COLUMNS` WHERE "
      "TABLE_SCHEMA = '%s' AND TABLE_NAME = '%s' "
      "ORDER BY ORDINAL_POSITION";
  FILE *sql_file = md_result_file;
  bool is_log_table;
  bool is_replication_metadata_table;
  unsigned int colno;
  MYSQL_RES *result;
  MYSQL_ROW row;
  DBUG_ENTER("get_table_structure");
  DBUG_PRINT("enter", ("db: %s  table: %s", db, table));

  *ignore_flag = check_if_ignore_table(table, table_type);

  /*
    for mysql.innodb_table_stats, mysql.innodb_index_stats tables we
    dont dump DDL
  */
  skip_ddl = innodb_stats_tables(db, table);

  complete_insert = 0;
  if ((write_data = !(*ignore_flag & IGNORE_DATA))) {
    complete_insert = opt_complete_insert;
    if (!insert_pat_inited) {
      insert_pat_inited = 1;
      init_dynamic_string_checked(&insert_pat, "", 1024, 1024);
    } else
      dynstr_set_checked(&insert_pat, "");
  }

  insert_option = ((opt_ignore || skip_ddl) ? " IGNORE " : "");

  verbose_msg("-- Retrieving table structure for table %s...\n", table);

  snprintf(query_buff, sizeof(query_buff), "SET SQL_QUOTE_SHOW_CREATE=%d",
           (opt_quoted || opt_keywords));

  result_table = quote_name(table, table_buff, 1);
  opt_quoted_table = quote_name(table, table_buff2, 0);

  const bool has_pk =
      (opt_innodb_optimize_keys && !strcmp(table_type, "InnoDB"))
          ? has_primary_key(table)
          : false;

  if (opt_order_by_primary || opt_order_by_primary_desc)
    order_by = primary_key_fields(result_table, opt_order_by_primary_desc);

  if (!opt_xml && !mysql_query_with_error_report(mysql, 0, query_buff)) {
    /* using SHOW CREATE statement */
    if (!opt_no_create_info && !skip_ddl) {
      /* Make an sql-file, if path was given iow. option -T was given */
      char buff[20 + FN_REFLEN];
      MYSQL_FIELD *field;

      snprintf(buff, sizeof(buff), "show create table %s", result_table);

      if (switch_character_set_results(mysql, "binary") ||
          mysql_query_with_error_report(mysql, &result, buff) ||
          switch_character_set_results(mysql, default_charset))
        DBUG_RETURN(0);

      if (path) {
        if (!(sql_file = open_sql_file_for_table(table, O_WRONLY)))
          DBUG_RETURN(0);

        write_header(sql_file, db);
      }

      bool freemem = false;
      char const *text = fix_identifier_with_newline(result_table, &freemem);
      if (strcmp(table_type, "VIEW") == 0) /* view */
        print_comment(sql_file, 0,
                      "\n--\n-- Temporary view structure for view %s\n--\n\n",
                      text);
      else
        print_comment(sql_file, 0,
                      "\n--\n-- Table structure for table %s\n--\n\n", text);
      if (freemem) my_free((void *)text);

      field = mysql_fetch_field_direct(result, 0);
      if (strcmp(field->name, "View") == 0) {
        /*
          Even if the "table" is a view, we do a DROP TABLE here.  The
          view-specific code below fills in the DROP VIEW.
          We will skip the DROP TABLE for general_log and slow_log, since
          those stmts will fail, in case we apply dump by enabling logging.
          We will skip this for replication metadata tables as well.
        */
        print_optional_drop_table(sql_file, db, table, opt_quoted_table);

        char *scv_buff = NULL;
        my_ulonglong n_cols;

        verbose_msg("-- It's a view, create dummy view\n");

        /* save "show create" statement for later */
        if ((row = mysql_fetch_row(result)) && (scv_buff = row[1]))
          scv_buff = my_strdup(PSI_NOT_INSTRUMENTED, scv_buff, MYF(0));

        mysql_free_result(result);

        /*
          Create a table with the same name as the view and with columns of
          the same name in order to satisfy views that depend on this view.
          The table will be removed when the actual view is created.

          The properties of each column, are not preserved in this temporary
          table, because they are not necessary.

          This will not be necessary once we can determine dependencies
          between views and can simply dump them in the appropriate order.
        */
        snprintf(query_buff, sizeof(query_buff), "SHOW FIELDS FROM %s",
                 result_table);
        if (switch_character_set_results(mysql, "binary") ||
            mysql_query_with_error_report(mysql, &result, query_buff) ||
            switch_character_set_results(mysql, default_charset)) {
          /*
            View references invalid or privileged table/col/fun (err 1356),
            so we cannot create a stand-in table.  Be defensive and dump
            a comment with the view's 'show create' statement. (Bug #17371)
          */

          if (mysql_errno(mysql) == ER_VIEW_INVALID)
            fprintf(sql_file, "\n-- failed on view %s: %s\n\n", result_table,
                    scv_buff ? scv_buff : "");

          my_free(scv_buff);

          DBUG_RETURN(0);
        } else
          my_free(scv_buff);

        n_cols = mysql_num_rows(result);
        if (0 != n_cols) {
          /*
            The actual formula is based on the column names and how the .FRM
            files are stored and is too volatile to be repeated here.
            Thus we simply warn the user if the columns exceed a limit we
            know works most of the time.
          */
          if (n_cols >= 1000)
            fprintf(stderr,
                    "-- Warning: Creating a stand-in table for view %s may"
                    " fail when replaying the dump file produced because "
                    "of the number of columns exceeding 1000. Exercise "
                    "caution when replaying the produced dump file.\n",
                    table);
          if (opt_drop) {
            /*
              We have already dropped any table of the same name above, so
              here we just drop the view.
            */

            fprintf(sql_file, "/*!50001 DROP VIEW IF EXISTS %s*/;\n",
                    opt_quoted_table);
            check_io(sql_file);
          }

          fprintf(sql_file,
                  "SET @saved_cs_client     = @@character_set_client;\n"
                  "/*!50503 SET character_set_client = utf8mb4 */;\n"
                  "/*!50001 CREATE VIEW %s AS SELECT \n",
                  result_table);

          /*
            Get first row, following loop will prepend comma - keeps from
            having to know if the row being printed is last to determine if
            there should be a _trailing_ comma.
          */

          row = mysql_fetch_row(result);

          /*
            A temporary view is created to resolve the view interdependencies.
            This temporary view is dropped when the actual view is created.
          */

          fprintf(sql_file, " 1 AS %s", quote_name(row[0], name_buff, 0));

          while ((row = mysql_fetch_row(result))) {
            fprintf(sql_file, ",\n 1 AS %s", quote_name(row[0], name_buff, 0));
          }

          fprintf(sql_file,
                  "*/;\n"
                  "SET character_set_client = @saved_cs_client;\n");

          check_io(sql_file);
        }

        mysql_free_result(result);

        if (path) my_fclose(sql_file, MYF(MY_WME));

        seen_views = 1;
        DBUG_RETURN(0);
      }

      row = mysql_fetch_row(result);

      const bool is_innodb_table = (strcmp(table_type, "InnoDB") == 0);
      if (opt_innodb_optimize_keys && is_innodb_table)
        skip_secondary_keys(table, row[1], has_pk);
      if (is_innodb_table) {
        /*
          Search for compressed columns attributes and remove them if
          necessary.
        */

        dict_list_t referenced_dictionaries, current_dictionary;

        skip_compressed_columns(row[1], &referenced_dictionaries);
        for (const auto &it : referenced_dictionaries)
          print_optional_create_compression_dictionary(sql_file, it.c_str());
      }

      print_optional_drop_table(sql_file, db, table, opt_quoted_table);

      is_log_table = general_log_or_slow_log_tables(db, table);
      is_replication_metadata_table = replication_metadata_tables(db, table);
      if (is_log_table || is_replication_metadata_table)
        row[1] += 13; /* strlen("CREATE TABLE ")= 13 */

      fprintf(sql_file,
              "/*!40101 SET @saved_cs_client     = @@character_set_client */;\n"
              "/*!50503 SET character_set_client = utf8mb4 */;\n"
              "%s%s;\n"
              "/*!40101 SET character_set_client = @saved_cs_client */;\n",
              (is_log_table || is_replication_metadata_table)
                  ? "CREATE TABLE IF NOT EXISTS "
                  : "",
              row[1]);

      check_io(sql_file);
      mysql_free_result(result);
    }
    snprintf(query_buff, sizeof(query_buff), "show fields from %s",
             result_table);
    if (mysql_query_with_error_report(mysql, &result, query_buff)) {
      if (path) my_fclose(sql_file, MYF(MY_WME));
      DBUG_RETURN(0);
    }

    if (write_data && !complete_insert) {
      /*
        If data contents of table are to be written and complete_insert
        is false (column list not required in INSERT statement), scan the
        column list for generated columns, as presence of any generated column
        will require that an explicit list of columns is printed.
      */
      while ((row = mysql_fetch_row(result))) {
        if (row[SHOW_EXTRA]) {
          complete_insert |= strcmp(row[SHOW_EXTRA], "STORED GENERATED") == 0 ||
                             strcmp(row[SHOW_EXTRA], "VIRTUAL GENERATED") == 0;
        }
      }
      mysql_free_result(result);

      if (mysql_query_with_error_report(mysql, &result, query_buff)) {
        if (path) my_fclose(sql_file, MYF(MY_WME));
        DBUG_RETURN(0);
      }
    }
    /*
      If write_data is true, then we build up insert statements for
      the table's data. Note: in subsequent lines of code, this test
      will have to be performed each time we are appending to
      insert_pat.
    */
    if (write_data) {
      if (opt_replace_into)
        dynstr_append_checked(&insert_pat, "REPLACE ");
      else
        dynstr_append_checked(&insert_pat, "INSERT ");
      dynstr_append_checked(&insert_pat, insert_option);
      dynstr_append_checked(&insert_pat, "INTO ");
      dynstr_append_checked(&insert_pat, opt_quoted_table);
      if (complete_insert) {
        dynstr_append_checked(&insert_pat, " (");
      } else {
        dynstr_append_checked(&insert_pat, " VALUES ");
        if (!extended_insert) dynstr_append_checked(&insert_pat, "(");
      }
    }

    colno = 0;
    while ((row = mysql_fetch_row(result))) {
      if (row[SHOW_EXTRA]) {
        real_columns[colno] =
            strcmp(row[SHOW_EXTRA], "STORED GENERATED") != 0 &&
            strcmp(row[SHOW_EXTRA], "VIRTUAL GENERATED") != 0;
      } else
        real_columns[colno] = true;

      if (real_columns[colno++] && complete_insert) {
        if (init) {
          dynstr_append_checked(&insert_pat, ", ");
        }
        init = 1;
        dynstr_append_checked(&insert_pat,
                              quote_name(row[SHOW_FIELDNAME], name_buff, 0));
      }
    }
    num_fields = mysql_num_rows(result);
    mysql_free_result(result);
  } else {
    verbose_msg("%s: Warning: Can't set SQL_QUOTE_SHOW_CREATE option (%s)\n",
                my_progname, mysql_error(mysql));

    snprintf(query_buff, sizeof(query_buff), show_fields_stmt, db, table);

    if (mysql_query_with_error_report(mysql, &result, query_buff))
      DBUG_RETURN(0);

    if (write_data && !complete_insert) {
      /*
        If data contents of table are to be written and complete_insert
        is false (column list not required in INSERT statement), scan the
        column list for generated columns, as presence of any generated column
        will require that an explicit list of columns is printed.
      */
      while ((row = mysql_fetch_row(result))) {
        if (row[SHOW_EXTRA]) {
          complete_insert |= strcmp(row[SHOW_EXTRA], "STORED GENERATED") == 0 ||
                             strcmp(row[SHOW_EXTRA], "VIRTUAL GENERATED") == 0;
        }
      }
      mysql_free_result(result);

      if (mysql_query_with_error_report(mysql, &result, query_buff)) {
        if (path) my_fclose(sql_file, MYF(MY_WME));
        DBUG_RETURN(0);
      }
    }
    /* Make an sql-file, if path was given iow. option -T was given */
    if (!opt_no_create_info) {
      if (path) {
        if (!(sql_file = open_sql_file_for_table(table, O_WRONLY)))
          DBUG_RETURN(0);
        write_header(sql_file, db);
      }

      bool freemem = false;
      char const *text = fix_identifier_with_newline(result_table, &freemem);
      print_comment(sql_file, 0,
                    "\n--\n-- Table structure for table %s\n--\n\n", text);
      if (freemem) my_free((void *)text);

      if (opt_drop)
        fprintf(sql_file, "DROP TABLE IF EXISTS %s;\n", result_table);
      if (!opt_xml)
        fprintf(sql_file, "CREATE TABLE %s (\n", result_table);
      else
        print_xml_tag(sql_file, "\t", "\n", "table_structure", "name=", table,
                      NullS);
      check_io(sql_file);
    }

    if (write_data) {
      if (opt_replace_into)
        dynstr_append_checked(&insert_pat, "REPLACE ");
      else
        dynstr_append_checked(&insert_pat, "INSERT ");
      dynstr_append_checked(&insert_pat, insert_option);
      dynstr_append_checked(&insert_pat, "INTO ");
      dynstr_append_checked(&insert_pat, result_table);
      if (complete_insert)
        dynstr_append_checked(&insert_pat, " (");
      else {
        dynstr_append_checked(&insert_pat, " VALUES ");
        if (!extended_insert) dynstr_append_checked(&insert_pat, "(");
      }
    }

    colno = 0;
    while ((row = mysql_fetch_row(result))) {
      ulong *lengths = mysql_fetch_lengths(result);

      if (row[SHOW_EXTRA]) {
        real_columns[colno] =
            strcmp(row[SHOW_EXTRA], "STORED GENERATED") != 0 &&
            strcmp(row[SHOW_EXTRA], "VIRTUAL GENERATED") != 0;
      } else
        real_columns[colno] = true;

      if (!real_columns[colno++]) continue;

      if (init) {
        if (!opt_xml && !opt_no_create_info) {
          fputs(",\n", sql_file);
          check_io(sql_file);
        }
        if (complete_insert) dynstr_append_checked(&insert_pat, ", ");
      }
      init = 1;
      if (complete_insert)
        dynstr_append_checked(&insert_pat,
                              quote_name(row[SHOW_FIELDNAME], name_buff, 0));
      if (!opt_no_create_info) {
        if (opt_xml) {
          print_xml_row(sql_file, "field", result, &row, NullS);
          continue;
        }

        if (opt_keywords)
          fprintf(sql_file, "  %s.%s %s", result_table,
                  quote_name(row[SHOW_FIELDNAME], name_buff, 0),
                  row[SHOW_TYPE]);
        else
          fprintf(sql_file, "  %s %s",
                  quote_name(row[SHOW_FIELDNAME], name_buff, 0),
                  row[SHOW_TYPE]);
        if (row[SHOW_DEFAULT]) {
          fputs(" DEFAULT ", sql_file);
          unescape(sql_file, row[SHOW_DEFAULT], lengths[SHOW_DEFAULT]);
        }
        if (!row[SHOW_NULL][0]) fputs(" NOT NULL", sql_file);
        if (row[SHOW_EXTRA] && row[SHOW_EXTRA][0])
          fprintf(sql_file, " %s", row[SHOW_EXTRA]);
        check_io(sql_file);
      }
    }
    num_fields = mysql_num_rows(result);
    mysql_free_result(result);
    if (!opt_no_create_info) {
      /* Make an sql-file, if path was given iow. option -T was given */
      char buff[20 + FN_REFLEN];
      uint keynr, primary_key;
      snprintf(buff, sizeof(buff), "show keys from %s", result_table);
      if (mysql_query_with_error_report(mysql, &result, buff)) {
        if (mysql_errno(mysql) == ER_WRONG_OBJECT) {
          /* it is VIEW */
          fputs("\t\t<options Comment=\"view\" />\n", sql_file);
          goto continue_xml;
        }
        fprintf(stderr, "%s: Can't get keys for table %s (%s)\n", my_progname,
                result_table, mysql_error(mysql));
        if (path) my_fclose(sql_file, MYF(MY_WME));
        DBUG_RETURN(0);
      }

      /* Find first which key is primary key */
      keynr = 0;
      primary_key = INT_MAX;
      while ((row = mysql_fetch_row(result))) {
        if (atoi(row[3]) == 1) {
          keynr++;
          if (!strcmp(row[2], "PRIMARY")) {
            primary_key = keynr;
            break;
          }
        }
      }
      mysql_data_seek(result, 0);
      keynr = 0;
      while ((row = mysql_fetch_row(result))) {
        if (opt_xml) {
          print_xml_row(sql_file, "key", result, &row, NullS);
          continue;
        }

        if (atoi(row[3]) == 1) {
          if (keynr++) putc(')', sql_file);
          if (atoi(row[1])) /* Test if duplicate key */
            /* Duplicate allowed */
            fprintf(sql_file, ",\n  KEY %s (",
                    quote_name(row[2], name_buff, 0));
          else if (keynr == primary_key)
            fputs(",\n  PRIMARY KEY (", sql_file); /* First UNIQUE is primary */
          else
            fprintf(sql_file, ",\n  UNIQUE %s (",
                    quote_name(row[2], name_buff, 0));
        } else
          putc(',', sql_file);
        fputs(quote_name(row[4], name_buff, 0), sql_file);
        if (row[7]) fprintf(sql_file, " (%s)", row[7]); /* Sub key */
        check_io(sql_file);
      }
      mysql_free_result(result);
      if (!opt_xml) {
        if (keynr) putc(')', sql_file);
        fputs("\n)", sql_file);
        check_io(sql_file);
      }

      /* Get MySQL specific create options */
      if (create_options) {
        char show_name_buff[NAME_LEN * 2 + 2 + 24];

        /* Check memory for quote_for_like() */
        snprintf(buff, sizeof(buff), "show table status like %s",
                 quote_for_like(table, show_name_buff));

        if (mysql_query_with_error_report(mysql, &result, buff)) {
          if (mysql_errno(mysql) != ER_PARSE_ERROR) { /* If old MySQL version */
            verbose_msg(
                "-- Warning: Couldn't get status information for "
                "table %s (%s)\n",
                result_table, mysql_error(mysql));
          }
        } else if (!(row = mysql_fetch_row(result))) {
          fprintf(stderr,
                  "Error: Couldn't read status information for table %s (%s)\n",
                  result_table, mysql_error(mysql));
        } else {
          if (opt_xml)
            print_xml_row(sql_file, "options", result, &row, NullS);
          else {
            fputs("/*!", sql_file);
            print_value(sql_file, result, row, "engine=", "Engine", 0);
            print_value(sql_file, result, row, "", "Create_options", 0);
            print_value(sql_file, result, row, "comment=", "Comment", 1);
            fputs(" */", sql_file);
            check_io(sql_file);
          }
        }
        mysql_free_result(result); /* Is always safe to free */
      }
    continue_xml:
      if (!opt_xml)
        fputs(";\n", sql_file);
      else
        fputs("\t</table_structure>\n", sql_file);
      check_io(sql_file);
    }
  }
  if (complete_insert) {
    dynstr_append_checked(&insert_pat, ") VALUES ");
    if (!extended_insert) dynstr_append_checked(&insert_pat, "(");
  }
  if (sql_file != md_result_file) {
    fputs("\n", sql_file);
    write_footer(sql_file);
    my_fclose(sql_file, MYF(MY_WME));
  }
  DBUG_RETURN((uint)num_fields);
} /* get_table_structure */

static void dump_trigger_old(FILE *sql_file, MYSQL_RES *show_triggers_rs,
                             MYSQL_ROW *show_trigger_row,
                             const char *table_name) {
  char quoted_table_name_buf[NAME_LEN * 2 + 3];
  const char *quoted_table_name =
      quote_name(table_name, quoted_table_name_buf, 1);

  char name_buff[NAME_LEN * 4 + 3];
  const char *xml_msg =
      "\nWarning! mysqldump being run against old server "
      "that does not\nsupport 'SHOW CREATE TRIGGERS' "
      "statement. Skipping..\n";

  DBUG_ENTER("dump_trigger_old");

  if (opt_xml) {
    print_xml_comment(sql_file, strlen(xml_msg), xml_msg);
    check_io(sql_file);
    DBUG_VOID_RETURN;
  }

  fprintf(sql_file,
          "--\n"
          "-- WARNING: old server version. "
          "The following dump may be incomplete.\n"
          "--\n");

  if (opt_compact)
    fprintf(sql_file, "/*!50003 SET @OLD_SQL_MODE=@@SQL_MODE*/;\n");

  if (opt_drop_trigger)
    fprintf(sql_file, "/*!50032 DROP TRIGGER IF EXISTS %s */;\n",
            (*show_trigger_row)[0]);

  fprintf(sql_file,
          "DELIMITER ;;\n"
          "/*!50003 SET SESSION SQL_MODE=\"%s\" */;;\n"
          "/*!50003 CREATE */ ",
          (*show_trigger_row)[6]);

  if (mysql_num_fields(show_triggers_rs) > 7) {
    /*
      mysqldump can be run against the server, that does not support
      definer in triggers (there is no DEFINER column in SHOW TRIGGERS
      output). So, we should check if we have this column before
      accessing it.
    */

    size_t user_name_len;
    char user_name_str[USERNAME_LENGTH + 1];
    char quoted_user_name_str[USERNAME_LENGTH * 2 + 3];
    size_t host_name_len;
    char host_name_str[HOSTNAME_LENGTH + 1];
    char quoted_host_name_str[HOSTNAME_LENGTH * 2 + 3];

    parse_user((*show_trigger_row)[7], strlen((*show_trigger_row)[7]),
               user_name_str, &user_name_len, host_name_str, &host_name_len);

    fprintf(sql_file, "/*!50017 DEFINER=%s@%s */ ",
            quote_name(user_name_str, quoted_user_name_str, false),
            quote_name(host_name_str, quoted_host_name_str, false));
  }

  fprintf(sql_file,
          "/*!50003 TRIGGER %s %s %s ON %s FOR EACH ROW%s%s */;;\n"
          "DELIMITER ;\n",
          quote_name((*show_trigger_row)[0], name_buff, 0), /* Trigger */
          (*show_trigger_row)[4],                           /* Timing */
          (*show_trigger_row)[1],                           /* Event */
          quoted_table_name,
          (strchr(" \t\n\r", *((*show_trigger_row)[3]))) ? "" : " ",
          (*show_trigger_row)[3] /* Statement */);

  if (opt_compact)
    fprintf(sql_file, "/*!50003 SET SESSION SQL_MODE=@OLD_SQL_MODE */;\n");

  DBUG_VOID_RETURN;
}

static int dump_trigger(FILE *sql_file, MYSQL_RES *show_create_trigger_rs,
                        const char *db_name, const char *db_cl_name) {
  MYSQL_ROW row;
  char *query_str;
  int db_cl_altered = false;

  DBUG_ENTER("dump_trigger");

  while ((row = mysql_fetch_row(show_create_trigger_rs))) {
    if (opt_xml) {
      print_xml_row(sql_file, "trigger", show_create_trigger_rs, &row,
                    "SQL Original Statement");
      check_io(sql_file);
      continue;
    }

    query_str = cover_definer_clause(
        row[2], strlen(row[2]), STRING_WITH_LEN("50017"),
        STRING_WITH_LEN("50003"), STRING_WITH_LEN(" TRIGGER"));
    if (switch_db_collation(sql_file, db_name, ";", db_cl_name, row[5],
                            &db_cl_altered))
      DBUG_RETURN(true);

    switch_cs_variables(sql_file, ";", row[3], /* character_set_client */
                        row[3],                /* character_set_results */
                        row[4]);               /* collation_connection */

    switch_sql_mode(sql_file, ";", row[1]);

    if (opt_drop_trigger)
      fprintf(sql_file, "/*!50032 DROP TRIGGER IF EXISTS %s */;\n", row[0]);

    fprintf(sql_file,
            "DELIMITER ;;\n"
            "/*!50003 %s */;;\n"
            "DELIMITER ;\n",
            (const char *)(query_str != NULL ? query_str : row[2]));

    restore_sql_mode(sql_file, ";");
    restore_cs_variables(sql_file, ";");

    if (db_cl_altered) {
      if (restore_db_collation(sql_file, db_name, ";", db_cl_name))
        DBUG_RETURN(true);
    }

    my_free(query_str);
  }

  DBUG_RETURN(false);
}

/**
  Dump the triggers for a given table.

  This should be called after the tables have been dumped in case a trigger
  depends on the existence of a table.

  @param[in] table_name
  @param[in] db_name

  @return Error status.
    @retval true error has occurred.
    @retval false operation succeed.
*/

static int dump_triggers_for_table(char *table_name, char *db_name) {
  char name_buff[NAME_LEN * 4 + 3];
  char query_buff[QUERY_LENGTH];
  bool old_ansi_quotes_mode = ansi_quotes_mode;
  MYSQL_RES *show_triggers_rs;
  MYSQL_ROW row;
  FILE *sql_file = md_result_file;

  char db_cl_name[MY_CS_NAME_SIZE];
  int ret = true;

  DBUG_ENTER("dump_triggers_for_table");
  DBUG_PRINT("enter", ("db: %s, table_name: %s", db_name, table_name));

  if (path &&
      !(sql_file = open_sql_file_for_table(table_name, O_WRONLY | O_APPEND)))
    DBUG_RETURN(1);

  /* Do not use ANSI_QUOTES on triggers in dump */
  ansi_quotes_mode = false;

  /* Get database collation. */

  if (switch_character_set_results(mysql, "binary")) goto done;

  if (fetch_db_collation(db_name, db_cl_name, sizeof(db_cl_name))) goto done;

  /* Get list of triggers. */

  snprintf(query_buff, sizeof(query_buff), "SHOW TRIGGERS LIKE %s",
           quote_for_like(table_name, name_buff));

  if (mysql_query_with_error_report(mysql, &show_triggers_rs, query_buff))
    goto done;

  /* Dump triggers. */

  if (!mysql_num_rows(show_triggers_rs)) goto skip;

  if (opt_xml)
    print_xml_tag(sql_file, "\t", "\n", "triggers", "name=", table_name, NullS);

  while ((row = mysql_fetch_row(show_triggers_rs))) {
    snprintf(query_buff, sizeof(query_buff), "SHOW CREATE TRIGGER %s",
             quote_name(row[0], name_buff, true));

    if (mysql_query(mysql, query_buff)) {
      /*
        mysqldump is being run against old server, that does not support
        SHOW CREATE TRIGGER statement. We should use SHOW TRIGGERS output.

        NOTE: the dump may be incorrect, as old SHOW TRIGGERS does not
        provide all the necessary information to restore trigger properly.
      */

      dump_trigger_old(sql_file, show_triggers_rs, &row, table_name);
    } else {
      MYSQL_RES *show_create_trigger_rs = mysql_store_result(mysql);

      if (!show_create_trigger_rs ||
          dump_trigger(sql_file, show_create_trigger_rs, db_name, db_cl_name))
        goto done;

      mysql_free_result(show_create_trigger_rs);
    }
  }

  if (opt_xml) {
    fputs("\t</triggers>\n", sql_file);
    check_io(sql_file);
  }

skip:
  mysql_free_result(show_triggers_rs);

  if (switch_character_set_results(mysql, default_charset)) goto done;

  /*
    make sure to set back ansi_quotes_mode mode to
    original value
  */
  ansi_quotes_mode = old_ansi_quotes_mode;

  ret = false;

done:
  if (path) my_fclose(sql_file, MYF(0));

  DBUG_RETURN(ret);
}

static bool dump_column_statistics_for_table(char *table_name, char *db_name) {
  char name_buff[NAME_LEN * 4 + 3];
  char column_buffer[NAME_LEN * 4 + 3];
  char query_buff[QUERY_LENGTH * 3 / 2];
  bool old_ansi_quotes_mode = ansi_quotes_mode;
  char *quoted_table;
  MYSQL_RES *column_statistics_rs;
  MYSQL_ROW row;
  FILE *sql_file = md_result_file;

  bool ret = true;

  DBUG_ENTER("dump_column_statistics_for_table");
  DBUG_PRINT("enter", ("db: %s, table_name: %s", db_name, table_name));

  if (path &&
      !(sql_file = open_sql_file_for_table(table_name, O_WRONLY | O_APPEND)))
    DBUG_RETURN(true); /* purecov: deadcode */

  if (switch_character_set_results(mysql, "binary"))
    goto done; /* purecov: deadcode */

  char escaped_db[NAME_LEN * 4 + 3];
  char escaped_table[NAME_LEN * 4 + 3];
  mysql_real_escape_string_quote(mysql, escaped_table, table_name,
                                 static_cast<ulong>(strlen(table_name)), '\'');
  mysql_real_escape_string_quote(mysql, escaped_db, db_name,
                                 static_cast<ulong>(strlen(db_name)), '\'');

  /* Get list of columns with statistics. */
  snprintf(query_buff, sizeof(query_buff),
           "SELECT COLUMN_NAME, \
                      JSON_EXTRACT(HISTOGRAM, '$.\"number-of-buckets-specified\"') \
               FROM information_schema.COLUMN_STATISTICS \
               WHERE SCHEMA_NAME = '%s' AND TABLE_NAME = '%s';",
           escaped_db, escaped_table);

  if (mysql_query_with_error_report(mysql, &column_statistics_rs, query_buff))
    goto done; /* purecov: deadcode */

  /* Dump column statistics. */
  if (!mysql_num_rows(column_statistics_rs)) goto skip;

  if (opt_xml)
    print_xml_tag(sql_file, "\t", "\n", "column_statistics",
                  "table_name=", table_name, nullptr);

  quoted_table = quote_name(table_name, name_buff, false);
  while ((row = mysql_fetch_row(column_statistics_rs))) {
    char *quoted_column = quote_name(row[0], column_buffer, false);
    if (opt_xml) {
      print_xml_tag(sql_file, "\t\t", "", "field", "name=", row[0],
                    "num_buckets=", row[1], nullptr);
      fputs("</field>\n", sql_file);
    } else {
      fprintf(sql_file,
              "/*!80002 ANALYZE TABLE %s UPDATE HISTOGRAM ON %s "
              "WITH %s BUCKETS */;\n",
              quoted_table, quoted_column, row[1]);
    }
  }

  if (opt_xml) {
    fputs("\t</column_statistics>\n", sql_file);
    check_io(sql_file);
  }

skip:
  mysql_free_result(column_statistics_rs);

  if (switch_character_set_results(mysql, default_charset))
    goto done; /* purecov: deadcode */

  /*
    make sure to set back ansi_quotes_mode mode to
    original value
  */
  ansi_quotes_mode = old_ansi_quotes_mode;

  ret = false;

done:
  if (path) my_fclose(sql_file, MYF(0));

  DBUG_RETURN(ret);
}

static void add_load_option(DYNAMIC_STRING *str, const char *option,
                            const char *option_value) {
  if (!option_value) {
    /* Null value means we don't add this option. */
    return;
  }

  dynstr_append_checked(str, option);

  if (strncmp(option_value, "0x", sizeof("0x") - 1) == 0) {
    /* It's a hex constant, don't escape */
    dynstr_append_checked(str, option_value);
  } else {
    /* char constant; escape */
    field_escape(str, option_value);
  }
}

/*
  Allow the user to specify field terminator strings like:
  "'", "\", "\\" (escaped backslash), "\t" (tab), "\n" (newline)
  This is done by doubling ' and add a end -\ if needed to avoid
  syntax errors from the SQL parser.
*/

static void field_escape(DYNAMIC_STRING *in, const char *from) {
  uint end_backslashes = 0;

  dynstr_append_checked(in, "'");

  while (*from) {
    dynstr_append_mem_checked(in, from, 1);

    if (*from == '\\')
      end_backslashes ^= 1; /* find odd number of backslashes */
    else {
      if (*from == '\'' && !end_backslashes) {
        /* We want a duplicate of "'" for MySQL */
        dynstr_append_checked(in, "\'");
      }
      end_backslashes = 0;
    }
    from++;
  }
  /* Add missing backslashes if user has specified odd number of backs.*/
  if (end_backslashes) dynstr_append_checked(in, "\\");

  dynstr_append_checked(in, "'");
}

static char *alloc_query_str(size_t size) {
  char *query;

  if (!(query = (char *)my_malloc(PSI_NOT_INSTRUMENTED, size, MYF(MY_WME))))
    die(EX_MYSQLERR, "Couldn't allocate a query string.");

  return query;
}

/*
  Dump delayed secondary index definitions when --innodb-optimize-keys is used.
*/

static void dump_skipped_keys(const char *table) {
  if (skipped_keys_list.empty() && alter_constraints_list.empty()) return;

  verbose_msg("-- Dumping delayed secondary index definitions for table %s\n",
              table);

  uint keys;

  if (!skipped_keys_list.empty()) {
    const auto sk_list_len = skipped_keys_list.size();
    fprintf(md_result_file, "ALTER TABLE %s%s", table,
            (sk_list_len > 1) ? "\n" : " ");

    for (keys = sk_list_len; keys > 0; keys--) {
      const char *const def = skipped_keys_list.front().c_str();

      fprintf(md_result_file, "%sADD %s%s", (sk_list_len > 1) ? "  " : "", def,
              (keys > 1) ? ",\n" : ";\n");

      skipped_keys_list.pop_front();
    }
    DBUG_ASSERT(skipped_keys_list.empty());
  }

  if (!alter_constraints_list.empty()) {
    const auto ac_list_len = alter_constraints_list.size();
    fprintf(md_result_file, "ALTER TABLE %s%s", table,
            (ac_list_len > 1) ? "\n" : " ");

    for (keys = ac_list_len; keys > 0; keys--) {
      const char *const def = alter_constraints_list.front().c_str();

      fprintf(md_result_file, "%sADD %s%s", (ac_list_len > 1) ? "  " : "", def,
              (keys > 1) ? ",\n" : ";\n");

      alter_constraints_list.pop_front();
    }
    DBUG_ASSERT(alter_constraints_list.empty());
  }
}

/*

 SYNOPSIS
  dump_table()

  dump_table saves database contents as a series of INSERT statements.

  ARGS
   table - table name
   db    - db name

   RETURNS
    void
*/

static void dump_table(char *table, char *db) {
  char ignore_flag;
  char buf[200], table_buff[NAME_LEN + 3];
  DYNAMIC_STRING query_string;
  DYNAMIC_STRING extended_row;
  char table_type[NAME_LEN];
  char *result_table, table_buff2[NAME_LEN * 2 + 3], *opt_quoted_table;
  int error = 0;
  ulong rownr, row_break;
  size_t total_length, init_length;
  uint num_fields;
  MYSQL_RES *res;
  MYSQL_FIELD *field;
  MYSQL_ROW row;
  bool real_columns[MAX_FIELDS];
  DBUG_ENTER("dump_table");

  /*
    Make sure you get the create table info before the following check for
    --no-data flag below. Otherwise, the create table info won't be printed.
  */
  num_fields =
      get_table_structure(table, db, table_type, &ignore_flag, real_columns);

  /*
    The "table" could be a view.  If so, we don't do anything here.
  */
  if (strcmp(table_type, "VIEW") == 0) DBUG_VOID_RETURN;

  /*
    We don't dump data for replication metadata tables.
  */
  if (replication_metadata_tables(db, table)) DBUG_VOID_RETURN;

  result_table = quote_name(table, table_buff, 1);
  opt_quoted_table = quote_name(table, table_buff2, 0);

  /* Check --no-data flag */
  if (opt_no_data) {
    dump_skipped_keys(opt_quoted_table);
    verbose_msg("-- Skipping dump data for table '%s', --no-data was used\n",
                table);
    DBUG_VOID_RETURN;
  }

  DBUG_PRINT("info",
             ("ignore_flag: %x  num_fields: %d", (int)ignore_flag, num_fields));
  /*
    If the table type is a merge table or any type that has to be
     _completely_ ignored and no data dumped
  */
  if (ignore_flag & IGNORE_DATA) {
    verbose_msg(
        "-- Warning: Skipping data for table '%s' because "
        "it's of type %s\n",
        table, table_type);
    DBUG_VOID_RETURN;
  }
  /* Check that there are any fields in the table */
  if (num_fields == 0) {
    verbose_msg("-- Skipping dump data for table '%s', it has no fields\n",
                table);
    DBUG_VOID_RETURN;
  }

  verbose_msg("-- Sending SELECT query...\n");

  init_dynamic_string_checked(&query_string, "", 1024, 1024);
  if (extended_insert)
    init_dynamic_string_checked(&extended_row, "", 1024, 1024);

  if (path) {
    char filename[FN_REFLEN], tmp_path[FN_REFLEN];

    /*
      Convert the path to native os format
      and resolve to the full filepath.
    */
    convert_dirname(tmp_path, path, NullS);
    my_load_path(tmp_path, tmp_path, NULL);
    fn_format(filename, table, tmp_path, ".txt",
              MYF(MY_UNPACK_FILENAME | MY_APPEND_EXT));

    /* Must delete the file that 'INTO OUTFILE' will write to */
    my_delete(filename, MYF(0));

    /* convert to a unix path name to stick into the query */
    to_unix_path(filename);

    /* now build the query string */

    dynstr_append_checked(&query_string,
                          "SELECT /*!40001 SQL_NO_CACHE */ * INTO OUTFILE '");
    dynstr_append_checked(&query_string, filename);
    dynstr_append_checked(&query_string, "'");

    dynstr_append_checked(&query_string, " /*!50138 CHARACTER SET ");
    dynstr_append_checked(&query_string,
                          default_charset == mysql_universal_client_charset
                              ? my_charset_bin.name
                              : /* backward compatibility */
                              default_charset);
    dynstr_append_checked(&query_string, " */");

    if (fields_terminated || enclosed || opt_enclosed || escaped)
      dynstr_append_checked(&query_string, " FIELDS");

    add_load_option(&query_string, " TERMINATED BY ", fields_terminated);
    add_load_option(&query_string, " ENCLOSED BY ", enclosed);
    add_load_option(&query_string, " OPTIONALLY ENCLOSED BY ", opt_enclosed);
    add_load_option(&query_string, " ESCAPED BY ", escaped);
    add_load_option(&query_string, " LINES TERMINATED BY ", lines_terminated);

    dynstr_append_checked(&query_string, " FROM ");
    dynstr_append_checked(&query_string, result_table);

    if (where) {
      dynstr_append_checked(&query_string, " WHERE ");
      dynstr_append_checked(&query_string, where);
    }

    if (order_by) {
      dynstr_append_checked(&query_string, " ORDER BY ");
      dynstr_append_checked(&query_string, order_by);
    }

    if (mysql_real_query(mysql, query_string.str, (ulong)query_string.length)) {
      DB_error(mysql, "when executing 'SELECT INTO OUTFILE'");
      dynstr_free(&query_string);
      DBUG_VOID_RETURN;
    }
  } else {
    bool freemem = false;
    char const *text = fix_identifier_with_newline(result_table, &freemem);
    print_comment(md_result_file, 0, "\n--\n-- Dumping data for table %s\n--\n",
                  text);
    if (freemem) my_free((void *)text);

    dynstr_append_checked(&query_string,
                          "SELECT /*!40001 SQL_NO_CACHE */ * FROM ");
    dynstr_append_checked(&query_string, result_table);

    if (where) {
      freemem = false;
      char const *text = fix_identifier_with_newline(where, &freemem);
      print_comment(md_result_file, 0, "-- WHERE:  %s\n", text);
      if (freemem) my_free((void *)text);

      dynstr_append_checked(&query_string, " WHERE ");
      dynstr_append_checked(&query_string, where);
    }
    if (order_by) {
      freemem = false;
      char const *text = fix_identifier_with_newline(order_by, &freemem);
      print_comment(md_result_file, 0, "-- ORDER BY:  %s\n", text);
      if (freemem) my_free((void *)text);

      dynstr_append_checked(&query_string, " ORDER BY ");
      dynstr_append_checked(&query_string, order_by);
    }

    if (!opt_xml && !opt_compact) {
      fputs("\n", md_result_file);
      check_io(md_result_file);
      fflush(md_result_file);
    }
    if (mysql_query_with_error_report(mysql, 0, query_string.str)) {
      DB_error(mysql, "when retrieving data from server");
      goto err;
    }
    if (quick)
      res = mysql_use_result(mysql);
    else
      res = mysql_store_result(mysql);
    if (!res) {
      DB_error(mysql, "when retrieving data from server");
      goto err;
    }

    verbose_msg("-- Retrieving rows...\n");
    if (mysql_num_fields(res) != num_fields) {
      fprintf(stderr, "%s: Error in field count for table: %s !  Aborting.\n",
              my_progname, result_table);
      error = EX_CONSCHECK;
      goto err;
    }

    if (opt_lock && !(innodb_stats_tables(db, table))) {
      fprintf(md_result_file, "LOCK TABLES %s WRITE;\n", opt_quoted_table);
      check_io(md_result_file);
    }
    /* Moved disable keys to after lock per bug 15977 */
    if (opt_disable_keys) {
      fprintf(md_result_file, "/*!40000 ALTER TABLE %s DISABLE KEYS */;\n",
              opt_quoted_table);
      check_io(md_result_file);
    }

    total_length = opt_net_buffer_length; /* Force row break */
    row_break = 0;
    rownr = 0;
    init_length = (uint)insert_pat.length + 4;
    if (opt_xml)
      print_xml_tag(md_result_file, "\t", "\n", "table_data", "name=", table,
                    NullS);
    if (opt_autocommit) {
      fprintf(md_result_file, "set autocommit=0;\n");
      check_io(md_result_file);
    }

    while ((row = mysql_fetch_row(res))) {
      uint i;
      ulong *lengths = mysql_fetch_lengths(res);
      rownr++;
      if (!extended_insert && !opt_xml) {
        fputs(insert_pat.str, md_result_file);
        check_io(md_result_file);
      }
      mysql_field_seek(res, 0);

      if (opt_xml) {
        fputs("\t<row>\n", md_result_file);
        check_io(md_result_file);
      }

      for (i = 0; i < mysql_num_fields(res); i++) {
        int is_blob;
        ulong length = lengths[i];

        if (!(field = mysql_fetch_field(res)))
          die(EX_CONSCHECK, "Not enough fields from table %s! Aborting.\n",
              result_table);

        if (!real_columns[i]) continue;
        /*
           63 is my_charset_bin. If charsetnr is not 63,
           we have not a BLOB but a TEXT column.
        */
        is_blob =
            (field->charsetnr == 63 && (field->type == MYSQL_TYPE_BIT ||
                                        field->type == MYSQL_TYPE_STRING ||
                                        field->type == MYSQL_TYPE_VAR_STRING ||
                                        field->type == MYSQL_TYPE_VARCHAR ||
                                        field->type == MYSQL_TYPE_BLOB ||
                                        field->type == MYSQL_TYPE_LONG_BLOB ||
                                        field->type == MYSQL_TYPE_MEDIUM_BLOB ||
                                        field->type == MYSQL_TYPE_TINY_BLOB ||
                                        field->type == MYSQL_TYPE_GEOMETRY))
                ? 1
                : 0;
        if (extended_insert && !opt_xml) {
          if (i == 0)
            dynstr_set_checked(&extended_row, "(");
          else
            dynstr_append_checked(&extended_row, ",");

          if (row[i]) {
            if (length) {
              if (!(field->flags & NUM_FLAG)) {
                /*
                  "length * 2 + 2" is OK for both HEX and non-HEX modes:
                  - In HEX mode we need exactly 2 bytes per character
                  plus 2 bytes for '0x' prefix.
                  - In non-HEX mode we need up to 2 bytes per character,
                  plus 2 bytes for leading and trailing '\'' characters.
                  Also we need to reserve 1 byte for terminating '\0'.
                */
                dynstr_realloc_checked(&extended_row, length * 2 + 2 + 1);
                if (opt_hex_blob && is_blob) {
                  dynstr_append_checked(&extended_row, "0x");
                  extended_row.length += mysql_hex_string(
                      extended_row.str + extended_row.length, row[i], length);
                  DBUG_ASSERT(extended_row.length + 1 <=
                              extended_row.max_length);
                  /* mysql_hex_string() already terminated string by '\0' */
                  DBUG_ASSERT(extended_row.str[extended_row.length] == '\0');
                } else {
                  if (is_blob) {
                    /*
                      inform SQL parser that this string isn't in
                      character_set_connection, so it doesn't emit a warning.
                    */
                    dynstr_append_checked(&extended_row, "_binary ");
                  }
                  dynstr_append_checked(&extended_row, "'");
                  extended_row.length += mysql_real_escape_string_quote(
                      &mysql_connection, &extended_row.str[extended_row.length],
                      row[i], length, '\'');
                  extended_row.str[extended_row.length] = '\0';
                  dynstr_append_checked(&extended_row, "'");
                }
              } else {
                /* change any strings ("inf", "-inf", "nan") into NULL */
                char *ptr = row[i];
                if (my_isalpha(charset_info, *ptr) ||
                    (*ptr == '-' && my_isalpha(charset_info, ptr[1])))
                  dynstr_append_checked(&extended_row, "NULL");
                else {
                  if (field->type == MYSQL_TYPE_DECIMAL) {
                    /* add " signs around */
                    dynstr_append_checked(&extended_row, "'");
                    dynstr_append_checked(&extended_row, ptr);
                    dynstr_append_checked(&extended_row, "'");
                  } else
                    dynstr_append_checked(&extended_row, ptr);
                }
              }
            } else
              dynstr_append_checked(&extended_row, "''");
          } else
            dynstr_append_checked(&extended_row, "NULL");
        } else {
          if (i && !opt_xml) {
            fputc(',', md_result_file);
            check_io(md_result_file);
          }
          if (row[i]) {
            if (!(field->flags & NUM_FLAG)) {
              if (opt_xml) {
                if (opt_hex_blob && is_blob && length) {
                  /* Define xsi:type="xs:hexBinary" for hex encoded data */
                  print_xml_tag(md_result_file, "\t\t", "", "field",
                                "name=", field->name,
                                "xsi:type=", "xs:hexBinary", NullS);
                  print_blob_as_hex(md_result_file, row[i], length);
                } else {
                  print_xml_tag(md_result_file, "\t\t", "", "field",
                                "name=", field->name, NullS);
                  print_quoted_xml(md_result_file, row[i], length, 0);
                }
                fputs("</field>\n", md_result_file);
              } else if (opt_hex_blob && is_blob && length) {
                fputs("0x", md_result_file);
                print_blob_as_hex(md_result_file, row[i], length);
              } else {
                if (is_blob) {
                  fputs("_binary ", md_result_file);
                  check_io(md_result_file);
                }
                unescape(md_result_file, row[i], length);
              }
            } else {
              /* change any strings ("inf", "-inf", "nan") into NULL */
              char *ptr = row[i];
              if (opt_xml) {
                print_xml_tag(md_result_file, "\t\t", "", "field",
                              "name=", field->name, NullS);
                fputs(!my_isalpha(charset_info, *ptr) ? ptr : "NULL",
                      md_result_file);
                fputs("</field>\n", md_result_file);
              } else if (my_isalpha(charset_info, *ptr) ||
                         (*ptr == '-' && my_isalpha(charset_info, ptr[1])))
                fputs("NULL", md_result_file);
              else if (field->type == MYSQL_TYPE_DECIMAL) {
                /* add " signs around */
                fputc('\'', md_result_file);
                fputs(ptr, md_result_file);
                fputc('\'', md_result_file);
              } else
                fputs(ptr, md_result_file);
            }
          } else {
            /* The field value is NULL */
            if (!opt_xml)
              fputs("NULL", md_result_file);
            else
              print_xml_null_tag(md_result_file, "\t\t",
                                 "field name=", field->name, "\n");
          }
          check_io(md_result_file);
        }
      }

      if (opt_xml) {
        fputs("\t</row>\n", md_result_file);
        check_io(md_result_file);
      }

      if (extended_insert) {
        size_t row_length;
        dynstr_append_checked(&extended_row, ")");
        row_length = 2 + extended_row.length;
        if (total_length + row_length < opt_net_buffer_length) {
          total_length += row_length;
          fputc(',', md_result_file); /* Always row break */
          fputs(extended_row.str, md_result_file);
        } else {
          if (row_break) fputs(";\n", md_result_file);
          row_break = 1; /* This is first row */

          fputs(insert_pat.str, md_result_file);
          fputs(extended_row.str, md_result_file);
          total_length = row_length + init_length;
        }
        check_io(md_result_file);
      } else if (!opt_xml) {
        fputs(");\n", md_result_file);
        check_io(md_result_file);
      }
    }

    /* XML - close table tag and suppress regular output */
    if (opt_xml)
      fputs("\t</table_data>\n", md_result_file);
    else if (extended_insert && row_break)
      fputs(";\n", md_result_file); /* If not empty table */
    fflush(md_result_file);
    check_io(md_result_file);
    if (mysql_errno(mysql)) {
      snprintf(buf, sizeof(buf),
               "%s: Error %d: %s when dumping table %s at row: %ld\n",
               my_progname, mysql_errno(mysql), mysql_error(mysql),
               result_table, rownr);
      fputs(buf, stderr);
      error = EX_CONSCHECK;
      goto err;
    }

    dump_skipped_keys(opt_quoted_table);

    /* Moved enable keys to before unlock per bug 15977 */
    if (opt_disable_keys) {
      fprintf(md_result_file, "/*!40000 ALTER TABLE %s ENABLE KEYS */;\n",
              opt_quoted_table);
      check_io(md_result_file);
    }
    if (opt_lock && !(innodb_stats_tables(db, table))) {
      fputs("UNLOCK TABLES;\n", md_result_file);
      check_io(md_result_file);
    }
    if (opt_autocommit) {
      fprintf(md_result_file, "commit;\n");
      check_io(md_result_file);
    }
    mysql_free_result(res);
  }
  dynstr_free(&query_string);
  if (extended_insert) dynstr_free(&extended_row);
  DBUG_VOID_RETURN;

err:
  dynstr_free(&query_string);
  if (extended_insert) dynstr_free(&extended_row);
  maybe_exit(error);
  DBUG_VOID_RETURN;
} /* dump_table */

static char *getTableName(int reset) {
  static MYSQL_RES *res = NULL;
  MYSQL_ROW row;

  if (!res) {
    if (!(res = mysql_list_tables(mysql, NullS))) return (NULL);
  }
  if ((row = mysql_fetch_row(res))) return ((char *)row[0]);

  if (reset)
    mysql_data_seek(res, 0); /* We want to read again */
  else {
    mysql_free_result(res);
    res = NULL;
  }
  return (NULL);
} /* getTableName */

/*
  dump all logfile groups and tablespaces
*/

static int dump_all_tablespaces() { return dump_tablespaces(NULL); }

static int dump_tablespaces_for_tables(char *db, char **table_names,
                                       int tables) {
  DYNAMIC_STRING where;
  int r;
  int i;
  char name_buff[NAME_LEN * 2 + 3];

  mysql_real_escape_string_quote(mysql, name_buff, db, (ulong)strlen(db), '\'');

  init_dynamic_string_checked(&where,
                              " AND TABLESPACE_NAME IN ("
                              "SELECT DISTINCT TABLESPACE_NAME FROM"
                              " INFORMATION_SCHEMA.PARTITIONS"
                              " WHERE"
                              " TABLE_SCHEMA='",
                              256, 1024);
  dynstr_append_checked(&where, name_buff);
  dynstr_append_checked(&where, "' AND TABLE_NAME IN (");

  for (i = 0; i < tables; i++) {
    mysql_real_escape_string_quote(mysql, name_buff, table_names[i],
                                   (ulong)strlen(table_names[i]), '\'');

    dynstr_append_checked(&where, "'");
    dynstr_append_checked(&where, name_buff);
    dynstr_append_checked(&where, "',");
  }
  dynstr_trunc(&where, 1);
  dynstr_append_checked(&where, "))");

  DBUG_PRINT("info", ("Dump TS for Tables where: %s", where.str));
  r = dump_tablespaces(where.str);
  dynstr_free(&where);
  return r;
}

static int dump_tablespaces_for_databases(char **databases) {
  DYNAMIC_STRING where;
  int r;
  int i;

  init_dynamic_string_checked(&where,
                              " AND TABLESPACE_NAME IN ("
                              "SELECT DISTINCT TABLESPACE_NAME FROM"
                              " INFORMATION_SCHEMA.PARTITIONS"
                              " WHERE"
                              " TABLE_SCHEMA IN (",
                              256, 1024);

  for (i = 0; databases[i] != NULL; i++) {
    char db_name_buff[NAME_LEN * 2 + 3];
    mysql_real_escape_string_quote(mysql, db_name_buff, databases[i],
                                   (ulong)strlen(databases[i]), '\'');
    dynstr_append_checked(&where, "'");
    dynstr_append_checked(&where, db_name_buff);
    dynstr_append_checked(&where, "',");
  }
  dynstr_trunc(&where, 1);
  dynstr_append_checked(&where, "))");

  DBUG_PRINT("info", ("Dump TS for DBs where: %s", where.str));
  r = dump_tablespaces(where.str);
  dynstr_free(&where);
  return r;
}

static int dump_tablespaces(char *ts_where) {
  MYSQL_ROW row;
  MYSQL_RES *tableres;
  char buf[FN_REFLEN];
  DYNAMIC_STRING sqlbuf;
  int first = 0;
  /*
    The following are used for parsing the EXTRA field
  */
  char extra_format[] = "UNDO_BUFFER_SIZE=";
  char *ubs;
  char *endsemi;
  DBUG_ENTER("dump_tablespaces");

  init_dynamic_string_checked(&sqlbuf,
                              "SELECT LOGFILE_GROUP_NAME,"
                              " FILE_NAME,"
                              " TOTAL_EXTENTS,"
                              " INITIAL_SIZE,"
                              " ENGINE,"
                              " EXTRA"
                              " FROM INFORMATION_SCHEMA.FILES"
                              " WHERE FILE_TYPE = 'UNDO LOG'"
                              " AND FILE_NAME IS NOT NULL"
                              " AND LOGFILE_GROUP_NAME IS NOT NULL",
                              256, 1024);
  if (ts_where) {
    dynstr_append_checked(&sqlbuf,
                          " AND LOGFILE_GROUP_NAME IN ("
                          "SELECT DISTINCT LOGFILE_GROUP_NAME"
                          " FROM INFORMATION_SCHEMA.FILES"
                          " WHERE FILE_TYPE = 'DATAFILE'");
    dynstr_append_checked(&sqlbuf, ts_where);
    dynstr_append_checked(&sqlbuf, ")");
  }
  dynstr_append_checked(&sqlbuf,
                        " GROUP BY LOGFILE_GROUP_NAME, FILE_NAME"
                        ", ENGINE, TOTAL_EXTENTS, INITIAL_SIZE"
                        " ORDER BY LOGFILE_GROUP_NAME");

  if (mysql_query(mysql, sqlbuf.str) ||
      !(tableres = mysql_store_result(mysql))) {
    dynstr_free(&sqlbuf);
    if (mysql_errno(mysql) == ER_BAD_TABLE_ERROR ||
        mysql_errno(mysql) == ER_BAD_DB_ERROR ||
        mysql_errno(mysql) == ER_UNKNOWN_TABLE) {
      fprintf(md_result_file,
              "\n--\n-- Not dumping tablespaces as no INFORMATION_SCHEMA.FILES"
              " table on this server\n--\n");
      check_io(md_result_file);
      DBUG_RETURN(0);
    }

    my_printf_error(0, "Error: '%s' when trying to dump tablespaces", MYF(0),
                    mysql_error(mysql));
    DBUG_RETURN(1);
  }

  buf[0] = 0;
  while ((row = mysql_fetch_row(tableres))) {
    if (strcmp(buf, row[0]) != 0) first = 1;
    if (first) {
      print_comment(md_result_file, 0, "\n--\n-- Logfile group: %s\n--\n",
                    row[0]);

      fprintf(md_result_file, "\nCREATE");
    } else {
      fprintf(md_result_file, "\nALTER");
    }
    fprintf(md_result_file,
            " LOGFILE GROUP %s\n"
            "  ADD UNDOFILE '%s'\n",
            row[0], row[1]);
    if (first) {
      ubs = strstr(row[5], extra_format);
      if (!ubs) break;
      ubs += strlen(extra_format);
      endsemi = strstr(ubs, ";");
      if (endsemi) endsemi[0] = '\0';
      fprintf(md_result_file, "  UNDO_BUFFER_SIZE %s\n", ubs);
    }
    fprintf(md_result_file,
            "  INITIAL_SIZE %s\n"
            "  ENGINE=%s;\n",
            row[3], row[4]);
    check_io(md_result_file);
    if (first) {
      first = 0;
      strxmov(buf, row[0], NullS);
    }
  }
  dynstr_free(&sqlbuf);
  mysql_free_result(tableres);
  init_dynamic_string_checked(&sqlbuf,
                              "SELECT DISTINCT TABLESPACE_NAME,"
                              " FILE_NAME,"
                              " LOGFILE_GROUP_NAME,"
                              " EXTENT_SIZE,"
                              " INITIAL_SIZE,"
                              " ENGINE"
                              " FROM INFORMATION_SCHEMA.FILES"
                              " WHERE FILE_TYPE = 'DATAFILE'",
                              256, 1024);

  if (ts_where) dynstr_append_checked(&sqlbuf, ts_where);

  dynstr_append_checked(&sqlbuf,
                        " ORDER BY TABLESPACE_NAME, LOGFILE_GROUP_NAME");

  if (mysql_query_with_error_report(mysql, &tableres, sqlbuf.str)) {
    dynstr_free(&sqlbuf);
    DBUG_RETURN(1);
  }

  buf[0] = 0;
  while ((row = mysql_fetch_row(tableres))) {
    if (strcmp(buf, row[0]) != 0) first = 1;
    if (first) {
      print_comment(md_result_file, 0, "\n--\n-- Tablespace: %s\n--\n", row[0]);
      fprintf(md_result_file, "\nCREATE");
    } else {
      fprintf(md_result_file, "\nALTER");
    }
    fprintf(md_result_file,
            " TABLESPACE %s\n"
            "  ADD DATAFILE '%s'\n",
            row[0], row[1]);
    if (first) {
      fprintf(md_result_file,
              "  USE LOGFILE GROUP %s\n"
              "  EXTENT_SIZE %s\n",
              row[2], row[3]);
    }
    fprintf(md_result_file,
            "  INITIAL_SIZE %s\n"
            "  ENGINE=%s;\n",
            row[4], row[5]);
    check_io(md_result_file);
    if (first) {
      first = 0;
      strxmov(buf, row[0], NullS);
    }
  }

  mysql_free_result(tableres);
  dynstr_free(&sqlbuf);
  DBUG_RETURN(0);
}

static int is_ndbinfo(MYSQL *mysql, const char *dbname) {
  static int checked_ndbinfo = 0;
  static int have_ndbinfo = 0;

  if (!checked_ndbinfo) {
    MYSQL_RES *res;
    MYSQL_ROW row;
    char buf[32], query[64];

    snprintf(query, sizeof(query), "SHOW VARIABLES LIKE %s",
             quote_for_like("ndbinfo_version", buf));

    checked_ndbinfo = 1;

    if (mysql_query_with_error_report(mysql, &res, query)) return 0;

    if (!(row = mysql_fetch_row(res))) {
      mysql_free_result(res);
      return 0;
    }

    have_ndbinfo = 1;
    mysql_free_result(res);
  }

  if (!have_ndbinfo) return 0;

  if (my_strcasecmp(&my_charset_latin1, dbname, "ndbinfo") == 0) return 1;

  return 0;
}

static int dump_all_databases() {
  MYSQL_ROW row;
  MYSQL_RES *tableres;
  int result = 0;

  if (mysql_query_with_error_report(mysql, &tableres, "SHOW DATABASES"))
    return 1;
  while ((row = mysql_fetch_row(tableres))) {
    if (mysql_get_server_version(mysql) >= FIRST_INFORMATION_SCHEMA_VERSION &&
        !my_strcasecmp(&my_charset_latin1, row[0], INFORMATION_SCHEMA_DB_NAME))
      continue;

    if (mysql_get_server_version(mysql) >= FIRST_PERFORMANCE_SCHEMA_VERSION &&
        !my_strcasecmp(&my_charset_latin1, row[0], PERFORMANCE_SCHEMA_DB_NAME))
      continue;

    if (mysql_get_server_version(mysql) >= FIRST_SYS_SCHEMA_VERSION &&
        !my_strcasecmp(&my_charset_latin1, row[0], SYS_SCHEMA_DB_NAME))
      continue;

    if (is_ndbinfo(mysql, row[0])) continue;

    if (dump_all_tables_in_db(row[0])) result = 1;
  }
  mysql_free_result(tableres);
  if (seen_views) {
    if (mysql_query(mysql, "SHOW DATABASES") ||
        !(tableres = mysql_store_result(mysql))) {
      my_printf_error(0, "Error: Couldn't execute 'SHOW DATABASES': %s", MYF(0),
                      mysql_error(mysql));
      return 1;
    }
    while ((row = mysql_fetch_row(tableres))) {
      if (mysql_get_server_version(mysql) >= FIRST_INFORMATION_SCHEMA_VERSION &&
          !my_strcasecmp(&my_charset_latin1, row[0],
                         INFORMATION_SCHEMA_DB_NAME))
        continue;

      if (mysql_get_server_version(mysql) >= FIRST_PERFORMANCE_SCHEMA_VERSION &&
          !my_strcasecmp(&my_charset_latin1, row[0],
                         PERFORMANCE_SCHEMA_DB_NAME))
        continue;

      if (mysql_get_server_version(mysql) >= FIRST_SYS_SCHEMA_VERSION &&
          !my_strcasecmp(&my_charset_latin1, row[0], SYS_SCHEMA_DB_NAME))
        continue;

      if (is_ndbinfo(mysql, row[0])) continue;

      if (dump_all_views_in_db(row[0])) result = 1;
    }
    mysql_free_result(tableres);
  }
  return result;
}
/* dump_all_databases */

static int dump_databases(char **db_names) {
  int result = 0;
  char **db;
  DBUG_ENTER("dump_databases");

  for (db = db_names; *db; db++) {
    if (is_infoschema_db(*db))
      die(EX_USAGE, "Dumping \'%s\' DB content is not supported", *db);

    if (dump_all_tables_in_db(*db)) result = 1;
  }
  if (!result && seen_views) {
    for (db = db_names; *db; db++) {
      if (dump_all_views_in_db(*db)) result = 1;
    }
  }
  DBUG_RETURN(result);
} /* dump_databases */

/*
View Specific database initialization.

SYNOPSIS
  init_dumping_views
  qdatabase      quoted name of the database

RETURN VALUES
  0        Success.
  1        Failure.
*/
int init_dumping_views(char *qdatabase MY_ATTRIBUTE((unused))) {
  return 0;
} /* init_dumping_views */

/*
Table Specific database initialization.

SYNOPSIS
  init_dumping_tables
  qdatabase      quoted name of the database

RETURN VALUES
  0        Success.
  1        Failure.
*/

int init_dumping_tables(char *qdatabase) {
  DBUG_ENTER("init_dumping_tables");

  if (!opt_create_db) {
    char qbuf[256];
    MYSQL_ROW row;
    MYSQL_RES *dbinfo;

    snprintf(qbuf, sizeof(qbuf), "SHOW CREATE DATABASE IF NOT EXISTS %s",
             qdatabase);

    if (mysql_query(mysql, qbuf) || !(dbinfo = mysql_store_result(mysql))) {
      /* Old server version, dump generic CREATE DATABASE */
      if (opt_drop_database)
        fprintf(md_result_file, "\n/*!40000 DROP DATABASE IF EXISTS %s*/;\n",
                qdatabase);
      fprintf(md_result_file,
              "\nCREATE DATABASE /*!32312 IF NOT EXISTS*/ %s;\n", qdatabase);
    } else {
      if (opt_drop_database)
        fprintf(md_result_file, "\n/*!40000 DROP DATABASE IF EXISTS %s*/;\n",
                qdatabase);
      row = mysql_fetch_row(dbinfo);
      if (row[1]) {
        fprintf(md_result_file, "\n%s;\n", row[1]);
      }
      mysql_free_result(dbinfo);
    }
  }
  DBUG_RETURN(0);
} /* init_dumping_tables */

static int init_dumping(char *database, int init_func(char *)) {
  if (is_ndbinfo(mysql, database)) {
    verbose_msg("-- Skipping dump of ndbinfo database\n");
    return 0;
  }

  if (mysql_select_db(mysql, database)) {
    DB_error(mysql, "when selecting the database");
    return 1; /* If --force */
  }
  if (!path && !opt_xml) {
    if (opt_databases || opt_alldbs) {
      /*
        length of table name * 2 (if name contains quotes), 2 quotes and 0
      */
      char quoted_database_buf[NAME_LEN * 2 + 3];
      char *qdatabase = quote_name(database, quoted_database_buf, opt_quoted);

      bool freemem = false;
      char const *text = fix_identifier_with_newline(qdatabase, &freemem);
      print_comment(md_result_file, 0, "\n--\n-- Current Database: %s\n--\n",
                    text);
      if (freemem) my_free((void *)text);

      /* Call the view or table specific function */
      init_func(qdatabase);

      fprintf(md_result_file, "\nUSE %s;\n", qdatabase);
      check_io(md_result_file);
    }
  }
  return 0;
} /* init_dumping */

/* Return 1 if we should copy the table */

static bool include_table(const char *hash_key, size_t len) {
  return ignore_table->count(string(hash_key, len)) == 0;
}

static int dump_all_tables_in_db(char *database) {
  char *table;
  uint numrows;
  char table_buff[NAME_LEN * 2 + 3];
  char hash_key[2 * NAME_LEN + 2]; /* "db.tablename" */
  char *afterdot;
  bool general_log_table_exists = 0, slow_log_table_exists = 0;
  int using_mysql_db = !my_strcasecmp(charset_info, database, "mysql");
  bool real_columns[MAX_FIELDS];

  DBUG_ENTER("dump_all_tables_in_db");

  afterdot = my_stpcpy(hash_key, database);
  *afterdot++ = '.';

  if (init_dumping(database, init_dumping_tables)) DBUG_RETURN(1);
  if (opt_xml)
    print_xml_tag(md_result_file, "", "\n", "database", "name=", database,
                  NullS);

  if (lock_tables) {
    DYNAMIC_STRING query;
    init_dynamic_string_checked(&query, "LOCK TABLES ", 256, 1024);
    for (numrows = 0; (table = getTableName(1));) {
      char *end = my_stpcpy(afterdot, table);
      if (include_table(hash_key, end - hash_key)) {
        numrows++;
        dynstr_append_checked(&query, quote_name(table, table_buff, 1));
        dynstr_append_checked(&query, " READ /*!32311 LOCAL */,");
      }
    }
    if (numrows &&
        mysql_real_query(mysql, query.str, (ulong)(query.length - 1)))
      DB_error(mysql, "when using LOCK TABLES");
    /* We shall continue here, if --force was given */
    dynstr_free(&query);
  }
  if (flush_logs) {
    if (mysql_refresh(mysql, REFRESH_LOG))
      DB_error(mysql, "when doing refresh");
    /* We shall continue here, if --force was given */
    else
      verbose_msg("-- dump_all_tables_in_db : logs flushed successfully!\n");
  }
  if (opt_single_transaction && mysql_get_server_version(mysql) >= 50500) {
    verbose_msg("-- Setting savepoint...\n");
    if (mysql_query_with_error_report(mysql, 0, "SAVEPOINT sp")) DBUG_RETURN(1);
  }
  while ((table = getTableName(0))) {
    char *end = my_stpcpy(afterdot, table);
    if (include_table(hash_key, end - hash_key)) {
      dump_table(table, database);
      my_free(order_by);
      order_by = 0;
      if (opt_dump_triggers && mysql_get_server_version(mysql) >= 50009) {
        if (dump_triggers_for_table(table, database)) {
          if (path) my_fclose(md_result_file, MYF(MY_WME));
          maybe_exit(EX_MYSQLERR);
        }
      }

      if (column_statistics &&
          dump_column_statistics_for_table(table, database)) {
        /* purecov: begin inspected */
        if (path) my_fclose(md_result_file, MYF(MY_WME));
        maybe_exit(EX_MYSQLERR);
        /* purecov: end */
      }

      /**
        ROLLBACK TO SAVEPOINT in --single-transaction mode to release metadata
        lock on table which was already dumped. This allows to avoid blocking
        concurrent DDL on this table without sacrificing correctness, as we
        won't access table second time and dumps created by --single-transaction
        mode have validity point at the start of transaction anyway.
        Note that this doesn't make --single-transaction mode with concurrent
        DDL safe in general case. It just improves situation for people for whom
        it might be working.
      */
      if (opt_single_transaction && mysql_get_server_version(mysql) >= 50500) {
        verbose_msg("-- Rolling back to savepoint sp...\n");
        if (mysql_query_with_error_report(mysql, 0, "ROLLBACK TO SAVEPOINT sp"))
          maybe_exit(EX_MYSQLERR);
      }
    } else {
      /*
        If general_log and slow_log exists in the 'mysql' database,
         we should dump the table structure. But we cannot
         call get_table_structure() here as 'LOCK TABLES' query got executed
         above on the session and that 'LOCK TABLES' query does not contain
         'general_log' and 'slow_log' tables. (you cannot acquire lock
         on log tables). Hence mark the existence of these log tables here and
         after 'UNLOCK TABLES' query is executed on the session, get the table
         structure from server and dump it in the file.
      */
      if (using_mysql_db) {
        if (!my_strcasecmp(charset_info, table, "general_log"))
          general_log_table_exists = 1;
        else if (!my_strcasecmp(charset_info, table, "slow_log"))
          slow_log_table_exists = 1;
      }
    }
  }

  if (opt_single_transaction && mysql_get_server_version(mysql) >= 50500) {
    verbose_msg("-- Releasing savepoint...\n");
    if (mysql_query_with_error_report(mysql, 0, "RELEASE SAVEPOINT sp"))
      DBUG_RETURN(1);
  }

  if (opt_events && mysql_get_server_version(mysql) >= 50106) {
    DBUG_PRINT("info", ("Dumping events for database %s", database));
    dump_events_for_db(database);
  }
  if (opt_routines && mysql_get_server_version(mysql) >= 50009) {
    DBUG_PRINT("info", ("Dumping routines for database %s", database));
    dump_routines_for_db(database);
  }
  if (opt_xml) {
    fputs("</database>\n", md_result_file);
    check_io(md_result_file);
  }
  if (lock_tables)
    (void)mysql_query_with_error_report(mysql, 0, "UNLOCK TABLES");
  if (using_mysql_db) {
    char table_type[NAME_LEN];
    char ignore_flag;
    if (general_log_table_exists) {
      if (!get_table_structure("general_log", database, table_type,
                               &ignore_flag, real_columns))
        verbose_msg(
            "-- Warning: get_table_structure() failed with some internal "
            "error for 'general_log' table\n");
    }
    if (slow_log_table_exists) {
      if (!get_table_structure("slow_log", database, table_type, &ignore_flag,
                               real_columns))
        verbose_msg(
            "-- Warning: get_table_structure() failed with some internal "
            "error for 'slow_log' table\n");
    }
  }
  if (flush_privileges && using_mysql_db) {
    fprintf(md_result_file, "\n--\n-- Flush Grant Tables \n--\n");
    fprintf(md_result_file, "\n/*! FLUSH PRIVILEGES */;\n");
  }
  DBUG_RETURN(0);
} /* dump_all_tables_in_db */

/*
   dump structure of views of database

   SYNOPSIS
     dump_all_views_in_db()
     database  database name

  RETURN
    0 OK
    1 ERROR
*/

static bool dump_all_views_in_db(char *database) {
  char *table;
  uint numrows;
  char table_buff[NAME_LEN * 2 + 3];
  char hash_key[2 * NAME_LEN + 2]; /* "db.tablename" */
  char *afterdot;

  afterdot = my_stpcpy(hash_key, database);
  *afterdot++ = '.';

  if (init_dumping(database, init_dumping_views)) return 1;
  if (opt_xml)
    print_xml_tag(md_result_file, "", "\n", "database", "name=", database,
                  NullS);
  if (lock_tables) {
    DYNAMIC_STRING query;
    init_dynamic_string_checked(&query, "LOCK TABLES ", 256, 1024);
    for (numrows = 0; (table = getTableName(1));) {
      char *end = my_stpcpy(afterdot, table);
      if (include_table(hash_key, end - hash_key)) {
        numrows++;
        dynstr_append_checked(&query, quote_name(table, table_buff, 1));
        dynstr_append_checked(&query, " READ /*!32311 LOCAL */,");
      }
    }
    if (numrows &&
        mysql_real_query(mysql, query.str, (ulong)(query.length - 1)))
      DB_error(mysql, "when using LOCK TABLES");
    /* We shall continue here, if --force was given */
    dynstr_free(&query);
  }
  if (flush_logs) {
    if (mysql_refresh(mysql, REFRESH_LOG))
      DB_error(mysql, "when doing refresh");
    /* We shall continue here, if --force was given */
    else
      verbose_msg("-- dump_all_views_in_db : logs flushed successfully!\n");
  }
  while ((table = getTableName(0))) {
    char *end = my_stpcpy(afterdot, table);
    if (include_table(hash_key, end - hash_key))
      get_view_structure(table, database);
  }
  if (opt_xml) {
    fputs("</database>\n", md_result_file);
    check_io(md_result_file);
  }
  if (lock_tables)
    (void)mysql_query_with_error_report(mysql, 0, "UNLOCK TABLES");
  return 0;
} /* dump_all_tables_in_db */

/*
  get_actual_table_name -- executes a SHOW TABLES LIKE '%s' to get the actual
  table name from the server for the table name given on the command line.
  we do this because the table name given on the command line may be a
  different case (e.g.  T1 vs t1)

  RETURN
    pointer to the table name
    0 if error
*/

static char *get_actual_table_name(const char *old_table_name, MEM_ROOT *root) {
  char *name = 0;
  MYSQL_RES *table_res;
  MYSQL_ROW row;
  char query[4 * NAME_LEN];
  char show_name_buff[FN_REFLEN];
  DBUG_ENTER("get_actual_table_name");

  /* Check memory for quote_for_like() */
  DBUG_ASSERT(2 * sizeof(old_table_name) < sizeof(show_name_buff));
  snprintf(query, sizeof(query), "SHOW TABLES LIKE %s",
           quote_for_like(old_table_name, show_name_buff));

  if (mysql_query_with_error_report(mysql, 0, query)) DBUG_RETURN(NullS);

  if ((table_res = mysql_store_result(mysql))) {
    my_ulonglong num_rows = mysql_num_rows(table_res);
    if (num_rows > 0) {
      ulong *lengths;
      /*
        Return first row
        TODO: Return all matching rows
      */
      row = mysql_fetch_row(table_res);
      lengths = mysql_fetch_lengths(table_res);
      name = strmake_root(root, row[0], lengths[0]);
    }
    mysql_free_result(table_res);
  }
  DBUG_PRINT("exit", ("new_table_name: %s", name));
  DBUG_RETURN(name);
}

static int dump_selected_tables(char *db, char **table_names, int tables) {
  char table_buff[NAME_LEN * 2 + 3];
  DYNAMIC_STRING lock_tables_query;
  MEM_ROOT root;
  char **dump_tables, **pos, **end;
  DBUG_ENTER("dump_selected_tables");

  if (is_infoschema_db(db))
    die(EX_USAGE, "Dumping \'%s\' DB content is not supported", db);

  if (init_dumping(db, init_dumping_tables)) DBUG_RETURN(1);

  init_alloc_root(PSI_NOT_INSTRUMENTED, &root, 8192, 0);
  if (!(dump_tables = pos = (char **)root.Alloc(tables * sizeof(char *))))
    die(EX_EOM, "alloc_root failure.");

  init_dynamic_string_checked(&lock_tables_query, "LOCK TABLES ", 256, 1024);
  for (; tables > 0; tables--, table_names++) {
    /* the table name passed on commandline may be wrong case */
    if ((*pos = get_actual_table_name(*table_names, &root))) {
      /* Add found table name to lock_tables_query */
      if (lock_tables) {
        dynstr_append_checked(&lock_tables_query,
                              quote_name(*pos, table_buff, 1));
        dynstr_append_checked(&lock_tables_query, " READ /*!32311 LOCAL */,");
      }
      pos++;
    } else {
      if (!opt_force) {
        dynstr_free(&lock_tables_query);
        free_root(&root, MYF(0));
      }
      maybe_die(EX_ILLEGAL_TABLE, "Couldn't find table: \"%s\"", *table_names);
      /* We shall continue here, if --force was given */
    }
  }
  end = pos;

  /* Can't LOCK TABLES in I_S / P_S, so don't try. */
  if (lock_tables &&
      !(mysql_get_server_version(mysql) >= FIRST_INFORMATION_SCHEMA_VERSION &&
        !my_strcasecmp(&my_charset_latin1, db, INFORMATION_SCHEMA_DB_NAME)) &&
      !(mysql_get_server_version(mysql) >= FIRST_PERFORMANCE_SCHEMA_VERSION &&
        !my_strcasecmp(&my_charset_latin1, db, PERFORMANCE_SCHEMA_DB_NAME))) {
    if (mysql_real_query(mysql, lock_tables_query.str,
                         (ulong)(lock_tables_query.length - 1))) {
      if (!opt_force) {
        dynstr_free(&lock_tables_query);
        free_root(&root, MYF(0));
      }
      DB_error(mysql, "when doing LOCK TABLES");
      /* We shall continue here, if --force was given */
    }
  }
  dynstr_free(&lock_tables_query);
  if (flush_logs) {
    if (mysql_refresh(mysql, REFRESH_LOG)) {
      if (!opt_force) free_root(&root, MYF(0));
      DB_error(mysql, "when doing refresh");
    }
    /* We shall continue here, if --force was given */
    else
      verbose_msg("-- dump_selected_tables : logs flushed successfully!\n");
  }
  if (opt_xml)
    print_xml_tag(md_result_file, "", "\n", "database", "name=", db, NullS);

  if (opt_single_transaction && mysql_get_server_version(mysql) >= 50500) {
    verbose_msg("-- Setting savepoint...\n");
    if (mysql_query_with_error_report(mysql, 0, "SAVEPOINT sp")) DBUG_RETURN(1);
  }

  /* Dump each selected table */
  for (pos = dump_tables; pos < end; pos++) {
    DBUG_PRINT("info", ("Dumping table %s", *pos));
    dump_table(*pos, db);
    if (opt_dump_triggers && mysql_get_server_version(mysql) >= 50009) {
      if (dump_triggers_for_table(*pos, db)) {
        if (path) my_fclose(md_result_file, MYF(MY_WME));
        maybe_exit(EX_MYSQLERR);
      }
    }

    if (column_statistics && dump_column_statistics_for_table(*pos, db)) {
      /* purecov: begin inspected */
      if (path) my_fclose(md_result_file, MYF(MY_WME));
      maybe_exit(EX_MYSQLERR);
      /* purecov: end */
    }

    /**
      ROLLBACK TO SAVEPOINT in --single-transaction mode to release metadata
      lock on table which was already dumped. This allows to avoid blocking
      concurrent DDL on this table without sacrificing correctness, as we
      won't access table second time and dumps created by --single-transaction
      mode have validity point at the start of transaction anyway.
      Note that this doesn't make --single-transaction mode with concurrent
      DDL safe in general case. It just improves situation for people for whom
      it might be working.
    */
    if (opt_single_transaction && mysql_get_server_version(mysql) >= 50500) {
      verbose_msg("-- Rolling back to savepoint sp...\n");
      if (mysql_query_with_error_report(mysql, 0, "ROLLBACK TO SAVEPOINT sp"))
        maybe_exit(EX_MYSQLERR);
    }
  }

  if (opt_single_transaction && mysql_get_server_version(mysql) >= 50500) {
    verbose_msg("-- Releasing savepoint...\n");
    if (mysql_query_with_error_report(mysql, 0, "RELEASE SAVEPOINT sp"))
      DBUG_RETURN(1);
  }

  /* Dump each selected view */
  if (seen_views) {
    for (pos = dump_tables; pos < end; pos++) get_view_structure(*pos, db);
  }
  if (opt_events && mysql_get_server_version(mysql) >= 50106) {
    DBUG_PRINT("info", ("Dumping events for database %s", db));
    dump_events_for_db(db);
  }
  /* obtain dump of routines (procs/functions) */
  if (opt_routines && mysql_get_server_version(mysql) >= 50009) {
    DBUG_PRINT("info", ("Dumping routines for database %s", db));
    dump_routines_for_db(db);
  }
  free_root(&root, MYF(0));
  my_free(order_by);
  order_by = 0;
  if (opt_xml) {
    fputs("</database>\n", md_result_file);
    check_io(md_result_file);
  }
  if (lock_tables)
    (void)mysql_query_with_error_report(mysql, 0, "UNLOCK TABLES");
  DBUG_RETURN(0);
} /* dump_selected_tables */

static int do_show_master_status(MYSQL *mysql_con,
                                 const bool consistent_binlog_pos) {
  char binlog_pos_file[FN_REFLEN];
  char binlog_pos_offset[LONGLONG_LEN + 1];
  char *file, *offset;
  if (consistent_binlog_pos) {
    if (!check_consistent_binlog_pos(binlog_pos_file, binlog_pos_offset))
      return true;
    file = binlog_pos_file;
    offset = binlog_pos_offset;
  } else {
    MYSQL_RES *master;
    if (mysql_query_with_error_report(mysql_con, &master,
                                      "SHOW MASTER STATUS")) {
      return 1;
    }
    MYSQL_ROW row = mysql_fetch_row(master);
    mysql_free_result(master);
    if (row && row[0] && row[1]) {
      file = row[0];
      offset = row[1];
    } else {
      if (!opt_force) {
        /* SHOW MASTER STATUS reports nothing and --force is not enabled */
        my_printf_error(0, "Error: Binlogging on server not active", MYF(0));
        maybe_exit(EX_MYSQLERR);
        return 1;
      } else {
        return 0;
      }
    }
  }

  const char *comment_prefix =
      (opt_master_data == MYSQL_OPT_MASTER_DATA_COMMENTED_SQL) ? "-- " : "";

  /* SHOW MASTER STATUS reports file and position */
  print_comment(md_result_file, 0,
                "\n--\n-- Position to start replication or point-in-time "
                "recovery from\n--\n\n");
  fprintf(md_result_file,
          "%sCHANGE MASTER TO MASTER_LOG_FILE='%s', MASTER_LOG_POS=%s;\n",
          comment_prefix, file, offset);
  check_io(md_result_file);

  return 0;
}

static int do_stop_slave_sql(MYSQL *mysql_con) {
  MYSQL_RES *slave;
  /* We need to check if the slave sql is running in the first place */
  if (mysql_query_with_error_report(mysql_con, &slave, "SHOW SLAVE STATUS"))
    return (1);
  else {
    MYSQL_ROW row = mysql_fetch_row(slave);
    if (row && row[11]) {
      /* if SLAVE SQL is not running, we don't stop it */
      if (!strcmp(row[11], "No")) {
        mysql_free_result(slave);
        /* Silently assume that they don't have the slave running */
        return (0);
      }
    }
  }
  mysql_free_result(slave);

  /* now, stop slave if running */
  if (mysql_query_with_error_report(mysql_con, 0, "STOP SLAVE SQL_THREAD"))
    return (1);

  return (0);
}

static int add_stop_slave(void) {
  if (opt_comments)
    fprintf(md_result_file,
            "\n--\n-- stop slave statement to make a recovery dump\n--\n\n");
  fprintf(md_result_file, "STOP SLAVE;\n");
  return (0);
}

static int add_slave_statements(void) {
  if (opt_comments)
    fprintf(md_result_file,
            "\n--\n-- start slave statement to make a recovery dump\n--\n\n");
  fprintf(md_result_file, "START SLAVE;\n");
  return (0);
}

static int do_show_slave_status(MYSQL *mysql_con) {
  MYSQL_RES *slave = NULL;
  const char *comment_prefix =
      (opt_slave_data == MYSQL_OPT_SLAVE_DATA_COMMENTED_SQL) ? "-- " : "";
  if (mysql_query_with_error_report(mysql_con, &slave, "SHOW SLAVE STATUS")) {
    if (!opt_force) {
      /* SHOW SLAVE STATUS reports nothing and --force is not enabled */
      my_printf_error(0, "Error: Slave not set up", MYF(0));
    }
    mysql_free_result(slave);
    return 1;
  } else {
    const int n_master_host = 1;
    const int n_master_port = 3;
    const int n_master_log_file = 9;
    const int n_master_log_pos = 21;
    const int n_channel_name = 55;
    MYSQL_ROW row = mysql_fetch_row(slave);
    /* Since 5.7 is is possible that SSS returns multiple channels */
    while (row) {
      if (row[n_master_log_file] && row[n_master_log_pos]) {
        /* SHOW MASTER STATUS reports file and position */
        if (opt_comments)
          fprintf(md_result_file,
                  "\n--\n-- Position to start replication or point-in-time "
                  "recovery from (the master of this slave)\n--\n\n");

        fprintf(md_result_file, "%sCHANGE MASTER TO ", comment_prefix);

        if (opt_include_master_host_port) {
          if (row[n_master_host])
            fprintf(md_result_file, "MASTER_HOST='%s', ", row[n_master_host]);
          if (row[n_master_port])
            fprintf(md_result_file, "MASTER_PORT=%s, ", row[n_master_port]);
        }
        fprintf(md_result_file, "MASTER_LOG_FILE='%s', MASTER_LOG_POS=%s",
                row[n_master_log_file], row[n_master_log_pos]);

        /* Only print the FOR CHANNEL if there is more than one channel */
        if (slave->row_count > 1)
          fprintf(md_result_file, " FOR CHANNEL '%s'", row[n_channel_name]);

        fprintf(md_result_file, ";\n");
      }
      row = mysql_fetch_row(slave);
    }
    check_io(md_result_file);
    mysql_free_result(slave);
  }
  return 0;
}

static int do_start_slave_sql(MYSQL *mysql_con) {
  MYSQL_RES *slave;
  /* We need to check if the slave sql is stopped in the first place */
  if (mysql_query_with_error_report(mysql_con, &slave, "SHOW SLAVE STATUS"))
    return (1);
  else {
    MYSQL_ROW row = mysql_fetch_row(slave);
    if (row && row[11]) {
      /* if SLAVE SQL is not running, we don't start it */
      if (!strcmp(row[11], "Yes")) {
        mysql_free_result(slave);
        /* Silently assume that they don't have the slave running */
        return (0);
      }
    }
  }
  mysql_free_result(slave);

  /* now, start slave if stopped */
  if (mysql_query_with_error_report(mysql_con, 0, "START SLAVE")) {
    my_printf_error(0, "Error: Unable to start slave", MYF(0));
    return 1;
  }
  return (0);
}

static int do_flush_tables_read_lock(MYSQL *mysql_con) {
  /*
    We do first a FLUSH TABLES. If a long update is running, the FLUSH TABLES
    will wait but will not stall the whole mysqld, and when the long update is
    done the FLUSH TABLES WITH READ LOCK will start and succeed quickly. So,
    FLUSH TABLES is to lower the probability of a stage where both mysqldump
    and most client connections are stalled. Of course, if a second long
    update starts between the two FLUSHes, we have that bad stall.
  */
  return (mysql_query_with_error_report(
              mysql_con, 0,
              ((opt_master_data != 0) ? "FLUSH /*!40101 LOCAL */ TABLES"
                                      : "FLUSH TABLES")) ||
          mysql_query_with_error_report(mysql_con, 0,
                                        "FLUSH TABLES WITH READ LOCK"));
}

/**
   Execute LOCK TABLES FOR BACKUP if supported by the server.

   @note If LOCK TABLES FOR BACKUP is not supported by the server, then nothing
   is done and no error condition is returned.

   @returns  whether there was an error or not
*/

static int do_lock_tables_for_backup(MYSQL *mysql_con) noexcept {
  return mysql_query_with_error_report(mysql_con, 0, "LOCK TABLES FOR BACKUP");
}

static int do_unlock_tables(MYSQL *mysql_con) {
  return mysql_query_with_error_report(mysql_con, 0, "UNLOCK TABLES");
}

static int get_bin_log_name(MYSQL *mysql_con, char *buff_log_name,
                            uint buff_len) {
  MYSQL_RES *res;
  MYSQL_ROW row;

  if (mysql_query(mysql_con, "SHOW MASTER STATUS") ||
      !(res = mysql_store_result(mysql)))
    return 1;

  if (!(row = mysql_fetch_row(res))) {
    mysql_free_result(res);
    return 1;
  }
  /*
    Only one row is returned, and the first column is the name of the
    active log.
  */
  strmake(buff_log_name, row[0], buff_len - 1);

  mysql_free_result(res);
  return 0;
}

static int purge_bin_logs_to(MYSQL *mysql_con, char *log_name) {
  DYNAMIC_STRING str;
  int err;
  init_dynamic_string_checked(&str, "PURGE BINARY LOGS TO '", 1024, 1024);
  dynstr_append_checked(&str, log_name);
  dynstr_append_checked(&str, "'");
  err = mysql_query_with_error_report(mysql_con, 0, str.str);
  dynstr_free(&str);
  return err;
}

static int start_transaction(MYSQL *mysql_con) {
  verbose_msg("-- Starting transaction...\n");
  /*
    We use BEGIN for old servers. --single-transaction --master-data will fail
    on old servers, but that's ok as it was already silently broken (it didn't
    do a consistent read, so better tell people frankly, with the error).

    We want the first consistent read to be used for all tables to dump so we
    need the REPEATABLE READ level (not anything lower, for example READ
    COMMITTED would give one new consistent read per dumped table).
  */
  if ((mysql_get_server_version(mysql_con) < 40100) && opt_master_data) {
    fprintf(stderr,
            "-- %s: the combination of --single-transaction and "
            "--master-data requires a MySQL server version of at least 4.1 "
            "(current server's version is %s). %s\n",
            opt_force ? "Warning" : "Error",
            mysql_con->server_version ? mysql_con->server_version : "unknown",
            opt_force ? "Continuing due to --force, backup may not be "
                        "consistent across all tables!"
                      : "Aborting.");
    if (!opt_force) exit(EX_MYSQLERR);
  }

  return (
      mysql_query_with_error_report(mysql_con, 0,
                                    "SET SESSION TRANSACTION ISOLATION "
                                    "LEVEL REPEATABLE READ") ||
      mysql_query_with_error_report(mysql_con, 0,
                                    "START TRANSACTION "
                                    "/*!40100 WITH CONSISTENT SNAPSHOT */"));
}

/* Print a value with a prefix on file */
static void print_value(FILE *file, MYSQL_RES *result, MYSQL_ROW row,
                        const char *prefix, const char *name,
                        int string_value) {
  MYSQL_FIELD *field;
  mysql_field_seek(result, 0);

  for (; (field = mysql_fetch_field(result)); row++) {
    if (!strcmp(field->name, name)) {
      if (row[0] && row[0][0] && strcmp(row[0], "0")) /* Skip default */
      {
        fputc(' ', file);
        fputs(prefix, file);
        if (string_value)
          unescape(file, row[0], strlen(row[0]));
        else
          fputs(row[0], file);
        check_io(file);
        return;
      }
    }
  }
  return; /* This shouldn't happen */
} /* print_value */

/*
  SYNOPSIS

  Check if the table is one of the table types that should be ignored:
  MRG_ISAM, MRG_MYISAM.

  If the table should be altogether ignored, it returns a true, false if it
  should not be ignored.

  ARGS

    check_if_ignore_table()
    table_name                  Table name to check
    table_type                  Type of table

  GLOBAL VARIABLES
    mysql                       MySQL connection
    verbose                     Write warning messages

  RETURN
    char (bit value)            See IGNORE_ values at top
*/

char check_if_ignore_table(const char *table_name, char *table_type) {
  char result = IGNORE_NONE;
  char buff[FN_REFLEN + 80], show_name_buff[FN_REFLEN];
  MYSQL_RES *res = NULL;
  MYSQL_ROW row;
  DBUG_ENTER("check_if_ignore_table");

  /* Check memory for quote_for_like() */
  DBUG_ASSERT(2 * sizeof(table_name) < sizeof(show_name_buff));
  snprintf(buff, sizeof(buff), "show table status like %s",
           quote_for_like(table_name, show_name_buff));
  if (mysql_query_with_error_report(mysql, &res, buff)) {
    if (mysql_errno(mysql) != ER_PARSE_ERROR) { /* If old MySQL version */
      verbose_msg(
          "-- Warning: Couldn't get status information for "
          "table %s (%s)\n",
          table_name, mysql_error(mysql));
      DBUG_RETURN(result); /* assume table is ok */
    }
  }
  if (!(row = mysql_fetch_row(res))) {
    fprintf(stderr,
            "Error: Couldn't read status information for table %s (%s)\n",
            table_name, mysql_error(mysql));
    mysql_free_result(res);
    DBUG_RETURN(result); /* assume table is ok */
  }
  if (!(row[1]))
    strmake(table_type, "VIEW", NAME_LEN - 1);
  else {
    strmake(table_type, row[1], NAME_LEN - 1);

    /*  If these two types, we want to skip dumping the table. */
    if (!opt_no_data &&
        (!my_strcasecmp(&my_charset_latin1, table_type, "MRG_MyISAM") ||
         !strcmp(table_type, "MRG_ISAM") || !strcmp(table_type, "FEDERATED")))
      result = IGNORE_DATA;
  }
  mysql_free_result(res);
  DBUG_RETURN(result);
}

/**
  Check if the database is 'information_schema' and write a verbose message
  stating that dumping the database is not supported.

  @param  db        Database Name.

  @retval true      If database should be ignored.
  @retval false     If database shouldn't be ignored.
*/

bool is_infoschema_db(const char *db) {
  DBUG_ENTER("is_infoschema_db");

  /*
    INFORMATION_SCHEMA DB content dump is only used to reload the data into
    another tables for analysis purpose. This feature is not the core
    responsibility of mysqldump tool. INFORMATION_SCHEMA DB content can even be
    dumped using other methods like SELECT INTO OUTFILE... for such purpose.
    Hence ignoring INFORMATION_SCHEMA DB here.
  */
  if (mysql_get_server_version(mysql) >= FIRST_INFORMATION_SCHEMA_VERSION &&
      !my_strcasecmp(&my_charset_latin1, db, INFORMATION_SCHEMA_DB_NAME)) {
    verbose_msg("Dumping \'%s\' DB content is not supported", db);
    DBUG_RETURN(true);
  }

  DBUG_RETURN(false);
}

/*
  Get string of comma-separated primary key field names

  SYNOPSIS
    char *primary_key_fields(const char *table_name)
    RETURNS     pointer to allocated buffer (must be freed by caller)
    table_name  quoted table name

  DESCRIPTION
    Use SHOW KEYS FROM table_name, allocate a buffer to hold the
    field names, and then build that string and return the pointer
    to that buffer.

    Returns NULL if there is no PRIMARY or UNIQUE key on the table,
    or if there is some failure.  It is better to continue to dump
    the table unsorted, rather than exit without dumping the data.
*/

static char *primary_key_fields(const char *table_name, const bool desc) {
  MYSQL_RES *res = NULL;
  MYSQL_ROW row;
  /* SHOW KEYS FROM + table name * 2 (escaped) + 2 quotes + \0 */
  char show_keys_buff[15 + NAME_LEN * 2 + 3];
  size_t result_length = 0;
  char *result = 0;
  char buff[NAME_LEN * 2 + 3];
  char *quoted_field;
  static const constexpr char desc_index[] = " DESC";

  snprintf(show_keys_buff, sizeof(show_keys_buff), "SHOW KEYS FROM %s",
           table_name);
  if (mysql_query(mysql, show_keys_buff) ||
      !(res = mysql_store_result(mysql))) {
    fprintf(stderr,
            "Warning: Couldn't read keys from table %s;"
            " records are NOT sorted (%s)\n",
            table_name, mysql_error(mysql));
    /* Don't exit, because it's better to print out unsorted records */
    goto cleanup;
  }

  /*
   * Figure out the length of the ORDER BY clause result.
   * Note that SHOW KEYS is ordered:  a PRIMARY key is always the first
   * row, and UNIQUE keys come before others.  So we only need to check
   * the first key, not all keys.
   */
  if ((row = mysql_fetch_row(res)) && atoi(row[1]) == 0) {
    /* Key is unique */
    do {
      quoted_field = quote_name(row[4], buff, 0);
      result_length += strlen(quoted_field) + 1; /* + 1 for ',' or \0 */
      if (desc) {
        result_length += strlen(desc_index);
      }
    } while ((row = mysql_fetch_row(res)) && atoi(row[3]) > 1);
  }

  /* Build the ORDER BY clause result */
  if (result_length) {
    char *end;
    /* result (terminating \0 is already in result_length) */
    result = static_cast<char *>(
        my_malloc(PSI_NOT_INSTRUMENTED, result_length + 10, MYF(MY_WME)));
    if (!result) {
      fprintf(stderr, "Error: Not enough memory to store ORDER BY clause\n");
      goto cleanup;
    }
    mysql_data_seek(res, 0);
    row = mysql_fetch_row(res);
    quoted_field = quote_name(row[4], buff, 0);
    end = my_stpcpy(result, quoted_field);
    while ((row = mysql_fetch_row(res)) && atoi(row[3]) > 1) {
      quoted_field = quote_name(row[4], buff, 0);
      end = strxmov(end, desc ? "DESC," : ",", quoted_field, NullS);
    }
    if (desc) {
      end = my_stpmov(end, " DESC");
    }
  }

cleanup:
  if (res) mysql_free_result(res);

  return result;
}

/*
  Replace a substring

  SYNOPSIS
    replace
    ds_str      The string to search and perform the replace in
    search_str  The string to search for
    search_len  Length of the string to search for
    replace_str The string to replace with
    replace_len Length of the string to replace with

  RETURN
    0 String replaced
    1 Could not find search_str in str
*/

static int replace(DYNAMIC_STRING *ds_str, const char *search_str,
                   size_t search_len, const char *replace_str,
                   size_t replace_len) {
  DYNAMIC_STRING ds_tmp;
  const char *start = strstr(ds_str->str, search_str);
  if (!start) return 1;
  init_dynamic_string_checked(&ds_tmp, "", ds_str->length + replace_len, 256);
  dynstr_append_mem_checked(&ds_tmp, ds_str->str, start - ds_str->str);
  dynstr_append_mem_checked(&ds_tmp, replace_str, replace_len);
  dynstr_append_checked(&ds_tmp, start + search_len);
  dynstr_set_checked(ds_str, ds_tmp.str);
  dynstr_free(&ds_tmp);
  return 0;
}

/**
  This function sets the session binlog in the dump file.
  When --set-gtid-purged is used, this function is called to
  disable the session binlog and at the end of the dump, to restore
  the session binlog.

  @note: md_result_file should have been opened, before
         this function is called.

  @param[in]      flag          If false, disable binlog.
                                If true and binlog disabled previously,
                                restore the session binlog.
*/

static void set_session_binlog(bool flag) {
  static bool is_binlog_disabled = false;

  if (!flag && !is_binlog_disabled) {
    fprintf(md_result_file,
            "SET @MYSQLDUMP_TEMP_LOG_BIN = @@SESSION.SQL_LOG_BIN;\n");
    fprintf(md_result_file, "SET @@SESSION.SQL_LOG_BIN= 0;\n");
    is_binlog_disabled = 1;
  } else if (flag && is_binlog_disabled) {
    fprintf(md_result_file,
            "SET @@SESSION.SQL_LOG_BIN = @MYSQLDUMP_TEMP_LOG_BIN;\n");
    is_binlog_disabled = 0;
  }
}

/**
  This function gets the GTID_EXECUTED sets from the
  server and assigns those sets to GTID_PURGED in the
  dump file.

  @param[in]  mysql_con     connection to the server

  @retval     false         successfully printed GTID_PURGED sets
                             in the dump file.
  @retval     true          failed.

*/

static bool add_set_gtid_purged(MYSQL *mysql_con) {
  MYSQL_RES *gtid_purged_res;
  MYSQL_ROW gtid_set;
  ulonglong num_sets, idx;

  /* query to get the GTID_EXECUTED */
  if (mysql_query_with_error_report(mysql_con, &gtid_purged_res,
                                    "SELECT @@GLOBAL.GTID_EXECUTED"))
    return true;

  /* Proceed only if gtid_purged_res is non empty */
  if ((num_sets = mysql_num_rows(gtid_purged_res)) > 0) {
    if (opt_comments)
      fprintf(md_result_file,
              "\n--\n-- GTID state at the beginning of the backup \n--\n\n");

    const char *comment_suffix = "";
    if (opt_set_gtid_purged_mode == SET_GTID_PURGED_COMMENTED) {
      comment_suffix = "*/";
      fprintf(md_result_file, "/* SET @@GLOBAL.GTID_PURGED='+");
    } else {
      fprintf(md_result_file, "SET @@GLOBAL.GTID_PURGED=/*!80000 '+'*/ '");
    }

    /* formatting is not required, even for multiple gtid sets */
    for (idx = 0; idx < num_sets - 1; idx++) {
      gtid_set = mysql_fetch_row(gtid_purged_res);
      fprintf(md_result_file, "%s,", (char *)gtid_set[0]);
    }
    /* for the last set */
    gtid_set = mysql_fetch_row(gtid_purged_res);
    /* close the SET expression */
    fprintf(md_result_file, "%s';%s\n", (char *)gtid_set[0], comment_suffix);
  }
  mysql_free_result(gtid_purged_res);

  return false; /*success */
}

/**
  This function processes the opt_set_gtid_purged option.
  This function also calls set_session_binlog() function before
  setting the SET @@GLOBAL.GTID_PURGED in the output.

  @param[in]          mysql_con     the connection to the server

  @retval             false         successful according to the value
                                    of opt_set_gtid_purged.
  @retval             true          fail.
*/

static bool process_set_gtid_purged(MYSQL *mysql_con) {
  MYSQL_RES *gtid_mode_res;
  MYSQL_ROW gtid_mode_row;
  char *gtid_mode_val = 0;
  char buf[32], query[64];

  if (opt_set_gtid_purged_mode == SET_GTID_PURGED_OFF)
    return false; /* nothing to be done */

  /*
    Check if the server has the knowledge of GTIDs(pre mysql-5.6)
    or if the gtid_mode is ON or OFF.
  */
  snprintf(query, sizeof(query), "SHOW VARIABLES LIKE %s",
           quote_for_like("gtid_mode", buf));

  if (mysql_query_with_error_report(mysql_con, &gtid_mode_res, query))
    return true;

  gtid_mode_row = mysql_fetch_row(gtid_mode_res);

  /*
     gtid_mode_row is NULL for pre 5.6 versions. For versions >= 5.6,
     get the gtid_mode value from the second column.
  */
  gtid_mode_val = gtid_mode_row ? (char *)gtid_mode_row[1] : NULL;

  if (gtid_mode_val && strcmp(gtid_mode_val, "OFF")) {
    /*
       For any gtid_mode !=OFF and irrespective of --set-gtid-purged
       being AUTO or ON,  add GTID_PURGED in the output.
    */
    if (opt_databases || !opt_alldbs || !opt_dump_triggers || !opt_routines ||
        !opt_events) {
      fprintf(stderr,
              "Warning: A partial dump from a server that has GTIDs will "
              "by default include the GTIDs of all transactions, even "
              "those that changed suppressed parts of the database. If "
              "you don't want to restore GTIDs, pass "
              "--set-gtid-purged=OFF. To make a complete dump, pass "
              "--all-databases --triggers --routines --events. \n");
    }

    set_session_binlog(false);
    if (add_set_gtid_purged(mysql_con)) {
      mysql_free_result(gtid_mode_res);
      return true;
    }
  } else /* gtid_mode is off */
  {
    if (opt_set_gtid_purged_mode == SET_GTID_PURGED_ON ||
        opt_set_gtid_purged_mode == SET_GTID_PURGED_COMMENTED) {
      fprintf(stderr, "Error: Server has GTIDs disabled.\n");
      mysql_free_result(gtid_mode_res);
      return true;
    }
  }

  mysql_free_result(gtid_mode_res);
  return false;
}

/*
  Getting VIEW structure

  SYNOPSIS
    get_view_structure()
    table   view name
    db      db name

  RETURN
    0 OK
    1 ERROR
*/

static bool get_view_structure(char *table, char *db) {
  MYSQL_RES *table_res;
  MYSQL_ROW row;
  MYSQL_FIELD *field;
  char *result_table, *opt_quoted_table;
  char table_buff[NAME_LEN * 2 + 3];
  char table_buff2[NAME_LEN * 2 + 3];
  char query[QUERY_LENGTH];
  FILE *sql_file = md_result_file;
  DBUG_ENTER("get_view_structure");

  if (opt_no_create_info) /* Don't write table creation info */
    DBUG_RETURN(0);

  verbose_msg("-- Retrieving view structure for table %s...\n", table);

  result_table = quote_name(table, table_buff, 1);
  opt_quoted_table = quote_name(table, table_buff2, 0);

  if (switch_character_set_results(mysql, "binary")) DBUG_RETURN(1);

  snprintf(query, sizeof(query), "SHOW CREATE TABLE %s", result_table);

  if (mysql_query_with_error_report(mysql, &table_res, query)) {
    switch_character_set_results(mysql, default_charset);
    DBUG_RETURN(0);
  }

  /* Check if this is a view */
  field = mysql_fetch_field_direct(table_res, 0);
  if (strcmp(field->name, "View") != 0) {
    switch_character_set_results(mysql, default_charset);
    verbose_msg("-- It's base table, skipped\n");
    mysql_free_result(table_res);
    DBUG_RETURN(0);
  }

  /* If requested, open separate .sql file for this view */
  if (path) {
    if (!(sql_file = open_sql_file_for_table(table, O_WRONLY))) {
      mysql_free_result(table_res);
      DBUG_RETURN(1);
    }

    write_header(sql_file, db);
  }

  bool freemem = false;
  char const *text = fix_identifier_with_newline(result_table, &freemem);
  print_comment(sql_file, 0,
                "\n--\n-- Final view structure for view %s\n--\n\n", text);
  if (freemem) my_free((void *)text);

  verbose_msg("-- Dropping the temporary view structure created\n");
  fprintf(sql_file, "/*!50001 DROP VIEW IF EXISTS %s*/;\n", opt_quoted_table);

  snprintf(query, sizeof(query),
           "SELECT CHECK_OPTION, DEFINER, SECURITY_TYPE, "
           "       CHARACTER_SET_CLIENT, COLLATION_CONNECTION "
           "FROM information_schema.views "
           "WHERE table_name=\"%s\" AND table_schema=\"%s\"",
           table, db);

  if (mysql_query(mysql, query)) {
    /*
      Use the raw output from SHOW CREATE TABLE if
       information_schema query fails.
     */
    row = mysql_fetch_row(table_res);
    fprintf(sql_file, "/*!50001 %s */;\n", row[1]);
    check_io(sql_file);
    mysql_free_result(table_res);
  } else {
    char *ptr;
    ulong *lengths;
    char search_buf[256], replace_buf[256];
    ulong search_len, replace_len;
    DYNAMIC_STRING ds_view;

    /* Save the result of SHOW CREATE TABLE in ds_view */
    row = mysql_fetch_row(table_res);
    lengths = mysql_fetch_lengths(table_res);
    init_dynamic_string_checked(&ds_view, row[1], lengths[1] + 1, 1024);
    mysql_free_result(table_res);

    /* Get the result from "select ... information_schema" */
    if (!(table_res = mysql_store_result(mysql)) ||
        !(row = mysql_fetch_row(table_res))) {
      if (table_res) mysql_free_result(table_res);
      dynstr_free(&ds_view);
      DB_error(
          mysql,
          "when trying to save the result of SHOW CREATE TABLE in ds_view.");
      DBUG_RETURN(1);
    }

    lengths = mysql_fetch_lengths(table_res);

    /*
      "WITH %s CHECK OPTION" is available from 5.0.2
      Surround it with !50002 comments
    */
    if (strcmp(row[0], "NONE")) {
      ptr = search_buf;
      search_len =
          (ulong)(strxmov(ptr, "WITH ", row[0], " CHECK OPTION", NullS) - ptr);
      ptr = replace_buf;
      replace_len = (ulong)(
          strxmov(ptr, "*/\n/*!50002 WITH ", row[0], " CHECK OPTION", NullS) -
          ptr);
      replace(&ds_view, search_buf, search_len, replace_buf, replace_len);
    }

    /*
      "DEFINER=%s SQL SECURITY %s" is available from 5.0.13
      Surround it with !50013 comments
    */
    {
      size_t user_name_len;
      char user_name_str[USERNAME_LENGTH + 1];
      char quoted_user_name_str[USERNAME_LENGTH * 2 + 3];
      size_t host_name_len;
      char host_name_str[HOSTNAME_LENGTH + 1];
      char quoted_host_name_str[HOSTNAME_LENGTH * 2 + 3];

      parse_user(row[1], lengths[1], user_name_str, &user_name_len,
                 host_name_str, &host_name_len);

      ptr = search_buf;
      search_len = (ulong)(
          strxmov(ptr, "DEFINER=",
                  quote_name(user_name_str, quoted_user_name_str, false), "@",
                  quote_name(host_name_str, quoted_host_name_str, false),
                  " SQL SECURITY ", row[2], NullS) -
          ptr);
      ptr = replace_buf;
      replace_len = (ulong)(
          strxmov(ptr, "*/\n/*!50013 DEFINER=",
                  quote_name(user_name_str, quoted_user_name_str, false), "@",
                  quote_name(host_name_str, quoted_host_name_str, false),
                  " SQL SECURITY ", row[2], " */\n/*!50001", NullS) -
          ptr);
      replace(&ds_view, search_buf, search_len, replace_buf, replace_len);
    }

    /* Dump view structure to file */

    fprintf(
        sql_file,
        "/*!50001 SET @saved_cs_client          = @@character_set_client */;\n"
        "/*!50001 SET @saved_cs_results         = @@character_set_results */;\n"
        "/*!50001 SET @saved_col_connection     = @@collation_connection */;\n"
        "/*!50001 SET character_set_client      = %s */;\n"
        "/*!50001 SET character_set_results     = %s */;\n"
        "/*!50001 SET collation_connection      = %s */;\n"
        "/*!50001 %s */;\n"
        "/*!50001 SET character_set_client      = @saved_cs_client */;\n"
        "/*!50001 SET character_set_results     = @saved_cs_results */;\n"
        "/*!50001 SET collation_connection      = @saved_col_connection */;\n",
        (const char *)row[3], (const char *)row[3], (const char *)row[4],
        (const char *)ds_view.str);

    check_io(sql_file);
    mysql_free_result(table_res);
    dynstr_free(&ds_view);
  }

  if (switch_character_set_results(mysql, default_charset)) DBUG_RETURN(1);

  /* If a separate .sql file was opened, close it now */
  if (sql_file != md_result_file) {
    fputs("\n", sql_file);
    write_footer(sql_file);
    my_fclose(sql_file, MYF(MY_WME));
  }
  DBUG_RETURN(0);
}

/*
  The following functions are wrappers for the dynamic string functions
  and if they fail, the wrappers will terminate the current process.
*/

#define DYNAMIC_STR_ERROR_MSG "Couldn't perform DYNAMIC_STRING operation"

static void init_dynamic_string_checked(DYNAMIC_STRING *str,
                                        const char *init_str, size_t init_alloc,
                                        size_t alloc_increment) {
  if (init_dynamic_string(str, init_str, init_alloc, alloc_increment))
    die(EX_MYSQLERR, DYNAMIC_STR_ERROR_MSG);
}

static void dynstr_append_checked(DYNAMIC_STRING *dest, const char *src) {
  if (dynstr_append(dest, src)) die(EX_MYSQLERR, DYNAMIC_STR_ERROR_MSG);
}

static void dynstr_set_checked(DYNAMIC_STRING *str, const char *init_str) {
  if (dynstr_set(str, init_str)) die(EX_MYSQLERR, DYNAMIC_STR_ERROR_MSG);
}

static void dynstr_append_mem_checked(DYNAMIC_STRING *str, const char *append,
                                      size_t length) {
  if (dynstr_append_mem(str, append, length))
    die(EX_MYSQLERR, DYNAMIC_STR_ERROR_MSG);
}

static void dynstr_realloc_checked(DYNAMIC_STRING *str,
                                   size_t additional_size) {
  if (dynstr_realloc(str, additional_size))
    die(EX_MYSQLERR, DYNAMIC_STR_ERROR_MSG);
}

static bool has_session_variables_like(MYSQL *mysql_con,
                                       const char *var_name) noexcept {
  char query[256];
  snprintf(query, sizeof(query),
           "SELECT COUNT(*) FROM"
           " INFORMATION_SCHEMA.TABLES WHERE table_schema ="
           " 'performance_schema' AND table_name = 'session_variables'");
  MYSQL_RES *res;
  if (mysql_query_with_error_report(mysql_con, &res, query)) return false;

  MYSQL_ROW row = mysql_fetch_row(res);
  char *val = row ? (char *)row[0] : nullptr;
  const bool has_table = val && strcmp(val, "0") != 0;
  mysql_free_result(res);

  bool has_var = false;
  if (has_table) {
    char buf[32];
    snprintf(query, sizeof(query),
             "SELECT COUNT(*) FROM"
             " performance_schema.session_variables WHERE VARIABLE_NAME LIKE"
             " %s",
             quote_for_like(var_name, buf));
    if (mysql_query_with_error_report(mysql_con, &res, query)) return false;

    row = mysql_fetch_row(res);
    val = row ? (char *)row[0] : nullptr;
    has_var = val && strcmp(val, "0") != 0;
    mysql_free_result(res);
  }

  return has_var;
}

/**
   Check if the server supports LOCK TABLES FOR BACKUP.

   @returns  TRUE if there is support, FALSE otherwise.
*/

static bool server_supports_backup_locks(void) noexcept {
  MYSQL_RES *res;
  if (mysql_query_with_error_report(mysql, &res,
                                    "SHOW VARIABLES LIKE 'have_backup_locks'"))
    return false;

  MYSQL_ROW row;
  if ((row = mysql_fetch_row(res)) == nullptr) {
    mysql_free_result(res);
    return false;
  }

  const bool rc = mysql_num_fields(res) > 1 && !strcmp(row[1], "YES");

  mysql_free_result(res);

  return rc;
}

int main(int argc, char **argv) {
  char bin_log_name[FN_REFLEN];
  int exit_code, md_result_fd = 0;
  bool consistent_binlog_pos = false;
  MY_INIT("mysqldump");

  default_charset = mysql_universal_client_charset;

  exit_code = get_options(&argc, &argv);
  if (exit_code) {
    free_resources();
    exit(exit_code);
  }

  /*
    Disable comments in xml mode if 'comments' option is not explicitly used.
  */
  if (opt_xml && !opt_comments_used) opt_comments = 0;

  if (log_error_file) {
    if (!(stderror_file = freopen(log_error_file, "a+", stderr))) {
      free_resources();
      exit(EX_MYSQLERR);
    }
  }

  if (connect_to_db(current_host, current_user, opt_password)) {
    free_resources();
    exit(EX_MYSQLERR);
  }

  stats_tables_included = is_innodb_stats_tables_included(argc, argv);

  if (!path) write_header(md_result_file, *argv);

  if (opt_lock_for_backup && !server_supports_backup_locks()) {
    fprintf(stderr,
            "%s: Error: --lock-for-backup was specified with "
            "--single-transaction, but the server does not support "
            "LOCK TABLES FOR BACKUP.\n",
            my_progname);
    goto err;
  }

  if (opt_slave_data && do_stop_slave_sql(mysql)) goto err;

  if (opt_single_transaction && opt_master_data) {
    /*
      See if we can avoid FLUSH TABLES WITH READ LOCK with Binlog_snapshot_*
      variables.
    */
    consistent_binlog_pos = check_consistent_binlog_pos(nullptr, nullptr);
  }

  if ((opt_lock_all_tables || (opt_master_data && !consistent_binlog_pos) ||
       (opt_single_transaction && flush_logs))) {
    if (do_flush_tables_read_lock(mysql)) goto err;
  } else if (opt_lock_for_backup && do_lock_tables_for_backup(mysql))
    goto err;

  /*
    Flush logs before starting transaction since
    this causes implicit commit starting mysql-5.5.
  */
  if (opt_lock_all_tables || opt_master_data ||
      (opt_single_transaction && flush_logs) || opt_delete_master_logs) {
    if (flush_logs || opt_delete_master_logs) {
      if (mysql_refresh(mysql, REFRESH_LOG)) {
        DB_error(mysql, "when doing refresh");
        goto err;
      }
      verbose_msg("-- main : logs flushed successfully!\n");
    }

    /* Not anymore! That would not be sensible. */
    flush_logs = 0;
  }

  if (opt_delete_master_logs) {
    if (get_bin_log_name(mysql, bin_log_name, sizeof(bin_log_name))) goto err;
  }

  if (has_session_variables_like(mysql, "rocksdb_skip_fill_cache"))
    mysql_query_with_error_report(mysql, nullptr,
                                  "SET SESSION rocksdb_skip_fill_cache=1");

  if (opt_single_transaction && start_transaction(mysql)) goto err;

  /* Add 'STOP SLAVE to beginning of dump */
  if (opt_slave_apply && add_stop_slave()) goto err;

  /* Process opt_set_gtid_purged and add SET @@GLOBAL.GTID_PURGED if required.
   */
  if (process_set_gtid_purged(mysql)) goto err;

  if (opt_master_data && do_show_master_status(mysql, consistent_binlog_pos))
    goto err;
  if (opt_slave_data && do_show_slave_status(mysql)) goto err;
  if (opt_single_transaction && (!opt_lock_for_backup || opt_master_data) &&
      do_unlock_tables(mysql)) /* unlock but no commit! */
    goto err;

  if (opt_alltspcs) dump_all_tablespaces();

  if (opt_alldbs) {
    if (!opt_alltspcs && !opt_notspcs) dump_all_tablespaces();
    dump_all_databases();
  } else {
    // Check all arguments meet length condition. Currently database and table
    // names are limited to NAME_LEN bytes and stack-based buffers assumes
    // that escaped name will be not longer than NAME_LEN*2 + 2 bytes long.
    int argument;
    for (argument = 0; argument < argc; argument++) {
      size_t argument_length = strlen(argv[argument]);
      if (argument_length > NAME_LEN) {
        die(EX_CONSCHECK,
            "[ERROR] Argument '%s' is too long, it cannot be "
            "name for any table or database.\n",
            argv[argument]);
      }
    }

    if (argc > 1 && !opt_databases) {
      /* Only one database and selected table(s) */
      if (!opt_alltspcs && !opt_notspcs)
        dump_tablespaces_for_tables(*argv, (argv + 1), (argc - 1));
      dump_selected_tables(*argv, (argv + 1), (argc - 1));
    } else {
      /* One or more databases, all tables */
      if (!opt_alltspcs && !opt_notspcs) dump_tablespaces_for_databases(argv);
      dump_databases(argv);
    }
  }

  /* if --dump-slave , start the slave sql thread */
  if (opt_slave_data && do_start_slave_sql(mysql)) goto err;

  /*
    if --set-gtid-purged, restore binlog at the end of the session
    if required.
  */
  set_session_binlog(true);

  /* add 'START SLAVE' to end of dump */
  if (opt_slave_apply && add_slave_statements()) goto err;

  if (md_result_file) md_result_fd = my_fileno(md_result_file);

  /*
     Ensure dumped data flushed.
     First we will flush the file stream data to kernel buffers with fflush().
     Second we will flush the kernel buffers data to physical disk file with
     my_sync(), this will make sure the data successfully dumped to disk file.
     fsync() fails with EINVAL if stdout is not redirected to any file, hence
     MY_IGNORE_BADFD is passed to ignore that error.
  */
  if (md_result_file &&
      (fflush(md_result_file) || my_sync(md_result_fd, MYF(MY_IGNORE_BADFD)))) {
    if (!first_error) first_error = EX_MYSQLERR;
    goto err;
  }
  /* everything successful, purge the old logs files */
  if (opt_delete_master_logs && purge_bin_logs_to(mysql, bin_log_name))
    goto err;

#if defined(_WIN32)
  my_free(shared_memory_base_name);
#endif
  /*
    No reason to explicitly COMMIT the transaction, neither to explicitly
    UNLOCK TABLES: these will be automatically be done by the server when we
    disconnect now. Saves some code here, some network trips, adds nothing to
    server.
  */
err:
  dbDisconnect(current_host);
  if (!path) write_footer(md_result_file);
  free_resources();

  if (stderror_file) fclose(stderror_file);

  return (first_error);
} /* main */<|MERGE_RESOLUTION|>--- conflicted
+++ resolved
@@ -1231,7 +1231,6 @@
   return err_status ? 1 : 0;
 }
 
-<<<<<<< HEAD
 /*
   Check if server supports non-blocking binlog position using the
   binlog_snapshot_file and binlog_snapshot_position status variables. If it
@@ -1262,10 +1261,7 @@
   return (found == 2);
 }
 
-static char *my_case_str(const char *str, size_t str_len, const char *token,
-=======
 static char *my_case_str(char *str, size_t str_len, const char *token,
->>>>>>> 4869291f
                          size_t token_len) {
   my_match_t match;
 
@@ -1778,7 +1774,6 @@
   return buff;
 } /* quote_name */
 
-<<<<<<< HEAD
 /**
    Unquotes char string, taking into account compatible mode
 
@@ -1816,11 +1811,10 @@
   to[0] = 0;
   return buff;
 } /* unquote_name */
-=======
+
 static const char *quote_name(const char *name, char *buff, bool force) {
   return quote_name(const_cast<char *>(name), buff, force);
 }
->>>>>>> 4869291f
 
 /*
   Quote a table name so it can be used in "SHOW TABLES LIKE <tabname>"
@@ -3021,7 +3015,8 @@
     DBUG_ASSERT(lengths != nullptr);
 
     char quoted_buff[NAME_LEN * 2 + 3];
-    char *quoted_dictionary_name = quote_name(dictionary_name, quoted_buff, 0);
+    const char *quoted_dictionary_name =
+        quote_name(dictionary_name, quoted_buff, false);
 
     /*
       We print DROP COMPRESSION_DICTIONARY only if no --tab
