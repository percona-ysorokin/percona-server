<<<<<<< HEAD
// Copyright (c) 2000, 2022, Oracle and/or its affiliates.
//
// This program is free software; you can redistribute it and/or modify
// it under the terms of the GNU General Public License, version 2.0,
// as published by the Free Software Foundation.
//
// This program is also distributed with certain software (including
// but not limited to OpenSSL) that is licensed under separate terms,
// as designated in a particular file or component or in included license
// documentation.  The authors of MySQL hereby grant you an additional
// permission to link the program and your derivative works with the
// separately licensed software that they have included with MySQL.
//
// This program is distributed in the hope that it will be useful,
// but WITHOUT ANY WARRANTY; without even the implied warranty of
// MERCHANTABILITY or FITNESS FOR A PARTICULAR PURPOSE.  See the
// GNU General Public License, version 2.0, for more details.
//
// You should have received a copy of the GNU General Public License
// along with this program; if not, write to the Free Software
// Foundation, Inc., 51 Franklin St, Fifth Floor, Boston, MA 02110-1301  USA.

/// @file
///
/// mysqltest client - Tool used for executing a .test file.
///
/// See @ref PAGE_MYSQL_TEST_RUN "The MySQL Test Framework" for more
/// information.

#include "client/client_query_attributes.h"
#include "client/mysqltest/error_names.h"
#include "client/mysqltest/expected_errors.h"
#include "client/mysqltest/expected_warnings.h"
#include "client/mysqltest/logfile.h"
#include "client/mysqltest/regular_expressions.h"
#include "client/mysqltest/secondary_engine.h"
#include "client/mysqltest/utils.h"
#include "compression.h"
=======
/* Copyright (c) 2000, 2023, Oracle and/or its affiliates.
>>>>>>> 7e1ce704

#include <algorithm>
#include <chrono>
#include <cmath>  // std::isinf
#include <limits>
#include <new>
#include <sstream>
#ifdef _WIN32
#include <thread>  // std::thread
#endif

#include <assert.h>
#if defined MY_MSCRT_DEBUG || defined _WIN32
#include <crtdbg.h>
#endif
#ifdef _WIN32
#include <direct.h>
#endif
#include <errno.h>
#include <fcntl.h>
#include <limits.h>
#include <mysql_async.h>
#include <mysql_version.h>
#include <mysqld_error.h>
#include <signal.h>
#include <stdarg.h>
#include <stdio.h>
#include <stdlib.h>
#include <sys/types.h>
#ifndef _WIN32
#include <poll.h>
#include <sys/time.h>
#include <sys/wait.h>
#endif
#ifdef _WIN32
#include <windows.h>
#endif

#include "caching_sha2_passwordopt-vars.h"
#include "client/client_priv.h"
#include "m_ctype.h"
#include "map_helpers.h"
#include "mf_wcomp.h"  // wild_compare
#include "my_compiler.h"
#include "my_config.h"
#include "my_dbug.h"
#include "my_default.h"
#include "my_dir.h"
#include "my_inttypes.h"
#include "my_macros.h"
#include "my_openssl_fips.h"
#include "my_pointer_arithmetic.h"
#include "my_stacktrace.h"
#include "my_systime.h"  // my_sleep()
#include "my_thread_local.h"
#include "prealloced_array.h"
#include "print_version.h"
#include "sql_common.h"
#include "template_utils.h"
#include "typelib.h"
#include "violite.h"
#include "welcome_copyright_notice.h"  // ORACLE_WELCOME_COPYRIGHT_NOTICE

#ifdef _WIN32
#define SIGNAL_FMT "exception 0x%x"
#else
#define SIGNAL_FMT "signal %d"
#endif

#ifdef _WIN32
#define setenv(a, b, c) _putenv_s(a, b)
#define popen _popen
#define pclose _pclose
#endif

#define MAX_VAR_NAME_LENGTH 256
#define MAX_COLUMNS 256
#define MAX_DELIMITER_LENGTH 16
#define DEFAULT_MAX_CONN 128
#define REPLACE_ROUND_MAX 16

/* Flags controlling send and reap */
#define QUERY_SEND_FLAG 1
#define QUERY_REAP_FLAG 2

#define APPEND_TYPE(type)                                                 \
  {                                                                       \
    dynstr_append(ds, "-- ");                                             \
    switch (type) {                                                       \
      case SESSION_TRACK_SYSTEM_VARIABLES:                                \
        dynstr_append(ds, "Tracker : SESSION_TRACK_SYSTEM_VARIABLES\n");  \
        break;                                                            \
      case SESSION_TRACK_SCHEMA:                                          \
        dynstr_append(ds, "Tracker : SESSION_TRACK_SCHEMA\n");            \
        break;                                                            \
      case SESSION_TRACK_STATE_CHANGE:                                    \
        dynstr_append(ds, "Tracker : SESSION_TRACK_STATE_CHANGE\n");      \
        break;                                                            \
      case SESSION_TRACK_GTIDS:                                           \
        dynstr_append(ds, "Tracker : SESSION_TRACK_GTIDS\n");             \
        break;                                                            \
      case SESSION_TRACK_TRANSACTION_CHARACTERISTICS:                     \
        dynstr_append(                                                    \
            ds, "Tracker : SESSION_TRACK_TRANSACTION_CHARACTERISTICS\n"); \
        break;                                                            \
      case SESSION_TRACK_TRANSACTION_STATE:                               \
        dynstr_append(ds, "Tracker : SESSION_TRACK_TRANSACTION_STATE\n"); \
        break;                                                            \
      default:                                                            \
        dynstr_append(ds, "\n");                                          \
    }                                                                     \
  }

extern CHARSET_INFO my_charset_utf16le_bin;

// List of error codes specified with 'error' command.
Expected_errors *expected_errors = new Expected_errors();

// List of warnings disabled with 'disable_warnings' command.
Expected_warnings *disabled_warnings = new Expected_warnings();

// List of warnings enabled with 'enable_warnings' command.
Expected_warnings *enabled_warnings = new Expected_warnings();

enum {
  OPT_COLORED_DIFF = OPT_MAX_CLIENT_OPTION,
  OPT_CURSOR_PROTOCOL,
  OPT_EXPLAIN_PROTOCOL,
  OPT_HYPERGRAPH,
  OPT_JSON_EXPLAIN_PROTOCOL,
  OPT_LOG_DIR,
  OPT_MARK_PROGRESS,
  OPT_MAX_CONNECT_RETRIES,
  OPT_MAX_CONNECTIONS,
  OPT_NO_SKIP,
  OPT_OFFLOAD_COUNT_FILE,
  OPT_PS_PROTOCOL,
  OPT_RESULT_FORMAT_VERSION,
#ifdef _WIN32
  OPT_SAFEPROCESS_PID,
#endif
  OPT_SP_PROTOCOL,
  OPT_TAIL_LINES,
  OPT_TRACE_EXEC,
  OPT_TRACE_PROTOCOL,
  OPT_VIEW_PROTOCOL,
};

static int record = 0;
static char *opt_db = nullptr, *opt_pass = nullptr;
const char *opt_user = nullptr, *opt_host = nullptr, *unix_sock = nullptr,
           *opt_basedir = "./";
const char *excluded_string = nullptr;
static char *shared_memory_base_name = nullptr;
const char *opt_logdir = "";
const char *opt_include = nullptr, *opt_charsets_dir;
static int opt_port = 0;
static int opt_max_connect_retries;
static int opt_result_format_version;
static int opt_max_connections = DEFAULT_MAX_CONN;
static bool backtick_lhs = false;
static char *opt_init_command = nullptr;
static bool opt_colored_diff = false;
static bool opt_compress = false, silent = false, verbose = false,
            trace_exec = false;
static bool debug_info_flag = false, debug_check_flag = false;
static bool tty_password = false;
static bool opt_mark_progress = false;
static bool ps_protocol = false, ps_protocol_enabled = false;
static bool sp_protocol = false, sp_protocol_enabled = false;
static bool no_skip = false;
static bool skip_ignored = false;
static bool view_protocol = false, view_protocol_enabled = false;
static bool opt_trace_protocol = false, opt_trace_protocol_enabled = false;
static bool explain_protocol = false, explain_protocol_enabled = false;
static bool json_explain_protocol = false,
            json_explain_protocol_enabled = false;
static bool cursor_protocol = false, cursor_protocol_enabled = false;
static bool testcase_disabled = false;
static bool display_result_vertically = false, display_result_lower = false,
            display_metadata = false, display_result_sorted = false,
            display_session_track_info = false;
static bool skip_if_hypergraph = false;
static int start_sort_column = 0;
static bool disable_query_log = false, disable_result_log = false;
static bool disable_connect_log = true;
static bool disable_warnings = false;
static bool disable_info = true;
static bool abort_on_error = true;
static bool server_initialized = false;
static bool is_windows = false;
static MEM_ROOT argv_alloc{PSI_NOT_INSTRUMENTED, 512};
static const char *load_default_groups[] = {"mysqltest", "client", nullptr};
static char line_buffer[MAX_DELIMITER_LENGTH], *line_buffer_pos = line_buffer;
static bool can_handle_expired_passwords = true;
static bool opt_hypergraph = false;

/*
  These variables control the behavior of the asynchronous operations for
  mysqltest client. If --async-client is specified, use_async_client is true.
  Each command checks enable_async_client (which can be forced off or
  disabled for a single command) to decide the mode it uses to run.
*/
static bool use_async_client = false;
static bool enable_async_client = false;

// Secondary engine options
static const char *opt_offload_count_file;

static Secondary_engine *secondary_engine = nullptr;

static uint opt_zstd_compress_level = default_zstd_compression_level;
static char *opt_compress_algorithm = nullptr;
static uint opt_test_ssl_fips_mode = 0;

#ifdef _WIN32
static DWORD opt_safe_process_pid;
static HANDLE mysqltest_thread;
// Event handle for stacktrace request event
static HANDLE stacktrace_request_event = nullptr;
static std::thread wait_for_stacktrace_request_event_thread;
#endif

Logfile log_file;
// File to store the progress
Logfile progress_file;

/// Info on properties that can be set with '--disable_X' and
/// '--disable_X' commands.
struct Property {
  bool *var;             // Actual variable
  bool set;              // Has been set for ONCE command
  bool old;              // If set, thus is the old value
  bool reverse;          // Variable is true if disabled
  const char *env_name;  // Environment variable name
};

static struct Property prop_list[] = {
    {&abort_on_error, false, true, false, "$ENABLE_ABORT_ON_ERROR"},
    {&disable_connect_log, false, true, true, "$ENABLE_CONNECT_LOG"},
    {&disable_info, false, true, true, "$ENABLE_INFO"},
    {&display_session_track_info, false, true, true,
     "$ENABLE_STATE_CHANGE_INFO"},
    {&display_metadata, false, false, false, "$ENABLE_METADATA"},
    {&ps_protocol_enabled, false, false, false, "$ENABLE_PS_PROTOCOL"},
    {&disable_query_log, false, false, true, "$ENABLE_QUERY_LOG"},
    {&disable_result_log, false, false, true, "$ENABLE_RESULT_LOG"},
    {&disable_warnings, false, false, true, "$ENABLE_WARNINGS"},
    {&enable_async_client, false, false, false, "$ENABLE_ASYNC_CLIENT"}};

static bool once_property = false;

enum enum_prop {
  P_ABORT = 0,
  P_CONNECT,
  P_INFO,
  P_SESSION_TRACK,
  P_META,
  P_PS,
  P_QUERY,
  P_RESULT,
  P_WARN,
  P_ASYNC,
  P_MAX
};

static uint start_lineno = 0; /* Start line of current command */
static uint my_end_arg = 0;

/* Number of lines of the result to include in failure report */
static uint opt_tail_lines = 0;

static uint opt_connect_timeout = 0;

static char delimiter[MAX_DELIMITER_LENGTH] = ";";
static size_t delimiter_length = 1;

static char TMPDIR[FN_REFLEN];

/* Block stack */
enum block_cmd { cmd_none, cmd_if, cmd_while, cmd_assert };

struct st_block {
  int line;                         /* Start line of block */
  bool ok;                          /* Should block be executed */
  enum block_cmd cmd;               /* Command owning the block */
  char delim[MAX_DELIMITER_LENGTH]; /* Delimiter before block */
};

static struct st_block block_stack[32];
static struct st_block *cur_block, *block_stack_end;

/* Open file stack */
struct st_test_file {
  FILE *file;
  char *file_name;
  uint lineno; /* Current line in file */
};

static struct st_test_file file_stack[16];
static struct st_test_file *cur_file;
static struct st_test_file *file_stack_end;

static const char *default_charset = MYSQL_DEFAULT_CHARSET_NAME;
CHARSET_INFO *charset_info =
    &my_charset_utf8mb4_0900_ai_ci; /* Default charset */

/*
  Timer related variables
  See the timer_output() definition for details
*/
static char *timer_file = nullptr;
static ulonglong timer_start;
static void timer_output(void);
static ulonglong timer_now(void);

static ulong connection_retry_sleep = 100000; /* Microseconds */

static char *opt_plugin_dir = nullptr;

/* To retrieve a filename from a filepath */
const char *get_filename_from_path(const char *path) {
  const char *fname = nullptr;
  if (is_windows)
    fname = strrchr(path, '\\');
  else
    fname = strrchr(path, '/');
  if (fname == nullptr)
    return path;
  else
    return ++fname;
}

static uint opt_protocol = 0;

#if defined(_WIN32)
static uint opt_protocol_for_default_connection = MYSQL_PROTOCOL_PIPE;
#endif

struct st_command;
typedef Prealloced_array<st_command *, 1024> Q_lines;
Q_lines *q_lines;

#include "sslopt-vars.h"

struct Parser {
  int read_lines, current_line;
} parser;

struct MasterPos {
  char file[FN_REFLEN];
  ulong pos;
} master_pos;

/* if set, all results are concated and compared against this file */
const char *result_file_name = nullptr;

typedef struct {
  char *name;
  size_t name_len;
  char *str_val;
  size_t str_val_len;
  int int_val;
  size_t alloced_len;
  bool int_dirty; /* do not update string if int is updated until first read */
  bool is_int;
  bool alloced;
} VAR;

/*Perl/shell-like variable registers */
VAR var_reg[10];

struct var_free {
  void operator()(VAR *var) const;
};

collation_unordered_map<std::string, std::unique_ptr<VAR, var_free>> *var_hash;

struct st_connection {
  MYSQL mysql;
  /* Used when creating views and sp, to avoid implicit commit */
  MYSQL *util_mysql;
  char *name;
  size_t name_len;
  MYSQL_STMT *stmt;
  /* Set after send to disallow other queries before reap */
  bool pending;
};

struct st_connection *connections = nullptr;
struct st_connection *cur_con = nullptr, *next_con, *connections_end;

/*
  List of commands in mysqltest
  Must match the "command_names" array
  Add new commands before Q_UNKNOWN!
*/
enum enum_commands {
  Q_CONNECTION = 1,
  Q_QUERY,
  Q_CONNECT,
  Q_SLEEP,
  Q_INC,
  Q_DEC,
  Q_SOURCE,
  Q_DISCONNECT,
  Q_LET,
  Q_ECHO,
  Q_EXPR,
  Q_WHILE,
  Q_END_BLOCK,
  Q_SAVE_MASTER_POS,
  Q_SYNC_WITH_MASTER,
  Q_SYNC_SLAVE_WITH_MASTER,
  Q_ERROR,
  Q_SEND,
  Q_REAP,
  Q_DIRTY_CLOSE,
  Q_REPLACE,
  Q_REPLACE_COLUMN,
  Q_PING,
  Q_EVAL,
  Q_ENABLE_QUERY_LOG,
  Q_DISABLE_QUERY_LOG,
  Q_ENABLE_RESULT_LOG,
  Q_DISABLE_RESULT_LOG,
  Q_ENABLE_CONNECT_LOG,
  Q_DISABLE_CONNECT_LOG,
  Q_WAIT_FOR_SLAVE_TO_STOP,
  Q_ENABLE_WARNINGS,
  Q_DISABLE_WARNINGS,
  Q_ENABLE_INFO,
  Q_DISABLE_INFO,
  Q_ENABLE_SESSION_TRACK_INFO,
  Q_DISABLE_SESSION_TRACK_INFO,
  Q_ENABLE_METADATA,
  Q_DISABLE_METADATA,
  Q_ENABLE_ASYNC_CLIENT,
  Q_DISABLE_ASYNC_CLIENT,
  Q_EXEC,
  Q_EXECW,
  Q_EXEC_BACKGROUND,
  Q_DELIMITER,
  Q_DISABLE_ABORT_ON_ERROR,
  Q_ENABLE_ABORT_ON_ERROR,
  Q_DISPLAY_VERTICAL_RESULTS,
  Q_DISPLAY_HORIZONTAL_RESULTS,
  Q_QUERY_VERTICAL,
  Q_QUERY_HORIZONTAL,
  Q_SORTED_RESULT,
  Q_PARTIALLY_SORTED_RESULT,
  Q_LOWERCASE,
  Q_SKIP_IF_HYPERGRAPH,
  Q_START_TIMER,
  Q_END_TIMER,
  Q_CHARACTER_SET,
  Q_DISABLE_PS_PROTOCOL,
  Q_ENABLE_PS_PROTOCOL,
  Q_DISABLE_RECONNECT,
  Q_ENABLE_RECONNECT,
  Q_IF,
  Q_DISABLE_TESTCASE,
  Q_ENABLE_TESTCASE,
  Q_REPLACE_REGEX,
  Q_REPLACE_NUMERIC_ROUND,
  Q_REMOVE_FILE,
  Q_FILE_EXIST,
  Q_WRITE_FILE,
  Q_COPY_FILE,
  Q_PERL,
  Q_DIE,
  Q_ASSERT,
  Q_EXIT,
  Q_SKIP,
  Q_CHMOD_FILE,
  Q_APPEND_FILE,
  Q_CAT_FILE,
  Q_DIFF_FILES,
  Q_SEND_QUIT,
  Q_CHANGE_USER,
  Q_MKDIR,
  Q_RMDIR,
  Q_FORCE_RMDIR,
  Q_FORCE_CPDIR,
  Q_LIST_FILES,
  Q_LIST_FILES_WRITE_FILE,
  Q_LIST_FILES_APPEND_FILE,
  Q_SEND_SHUTDOWN,
  Q_SHUTDOWN_SERVER,
  Q_RESULT_FORMAT_VERSION,
  Q_MOVE_FILE,
  Q_REMOVE_FILES_WILDCARD,
  Q_COPY_FILES_WILDCARD,
  Q_SEND_EVAL,
  Q_OUTPUT, /* redirect output to a file */
  Q_RESET_CONNECTION,
  Q_QUERY_ATTRIBUTES,
  Q_UNKNOWN, /* Unknown command.   */
  Q_COMMENT, /* Comments, ignored. */
  Q_COMMENT_WITH_COMMAND,
  Q_EMPTY_LINE
};

const char *command_names[] = {
    "connection", "query", "connect", "sleep", "inc", "dec", "source",
    "disconnect", "let", "echo", "expr", "while", "end", "save_master_pos",
    "sync_with_master", "sync_slave_with_master", "error", "send", "reap",
    "dirty_close", "replace_result", "replace_column", "ping", "eval",
    /* Enable/disable that the _query_ is logged to result file */
    "enable_query_log", "disable_query_log",
    /* Enable/disable that the _result_ from a query is logged to result file */
    "enable_result_log", "disable_result_log", "enable_connect_log",
    "disable_connect_log", "wait_for_slave_to_stop", "enable_warnings",
    "disable_warnings", "enable_info", "disable_info",
    "enable_session_track_info", "disable_session_track_info",
    "enable_metadata", "disable_metadata", "enable_async_client",
    "disable_async_client", "exec", "execw", "exec_in_background", "delimiter",
    "disable_abort_on_error", "enable_abort_on_error", "vertical_results",
    "horizontal_results", "query_vertical", "query_horizontal", "sorted_result",
    "partially_sorted_result", "lowercase_result", "skip_if_hypergraph",
    "start_timer", "end_timer", "character_set", "disable_ps_protocol",
    "enable_ps_protocol", "disable_reconnect", "enable_reconnect", "if",
    "disable_testcase", "enable_testcase", "replace_regex",
    "replace_numeric_round", "remove_file", "file_exists", "write_file",
    "copy_file", "perl", "die", "assert",

    /* Don't execute any more commands, compare result */
    "exit", "skip", "chmod", "append_file", "cat_file", "diff_files",
    "send_quit", "change_user", "mkdir", "rmdir", "force-rmdir", "force-cpdir",
    "list_files", "list_files_write_file", "list_files_append_file",
    "send_shutdown", "shutdown_server", "result_format", "move_file",
    "remove_files_wildcard", "copy_files_wildcard", "send_eval", "output",
    "reset_connection", "query_attributes",

    nullptr};

struct st_command {
  char *query, *query_buf, *first_argument, *last_argument, *end;
  DYNAMIC_STRING content;
  size_t first_word_len, query_len;
  bool abort_on_error, used_replace;
  char output_file[FN_REFLEN];
  enum enum_commands type;
  // Line number of the command
  uint lineno;
};

TYPELIB command_typelib = {array_elements(command_names), "", command_names,
                           nullptr};

DYNAMIC_STRING ds_res;
DYNAMIC_STRING ds_result;
/* Points to ds_warning in run_query, so it can be freed */
DYNAMIC_STRING *ds_warn = nullptr;
struct st_command *curr_command = nullptr;

char builtin_echo[FN_REFLEN];

/* Stores regex substitutions */

struct st_replace_regex *glob_replace_regex = nullptr;

struct REPLACE;
REPLACE *glob_replace = nullptr;
void replace_strings_append(REPLACE *rep, DYNAMIC_STRING *ds, const char *from,
                            size_t len);

[[noreturn]] static void cleanup_and_exit(int exit_code);

[[noreturn]] void die(const char *fmt, ...)
    MY_ATTRIBUTE((format(printf, 1, 2)));
[[noreturn]] void abort_not_supported_test(const char *fmt, ...)
    MY_ATTRIBUTE((format(printf, 1, 2)));
void verbose_msg(const char *fmt, ...) MY_ATTRIBUTE((format(printf, 1, 2)));
void log_msg(const char *fmt, ...) MY_ATTRIBUTE((format(printf, 1, 2)));
void flush_ds_res();

VAR *var_from_env(const char *, const char *);
VAR *var_init(VAR *v, const char *name, size_t name_len, const char *val,
              size_t val_len);
VAR *var_get(const char *var_name, const char **var_name_end, bool raw,
             bool ignore_not_existing);
void eval_expr(VAR *v, const char *p, const char **p_end, bool open_end = false,
               bool do_eval = true);
bool match_delimiter(int c, const char *delim, size_t length);

void do_eval(DYNAMIC_STRING *query_eval, const char *query,
             const char *query_end, bool pass_through_escape_chars);
void str_to_file(const char *fname, char *str, size_t size);
void str_to_file2(const char *fname, char *str, size_t size, bool append);

void fix_win_paths(const char *val, size_t len);

#ifdef _WIN32
void free_win_path_patterns();
#endif

/* For replace_column */
static char *replace_column[MAX_COLUMNS];
static uint max_replace_column = 0;
void do_get_replace_column(struct st_command *);
void free_replace_column();

static void do_query_attributes(struct st_command *command);

/* For replace */
void do_get_replace(struct st_command *command);
void free_replace();

/* For replace_regex */
void do_get_replace_regex(struct st_command *command);
void free_replace_regex();

/* For replace numeric round */
static int glob_replace_numeric_round = -1;
void do_get_replace_numeric_round(struct st_command *command);
void free_replace_numeric_round();
void replace_numeric_round_append(int round, DYNAMIC_STRING *ds,
                                  const char *from, size_t len);

/* Used by sleep */
void check_eol_junk_line(const char *eol);

static void var_set(const char *var_name, const char *var_name_end,
                    const char *var_val, const char *var_val_end);

static void free_all_replace() {
  free_replace();
  free_replace_regex();
  free_replace_column();
  free_replace_numeric_round();
  global_attrs->clear();
}

/*
  To run tests via the async API, invoke mysqltest with --async-client.
*/
class AsyncTimer {
 public:
  explicit AsyncTimer(std::string label)
      : label_(label), time_(std::chrono::system_clock::now()), start_(time_) {}

  ~AsyncTimer() {
    auto now = std::chrono::system_clock::now();
    auto delta = now - start_;
    [[maybe_unused]] ulonglong micros =
        std::chrono::duration_cast<std::chrono::microseconds>(delta).count();
    DBUG_PRINT("async_timing",
               ("%s total micros: %llu", label_.c_str(), micros));
  }

  void check() {
    auto now = std::chrono::system_clock::now();
    auto delta = now - time_;
    time_ = now;
    [[maybe_unused]] ulonglong micros =
        std::chrono::duration_cast<std::chrono::microseconds>(delta).count();
    DBUG_PRINT("async_timing", ("%s op micros: %llu", label_.c_str(), micros));
  }

 private:
  std::string label_;
  std::chrono::system_clock::time_point time_;
  std::chrono::system_clock::time_point start_;
};

#ifdef _WIN32
/*
  Check if any data is available in the socket to be read or written.
*/
static int socket_event_listen(my_socket fd) {
  int result;
  fd_set readfds, writefds, exceptfds;

  FD_ZERO(&readfds);
  FD_ZERO(&writefds);
  FD_ZERO(&exceptfds);

  FD_SET(fd, &exceptfds);
  FD_SET(fd, &readfds);
  FD_SET(fd, &writefds);

  result = select((int)(fd + 1), &readfds, &writefds, &exceptfds, nullptr);
  if (result < 0) {
    DWORD error_code = WSAGetLastError();
    verbose_msg("Cannot determine the status due to error :%lu\n", error_code);
  }
  return result;
}
#else
static int socket_event_listen(my_socket fd) {
  int result;
  pollfd pfd;
  pfd.fd = fd;
  /*
    Listen to both in/out because SSL can perform reads during writes (and
    vice versa).
  */
  pfd.events = POLLIN | POLLOUT;
  result = poll(&pfd, 1, -1);
  if (result < 0) {
    perror("poll");
  }
  return result;
}
#endif

/*
  Below async_mysql_*_wrapper functions are used to measure how much time
  each nonblocking call spends before completing the operations.
i*/
static MYSQL_ROW async_mysql_fetch_row_wrapper(MYSQL_RES *res) {
  MYSQL_ROW row;
  MYSQL *mysql = res->handle;
  AsyncTimer t(__func__);
  while (mysql_fetch_row_nonblocking(res, &row) == NET_ASYNC_NOT_READY) {
    t.check();
    int result = socket_event_listen(mysql_get_socket_descriptor(mysql));
    if (result == -1) return nullptr;
  }
  return row;
}

static MYSQL_RES *async_mysql_store_result_wrapper(MYSQL *mysql) {
  MYSQL_RES *mysql_result;
  AsyncTimer t(__func__);
  while (mysql_store_result_nonblocking(mysql, &mysql_result) ==
         NET_ASYNC_NOT_READY) {
    t.check();
    int result = socket_event_listen(mysql_get_socket_descriptor(mysql));
    if (result == -1) return nullptr;
  }
  return mysql_result;
}

static int async_mysql_real_query_wrapper(MYSQL *mysql, const char *query,
                                          ulong length) {
  net_async_status status;
  AsyncTimer t(__func__);
  while ((status = mysql_real_query_nonblocking(mysql, query, length)) ==
         NET_ASYNC_NOT_READY) {
    t.check();
    int result = socket_event_listen(mysql_get_socket_descriptor(mysql));
    if (result == -1) return 1;
  }
  if (status == NET_ASYNC_ERROR) {
    return 1;
  }
  return 0;
}

static int async_mysql_send_query_wrapper(MYSQL *mysql, const char *query,
                                          ulong length) {
  net_async_status status;
  AsyncTimer t(__func__);
  while ((status = mysql_send_query_nonblocking(mysql, query, length)) ==
         NET_ASYNC_NOT_READY) {
    t.check();
    int result = socket_event_listen(mysql_get_socket_descriptor(mysql));
    if (result == -1) return 1;
  }
  if (status == NET_ASYNC_ERROR) {
    return 1;
  }
  return 0;
}

static bool async_mysql_read_query_result_wrapper(MYSQL *mysql) {
  net_async_status status;
  AsyncTimer t(__func__);
  while ((status = (*mysql->methods->read_query_result_nonblocking)(mysql)) ==
         NET_ASYNC_NOT_READY) {
    t.check();
    int result = socket_event_listen(mysql_get_socket_descriptor(mysql));
    if (result == -1) return true;
  }
  if (status == NET_ASYNC_ERROR) {
    return true;
  }
  return false;
}

static int async_mysql_next_result_wrapper(MYSQL *mysql) {
  net_async_status status;
  AsyncTimer t(__func__);
  while ((status = mysql_next_result_nonblocking(mysql)) ==
         NET_ASYNC_NOT_READY) {
    t.check();
    int result = socket_event_listen(mysql_get_socket_descriptor(mysql));
    if (result == -1) return 1;
  }
  if (status == NET_ASYNC_ERROR)
    return 1;
  else if (status == NET_ASYNC_COMPLETE_NO_MORE_RESULTS)
    return -1;
  else
    return 0;
}

static MYSQL *async_mysql_real_connect_wrapper(
    MYSQL *mysql, const char *host, const char *user, const char *passwd,
    const char *db, uint port, const char *unix_socket, ulong client_flag) {
  net_async_status status;
  AsyncTimer t(__func__);

  while ((status = mysql_real_connect_nonblocking(
              mysql, host, user, passwd, db, port, unix_socket, client_flag)) ==
         NET_ASYNC_NOT_READY) {
    t.check();
  }
  if (status == NET_ASYNC_ERROR)
    return nullptr;
  else
    return mysql;
}

static int async_mysql_query_wrapper(MYSQL *mysql, const char *query) {
  net_async_status status;
  AsyncTimer t(__func__);
  while ((status = mysql_real_query_nonblocking(mysql, query, strlen(query))) ==
         NET_ASYNC_NOT_READY) {
    t.check();
    int result = socket_event_listen(mysql_get_socket_descriptor(mysql));
    if (result == -1) return 1;
  }
  if (status == NET_ASYNC_ERROR) {
    return 1;
  }
  return 0;
}

static void async_mysql_free_result_wrapper(MYSQL_RES *result) {
  AsyncTimer t(__func__);
  while (mysql_free_result_nonblocking(result) == NET_ASYNC_NOT_READY) {
    t.check();
    MYSQL *mysql = result->handle;
    int listen_result = socket_event_listen(mysql_get_socket_descriptor(mysql));
    if (listen_result == -1) return;
  }
  return;
}

/*
  Below are the wrapper functions which are defined on top of standard C APIs
  to make a decision on whether to call blocking or non blocking API based on
  --async-client option is set or not.
*/
static MYSQL_ROW mysql_fetch_row_wrapper(MYSQL_RES *res) {
  if (enable_async_client)
    return async_mysql_fetch_row_wrapper(res);
  else
    return mysql_fetch_row(res);
}

static MYSQL_RES *mysql_store_result_wrapper(MYSQL *mysql) {
  if (enable_async_client)
    return async_mysql_store_result_wrapper(mysql);
  else
    return mysql_store_result(mysql);
}

static int mysql_real_query_wrapper(MYSQL *mysql, const char *query,
                                    ulong length) {
  int rc;
  if (0 != (rc = global_attrs->set_params(mysql))) return rc;

  if (enable_async_client)
    return async_mysql_real_query_wrapper(mysql, query, length);
  else
    return mysql_real_query(mysql, query, length);
}

static int mysql_send_query_wrapper(MYSQL *mysql, const char *query,
                                    ulong length) {
  int rc;
  if (0 != (rc = global_attrs->set_params(mysql))) return rc;

  if (enable_async_client)
    return async_mysql_send_query_wrapper(mysql, query, length);
  else
    return mysql_send_query(mysql, query, length);
}

static bool mysql_read_query_result_wrapper(MYSQL *mysql) {
  bool ret;
  if (enable_async_client)
    ret = async_mysql_read_query_result_wrapper(mysql);
  else
    ret = mysql_read_query_result(mysql);
  return ret;
}

static int mysql_query_wrapper(MYSQL *mysql, const char *query) {
  int rc;
  if (0 != (rc = global_attrs->set_params(mysql))) return rc;

  if (enable_async_client)
    return async_mysql_query_wrapper(mysql, query);
  else
    return mysql_query(mysql, query);
}

static int mysql_next_result_wrapper(MYSQL *mysql) {
  if (enable_async_client)
    return async_mysql_next_result_wrapper(mysql);
  else
    return mysql_next_result(mysql);
}

static MYSQL *mysql_real_connect_wrapper(MYSQL *mysql, const char *host,
                                         const char *user, const char *passwd,
                                         const char *db, uint port,
                                         const char *unix_socket,
                                         ulong client_flag) {
  if (enable_async_client)
    return async_mysql_real_connect_wrapper(mysql, host, user, passwd, db, port,
                                            unix_socket, client_flag);
  else
    return mysql_real_connect(mysql, host, user, passwd, db, port, unix_socket,
                              client_flag);
}

static void mysql_free_result_wrapper(MYSQL_RES *result) {
  if (enable_async_client)
    return async_mysql_free_result_wrapper(result);
  else
    return mysql_free_result(result);
}

/* async client test code (end) */

void replace_dynstr_append_mem(DYNAMIC_STRING *ds, const char *val, size_t len);
void replace_dynstr_append(DYNAMIC_STRING *ds, const char *val);
void replace_dynstr_append_uint(DYNAMIC_STRING *ds, uint val);
void dynstr_append_sorted(DYNAMIC_STRING *ds, DYNAMIC_STRING *ds_input,
                          int start_sort_column);

void revert_properties();

void do_eval(DYNAMIC_STRING *query_eval, const char *query,
             const char *query_end, bool pass_through_escape_chars) {
  const char *p;
  char c, next_c;
  int escaped = 0;
  VAR *v;
  DBUG_TRACE;

  for (p = query; (c = *p) && p < query_end; ++p) {
    next_c = *(p + 1);
    switch (c) {
      case '$':
        if (escaped ||
            // a JSON path expression
            next_c == '.' || next_c == '[' || next_c == '\'' || next_c == '"') {
          escaped = 0;
          dynstr_append_mem(query_eval, p, 1);
        } else {
          if (!(v = var_get(p, &p, false, false))) die("Bad variable in eval");
          dynstr_append_mem(query_eval, v->str_val, v->str_val_len);
        }
        break;
      case '\\':
        if (escaped) {
          escaped = 0;
          dynstr_append_mem(query_eval, p, 1);
        } else if (next_c == '\\' || next_c == '$' || next_c == '"') {
          /* Set escaped only if next char is \, " or $ */
          escaped = 1;

          if (pass_through_escape_chars) {
            /* The escape char should be added to the output string. */
            dynstr_append_mem(query_eval, p, 1);
          }
        } else
          dynstr_append_mem(query_eval, p, 1);
        break;
      default:
        escaped = 0;
        dynstr_append_mem(query_eval, p, 1);
        break;
    }
  }
#ifdef _WIN32
  fix_win_paths(query_eval->str, query_eval->length);
#endif
}

/*
  Run query and dump the result to stderr in vertical format

  NOTE! This function should be safe to call when an error
  has occurred and thus any further errors will be ignored(although logged)

  SYNOPSIS
  show_query
  mysql - connection to use
  query - query to run

*/

static void show_query(MYSQL *mysql, const char *query) {
  MYSQL_RES *res;
  DBUG_TRACE;

  if (!mysql) return;

  if (mysql_query_wrapper(mysql, query)) {
    log_msg("Error running query '%s': %d %s", query, mysql_errno(mysql),
            mysql_error(mysql));
    return;
  }

  if ((res = mysql_store_result_wrapper(mysql)) == nullptr) {
    /* No result set returned */
    return;
  }

  {
    MYSQL_ROW row;
    unsigned int i;
    unsigned int row_num = 0;
    unsigned int num_fields = mysql_num_fields(res);
    MYSQL_FIELD *fields = mysql_fetch_fields(res);

    fprintf(stderr, "=== %s ===\n", query);
    while ((row = mysql_fetch_row_wrapper(res))) {
      unsigned long *lengths = mysql_fetch_lengths(res);
      row_num++;

      fprintf(stderr, "---- %d. ----\n", row_num);
      for (i = 0; i < num_fields; i++) {
        /* looks ugly , but put here to convince parfait */
        assert(lengths);
        fprintf(stderr, "%s\t%.*s\n", fields[i].name, (int)lengths[i],
                row[i] ? row[i] : "NULL");
      }
    }
    for (i = 0; i < std::strlen(query) + 8; i++) fprintf(stderr, "=");
    fprintf(stderr, "\n\n");
  }
  mysql_free_result_wrapper(res);
}

/*
  Show any warnings just before the error. Since the last error
  is added to the warning stack, only print @@warning_count-1 warnings.

  NOTE! This function should be safe to call when an error
  has occurred and this any further errors will be ignored(although logged)

  SYNOPSIS
  show_warnings_before_error
  mysql - connection to use

*/

static void show_warnings_before_error(MYSQL *mysql) {
  MYSQL_RES *res;
  const char *query = "SHOW WARNINGS";
  DBUG_TRACE;

  if (!mysql) return;

  if (mysql_query_wrapper(mysql, query)) {
    log_msg("Error running query '%s': %d %s", query, mysql_errno(mysql),
            mysql_error(mysql));
    return;
  }

  if ((res = mysql_store_result_wrapper(mysql)) == nullptr) {
    /* No result set returned */
    return;
  }

  if (mysql_num_rows(res) <= 1) {
    /* Don't display the last row, it's "last error" */
  } else {
    MYSQL_ROW row;
    unsigned int row_num = 0;
    unsigned int num_fields = mysql_num_fields(res);

    fprintf(stderr, "\nWarnings from just before the error:\n");
    while ((row = mysql_fetch_row_wrapper(res))) {
      unsigned int i;
      unsigned long *lengths = mysql_fetch_lengths(res);

      if (++row_num >= mysql_num_rows(res)) {
        /* Don't display the last row, it's "last error" */
        break;
      }

      for (i = 0; i < num_fields; i++) {
        /* looks ugly , but put here to convince parfait */
        assert(lengths);
        fprintf(stderr, "%.*s ", (int)lengths[i], row[i] ? row[i] : "NULL");
      }
      fprintf(stderr, "\n");
    }
  }
  mysql_free_result_wrapper(res);
}

enum arg_type { ARG_STRING, ARG_REST };

struct command_arg {
  const char *argname;     /* Name of argument   */
  enum arg_type type;      /* Type of argument   */
  bool required;           /* Argument required  */
  DYNAMIC_STRING *ds;      /* Storage for argument */
  const char *description; /* Description of the argument */
};

static void check_command_args(struct st_command *command, char *arguments,
                               const struct command_arg *args, int num_args,
                               const char delimiter_arg) {
  int i;
  char *ptr = arguments;
  const char *start;
  DBUG_TRACE;
  DBUG_PRINT("enter", ("num_args: %d", num_args));

  for (i = 0; i < num_args; i++) {
    const struct command_arg *arg = &args[i];
    char delimiter;

    switch (arg->type) {
        /* A string */
      case ARG_STRING:
        /* Skip leading spaces */
        while (*ptr && *ptr == ' ') ptr++;
        start = ptr;
        delimiter = delimiter_arg;
        /* If start of arg is ' ` or " search to matching quote end instead */
        if (*ptr && strchr("'`\"", *ptr)) {
          delimiter = *ptr;
          start = ++ptr;
        }
        /* Find end of arg, terminated by "delimiter" */
        while (*ptr && *ptr != delimiter) ptr++;
        if (ptr > start) {
          init_dynamic_string(arg->ds, nullptr, ptr - start);
          do_eval(arg->ds, start, ptr, false);
        } else {
          /* Empty string */
          init_dynamic_string(arg->ds, "", 0);
        }
        /* Find real end of arg, terminated by "delimiter_arg" */
        /* This will do nothing if arg was not closed by quotes */
        while (*ptr && *ptr != delimiter_arg) ptr++;

        command->last_argument = ptr;

        /* Step past the delimiter */
        if (*ptr && *ptr == delimiter_arg) ptr++;
        DBUG_PRINT("info", ("val: %s", arg->ds->str));
        break;

        /* Rest of line */
      case ARG_REST:
        start = ptr;
        init_dynamic_string(arg->ds, nullptr, command->query_len);
        do_eval(arg->ds, start, command->end, false);
        command->last_argument = command->end;
        DBUG_PRINT("info", ("val: %s", arg->ds->str));
        break;

      default:
        assert("Unknown argument type");
        break;
    }

    /* Check required arg */
    if (arg->ds->length == 0 && arg->required)
      die("Missing required argument '%s' to command '%.*s'", arg->argname,
          static_cast<int>(command->first_word_len), command->query);
  }
  /* Check for too many arguments passed */
  ptr = command->last_argument;
  while (ptr <= command->end && *ptr != '#') {
    if (*ptr && *ptr != ' ')
      die("Extra argument '%s' passed to '%.*s'", ptr,
          static_cast<int>(command->first_word_len), command->query);
    ptr++;
  }
}

/// Check whether given error is in list of expected errors.
///
/// @param command      Pointer to the st_command structure which holds the
///                     arguments and information for the command.
/// @param err_errno    Error number of the error that actually occurred.
/// @param err_sqlstate SQLSTATE that was thrown, or NULL for impossible
///                     (file-ops, diff, etc.)
///
/// @retval -1 if the given error is not in the list, index in the
///         list of expected errors otherwise.
///
/// @note
/// If caller needs to know whether the list was empty, they should
/// check the value of expected_errors.count.
static int match_expected_error(struct st_command *command,
                                std::uint32_t err_errno,
                                const char *err_sqlstate) {
  std::uint8_t index = 0;

  // Iterator for list/vector of expected errors
  std::vector<std::unique_ptr<Error>>::iterator error =
      expected_errors->begin();

  // Iterate over list of expected errors
  for (; error != expected_errors->end(); error++) {
    if ((*error)->type() == ERR_ERRNO) {
      // Error type is ERR_ERRNO
      if ((*error)->error_code() == err_errno) return index;
    } else if ((*error)->type() == ERR_SQLSTATE) {
      // Error type is ERR_SQLSTATE. NULL is quite likely, but not in
      // conjunction with a SQL-state expect.
      if (unlikely(err_sqlstate == nullptr)) {
        die("Expecting a SQLSTATE (%s) from query '%s' which cannot produce "
            "one.",
            (*error)->sqlstate(), command->query);
      }

      if (!std::strncmp((*error)->sqlstate(), err_sqlstate, SQLSTATE_LENGTH))
        return index;
    }

    index++;
  }

  return -1;
}

/// Handle errors which occurred during execution of a query.
///
/// @param command      Pointer to the st_command structure which holds the
///                     arguments and information for the command.
/// @param err_errno    Error number
/// @param err_error    Error message
/// @param err_sqlstate SQLSTATE that was thrown
/// @param ds           Dynamic string to store the result.
///
/// @note
/// If there is an unexpected error, this function will abort mysqltest
/// immediately.
void handle_error(struct st_command *command, std::uint32_t err_errno,
                  const char *err_error, const char *err_sqlstate,
                  DYNAMIC_STRING *ds) {
  DBUG_TRACE;

  if (opt_hypergraph && err_errno == ER_HYPERGRAPH_NOT_SUPPORTED_YET) {
    const char errstr[] = "<ignored hypergraph optimizer error: ";
    dynstr_append_mem(ds, errstr, sizeof(errstr) - 1);
    replace_dynstr_append(ds, err_error);
    dynstr_append_mem(ds, ">\n", 2);
    revert_properties();
    return;
  }

  if (command->abort_on_error)
    die("Query '%s' failed.\nERROR %d (%s): %s", command->query, err_errno,
        err_sqlstate, err_error);

  DBUG_PRINT("info", ("Expected errors count: %zu", expected_errors->count()));

  int i = match_expected_error(command, err_errno, err_sqlstate);

  if (i >= 0) {
    if (!disable_result_log) {
      if (expected_errors->count() == 1) {
        // Only log error if there is one possible error
        dynstr_append_mem(ds, "ERROR ", 6);
        replace_dynstr_append(ds, err_sqlstate);
        dynstr_append_mem(ds, ": ", 2);
        replace_dynstr_append(ds, err_error);
        dynstr_append_mem(ds, "\n", 1);
      }
      // Don't log error if we may not get an error
      else if (expected_errors->type() == ERR_SQLSTATE ||
               (expected_errors->type() == ERR_ERRNO &&
                expected_errors->error_code() != 0))
        dynstr_append(ds, "Got one of the listed errors\n");
    }

    revert_properties();
    return;
  }

  DBUG_PRINT("info",
             ("i: %d Expected errors count: %zu", i, expected_errors->count()));

  if (!disable_result_log) {
    dynstr_append_mem(ds, "ERROR ", 6);
    replace_dynstr_append(ds, err_sqlstate);
    dynstr_append_mem(ds, ": ", 2);
    replace_dynstr_append(ds, err_error);
    dynstr_append_mem(ds, "\n", 1);
  }

  if (expected_errors->count()) {
    if (expected_errors->count() == 1) {
      die("Query '%s' failed with wrong error %d: '%s', should have failed "
          "with error '%s'.",
          command->query, err_errno, err_error,
          expected_errors->error_list().c_str());
    } else {
      die("Query '%s' failed with wrong error %d: '%s', should have failed "
          "with any of '%s' errors.",
          command->query, err_errno, err_error,
          expected_errors->error_list().c_str());
    }
  }

  revert_properties();
}

/// Handle absence of errors after execution.
///
/// Abort test run if the query succeeds and was expected to fail with
/// an error.
///
/// @param command Pointer to the st_command structure which holds the
///                arguments and information for the command.
void handle_no_error(struct st_command *command) {
  DBUG_TRACE;

  if (expected_errors->count()) {
    int index = match_expected_error(command, 0, "00000");
    if (index == -1) {
      if (expected_errors->count() == 1) {
        die("Query '%s' succeeded, should have failed with error '%s'",
            command->query, expected_errors->error_list().c_str());
      } else {
        die("Query '%s' succeeded, should have failed with any of '%s' errors.",
            command->query, expected_errors->error_list().c_str());
      }
    }
  }
}

/// Save error code returned by a mysqltest command in '$__error'
/// variable.
///
/// @param error Error code
static void save_error_code(std::uint32_t error) {
  char error_value[10];
  size_t error_length = std::snprintf(error_value, 10, "%u", error);
  error_value[error_length > 9 ? 9 : error_length] = '0';
  const char *var_name = "__error";
  var_set(var_name, var_name + 7, error_value, error_value + error_length);
}

/// Handle errors which occurred during execution of mysqltest commands
/// like 'move_file', 'remove_file' etc which are used to perform file
/// system operations.
///
/// @param command Pointer to the st_command structure which holds the
///                arguments and information for the command.
/// @param error   Error number
///
/// @note
/// If there is an unexpected error, this function will abort mysqltest
/// client immediately.
static void handle_command_error(struct st_command *command,
                                 std::uint32_t error) {
  DBUG_TRACE;
  DBUG_PRINT("enter", ("error: %d", error));

  if (error != 0 && command->abort_on_error) {
    die("Command \"%s\" failed with error %d. my_errno=%d.",
        command_names[command->type - 1], error, my_errno());
  }

  if (expected_errors->count()) {
    int index = match_expected_error(command, error, nullptr);
    if (index == -1) {
      if (error != 0) {
        if (expected_errors->count() == 1) {
          die("Command \"%s\" failed with wrong error: %d, my_errno=%d. should "
              "have failed with error '%s'.",
              command_names[command->type - 1], error, my_errno(),
              expected_errors->error_list().c_str());
        } else {
          die("Command \"%s\" failed with wrong error: %d, my_errno=%d. should "
              "have failed with any of '%s' errors.",
              command_names[command->type - 1], error, my_errno(),
              expected_errors->error_list().c_str());
        }
      } else {
        // Command succeeded, should have failed with an error
        if (expected_errors->count() == 1) {
          die("Command \"%s\" succeeded, should have failed with error '%s'.",
              command_names[command->type - 1],
              expected_errors->error_list().c_str());
        } else {
          die("Command \"%s\" succeeded, should have failed with any of '%s' "
              "errors.",
              command_names[command->type - 1],
              expected_errors->error_list().c_str());
        }
      }
    }
  }

  // Save the error code
  save_error_code(error);

  revert_properties();
}

static void close_connections() {
  DBUG_TRACE;
  for (--next_con; next_con >= connections; --next_con) {
    if (next_con->stmt) mysql_stmt_close(next_con->stmt);
    next_con->stmt = nullptr;
    mysql_close(&next_con->mysql);
    if (next_con->util_mysql) mysql_close(next_con->util_mysql);
    my_free(next_con->name);
  }
  my_free(connections);
}

static void close_statements() {
  struct st_connection *con;
  DBUG_TRACE;
  for (con = connections; con < next_con; con++) {
    if (con->stmt) mysql_stmt_close(con->stmt);
    con->stmt = nullptr;
  }
}

static void close_files() {
  DBUG_TRACE;
  for (; cur_file >= file_stack; cur_file--) {
    if (cur_file->file && cur_file->file != stdin) {
      DBUG_PRINT("info", ("closing file: %s", cur_file->file_name));
      fclose(cur_file->file);
    }
    my_free(cur_file->file_name);
    cur_file->file_name = nullptr;
  }
}

static void free_used_memory() {
  // Delete the expected errors pointer
  delete expected_errors;

  // Delete disabled and enabled warning list
  delete disabled_warnings;
  delete enabled_warnings;

  if (connections) close_connections();
  close_files();
  delete var_hash;
  var_hash = nullptr;

  struct st_command **q;
  for (q = q_lines->begin(); q != q_lines->end(); ++q) {
    my_free((*q)->query_buf);
    if ((*q)->content.str) dynstr_free(&(*q)->content);
    my_free((*q));
  }

  for (size_t i = 0; i < 10; i++) {
    if (var_reg[i].alloced_len) my_free(var_reg[i].str_val);
  }

  delete q_lines;
  dynstr_free(&ds_res);
  dynstr_free(&ds_result);
  if (ds_warn) dynstr_free(ds_warn);
  free_all_replace();
  my_free(opt_pass);
#ifdef _WIN32
  free_win_path_patterns();
#endif

  if (global_attrs != nullptr) {
    delete global_attrs;
    global_attrs = nullptr;
  }

  // Only call mysql_server_end if mysql_server_init has been called.
  if (server_initialized) mysql_server_end();

  // Don't use DBUG after mysql_server_end()
  return;
}

static void cleanup_and_exit(int exit_code) {
  if (opt_offload_count_file) {
    // Check if the current connection is active, if not create one.
    if (cur_con->mysql.net.vio == nullptr) {
      mysql_real_connect(&cur_con->mysql, opt_host, opt_user, opt_pass, opt_db,
                         opt_port, unix_sock,
                         CLIENT_MULTI_STATEMENTS | CLIENT_REMEMBER_OPTIONS);
    }

    // Save the final value of secondary engine execution status.
    if (secondary_engine->offload_count(&cur_con->mysql, "after"))
      exit_code = 1;
    secondary_engine->report_offload_count(opt_offload_count_file);
  }

  free_used_memory();
  my_end(my_end_arg);

  enum test_exit_code { PASS, FAIL, SKIPPED = 62, NOSKIP_PASS, NOSKIP_FAIL };
  if (skip_ignored) {
    exit_code = (exit_code == PASS) ? NOSKIP_PASS : NOSKIP_FAIL;
  }

  if (!silent) {
    switch (exit_code) {
      case FAIL:
        printf("not ok\n");
        break;
      case PASS:
        printf("ok\n");
        break;
      case SKIPPED:
        printf("skipped\n");
        break;
      case NOSKIP_PASS:
        printf("noskip-passed\n");
        break;
      case NOSKIP_FAIL:
        printf("noskip-failed\n");
        break;
      default:
        printf("unknown exit code: %d\n", exit_code);
        assert(0);
    }
  }

// exit() appears to be not 100% reliable on Windows under some conditions.
#ifdef _WIN32
  if (opt_safe_process_pid) {
    // Close the stack trace request event handle
    if (stacktrace_request_event != nullptr)
      CloseHandle(stacktrace_request_event);

    // Detach or stop the thread waiting for stack trace event to occur.
    if (wait_for_stacktrace_request_event_thread.joinable())
      wait_for_stacktrace_request_event_thread.detach();

    // Close the thread handle
    if (!CloseHandle(mysqltest_thread))
      die("CloseHandle failed, err = %lu.\n", GetLastError());
  }

  fflush(stdout);
  fflush(stderr);
  _exit(exit_code);
#else
  exit(exit_code);
#endif
}

static void print_file_stack() {
  fprintf(stderr, "file %s: %d\n", cur_file->file_name, cur_file->lineno);

  struct st_test_file *err_file;
  for (err_file = cur_file - 1; err_file >= file_stack; err_file--) {
    fprintf(stderr, "included from %s: %d\n", err_file->file_name,
            err_file->lineno);
  }
}

void die(const char *fmt, ...) {
  static int dying = 0;
  va_list args;
  DBUG_PRINT("enter", ("start_lineno: %d", start_lineno));

  // Flush whatever was printed by the failing command before it died.
  flush_ds_res();

  // Protect against dying twice first time 'die' is called, try to
  // write log files second time, just exit.
  if (dying) cleanup_and_exit(1);
  dying = 1;

  // Print the error message
  fprintf(stderr, "mysqltest: ");

  if (start_lineno > 0) fprintf(stderr, "At line %u: ", start_lineno);

  if (fmt) {
    va_start(args, fmt);
    vfprintf(stderr, fmt, args);
    fprintf(stderr, "\n");
    va_end(args);
  } else
    fprintf(stderr, "Unknown error");

  // Print the file stack
  if (cur_file && cur_file != file_stack) {
    fprintf(stderr, "In included ");
    print_file_stack();
  }

  fflush(stderr);

  if (result_file_name) log_file.show_tail(opt_tail_lines);

  // Help debugging by displaying any warnings that might have
  // been produced prior to the error.
  if (cur_con && !cur_con->pending) show_warnings_before_error(&cur_con->mysql);

  cleanup_and_exit(1);
}

void abort_not_supported_test(const char *fmt, ...) {
  va_list args;
  DBUG_TRACE;

  /* Print include filestack */
  fprintf(stderr, "The test '%s' is not supported by this installation\n",
          file_stack->file_name);
  fprintf(stderr, "Detected in ");
  print_file_stack();

  /* Print error message */
  va_start(args, fmt);
  if (fmt) {
    fprintf(stderr, "reason: ");
    vfprintf(stderr, fmt, args);
    fprintf(stderr, "\n");
    fflush(stderr);
  }
  va_end(args);

  cleanup_and_exit(62);
}

void verbose_msg(const char *fmt, ...) {
  va_list args;
  DBUG_TRACE;
  if (!verbose) return;

  va_start(args, fmt);
  fprintf(stderr, "mysqltest: ");
  if (cur_file && cur_file != file_stack)
    fprintf(stderr, "In included file \"%s\": ", cur_file->file_name);
  if (start_lineno != 0) fprintf(stderr, "At line %u: ", start_lineno);
  vfprintf(stderr, fmt, args);
  fprintf(stderr, "\n");
  va_end(args);
}

void log_msg(const char *fmt, ...) {
  va_list args;
  char buff[1024];
  size_t len;
  DBUG_TRACE;

  va_start(args, fmt);
  len = vsnprintf(buff, sizeof(buff) - 1, fmt, args);
  va_end(args);

  dynstr_append_mem(&ds_res, buff, len);
  dynstr_append(&ds_res, "\n");
}

void flush_ds_res() {
  if (ds_res.length) {
    if (log_file.write(ds_res.str, ds_res.length) || log_file.flush())
      cleanup_and_exit(1);

    if (!result_file_name) {
      if (std::fwrite(ds_res.str, 1, ds_res.length, stdout) != ds_res.length)
        cleanup_and_exit(1);
      std::fflush(stdout);
    }

    dynstr_set(&ds_res, nullptr);
  }
}

/*
  Read a file and append it to ds

  SYNOPSIS
  cat_file
  ds - pointer to dynamic string where to add the files content
  filename - name of the file to read

*/

static int cat_file(DYNAMIC_STRING *ds, const char *filename) {
  int fd;
  size_t len;
  char buff[512];
  bool dangling_cr = false;

  if ((fd = my_open(filename, O_RDONLY, MYF(0))) < 0) return 1;

  std::string file_content;

  while ((len = my_read(fd, (uchar *)&buff, sizeof(buff), MYF(0))) > 0) {
    char *p = buff, *start = buff;
    if (dangling_cr) {
      if (*p != '\n') file_content.append("\r");
      dangling_cr = false;
    }
    while (p < buff + len) {
      /* Convert cr/lf to lf */
      if (*p == '\r' && *(p + 1) && *(p + 1) == '\n') {
        /* Add fake newline instead of cr and output the line */
        *p = '\n';
        p++; /* Step past the "fake" newline */
        file_content.append(start, p - start);
        p++; /* Step past the "fake" newline */
        start = p;
      } else
        p++;
    }
    if (*(p - 1) == '\r' && len == 512) dangling_cr = true;
    size_t buf_len;
    /* Add any characters that might be left */
    if (dangling_cr)
      buf_len = p - start - 1;
    else
      buf_len = p - start;
    file_content.append(start, buf_len);
  }

  replace_dynstr_append(ds, file_content.c_str());
  my_close(fd, MYF(0));

  return 0;
}

/*
  Run the specified command with popen

  SYNOPSIS
  run_command
  cmd - command to execute(should be properly quoted
  ds_res- pointer to dynamic string where to store the result

*/

static int run_command(char *cmd, DYNAMIC_STRING *ds_res) {
  char buf[512] = {0};
  FILE *res_file;
  int error;

  if (!(res_file = popen(cmd, "r"))) die("popen(\"%s\", \"r\") failed", cmd);

  while (fgets(buf, sizeof(buf), res_file)) {
    DBUG_PRINT("info", ("buf: %s", buf));
    if (ds_res) {
      /* Save the output of this command in the supplied string */
      dynstr_append(ds_res, buf);
    } else {
      /* Print it directly on screen */
      fprintf(stdout, "%s", buf);
    }
  }

  error = pclose(res_file);
  return WEXITSTATUS(error);
}

/*
  Run the specified tool with variable number of arguments

  SYNOPSIS
  run_tool
  tool_path - the name of the tool to run
  ds_res - pointer to dynamic string where to store the result
  ... - variable number of arguments that will be properly
        quoted and appended after the tool's name

*/

static int run_tool(const char *tool_path, DYNAMIC_STRING *ds_res, ...) {
  int ret;
  const char *arg;
  va_list args;
  DYNAMIC_STRING ds_cmdline;

  DBUG_TRACE;
  DBUG_PRINT("enter", ("tool_path: %s", tool_path));

  if (init_dynamic_string(&ds_cmdline, IF_WIN("\"", ""), FN_REFLEN))
    die("Out of memory");

  dynstr_append_os_quoted(&ds_cmdline, tool_path, NullS);
  dynstr_append(&ds_cmdline, " ");

  va_start(args, ds_res);

  while ((arg = va_arg(args, char *))) {
    /* Options should be os quoted */
    if (std::strncmp(arg, "--", 2) == 0)
      dynstr_append_os_quoted(&ds_cmdline, arg, NullS);
    else
      dynstr_append(&ds_cmdline, arg);
    dynstr_append(&ds_cmdline, " ");
  }

  va_end(args);

#ifdef _WIN32
  dynstr_append(&ds_cmdline, "\"");
#endif

  DBUG_PRINT("info", ("Running: %s", ds_cmdline.str));
  ret = run_command(ds_cmdline.str, ds_res);
  DBUG_PRINT("exit", ("ret: %d", ret));
  dynstr_free(&ds_cmdline);
  return ret;
}

/*
  Test if diff is present.  This is needed on Windows systems
  as the OS returns 1 whether diff is successful or if it is
  not present.

  We run diff -v and look for output in stdout.
  We don't redirect stderr to stdout to make for a simplified check
  Windows will output '"diff"' is not recognized... to stderr if it is
  not present.
*/

#ifdef _WIN32

static int diff_check(const char *diff_name) {
  FILE *res_file;
  char buf[128];
  int have_diff = 0;

  snprintf(buf, sizeof(buf), "%s -v", diff_name);

  if (!(res_file = popen(buf, "r"))) die("popen(\"%s\", \"r\") failed", buf);

  /* if diff is not present, nothing will be in stdout to increment have_diff */
  if (fgets(buf, sizeof(buf), res_file)) have_diff = 1;

  pclose(res_file);

  return have_diff;
}

#endif

/**
  See if the diff consists _solely_ of hunks that are due to output lines being
  replaced with the special hypergraph error text. If so, return true.
  An example hunk:

  @@ -315,45 +211,25 @@
   SELECT * FROM articles WHERE MATCH(title, body) AGAINST('a' IN BOOLEAN MODE);
  -id     title   body
  -3      foo     bar
  -2      bar     baz
  +<ignored hypergraph optimizer error: The hypergraph optimizer does not yet
  support 'fulltext search'> SELECT ...
 */
static bool is_diff_clean_except_hypergraph(DYNAMIC_STRING *ds) {
  constexpr char error_signature[] = "+<ignored hypergraph optimizer error: ";

  enum STATE {
    LOOKING_FOR_FIRST_HUNK,
    IN_HUNK,
    FOUND_NEGATIVE_LINE
  } state = LOOKING_FOR_FIRST_HUNK;

  const char *end = ds->str + ds->length;
  const char *line_end;
  for (const char *ptr = ds->str; ptr < end; ptr = line_end + 1) {
    line_end = pointer_cast<const char *>(memchr(ptr, '\n', end - ptr));
    if (line_end == nullptr) {
      line_end = end;
    }

    size_t line_length = line_end - ptr;
    if (state == LOOKING_FOR_FIRST_HUNK) {
      if (line_length < 2) {
        // Malformed diff, give up.
        return false;
      }
      if (ptr[0] == '@' && ptr[1] == '@') {
        // Beginning of hunk.
        state = IN_HUNK;
      } else {
        // Still waiting for the first hunk.
      }
    } else {
      assert(state == IN_HUNK || state == FOUND_NEGATIVE_LINE);

      if (line_length < 1) {
        // Malformed diff, give up.
        return false;
      }
      if (ptr[0] == '-') {
        // A group of negative diff lines (either the beginning, or more
        // of them). Hopefully, this group will be ended with an instance of
        // "+<ignored hypergraph optimizer ...", which means we can ignore it.
        state = FOUND_NEGATIVE_LINE;
      } else if (ptr[0] == ' ') {
        if (state == IN_HUNK) {
          // Waiting for the next (or first) diff. Continue.
        } else {
          // Negative lines that were not followed by an ignored error.
          // These are not acceptable.
          return false;
        }
      } else if (line_length >= 2 && ptr[0] == '@' && ptr[1] == '@') {
        // Beginning of a new hunk.
        if (state == FOUND_NEGATIVE_LINE) {
          // Negative lines that were not followed by an ignored error.
          // These are not acceptable.
          return false;
        }
      } else if (ptr[0] == '+') {
        if (line_length >= strlen(error_signature) &&
            memcmp(ptr, error_signature, strlen(error_signature)) == 0) {
          // An ignored error. Whether there were previous negative lines
          // or not, that's fine; we can end and ignore this group.
          state = IN_HUNK;
        } else {
          // A non-ignored error.
          return false;
        }
      } else {
        // Malformed diff, give up.
        return false;
      }
    }
  }

  if (state == FOUND_NEGATIVE_LINE) {
    // Negative lines that were not followed by an ignored error.
    // These are not acceptable.
    return false;
  }

  // Found nothing else, so success!
  return true;
}

/// Show the diff of two files using the systems builtin diff
/// command. If no such diff command exist, just dump the content
/// of the two files and inform about how to get "diff"
///
/// @param ds        Pointer to dynamic string where to add the
///                  diff. If NULL, print the diff to stderr.
/// @param filename1 Name of the first file
/// @param filename2 Name of the second file
/// @return          true if the diff should be ignored
static bool show_diff(DYNAMIC_STRING *ds, const char *filename1,
                      const char *filename2) {
  DYNAMIC_STRING ds_diff;
  if (init_dynamic_string(&ds_diff, "", 256)) die("Out of memory");

  const char *diff_name = nullptr;

  // Determine if we have diff on Windows. If yes, then needs special
  // processing due to return values on that OS. This test is only done
  // on Windows since it's only needed there in order to correctly
  // detect non-availibility of 'diff', and the way it's implemented
  // does not work with default 'diff' on Solaris.
#ifdef _WIN32
  if (diff_check("diff"))
    diff_name = "diff";
  else if (diff_check("mtrdiff"))
    diff_name = "mtrdiff";
  else
    diff_name = 0;
#else
  // Otherwise always assume it's called diff
  diff_name = "diff";
#endif

  if (diff_name) {
    int exit_code = 0;
    // Use 'diff --color=always' to print the colored diff if it is enabled
    if (opt_colored_diff) {
      // Most "diff" tools return '> 1' if error
      exit_code = run_tool(diff_name, &ds_diff, "-u --color='always'",
                           filename1, filename2, "2>&1", nullptr);

      if (exit_code > 1)
        die("Option '--colored-diff' is not supported on this machine. "
            "To get colored diff output, install GNU diffutils version "
            "3.4 or higher.");
    } else {
      // Colored diff is disabled, clear the diff string and try unified
      // diff with "diff -u".
      dynstr_set(&ds_diff, "");
      exit_code = run_tool(diff_name, &ds_diff, "-u", filename1, filename2,
                           "2>&1", nullptr);

      if (exit_code > 1) {
        // Clear the diff string and fallback to context diff with "diff -c"
        dynstr_set(&ds_diff, "");
        exit_code = run_tool(diff_name, &ds_diff, "-c", filename1, filename2,
                             "2>&1", nullptr);

        if (exit_code > 1) {
          // Clear the diff string and fallback to simple diff with "diff"
          dynstr_set(&ds_diff, "");
          exit_code = run_tool(diff_name, &ds_diff, filename1, filename2,
                               "2>&1", nullptr);
          if (exit_code > 1) diff_name = nullptr;
        }
      } else if (exit_code == 1 && opt_hypergraph &&
                 is_diff_clean_except_hypergraph(&ds_diff)) {
        dynstr_free(&ds_diff);
        return true;
      }
    }
  }

  if (!diff_name) {
    // Fallback to dump both files to result file and inform
    // about installing "diff".
    dynstr_append(&ds_diff, "\n");
    dynstr_append(
        &ds_diff,
        "\n"
        "The two files differ but it was not possible to execute 'diff' in\n"
        "order to show only the difference. Instead the whole content of the\n"
        "two files was shown for you to diff manually.\n\n"
        "To get a better report you should install 'diff' on your system, "
        "which you\n"
        "for example can get from "
        "http://www.gnu.org/software/diffutils/diffutils.html\n"
#ifdef _WIN32
        "or http://gnuwin32.sourceforge.net/packages/diffutils.htm\n"
#endif
        "\n");

    dynstr_append(&ds_diff, " --- ");
    dynstr_append(&ds_diff, filename1);
    dynstr_append(&ds_diff, " >>>\n");
    cat_file(&ds_diff, filename1);
    dynstr_append(&ds_diff, "<<<\n --- ");
    dynstr_append(&ds_diff, filename1);
    dynstr_append(&ds_diff, " >>>\n");
    cat_file(&ds_diff, filename2);
    dynstr_append(&ds_diff, "<<<<\n");
  }

  if (ds)
    // Add the diff to output
    dynstr_append_mem(ds, ds_diff.str, ds_diff.length);
  else
    // Print diff directly to stderr
    fprintf(stderr, "%s\n", ds_diff.str);

  dynstr_free(&ds_diff);
  return false;
}

enum compare_files_result_enum {
  RESULT_OK = 0,
  RESULT_CONTENT_MISMATCH = 1,
  RESULT_LENGTH_MISMATCH = 2
};

/*
  Compare two files, given a fd to the first file and
  name of the second file

  SYNOPSIS
  compare_files2
  fd - Open file descriptor of the first file
  filename2 - Name of second file

  RETURN VALUES
  According to the values in "compare_files_result_enum"

*/

static int compare_files2(File fd, const char *filename2) {
  int error = RESULT_OK;
  File fd2;
  size_t len, len2;
  char buff[512], buff2[512];

  if ((fd2 = my_open(filename2, O_RDONLY, MYF(0))) < 0) {
    my_close(fd, MYF(0));
    die("Failed to open second file: '%s'", filename2);
  }
  while ((len = my_read(fd, (uchar *)&buff, sizeof(buff), MYF(0))) > 0) {
    if ((len2 = my_read(fd2, (uchar *)&buff2, sizeof(buff2), MYF(0))) < len) {
      /* File 2 was smaller */
      error = RESULT_LENGTH_MISMATCH;
      break;
    }
    if (len2 > len) {
      /* File 1 was smaller */
      error = RESULT_LENGTH_MISMATCH;
      break;
    }
    if ((memcmp(buff, buff2, len))) {
      /* Content of this part differed */
      error = RESULT_CONTENT_MISMATCH;
      break;
    }
  }
  if (!error && my_read(fd2, (uchar *)&buff2, sizeof(buff2), MYF(0)) > 0) {
    /* File 1 was smaller */
    error = RESULT_LENGTH_MISMATCH;
  }

  my_close(fd2, MYF(0));

  return error;
}

/*
  Compare two files, given their filenames

  SYNOPSIS
  compare_files
  filename1 - Name of first file
  filename2 - Name of second file

  RETURN VALUES
  See 'compare_files2'

*/

static int compare_files(const char *filename1, const char *filename2) {
  File fd;
  int error;

  if ((fd = my_open(filename1, O_RDONLY, MYF(0))) < 0)
    die("Failed to open first file: '%s'", filename1);

  error = compare_files2(fd, filename2);

  my_close(fd, MYF(0));

  return error;
}

/*
  Check the content of log against result file

  SYNOPSIS
  check_result

  RETURN VALUES
  error - the function will not return

*/

static void check_result() {
  const char *mess = "Result content mismatch\n";

  DBUG_TRACE;
  assert(result_file_name);
  DBUG_PRINT("enter", ("result_file_name: %s", result_file_name));

  /*
    Removing the unnecessary warning messages generated
    on GCOV platform.
  */
#ifdef HAVE_GCOV
  char cmd[FN_REFLEN];
  strcpy(cmd, "sed -i '/gcda:Merge mismatch for function/d' ");
  std::strcat(cmd, log_file.file_name());
  system(cmd);
#endif

  switch (compare_files(log_file.file_name(), result_file_name)) {
    case RESULT_OK:
      break; /* ok */
    case RESULT_LENGTH_MISMATCH:
      mess = "Result length mismatch\n";
      [[fallthrough]];
    case RESULT_CONTENT_MISMATCH: {
      /*
        Result mismatched, dump results to .reject file
        and then show the diff
      */
      char reject_file[FN_REFLEN];
      size_t reject_length;
      dirname_part(reject_file, result_file_name, &reject_length);

      /* Put reject file in opt_logdir */
      fn_format(reject_file, result_file_name, opt_logdir, ".reject",
                MY_REPLACE_DIR | MY_REPLACE_EXT);

      if (my_copy(log_file.file_name(), reject_file, MYF(0)) != 0)
        die("Failed to copy '%s' to '%s', errno: %d", log_file.file_name(),
            reject_file, errno);

      bool ignored_diff = show_diff(nullptr, result_file_name, reject_file);
      if (ignored_diff) {
        abort_not_supported_test(
            "Hypergraph optimizer did not support all queries.");
      }
      die("%s", mess);
      break;
    }
    default: /* impossible */
      die("Unknown error code from dyn_string_cmp()");
  }
}

/*
   Remove surrounding chars from string

   Return 1 if first character is found but not last
*/
static int strip_surrounding(char *str, char c1, char c2) {
  char *ptr = str;

  /* Check if the first non space character is c1 */
  while (*ptr && my_isspace(charset_info, *ptr)) ptr++;
  if (*ptr == c1) {
    /* Replace it with a space */
    *ptr = ' ';

    /* Last non space character should be c2 */
    ptr = strend(str) - 1;
    while (*ptr && my_isspace(charset_info, *ptr)) ptr--;
    if (*ptr == c2) {
      /* Replace it with \0 */
      *ptr = 0;
    } else {
      /* Mismatch detected */
      return 1;
    }
  }
  return 0;
}

static void strip_parentheses(struct st_command *command) {
  if (strip_surrounding(command->first_argument, '(', ')'))
    die("%.*s - argument list started with '%c' must be ended with '%c'",
        static_cast<int>(command->first_word_len), command->query, '(', ')');
}

void var_free::operator()(VAR *var) const {
  my_free(var->str_val);
  if (var->alloced) my_free(var);
}

static void var_check_int(VAR *v) {
  char *endptr;
  char *str = v->str_val;

  /* Initially assume not a number */
  v->int_val = 0;
  v->is_int = false;
  v->int_dirty = false;
  if (!str) return;

  v->int_val = (int)strtol(str, &endptr, 10);
  /* It is an int if strtol consumed something up to end/space/tab */
  if (endptr > str && (!*endptr || *endptr == ' ' || *endptr == '\t'))
    v->is_int = true;
}

VAR *var_init(VAR *v, const char *name, size_t name_len, const char *val,
              size_t val_len) {
  size_t val_alloc_len;
  VAR *tmp_var;
  if (!name_len && name) name_len = std::strlen(name);
  if (!val_len && val) val_len = std::strlen(val);
  if (!val) val_len = 0;
  val_alloc_len = val_len + 16; /* room to grow */
  if (!(tmp_var = v) && !(tmp_var = (VAR *)my_malloc(
                              PSI_NOT_INSTRUMENTED,
                              sizeof(*tmp_var) + name_len + 2, MYF(MY_WME))))
    die("Out of memory");

  if (name != nullptr) {
    tmp_var->name = reinterpret_cast<char *>(tmp_var) + sizeof(*tmp_var);
    memcpy(tmp_var->name, name, name_len);
    tmp_var->name[name_len] = 0;
  } else
    tmp_var->name = nullptr;

  tmp_var->alloced = (v == nullptr);

  if (!(tmp_var->str_val = (char *)my_malloc(PSI_NOT_INSTRUMENTED,
                                             val_alloc_len + 1, MYF(MY_WME))))
    die("Out of memory");

  if (val) memcpy(tmp_var->str_val, val, val_len);
  tmp_var->str_val[val_len] = 0;

  var_check_int(tmp_var);
  tmp_var->name_len = name_len;
  tmp_var->str_val_len = val_len;
  tmp_var->alloced_len = val_alloc_len;
  return tmp_var;
}

VAR *var_from_env(const char *name, const char *def_val) {
  const char *tmp;
  VAR *v;
  if (!(tmp = getenv(name))) tmp = def_val;

  v = var_init(nullptr, name, std::strlen(name), tmp, std::strlen(tmp));
  var_hash->emplace(name, std::unique_ptr<VAR, var_free>(v));
  return v;
}

VAR *var_get(const char *var_name, const char **var_name_end, bool raw,
             bool ignore_not_existing) {
  int digit;
  VAR *v;
  DBUG_TRACE;
  DBUG_PRINT("enter", ("var_name: %s", var_name));

  if (*var_name != '$') goto err;
  digit = *++var_name - '0';
  if (digit < 0 || digit >= 10) {
    const char *save_var_name = var_name, *end;
    uint length;
    end = (var_name_end) ? *var_name_end : nullptr;
    while (my_isvar(charset_info, *var_name) && var_name != end) var_name++;
    if (var_name == save_var_name) {
      if (ignore_not_existing) return nullptr;
      die("Empty variable");
    }
    length = (uint)(var_name - save_var_name);
    if (length >= MAX_VAR_NAME_LENGTH)
      die("Too long variable name: %s", save_var_name);

    if (!(v = find_or_nullptr(*var_hash, std::string(save_var_name, length)))) {
      char buff[MAX_VAR_NAME_LENGTH + 1];
      strmake(buff, save_var_name, length);
      v = var_from_env(buff, "");
    }
    var_name--; /* Point at last character */
  } else
    v = var_reg + digit;

  if (!raw && v->int_dirty) {
    sprintf(v->str_val, "%d", v->int_val);
    v->int_dirty = false;
    v->str_val_len = std::strlen(v->str_val);
  }
  if (var_name_end) *var_name_end = var_name;
  return v;
err:
  if (var_name_end) *var_name_end = nullptr;
  die("Unsupported variable name: %s", var_name);
  return nullptr;
}

static VAR *var_obtain(const char *name, int len) {
  VAR *v = find_or_nullptr(*var_hash, std::string(name, len));
  if (v == nullptr) {
    v = var_init(nullptr, name, len, "", 0);
    var_hash->emplace(std::string(name, len),
                      std::unique_ptr<VAR, var_free>(v));
  }
  return v;
}

/*
  - if variable starts with a $ it is regarded as a local test variable
  - if not it is treated as a environment variable, and the corresponding
  environment variable will be updated
*/

void var_set(const char *var_name, const char *var_name_end,
             const char *var_val, const char *var_val_end) {
  int digit, env_var = 0;
  VAR *v;
  DBUG_TRACE;
  DBUG_PRINT("enter", ("var_name: '%.*s' = '%.*s' (length: %d)",
                       (int)(var_name_end - var_name), var_name,
                       (int)(var_val_end - var_val), var_val,
                       (int)(var_val_end - var_val)));

  if (*var_name != '$')
    env_var = 1;
  else
    var_name++;

  digit = *var_name - '0';
  if (!(digit < 10 && digit >= 0)) {
    v = var_obtain(var_name, (uint)(var_name_end - var_name));
  } else
    v = var_reg + digit;

  eval_expr(v, var_val, (const char **)&var_val_end);

  if (env_var) {
    if (v->int_dirty) {
      sprintf(v->str_val, "%d", v->int_val);
      v->int_dirty = false;
      v->str_val_len = std::strlen(v->str_val);
    }
    /* setenv() expects \0-terminated strings */
    assert(v->name[v->name_len] == 0);
    setenv(v->name, v->str_val, 1);
  }
}

static void var_set_string(const char *name, const char *value) {
  var_set(name, name + std::strlen(name), value, value + std::strlen(value));
}

static void var_set_int(const char *name, int value) {
  char buf[21];
  snprintf(buf, sizeof(buf), "%d", value);
  var_set_string(name, buf);
}

/*
  Store an integer (typically the returncode of the last SQL)
  statement in the mysqltest builtin variable $mysql_errno
*/

static void var_set_errno(int sql_errno) {
  var_set_int("$mysql_errno", sql_errno);
  var_set_string("$mysql_errname", get_errname_from_code(sql_errno));
}

/// Variable '$DISABLED_WARNINGS_LIST' contains comma separated list
/// of disabled warnings and variable '$ENABLED_WARNINGS_LIST' contains
/// comma separated list of enabled warnings.
///
/// Update the value of these two variables with the latest list of
/// disabled and enabled warnings. The value of these variables will be
/// empty if there are no disabled or enabled warnings.
///
/// These variables will  always contain the latest list of disabled
/// and enabled warnings, and can be referenced inside a test or inside
/// a test utility file to access the current list of disabled or
/// enabled warnings.
static void update_disabled_enabled_warnings_list_var() {
  // Update '$DISABLED_WARNINGS_LIST' variable
  std::string disabled_warning_list = disabled_warnings->warnings_list();
  var_set_string("DISABLED_WARNINGS_LIST", disabled_warning_list.c_str());

  // Update '$ENABLED_WARNINGS_LIST' variable
  std::string enabled_warning_list = enabled_warnings->warnings_list();
  var_set_string("ENABLED_WARNINGS_LIST", enabled_warning_list.c_str());
}

/// Set a property value to either 0 or 1 for a disable_X or a enable_X
/// command, and the new value set will be applicable for next statement
/// only. After that, property value will be reset back to the old value.
///
/// @param property Enum value representing a Property
/// @param value    Value for the property, either 0 or 1
static void set_once_property(enum_prop property, bool value) {
  Property &prop = prop_list[property];
  prop.set = true;
  prop.old = *prop.var;
  *prop.var = value;
  var_set_int(prop.env_name, (value != prop.reverse));
  once_property = true;
}

/// Set a property value to either 0 or 1 for a disable_X or a enable_X
/// command.
///
/// @param command  Pointer to the st_command structure which holds the
///                 arguments and information for the command.
/// @param property Enum value representing a Property
/// @param value    Value for the property, either 0 or 1
static void set_property(st_command *command, enum_prop property, bool value) {
  char *arg = command->first_argument;

  // If "ONCE" argument is specified, the new value for the property is
  // set for next statement only. After that, property value will be
  // reset back to the old value.
  if (arg) {
    // "ONCE" is the second argument to 'disable_warnings/enable_warnings'
    // command.
    if (((command->type == Q_DISABLE_WARNINGS ||
          command->type == Q_ENABLE_WARNINGS) &&
         std::strstr(arg, "ONCE") != nullptr) ||
        !std::strcmp(arg, "ONCE")) {
      command->last_argument = arg + std::strlen(arg);
      set_once_property(property, value);
      return;
    }
  }

  Property &prop = prop_list[property];
  prop.set = false;
  *prop.var = value;
  var_set_int(prop.env_name, (value != prop.reverse));
}

/// Reset property value to the old value for all properties which are
/// set for the next statement only, i.e properties specified using
/// keyword "ONCE" argument.
void revert_properties() {
  if (!once_property) return;

  for (std::size_t i = 0; i < P_MAX; i++) {
    Property &prop = prop_list[i];
    if (prop.set) {
      *prop.var = prop.old;
      prop.set = false;
      var_set_int(prop.env_name, (prop.old != prop.reverse));
    }
  }

  // Remove warnings which are disabled or enabled for the next
  // statement only.
  disabled_warnings->update_list();
  enabled_warnings->update_list();

  // Update $DISABLED_WARNINGS_LIST and $ENABLED_WARNINGS_LIST
  // variable value.
  update_disabled_enabled_warnings_list_var();

  once_property = false;
}

/* Operands available in if or while conditions */
enum block_op { EQ_OP, NE_OP, GT_OP, GE_OP, LT_OP, LE_OP, ILLEG_OP };
static enum block_op find_operand(const char *start) {
  char first = *start;
  char next = *(start + 1);
  if (first == '=' && next == '=') return EQ_OP;
  if (first == '!' && next == '=') return NE_OP;
  if (first == '>' && next == '=') return GE_OP;
  if (first == '>') return GT_OP;
  if (first == '<' && next == '=') return LE_OP;
  if (first == '<') return LT_OP;
  return ILLEG_OP;
}

/*
  Set variable from the result of a query

  SYNOPSIS
  var_query_set()
  var	        variable to set from query
  query       start of query string to execute
  query_end   end of the query string to execute


  DESCRIPTION
  let @<var_name> = `<query>`

  Execute the query and assign the first row of result to var as
  a tab separated strings

  Also assign each column of the result set to
  variable "$<var_name>_<column_name>"
  Thus the tab separated output can be read from $<var_name> and
  and each individual column can be read as $<var_name>_<col_name>

*/

static void var_query_set(VAR *var, const char *query, const char **query_end) {
  const char *end =
      (query_end && *query_end) ? *query_end : query + std::strlen(query);
  MYSQL_RES *res = nullptr;
  MYSQL_ROW row;
  MYSQL *mysql = &cur_con->mysql;
  DYNAMIC_STRING ds_query;
  DBUG_TRACE;

  /* Only white space or ) allowed past ending ` */
  const char *expr_end = end;

  while ((end > query) && (*end != '`')) --end;
  if (query == end) die("Syntax error in query, missing '`'");

  const char *end_ptr = end;
  end_ptr++;

  while (my_isspace(charset_info, *end_ptr) && end_ptr < expr_end) end_ptr++;
  if (end_ptr != expr_end) {
    enum block_op operand = find_operand(end_ptr);
    if (operand != ILLEG_OP && backtick_lhs)
      die("LHS of expression must be variable");
    else
      die("Spurious text after `query` expression");
  }

  ++query;

  /* Eval the query, thus replacing all environment variables */
  init_dynamic_string(&ds_query, nullptr, (end - query) + 32);
  do_eval(&ds_query, query, end, false);

  if (mysql_real_query_wrapper(mysql, ds_query.str,
                               static_cast<ulong>(ds_query.length))) {
    handle_error(curr_command, mysql_errno(mysql), mysql_error(mysql),
                 mysql_sqlstate(mysql), &ds_res);
    /* If error was acceptable, return empty string */
    dynstr_free(&ds_query);
    eval_expr(var, "", nullptr);
    return;
  }

  if (!(res = mysql_store_result_wrapper(mysql)))
    die("Query '%s' didn't return a result set", ds_query.str);
  dynstr_free(&ds_query);

  if ((row = mysql_fetch_row_wrapper(res)) && row[0]) {
    /*
      Concatenate all fields in the first row with tab in between
      and assign that string to the $variable
    */
    DYNAMIC_STRING result;
    uint i;
    ulong *lengths;

    init_dynamic_string(&result, "", 512);
    lengths = mysql_fetch_lengths(res);
    for (i = 0; i < mysql_num_fields(res); i++) {
      if (row[i]) {
        /* Add column to tab separated string */
        char *val = row[i];
        size_t len = lengths[i];

        if (glob_replace_regex) {
          size_t orig_len = len;
          // Regex replace
          if (!multi_reg_replace(glob_replace_regex, (char *)val, &len)) {
            val = glob_replace_regex->buf;
          } else {
            len = orig_len;
          }
        }
        DYNAMIC_STRING ds_temp;
        init_dynamic_string(&ds_temp, "", 512);

        /* Store result from replace_result in ds_temp */
        if (glob_replace)
          replace_strings_append(glob_replace, &ds_temp, val, len);

        /*
          Call the replace_numeric_round function with the specified
          precision. It may be used along with replace_result, so use the
          output from replace_result as the input for replace_numeric_round.
*/
        if (glob_replace_numeric_round >= 0) {
          /* Copy the result from replace_result if it was used, into buffer */
          if (ds_temp.length > 0) {
            char buffer[512];
            strcpy(buffer, ds_temp.str);
            dynstr_free(&ds_temp);
            init_dynamic_string(&ds_temp, "", 512);
            replace_numeric_round_append(glob_replace_numeric_round, &ds_temp,
                                         buffer, std::strlen(buffer));
          } else
            replace_numeric_round_append(glob_replace_numeric_round, &ds_temp,
                                         val, len);
        }

        if (!glob_replace && glob_replace_numeric_round < 0)
          dynstr_append_mem(&result, val, len);
        else
          dynstr_append_mem(&result, ds_temp.str, std::strlen(ds_temp.str));
        dynstr_free(&ds_temp);
      }
      dynstr_append_mem(&result, "\t", 1);
    }
    end = result.str + result.length - 1;
    /* Evaluation should not recurse via backtick */
    eval_expr(var, result.str, &end, false, false);
    dynstr_free(&result);
  } else
    eval_expr(var, "", nullptr);

  mysql_free_result_wrapper(res);
}

static void set_result_format_version(ulong new_version) {
  switch (new_version) {
    case 1:
      /* The first format */
      break;
    case 2:
      /* New format that also writes comments and empty lines
         from test file to result */
      break;
    default:
      die("Version format %lu has not yet been implemented", new_version);
      break;
  }
  opt_result_format_version = new_version;
}

/*
  Set the result format version to use when generating
  the .result file
*/

static void do_result_format_version(struct st_command *command) {
  long version;
  static DYNAMIC_STRING ds_version;
  const struct command_arg result_format_args[] = {
      {"version", ARG_STRING, true, &ds_version, "Version to use"}};

  DBUG_TRACE;

  check_command_args(command, command->first_argument, result_format_args,
                     sizeof(result_format_args) / sizeof(struct command_arg),
                     ',');

  /* Convert version  number to int */
  if (!str2int(ds_version.str, 10, (long)0, (long)INT_MAX, &version))
    die("Invalid version number: '%s'", ds_version.str);

  set_result_format_version(version);

  dynstr_append(&ds_res, "result_format: ");
  dynstr_append_mem(&ds_res, ds_version.str, ds_version.length);
  dynstr_append(&ds_res, "\n");
  dynstr_free(&ds_version);
}

/// Convert between error numbers and error names/strings.
///
/// @code
/// let $var = convert_error(ER_UNKNOWN_ERROR);
/// let $var = convert_error(1234);
/// @endcode
///
/// The variable '$var' will be populated with error number if the
/// argument is string. The variable var will be populated with error
/// string if the argument is number.
///
/// @param command Pointer to the st_command structure which holds the
///                arguments and information for the command.
/// @param var     Pointer to VAR object containing a variable
///                information.
static void var_set_convert_error(struct st_command *command, VAR *var) {
  // The command->query contains the statement convert_error(1234)
  char *first = std::strchr(command->query, '(') + 1;
  char *last = std::strchr(command->query, ')');

  // Denoting an empty string
  if (last == first) {
    eval_expr(var, "0", nullptr);
    return;
  }

  // If the string is an error string , it starts with 'E' as is the norm
  if (*first == 'E') {
    std::string error_name(first, int(last - first));
    int error = get_errcode_from_name(error_name);
    if (error == -1) die("Unknown SQL error name '%s'.", error_name.c_str());
    char str[100];
    std::sprintf(str, "%d", error);
    eval_expr(var, str, nullptr);
  } else if (my_isdigit(charset_info, *first)) {
    // Error number argument
    long int err = std::strtol(first, &last, 0);
    const char *err_name = get_errname_from_code(err);
    eval_expr(var, err_name, nullptr);
  } else {
    die("Invalid error in input");
  }
}

/**
  Allocate memory for the buffer holding the string value of a variable.

  @param var The variable
  @param length The number of string characters, not counting the \0.
*/
static void alloc_var(VAR *var, size_t length) {
  // Make space for '\0'
  ++length;
  if (var->alloced_len < length) {
    // At least double the length, so we don't have to allocate so often.
    if (length < var->alloced_len * 2) length = var->alloced_len * 2;
    var->str_val = (char *)my_realloc(PSI_NOT_INSTRUMENTED, var->str_val,
                                      length, MYF(MY_WME));
    if (!var->str_val) die("Out of memory");
    var->alloced_len = length;
  }
}

/**
  Process a "let $variable = escape(CHARACTERS,TEXT)" command.

  This will parse the text starting after 'escape'.  If parsing is
  successful, it inserts a backslash character before each character
  in 'TEXT' that occurs in 'CHARACTERS' and stores the result in
  $variable.  If parsing fails, it prints an error message and aborts
  the program.

  CHARACTERS is a string of at least one character, where ',' must not
  occur except as the first character.  Newlines are not allowed.
  Backslashes are not treated as escape characters when parsing
  CHARACTERS, so escape(\',$x) will replace both backslashes and
  single quotes in $x.

  @param command The st_command structure, where the 'first_argument'
  member points to the character just after 'escape'.

  @param dst VAR object representing $variable
*/
static void var_set_escape(struct st_command *command, VAR *dst) {
  /*
    Parse and return the arguments.

    This expects the format:

    ^\([^\n\r][^,\n\r]*,.*\)$

    I.e., an opening parenthesis, followed by a newline-free string of
    at least one character which does not have commas except possibly
    in the first character, followed by a comma, followed by an
    arbitrary string, followed by a closing parenthesis.

    Returns a triple containing:
    - The first string,
    - the second string,
    - a bool that is false if the parsing succeeded; true if it failed.
  */
  auto parse_args = [&]() -> auto {
    // command->first_argument contains '(characters,text)'
    char *p = command->first_argument;
    // Find (
    if (*p == '(') {
      ++p;
      // Find [^\n\r][^,\n\r]*
      char *char_start = p;
      if (*p != '\0' && *p != '\n' && *p != '\r') {
        ++p;
        while (*p != '\0' && *p != ',' && *p != '\n' && *p != '\r') ++p;
        // Find ,
        if (*p == ',') {
          size_t char_len = p - char_start;
          ++p;
          // Find .*$
          char *text_start = p;
          while (*p != '\0') ++p;
          // Find )
          --p;
          if (*p == ')') {
            size_t text_len = p - text_start;
            return std::make_tuple(std::string(char_start, char_len),
                                   std::string(text_start, text_len), false);
          }
        }
      }
    }
    return std::make_tuple(std::string(), std::string(), true);
  };

  std::string chars;
  std::string src;
  bool error;
  std::tie(chars, src, error) = parse_args();
  /*
  // This is the same, implemented with a regular expression.
  // Unfortunately it crashes on windows. Not sure but maybe a bug in
  // the regex library on windows?
  auto parse_args_regex = [&]() -> auto {
    // command->first_argument contains '(characters,text)'
    static const std::regex arg_re("^\\((.[^\\r\\n,]*),((?:.|[\\r\\n])*)\\)$",
                                   std::regex::optimize);
    // Parse arguments.
    std::cmatch arg_match;
    if (std::regex_search(command->first_argument, arg_match, arg_re))
      return std::make_tuple(std::string(arg_match[1]),
                             std::string(arg_match[2]),
                             false);
    return std::make_tuple(std::string(), std::string(), true);
  };
  std::string character_str2, src2;
  bool error2;
  std::tie(character_str2, src2, error2) = parse_args_regex();
  assert(character_str == character_str2);
  assert(src == src2);
  assert(error == error2);
  */
  if (error)
    die("Invalid format of 'escape' arguments: <%.100s>",
        command->first_argument);

  auto begin = chars.begin();
  auto end = chars.end();
  // Compute length of escaped string
  auto dst_len = src.length();
  for (char c : src)
    if (std::find(begin, end, c) != end) dst_len++;
  // Allocate space for escaped string
  alloc_var(dst, dst_len);
  auto dst_char = dst->str_val;
  // Compute escaped string
  for (char c : src) {
    if (std::find(begin, end, c) != end) *dst_char++ = '\\';
    *dst_char++ = c;
  }
  dst->str_val_len = dst_len;
}

/*
  Set variable from the result of a field in a query

  This function is useful when checking for a certain value
  in the output from a query that can't be restricted to only
  return some values. A very good example of that is most SHOW
  commands.

  SYNOPSIS
  var_set_query_get_value()

  DESCRIPTION
  let $variable= query_get_value(<query to run>,<column name>,<row no>);

  <query to run> -    The query that should be sent to the server
  <column name> -     Name of the column that holds the field be compared
                      against the expected value
  <row no> -          Number of the row that holds the field to be
                      compared against the expected value

*/

static void var_set_query_get_value(struct st_command *command, VAR *var) {
  long row_no;
  int col_no = -1;
  MYSQL_RES *res = nullptr;
  MYSQL *mysql = &cur_con->mysql;

  static DYNAMIC_STRING ds_query;
  static DYNAMIC_STRING ds_col;
  static DYNAMIC_STRING ds_row;
  const struct command_arg query_get_value_args[] = {
      {"query", ARG_STRING, true, &ds_query, "Query to run"},
      {"column name", ARG_STRING, true, &ds_col, "Name of column"},
      {"row number", ARG_STRING, true, &ds_row, "Number for row"}};

  DBUG_TRACE;

  strip_parentheses(command);
  DBUG_PRINT("info", ("query: %s", command->query));
  check_command_args(command, command->first_argument, query_get_value_args,
                     sizeof(query_get_value_args) / sizeof(struct command_arg),
                     ',');

  DBUG_PRINT("info", ("query: %s", ds_query.str));
  DBUG_PRINT("info", ("col: %s", ds_col.str));

  /* Convert row number to int */
  if (!str2int(ds_row.str, 10, (long)0, (long)INT_MAX, &row_no))
    die("Invalid row number: '%s'", ds_row.str);
  DBUG_PRINT("info", ("row: %s, row_no: %ld", ds_row.str, row_no));
  dynstr_free(&ds_row);

  /* Remove any surrounding "'s from the query - if there is any */
  if (strip_surrounding(ds_query.str, '"', '"'))
    die("Mismatched \"'s around query '%s'", ds_query.str);

  /* Run the query */
  if (mysql_real_query_wrapper(mysql, ds_query.str,
                               static_cast<ulong>(ds_query.length))) {
    handle_error(curr_command, mysql_errno(mysql), mysql_error(mysql),
                 mysql_sqlstate(mysql), &ds_res);
    /* If error was acceptable, return empty string */
    dynstr_free(&ds_query);
    dynstr_free(&ds_col);
    eval_expr(var, "", nullptr);
    return;
  }

  if (!(res = mysql_store_result_wrapper(mysql)))
    die("Query '%s' didn't return a result set", ds_query.str);

  {
    /* Find column number from the given column name */
    uint i;
    uint num_fields = mysql_num_fields(res);
    MYSQL_FIELD *fields = mysql_fetch_fields(res);

    for (i = 0; i < num_fields; i++) {
      if (std::strcmp(fields[i].name, ds_col.str) == 0 &&
          std::strlen(fields[i].name) == ds_col.length) {
        col_no = i;
        break;
      }
    }
    if (col_no == -1) {
      mysql_free_result_wrapper(res);
      die("Could not find column '%s' in the result of '%s'", ds_col.str,
          ds_query.str);
    }
    DBUG_PRINT("info", ("Found column %d with name '%s'", i, fields[i].name));
  }
  dynstr_free(&ds_col);

  {
    /* Get the value */
    MYSQL_ROW row;
    long rows = 0;
    const char *value = "No such row";

    while ((row = mysql_fetch_row_wrapper(res))) {
      if (++rows == row_no) {
        DBUG_PRINT("info", ("At row %ld, column %d is '%s'", row_no, col_no,
                            row[col_no]));
        /* Found the row to get */
        if (row[col_no])
          value = row[col_no];
        else
          value = "NULL";

        break;
      }
    }
    eval_expr(var, value, nullptr, false, false);
  }
  dynstr_free(&ds_query);
  mysql_free_result_wrapper(res);
}

static void var_copy(VAR *dest, VAR *src) {
  dest->int_val = src->int_val;
  dest->is_int = src->is_int;
  dest->int_dirty = src->int_dirty;

  /* Alloc/realloc data for str_val in dest */
  if (dest->alloced_len < src->alloced_len &&
      !(dest->str_val =
            dest->str_val
                ? (char *)my_realloc(PSI_NOT_INSTRUMENTED, dest->str_val,
                                     src->alloced_len, MYF(MY_WME))
                : (char *)my_malloc(PSI_NOT_INSTRUMENTED, src->alloced_len,
                                    MYF(MY_WME))))
    die("Out of memory");
  else
    dest->alloced_len = src->alloced_len;

  /* Copy str_val data to dest */
  dest->str_val_len = src->str_val_len;
  if (src->str_val_len) memcpy(dest->str_val, src->str_val, src->str_val_len);
}

void eval_expr(VAR *v, const char *p, const char **p_end, bool open_end,
               bool do_eval) {
  DBUG_TRACE;
  if (p_end) {
    DBUG_PRINT("enter", ("p: '%.*s'", (int)(*p_end - p), p));
  } else {
    DBUG_PRINT("enter", ("p: '%s'", p));
  }
  /* Skip to treat as pure string if no evaluation */
  if (!do_eval) goto NO_EVAL;

  if (*p == '$') {
    VAR *vp;
    const char *expected_end = *p_end;  // Remember var end
    if ((vp = var_get(p, p_end, false, false))) var_copy(v, vp);

    /* Apparently it is not safe to assume null-terminated string */
    v->str_val[v->str_val_len] = 0;

    /* Make sure there was just a $variable and nothing else */
    const char *end = *p_end + 1;
    if (end < expected_end && !open_end)
      die("Found junk '%.*s' after $variable in expression",
          (int)(expected_end - end - 1), end);

    return;
  }

  if (*p == '`') {
    var_query_set(v, p, p_end);
    return;
  }

  {
    auto parse_function =
        [&](const char *prefix,
            void (*parser)(struct st_command *, VAR *)) -> bool {
      const size_t len = std::strlen(prefix);
      if (std::strncmp(p, prefix, len) == 0) {
        struct st_command command;
        memset(&command, 0, sizeof(command));
        command.query = const_cast<char *>(p);
        command.first_word_len = len;
        command.first_argument = command.query + len;
        command.end = const_cast<char *>(*p_end);
        parser(&command, v);
        return true;
      }
      return false;
    };

    if (parse_function("query_get_value", var_set_query_get_value)) return;
    if (parse_function("convert_error", var_set_convert_error)) return;
    if (parse_function("escape", var_set_escape)) return;
  }

NO_EVAL : {
  size_t new_val_len =
      (p_end && *p_end) ? static_cast<size_t>(*p_end - p) : std::strlen(p);
  if (new_val_len + 1 >= v->alloced_len) {
    static size_t MIN_VAR_ALLOC = 32;
    v->alloced_len =
        (new_val_len < MIN_VAR_ALLOC - 1) ? MIN_VAR_ALLOC : new_val_len + 1;
    if (!(v->str_val =
              v->str_val ? (char *)my_realloc(PSI_NOT_INSTRUMENTED, v->str_val,
                                              v->alloced_len + 1, MYF(MY_WME))
                         : (char *)my_malloc(PSI_NOT_INSTRUMENTED,
                                             v->alloced_len + 1, MYF(MY_WME))))
      die("Out of memory");
  }
  v->str_val_len = new_val_len;
  memcpy(v->str_val, p, new_val_len);
  v->str_val[new_val_len] = 0;
  var_check_int(v);
}
}

static int open_file(const char *name) {
  char buff[FN_REFLEN];
  size_t length;
  DBUG_TRACE;
  DBUG_PRINT("enter", ("name: %s", name));

  bool file_exists = false;
  /* Extract path from current file and try it as base first */
  if (dirname_part(buff, cur_file->file_name, &length)) {
    strxmov(buff, buff, name, NullS);
    if (access(buff, F_OK) == 0) {
      DBUG_PRINT("info", ("The file exists"));
      name = buff;
      file_exists = true;
    }
  }

  if (!test_if_hard_path(name) && !file_exists) {
    strxmov(buff, opt_basedir, name, NullS);
    name = buff;
  }
  fn_format(buff, name, "", "", MY_UNPACK_FILENAME);

  if (cur_file == file_stack_end) die("Source directives are nesting too deep");
  cur_file++;
  if (!(cur_file->file = fopen(buff, "rb"))) {
    cur_file--;
    die("Could not open '%s' for reading, errno: %d", buff, errno);
  }
  cur_file->file_name = my_strdup(PSI_NOT_INSTRUMENTED, buff, MYF(MY_FAE));
  cur_file->lineno = 1;
  return 0;
}

/*
  Source and execute the given file

  SYNOPSIS
  do_source()
  query	called command

  DESCRIPTION
  source <file_name>

  Open the file <file_name> and execute it

*/

static void do_source(struct st_command *command) {
  static DYNAMIC_STRING ds_filename;
  const struct command_arg source_args[] = {
      {"filename", ARG_STRING, true, &ds_filename, "File to source"}};
  DBUG_TRACE;

  check_command_args(command, command->first_argument, source_args,
                     sizeof(source_args) / sizeof(struct command_arg), ' ');

  /*
    If this file has already been sourced, don't source it again.
    It's already available in the q_lines cache.
  */
  if (parser.current_line < (parser.read_lines - 1))
    ; /* Do nothing */
  else {
    DBUG_PRINT("info", ("sourcing file: %s", ds_filename.str));
    open_file(ds_filename.str);
  }

  dynstr_free(&ds_filename);
}

static FILE *my_popen(DYNAMIC_STRING *ds_cmd, const char *mode,
                      struct st_command *command [[maybe_unused]]) {
#ifdef _WIN32
  /*
    --execw is for tests executing commands containing non-ASCII characters.

    To correctly start such a program on Windows, we need to use the "wide"
    version of popen, with prior translation of the command line from
    the file character set to wide string. We use the current value
    of --character_set as a file character set, so before using --execw
    make sure to set --character_set properly.

    If we use the non-wide version of popen, Windows internally
    converts command line from the current ANSI code page to wide string.
    In case when character set of the command line does not match the
    current ANSI code page, non-ASCII characters get garbled in most cases.

    On Linux, the command line passed to popen() is considered
    as a binary string, no any internal to-wide and from-wide
    character set conversion happens, so we don't need to do anything.
    On Linux --execw is just a synonym to --exec.

    For simplicity, assume that  command line is limited to 4KB
    (like in cmd.exe) and that mode at most 10 characters.
  */
  if (command->type == Q_EXECW) {
    wchar_t wcmd[4096];
    wchar_t wmode[10];
    uint dummy_errors;
    size_t len;
    len = my_convert((char *)wcmd, sizeof(wcmd) - sizeof(wcmd[0]),
                     &my_charset_utf16le_bin, ds_cmd->str,
                     std::strlen(ds_cmd->str), charset_info, &dummy_errors);
    wcmd[len / sizeof(wchar_t)] = 0;
    len = my_convert((char *)wmode, sizeof(wmode) - sizeof(wmode[0]),
                     &my_charset_utf16le_bin, mode, std::strlen(mode),
                     charset_info, &dummy_errors);
    wmode[len / sizeof(wchar_t)] = 0;
    return _wpopen(wcmd, wmode);
  }
#endif /* _WIN32 */

  return popen(ds_cmd->str, mode);
}

static void init_builtin_echo(void) {
#ifdef _WIN32
  size_t echo_length;

  /* Look for "echo.exe" in same dir as mysqltest was started from */
  dirname_part(builtin_echo, my_progname, &echo_length);
  fn_format(builtin_echo, ".\\echo.exe", builtin_echo, "", MYF(MY_REPLACE_DIR));

  /* Make sure echo.exe exists */
  if (access(builtin_echo, F_OK) != 0) builtin_echo[0] = 0;
  return;

#else

  builtin_echo[0] = 0;
  return;

#endif
}

/*
  Replace a substring

  SYNOPSIS
    replace
    ds_str      The string to search and perform the replace in
    search_str  The string to search for
    search_len  Length of the string to search for
    replace_str The string to replace with
    replace_len Length of the string to replace with

  RETURN
    0 String replaced
    1 Could not find search_str in str
*/

static int replace(DYNAMIC_STRING *ds_str, const char *search_str,
                   size_t search_len, const char *replace_str,
                   size_t replace_len) {
  DYNAMIC_STRING ds_tmp;
  const char *start = strstr(ds_str->str, search_str);
  if (!start) return 1;
  init_dynamic_string(&ds_tmp, "", ds_str->length + replace_len);
  dynstr_append_mem(&ds_tmp, ds_str->str, start - ds_str->str);
  dynstr_append_mem(&ds_tmp, replace_str, replace_len);
  dynstr_append(&ds_tmp, start + search_len);
  dynstr_set(ds_str, ds_tmp.str);
  dynstr_free(&ds_tmp);
  return 0;
}

#ifdef _WIN32
/**
 Replace CRLF sequence with LF in place.

 This function is required as a workaround for a bug in the Microsoft
 C runtime library introduced in Visual Studio 2015.
 See bug#22608247 and bug#22811243

 @param buf  Null terminated buffer.
*/
static void replace_crlf_with_lf(char *buf) {
  char *replace = buf;
  while (*buf) {
    *replace = *buf++;
    if (!((*replace == '\x0D') && (*buf == '\x0A'))) {
      replace++;
    }
  }
  *replace = '\x0';
}
#endif

/// Execute the shell command using the popen() library call. References
/// to variables within the command are replaced with the corresponding
/// values. Use “\\$” to specify a literal “$” character.
///
/// The error code returned from the subprocess is checked against the
/// expected error array, previously set with the --error command. It can
/// thus be used to execute a command that shall fail.
///
/// @code
/// exec command [args]
/// @endcode
///
/// @param command Pointer to the st_command structure which holds the
///                arguments and information for the command.
/// @param run_in_background Specifies if command should be run in background.
///                          In such case we don't wait nor attempt to read the
///                          output.
///
/// @note
/// It is recommended to use mysqltest command(s) like "remove_file"
/// instead of executing the shell commands using 'exec' command.
static void do_exec(struct st_command *command, bool run_in_background) {
  DBUG_TRACE;

  const char *cmd = command->first_argument;
  DBUG_PRINT("enter", ("cmd: '%s'", cmd));

  // Skip leading space
  while (*cmd && my_isspace(charset_info, *cmd)) cmd++;
  if (!*cmd) die("Missing argument in exec");
  command->last_argument = command->end;

  DYNAMIC_STRING ds_cmd;
  init_dynamic_string(&ds_cmd, nullptr, command->query_len + 256);

  // Eval the command, thus replacing all environment variables
  do_eval(&ds_cmd, cmd, command->end, !is_windows);

  // Check if echo should be replaced with "builtin" echo
  if (builtin_echo[0] && std::strncmp(cmd, "echo", 4) == 0) {
    // Replace echo with our "builtin" echo
    replace(&ds_cmd, "echo", 4, builtin_echo, std::strlen(builtin_echo));
  }

#ifdef _WIN32
  // Replace "/dev/null" with NUL
  while (replace(&ds_cmd, "/dev/null", 9, "NUL", 3) == 0)
    ;

  // Replace "closed stdout" with non existing output fd
  while (replace(&ds_cmd, ">&-", 3, ">&4", 3) == 0)
    ;
#endif

  if (run_in_background) {
    /* Add an invocation of "START /B" on Windows, append " &" on Linux*/
    DYNAMIC_STRING ds_tmp;
#ifdef WIN32
    init_dynamic_string(&ds_tmp, "START /B ", ds_cmd.length + 9);
    dynstr_append_mem(&ds_tmp, ds_cmd.str, ds_cmd.length);
#else
    init_dynamic_string(&ds_tmp, ds_cmd.str, ds_cmd.length + 2);
    dynstr_append_mem(&ds_tmp, " &", 2);
#endif
    dynstr_set(&ds_cmd, ds_tmp.str);
    dynstr_free(&ds_tmp);
  }

  // exec command is interpreted externally and will not take newlines
  while (replace(&ds_cmd, "\n", 1, " ", 1) == 0)
    ;

  DBUG_PRINT("info",
             ("Executing '%s' as '%s'", command->first_argument, ds_cmd.str));

#ifdef WIN32
  // Open pipe in binary mode as part of handling Microsoft _read bug.
  // See bug#22608247 and bug#22811243
  const char *mode = "rb";
#else
  const char *mode = "r";
#endif
  FILE *res_file;
  if (!(res_file = my_popen(&ds_cmd, mode, command)) &&
      command->abort_on_error) {
    dynstr_free(&ds_cmd);
    die("popen(\"%s\", \"r\") failed", command->first_argument);
  }

  if (!run_in_background) {
    char buf[512];
    std::string str;
    while (std::fgets(buf, sizeof(buf), res_file)) {
      if (std::strlen(buf) < 1) continue;

#ifdef WIN32
      // Replace CRLF char with LF.
      // See bug#22608247 and bug#22811243
      assert(!std::strcmp(mode, "rb"));
      replace_crlf_with_lf(buf);
#endif
      if (trace_exec) {
        fprintf(stdout, "%s", buf);
        fflush(stdout);
      }
      if (disable_result_log) {
        buf[std::strlen(buf) - 1] = 0;
        DBUG_PRINT("exec_result", ("%s", buf));
      } else {
        // Read the file line by line. Check if the buffer read from the
        // file ends with EOL character.
        if ((buf[std::strlen(buf) - 1] != '\n' &&
             std::strlen(buf) < (sizeof(buf) - 1)) ||
            (buf[std::strlen(buf) - 1] == '\n')) {
          // Found EOL
          if (str.length()) {
            // Temporary string exists, append the current buffer read
            // to the temporary string.
            str.append(buf);
            replace_dynstr_append(&ds_res, str.c_str());
            str.clear();
          } else {
            // Entire line is read at once
            replace_dynstr_append(&ds_res, buf);
          }
        } else {
          // The buffer read from the file doesn't end with EOL character,
          // store it in a temporary string.
          str.append(buf);
        }
      }
    }
  }

  std::uint32_t status = 0;
  int error = pclose(res_file);

  if (error != 0) {
#ifdef _WIN32
    status = WEXITSTATUS(error);
#else
    if (error > 0) {
      // Do the same as many shells here: show SIGKILL as 137
      if (WIFEXITED(error))
        status = WEXITSTATUS(error);
      else if (WIFSIGNALED(error))
        status = 0x80 + WTERMSIG(error);
    }
#endif

    if (command->abort_on_error) {
      log_msg("exec of '%s' failed, error: %d, status: %d, errno: %d.",
              ds_cmd.str, error, status, errno);
      dynstr_free(&ds_cmd);
      die("Command \"%s\" failed.\n\nOutput from before failure:\n%s",
          command->first_argument, ds_res.str);
    }

    if (status == 0) status = error;
  }

  dynstr_free(&ds_cmd);
  handle_command_error(command, status);

  // Save error code
  save_error_code(error);
}

enum enum_operator { DO_DEC, DO_INC };

/// Template function that frees memory of the dynamic string
/// passed to the function.
///
/// @param val Dynamic string whose memory needs to be freed.
template <typename T>
static void free_dynamic_strings(T *val) {
  dynstr_free(val);
}

/// Frees the memory of dynamic strings passed to the function.
/// It accepts a variable number of dynamic strings, and through
/// recursion, frees the memory. The other template function
/// which calls dynstr_free() is called here.
///
/// @param first The dynamic string passed to the function which
///              gets freed using dynstr_free().
/// @param rest  Rest of the dynamic strings which are passed to
///              the function, through recursion, end up being
///              freed by dynstr_free().
template <typename T1, typename... T2>
static void free_dynamic_strings(T1 *first, T2 *... rest) {
  free_dynamic_strings(first);
  free_dynamic_strings(rest...);
}

/*
  Decrease or increase the value of a variable

  SYNOPSIS
  do_modify_var()
  query	called command
  op    operation to perform on the var

  DESCRIPTION
  dec $var_name
  inc $var_name

*/

static int do_modify_var(struct st_command *command, enum enum_operator op) {
  const char *p = command->first_argument;
  VAR *v;
  if (!*p)
    die("Missing argument to %.*s", static_cast<int>(command->first_word_len),
        command->query);
  if (*p != '$')
    die("The argument to %.*s must be a variable (start with $)",
        static_cast<int>(command->first_word_len), command->query);
  v = var_get(p, &p, true, false);
  if (!v->is_int) die("Cannot perform inc/dec on a non-numeric value");
  switch (op) {
    case DO_DEC:
      v->int_val--;
      break;
    case DO_INC:
      v->int_val++;
      break;
    default:
      die("Invalid operator to do_modify_var");
      break;
  }
  v->int_dirty = true;
  command->last_argument = const_cast<char *>(++p);
  return 0;
}

/// Removes the file passed as the argument and retries a specified
/// number of times, if it is unsuccessful.
///
/// @param command Pointer to the st_command structure which holds the
///                arguments and information for the command.
static void do_remove_file(struct st_command *command) {
  int error;
  static DYNAMIC_STRING ds_filename;
  static DYNAMIC_STRING ds_retry;

  const struct command_arg rm_args[] = {
      {"filename", ARG_STRING, true, &ds_filename, "File to delete"},
      {"retry", ARG_STRING, false, &ds_retry, "Number of retries"}};
  DBUG_TRACE;

  check_command_args(command, command->first_argument, rm_args,
                     sizeof(rm_args) / sizeof(struct command_arg), ' ');

  // Check if the retry value is passed, and if it is an integer
  int retry = 0;
  if (ds_retry.length) {
    retry = get_int_val(ds_retry.str);
    if (retry < 0) {
      // In case of invalid retry, copy the value passed to print later
      char buf[32];
      strmake(buf, ds_retry.str, sizeof(buf) - 1);
      free_dynamic_strings(&ds_filename, &ds_retry);
      die("Invalid value '%s' for retry argument given to remove_file "
          "command.",
          buf);
    }
  }

  DBUG_PRINT("info", ("removing file: %s", ds_filename.str));
  error = my_delete(ds_filename.str, MYF(0)) != 0;

  /*
    If the remove command fails due to an environmental issue, the command can
    be retried a specified number of times before throwing an error.
  */
  for (int i = 0; error && (i < retry); i++) {
    my_sleep(1000 * 1000);
    error = my_delete(ds_filename.str, MYF(0)) != 0;
  }

  handle_command_error(command, error);
  free_dynamic_strings(&ds_filename, &ds_retry);
}

/// Removes the files in the specified directory, by matching the
/// file name pattern. Retry of the command can happen optionally with
/// an interval of one second between each retry if the command fails.
///
/// @param command Pointer to the st_command structure which holds the
///                arguments and information for the command.
static void do_remove_files_wildcard(struct st_command *command) {
  int error = 0;
  uint i;
  MY_DIR *dir_info;
  FILEINFO *file;
  char dir_separator[2];
  static DYNAMIC_STRING ds_directory;
  static DYNAMIC_STRING ds_wild;
  static DYNAMIC_STRING ds_retry;
  char dirname[FN_REFLEN];

  const struct command_arg rm_args[] = {
      {"directory", ARG_STRING, true, &ds_directory,
       "Directory containing files to delete"},
      {"pattern", ARG_STRING, true, &ds_wild, "File pattern to delete"},
      {"retry", ARG_STRING, false, &ds_retry, "Number of retries"}};
  DBUG_TRACE;

  check_command_args(command, command->first_argument, rm_args,
                     sizeof(rm_args) / sizeof(struct command_arg), ' ');
  fn_format(dirname, ds_directory.str, "", "", MY_UNPACK_FILENAME);

  // Check if the retry value is passed, and if it is an integer
  int retry = 0;
  if (ds_retry.length) {
    retry = get_int_val(ds_retry.str);
    if (retry < 0) {
      // In case of invalid retry, copy the value passed to print later
      char buf[32];
      strmake(buf, ds_retry.str, sizeof(buf) - 1);
      free_dynamic_strings(&ds_directory, &ds_wild, &ds_retry);
      die("Invalid value '%s' for retry argument given to "
          "remove_files_wildcard command.",
          buf);
    }
  }

  static DYNAMIC_STRING ds_file_to_remove;
  DBUG_PRINT("info", ("listing directory: %s", dirname));
  /* Note that my_dir sorts the list if not given any flags */
  if (!(dir_info = my_dir(dirname, MYF(MY_DONT_SORT | MY_WANT_STAT)))) {
    error = 1;
    goto end;
  }
  init_dynamic_string(&ds_file_to_remove, dirname, 1024);
  dir_separator[0] = FN_LIBCHAR;
  dir_separator[1] = 0;
  dynstr_append(&ds_file_to_remove, dir_separator);

  size_t length;
  /* Storing the length of the path to the file, so it can be reused */
  length = ds_file_to_remove.length;
  for (i = 0; i < (uint)dir_info->number_off_files; i++) {
    ds_file_to_remove.length = length;
    file = dir_info->dir_entry + i;
    /* Remove only regular files, i.e. no directories etc. */
    /* if (!MY_S_ISREG(file->mystat->st_mode)) */
    /* MY_S_ISREG does not work here on Windows, just skip directories */
    if (MY_S_ISDIR(file->mystat->st_mode)) continue;
    if (wild_compare_full(file->name, std::strlen(file->name), ds_wild.str,
                          std::strlen(ds_wild.str), false, 0, '?', '*'))
      continue;
    /* Not required as the var ds_file_to_remove.length already has the
       length in canonnicalized form */
    /* ds_file_to_remove.length= ds_directory.length + 1;
    ds_file_to_remove.str[ds_directory.length + 1]= 0; */
    dynstr_append(&ds_file_to_remove, file->name);
    DBUG_PRINT("info", ("removing file: %s", ds_file_to_remove.str));
    error = my_delete(ds_file_to_remove.str, MYF(0)) != 0;

    /*
      If the remove command fails due to an environmental issue, the command
      can be retried a specified number of times before throwing an error.
    */
    for (int j = 0; error && (j < retry); j++) {
      my_sleep(1000 * 1000);
      error = my_delete(ds_file_to_remove.str, MYF(0)) != 0;
    }
    if (error) break;
  }
  my_dirend(dir_info);

end:
  handle_command_error(command, error);
  free_dynamic_strings(&ds_directory, &ds_wild, &ds_file_to_remove, &ds_retry);
}

/// Copy the source file to destination file. Copy will fail if the
/// destination file exists. Retry of the command can happen optionally with
/// an interval of one second between each retry if the command fails.
///
/// @param command Pointer to the st_command structure which holds the
///                arguments and information for the command.
static void do_copy_file(struct st_command *command) {
  int error;
  static DYNAMIC_STRING ds_from_file;
  static DYNAMIC_STRING ds_to_file;
  static DYNAMIC_STRING ds_retry;

  const struct command_arg copy_file_args[] = {
      {"from_file", ARG_STRING, true, &ds_from_file, "Filename to copy from"},
      {"to_file", ARG_STRING, true, &ds_to_file, "Filename to copy to"},
      {"retry", ARG_STRING, false, &ds_retry, "Number of retries"}};
  DBUG_TRACE;

  check_command_args(command, command->first_argument, copy_file_args,
                     sizeof(copy_file_args) / sizeof(struct command_arg), ' ');

  // Check if the retry value is passed, and if it is an integer
  int retry = 0;
  if (ds_retry.length) {
    retry = get_int_val(ds_retry.str);
    if (retry < 0) {
      // In case of invalid retry, copy the value passed to print later
      char buf[32];
      strmake(buf, ds_retry.str, sizeof(buf) - 1);
      free_dynamic_strings(&ds_from_file, &ds_to_file, &ds_retry);
      die("Invalid value '%s' for retry argument given to copy_file "
          "command.",
          buf);
    }
  }

  DBUG_PRINT("info", ("Copy %s to %s", ds_from_file.str, ds_to_file.str));
  /* MY_HOLD_ORIGINAL_MODES prevents attempts to chown the file */
  error = (my_copy(ds_from_file.str, ds_to_file.str,
                   MYF(MY_DONT_OVERWRITE_FILE | MY_HOLD_ORIGINAL_MODES)) != 0);

  /*
    If the copy command fails due to an environmental issue, the command can
    be retried a specified number of times before throwing an error.
  */
  for (int i = 0; error && (i < retry); i++) {
    my_sleep(1000 * 1000);
    error =
        (my_copy(ds_from_file.str, ds_to_file.str,
                 MYF(MY_DONT_OVERWRITE_FILE | MY_HOLD_ORIGINAL_MODES)) != 0);
  }

  handle_command_error(command, error);
  free_dynamic_strings(&ds_from_file, &ds_to_file, &ds_retry);
}

/*
  SYNOPSIS
  recursive_copy
  ds_source      - pointer to dynamic string containing source
                   directory information
  ds_destination - pointer to dynamic string containing destination
                   directory information

  DESCRIPTION
  Recursive copy of <ds_source> to <ds_destination>
*/

static int recursive_copy(DYNAMIC_STRING *ds_source,
                          DYNAMIC_STRING *ds_destination) {
  /* Note that my_dir sorts the list if not given any flags */
  MY_DIR *src_dir_info =
      my_dir(ds_source->str, MYF(MY_DONT_SORT | MY_WANT_STAT));

  int error = 0;

  /* Source directory exists */
  if (src_dir_info) {
    /* Note that my_dir sorts the list if not given any flags */
    MY_DIR *dest_dir_info =
        my_dir(ds_destination->str, MYF(MY_DONT_SORT | MY_WANT_STAT));

    /* Create destination directory if it doesn't exist */
    if (!dest_dir_info) {
      error = my_mkdir(ds_destination->str, 0777, MYF(0)) != 0;
      if (error) {
        my_dirend(dest_dir_info);
        goto end;
      }
    } else {
      /* Extracting the source directory name */
      if (ds_source->str[std::strlen(ds_source->str) - 1] == '/') {
        strmake(ds_source->str, ds_source->str,
                std::strlen(ds_source->str) - 1);
        ds_source->length = ds_source->length - 1;
      }
      char *src_dir_name = strrchr(ds_source->str, '/');

      /* Extracting the destination directory name */
      if (ds_destination->str[std::strlen(ds_destination->str) - 1] == '/') {
        strmake(ds_destination->str, ds_destination->str,
                std::strlen(ds_destination->str) - 1);
        ds_destination->length = ds_destination->length - 1;
      }
      char *dest_dir_name = strrchr(ds_destination->str, '/');

      /*
        Destination directory might not exist if source directory
        name and destination directory name are not same.

        For example, if source is "abc" and destintion is "def",
        check for the existence of directory "def/abc". If it exists
        then, copy the files from source directory(i.e "abc") to
        destination directory(i.e "def/abc"), otherwise create a new
        directory "abc" under "def" and copy the files from source to
        destination directory.
      */
      if (std::strcmp(src_dir_name, dest_dir_name)) {
        dynstr_append(ds_destination, src_dir_name);
        my_dirend(dest_dir_info);
        dest_dir_info =
            my_dir(ds_destination->str, MYF(MY_DONT_SORT | MY_WANT_STAT));

        /* Create destination directory if it doesn't exist */
        if (!dest_dir_info) {
          error = my_mkdir(ds_destination->str, 0777, MYF(0)) != 0;
          if (error) {
            my_dirend(dest_dir_info);
            goto end;
          }
        }
      }
    }

    char dir_separator[2] = {FN_LIBCHAR, 0};
    dynstr_append(ds_source, dir_separator);
    dynstr_append(ds_destination, dir_separator);

    /*
      Storing the length of source and destination
      directory paths so it can be reused.
    */
    size_t source_dir_length = ds_source->length;
    size_t destination_dir_length = ds_destination->length;
    ;

    for (uint i = 0; i < src_dir_info->number_off_files; i++) {
      ds_source->length = source_dir_length;
      ds_destination->length = destination_dir_length;
      FILEINFO *file = src_dir_info->dir_entry + i;

      /* Skip the names "." and ".." */
      if (!std::strcmp(file->name, ".") || !std::strcmp(file->name, ".."))
        continue;

      dynstr_append(ds_source, file->name);
      dynstr_append(ds_destination, file->name);

      if (MY_S_ISDIR(file->mystat->st_mode))
        error = (recursive_copy(ds_source, ds_destination) != 0) ? 1 : error;
      else {
        DBUG_PRINT("info", ("Copying file: %s to %s", ds_source->str,
                            ds_destination->str));

        /* MY_HOLD_ORIGINAL_MODES prevents attempts to chown the file */
        error = (my_copy(ds_source->str, ds_destination->str,
                         MYF(MY_HOLD_ORIGINAL_MODES)) != 0)
                    ? 1
                    : error;
      }
    }
    my_dirend(dest_dir_info);
  }
  /* Source directory does not exist or access denied */
  else
    error = 1;

end:
  my_dirend(src_dir_info);
  return error;
}

/*
  SYNOPSIS
  do_force_cpdir
  command    - command handle

  DESCRIPTION
  force-cpdir <from_directory> <to_directory>
  Recursive copy of <from_directory> to <to_directory>.
  Destination directory is created if it doesn't exist.

  NOTE
  Will fail if  <from_directory> doesn't exist.
*/

static void do_force_cpdir(struct st_command *command) {
  DBUG_TRACE;

  static DYNAMIC_STRING ds_source;
  static DYNAMIC_STRING ds_destination;

  const struct command_arg copy_file_args[] = {
      {"from_directory", ARG_STRING, true, &ds_source,
       "Directory to copy from"},
      {"to_directory", ARG_STRING, true, &ds_destination,
       "Directory to copy to"}};

  check_command_args(command, command->first_argument, copy_file_args,
                     sizeof(copy_file_args) / sizeof(struct command_arg), ' ');

  DBUG_PRINT("info", ("Recursive copy files of %s to %s", ds_source.str,
                      ds_destination.str));

  DBUG_PRINT("info", ("listing directory: %s", ds_source.str));

  int error = 0;

  /*
    Throw an error if source directory path and
    destination directory path are same.
  */
  if (!std::strcmp(ds_source.str, ds_destination.str)) {
    error = 1;
    set_my_errno(EEXIST);
  } else
    error = recursive_copy(&ds_source, &ds_destination);

  handle_command_error(command, error);
  dynstr_free(&ds_source);
  dynstr_free(&ds_destination);
}

/// Copy files from source directory to destination directory, by matching
/// a specified file name pattern.
///
/// Copy will fail if no files match the pattern. It will fail if source
/// directory is empty and/or there are no files in it. Copy will also
/// fail if source directory or destination directory or both do not
/// exist. Retry of the command can happen optionally with an interval of
/// one second between each retry if the command fails.
///
/// @param command Pointer to the st_command structure which holds the
///                arguments and information for the command.
static void do_copy_files_wildcard(struct st_command *command) {
  static DYNAMIC_STRING ds_source;
  static DYNAMIC_STRING ds_destination;
  static DYNAMIC_STRING ds_wild;
  static DYNAMIC_STRING ds_retry;

  const struct command_arg copy_file_args[] = {
      {"from_directory", ARG_STRING, true, &ds_source,
       "Directory to copy from"},
      {"to_directory", ARG_STRING, true, &ds_destination,
       "Directory to copy to"},
      {"pattern", ARG_STRING, true, &ds_wild, "File name pattern"},
      {"retry", ARG_STRING, false, &ds_retry, "Number of retries"}};
  DBUG_TRACE;

  check_command_args(command, command->first_argument, copy_file_args,
                     sizeof(copy_file_args) / sizeof(struct command_arg), ' ');

  DBUG_PRINT("info",
             ("Copy files of %s to %s", ds_source.str, ds_destination.str));

  DBUG_PRINT("info", ("listing directory: %s", ds_source.str));

  int error = 0;

  // Check if the retry value is passed, and if it is an integer
  int retry = 0;
  if (ds_retry.length) {
    retry = get_int_val(ds_retry.str);
    if (retry < 0) {
      // In case of invalid retry, copy the value passed to print later
      char buf[32];
      strmake(buf, ds_retry.str, sizeof(buf) - 1);
      free_dynamic_strings(&ds_source, &ds_destination, &ds_wild, &ds_retry);
      die("Invalid value '%s' for retry argument given to "
          "copy_files_wildcard command.",
          buf);
    }
  }

  /* Note that my_dir sorts the list if not given any flags */
  MY_DIR *dir_info = my_dir(ds_source.str, MYF(MY_DONT_SORT | MY_WANT_STAT));

  /* Directory does not exist or access denied */
  if (!dir_info) {
    error = 1;
    goto end;
  }

  /* The directory exists but is empty */
  if (dir_info->number_off_files == 2) {
    error = 1;
    set_my_errno(ENOENT);
    goto end;
  }

  char dir_separator[2];
  dir_separator[0] = FN_LIBCHAR;
  dir_separator[1] = 0;
  dynstr_append(&ds_source, dir_separator);
  dynstr_append(&ds_destination, dir_separator);

  /* Storing the length of the path to the file, so it can be reused */
  size_t source_file_length;
  size_t dest_file_length;
  dest_file_length = ds_destination.length;
  source_file_length = ds_source.length;
  uint match_count;
  match_count = 0;

  for (uint i = 0; i < dir_info->number_off_files; i++) {
    ds_source.length = source_file_length;
    ds_destination.length = dest_file_length;
    FILEINFO *file = dir_info->dir_entry + i;

    /*
      Copy only regular files, i.e. no directories etc.
      if (!MY_S_ISREG(file->mystat->st_mode))
      MY_S_ISREG does not work here on Windows, just skip directories
    */
    if (MY_S_ISDIR(file->mystat->st_mode)) continue;

    /* Copy only those files which the pattern matches */
    if (wild_compare_full(file->name, std::strlen(file->name), ds_wild.str,
                          std::strlen(ds_wild.str), false, 0, '?', '*'))
      continue;

    match_count++;
    dynstr_append(&ds_source, file->name);
    dynstr_append(&ds_destination, file->name);
    DBUG_PRINT("info",
               ("Copying file: %s to %s", ds_source.str, ds_destination.str));

    /* MY_HOLD_ORIGINAL_MODES prevents attempts to chown the file */
    error = (my_copy(ds_source.str, ds_destination.str,
                     MYF(MY_HOLD_ORIGINAL_MODES)) != 0);

    /*
      If the copy command fails due to an environmental issue, the command can
      be retried a specified number of times before throwing an error.
    */
    for (int j = 0; error && (j < retry); j++) {
      my_sleep(1000 * 1000);
      error =
          (my_copy(ds_source.str, ds_destination.str,
                   MYF(MY_DONT_OVERWRITE_FILE | MY_HOLD_ORIGINAL_MODES)) != 0);
    }

    if (error) goto end;
  }

  /* Pattern did not match any files */
  if (!match_count) {
    error = 1;
    set_my_errno(ENOENT);
  }

end:
  my_dirend(dir_info);
  handle_command_error(command, error);
  free_dynamic_strings(&ds_source, &ds_destination, &ds_wild, &ds_retry);
}

/*
  SYNOPSIS
  move_file_by_copy_delete
  from  path of source
  to    path of destination

  DESCRIPTION
  Move <from_file> to <to_file>
  Auxiliary function for copying <from_file> to <to_file> followed by
  deleting <to_file>.
*/

static int move_file_by_copy_delete(const char *from, const char *to) {
  int error_copy, error_delete;
  error_copy = (my_copy(from, to, MYF(MY_HOLD_ORIGINAL_MODES)) != 0);
  if (error_copy) {
    return error_copy;
  }

  error_delete = my_delete(from, MYF(0)) != 0;

  /*
    If deleting the source file fails, rollback by deleting the
    redundant copy at the destinatiion.
  */
  if (error_delete) {
    my_delete(to, MYF(0));
  }
  return error_delete;
}

/// Moves a file to destination file. Retry of the command can happen
/// optionally with an interval of one second between each retry if
/// the command fails.
///
/// @param command Pointer to the st_command structure which holds the
///                arguments and information for the command.
static void do_move_file(struct st_command *command) {
  int error;
  static DYNAMIC_STRING ds_from_file;
  static DYNAMIC_STRING ds_to_file;
  static DYNAMIC_STRING ds_retry;

  const struct command_arg move_file_args[] = {
      {"from_file", ARG_STRING, true, &ds_from_file, "Filename to move from"},
      {"to_file", ARG_STRING, true, &ds_to_file, "Filename to move to"},
      {"retry", ARG_STRING, false, &ds_retry, "Number of retries"}};
  DBUG_TRACE;

  check_command_args(command, command->first_argument, move_file_args,
                     sizeof(move_file_args) / sizeof(struct command_arg), ' ');

  // Check if the retry value is passed, and if it is an integer
  int retry = 0;
  if (ds_retry.length) {
    retry = get_int_val(ds_retry.str);
    if (retry < 0) {
      // In case of invalid retry, copy the value passed to print later
      char buf[32];
      strmake(buf, ds_retry.str, sizeof(buf) - 1);
      free_dynamic_strings(&ds_from_file, &ds_to_file, &ds_retry);
      die("Invalid value '%s' for retry argument given to move_file "
          "command.",
          buf);
    }
  }

  DBUG_PRINT("info", ("Move %s to %s", ds_from_file.str, ds_to_file.str));
  error = (my_rename(ds_from_file.str, ds_to_file.str, MYF(0)) != 0);

  /*
    Use my_copy() followed by my_delete() for moving a file instead of
    my_rename() when my_errno is EXDEV. This is because my_rename() fails
    with the error "Invalid cross-device link" while moving a file between
    locations having different filesystems in some operating systems.
  */
  if (error && (my_errno() == EXDEV)) {
    error = move_file_by_copy_delete(ds_from_file.str, ds_to_file.str);
  }

  /*
    If the command fails due to an environmental issue, the command can be
    retried a specified number of times before throwing an error.
  */
  for (int i = 0; error && (i < retry); i++) {
    my_sleep(1000 * 1000);
    error = (my_rename(ds_from_file.str, ds_to_file.str, MYF(0)) != 0);

    if (error && (my_errno() == EXDEV))
      error = move_file_by_copy_delete(ds_from_file.str, ds_to_file.str);
  }

  handle_command_error(command, error);
  free_dynamic_strings(&ds_from_file, &ds_to_file, &ds_retry);
}

/*
  SYNOPSIS
  do_chmod_file
  command	command handle

  DESCRIPTION
  chmod <octal> <file_name>
  Change file permission of <file_name>

*/

static void do_chmod_file(struct st_command *command) {
  long mode = 0;
  int err_code;
  static DYNAMIC_STRING ds_mode;
  static DYNAMIC_STRING ds_file;
  const struct command_arg chmod_file_args[] = {
      {"mode", ARG_STRING, true, &ds_mode, "Mode of file(octal) ex. 0660"},
      {"filename", ARG_STRING, true, &ds_file, "Filename of file to modify"}};
  DBUG_TRACE;

  check_command_args(command, command->first_argument, chmod_file_args,
                     sizeof(chmod_file_args) / sizeof(struct command_arg), ' ');

  /* Parse what mode to set */
  if (ds_mode.length != 4 ||
      str2int(ds_mode.str, 8, 0, INT_MAX, &mode) == NullS)
    die("You must write a 4 digit octal number for mode");

  DBUG_PRINT("info", ("chmod %o %s", (uint)mode, ds_file.str));
  err_code = chmod(ds_file.str, mode);
  if (err_code < 0) err_code = 1;
  handle_command_error(command, err_code);
  dynstr_free(&ds_mode);
  dynstr_free(&ds_file);
}

/// Check if specified file exists. Retry of the command can happen
/// optionally with an interval of one second between each retry if
/// the command fails.
///
/// @param command Pointer to the st_command structure which holds the
///                arguments and information for the command.
static void do_file_exist(struct st_command *command) {
  int error;
  static DYNAMIC_STRING ds_filename;
  static DYNAMIC_STRING ds_retry;

  const struct command_arg file_exist_args[] = {
      {"filename", ARG_STRING, true, &ds_filename, "File to check if it exist"},
      {"retry", ARG_STRING, false, &ds_retry, "Number of retries"}};
  DBUG_TRACE;

  check_command_args(command, command->first_argument, file_exist_args,
                     sizeof(file_exist_args) / sizeof(struct command_arg), ' ');

  // Check if the retry value is passed, and if it is an integer
  int retry = 0;
  if (ds_retry.length) {
    retry = get_int_val(ds_retry.str);
    if (retry < 0) {
      // In case of invalid retry, copy the value passed to print later
      char buf[32];
      strmake(buf, ds_retry.str, sizeof(buf) - 1);
      free_dynamic_strings(&ds_filename, &ds_retry);
      die("Invalid value '%s' for retry argument given to file_exists "
          "command.",
          buf);
    }
  }

  DBUG_PRINT("info", ("Checking for existence of file: %s", ds_filename.str));
  error = (access(ds_filename.str, F_OK) != 0);

  /*
    If the file_exists command fails due to an environmental issue, the command
    can be retried a specified number of times before throwing an error.
  */
  for (int i = 0; error && (i < retry); i++) {
    my_sleep(1000 * 1000);
    error = (access(ds_filename.str, F_OK) != 0);
  }

  handle_command_error(command, error);
  free_dynamic_strings(&ds_filename, &ds_retry);
}

/*
  SYNOPSIS
  do_mkdir
  command	called command

  DESCRIPTION
  mkdir <dir_name>
  Create the directory <dir_name>
*/

static void do_mkdir(struct st_command *command) {
  int error;
  static DYNAMIC_STRING ds_dirname;
  const struct command_arg mkdir_args[] = {
      {"dirname", ARG_STRING, true, &ds_dirname, "Directory to create"}};
  DBUG_TRACE;

  check_command_args(command, command->first_argument, mkdir_args,
                     sizeof(mkdir_args) / sizeof(struct command_arg), ' ');

  DBUG_PRINT("info", ("creating directory: %s", ds_dirname.str));
  error = my_mkdir(ds_dirname.str, 0777, MYF(0)) != 0;
  handle_command_error(command, error);
  dynstr_free(&ds_dirname);
}

/*
  SYNOPSIS
  do_force_rmdir
  command    - command handle
  ds_dirname - pointer to dynamic string containing directory information

  DESCRIPTION
  force-rmdir <dir_name>
  Remove the directory <dir_name>
*/

void do_force_rmdir(struct st_command *command, DYNAMIC_STRING *ds_dirname) {
  DBUG_TRACE;

  char dir_name[FN_REFLEN + 1];
  strncpy(dir_name, ds_dirname->str, sizeof(dir_name) - 1);
  dir_name[FN_REFLEN] = '\0';

  /* Note that my_dir sorts the list if not given any flags */
  MY_DIR *dir_info = my_dir(ds_dirname->str, MYF(MY_DONT_SORT | MY_WANT_STAT));

  if (dir_info && dir_info->number_off_files > 2) {
    /* Storing the length of the path to the file, so it can be reused */
    size_t length = ds_dirname->length;

    /* Delete the directory recursively */
    for (uint i = 0; i < dir_info->number_off_files; i++) {
      FILEINFO *file = dir_info->dir_entry + i;

      /* Skip the names "." and ".." */
      if (!std::strcmp(file->name, ".") || !std::strcmp(file->name, ".."))
        continue;

      ds_dirname->length = length;
      char dir_separator[2] = {FN_LIBCHAR, 0};
      dynstr_append(ds_dirname, dir_separator);
      dynstr_append(ds_dirname, file->name);

      if (MY_S_ISDIR(file->mystat->st_mode)) /* It's a directory */
        do_force_rmdir(command, ds_dirname);
      else
        /* It's a file */
        my_delete(ds_dirname->str, MYF(0));
    }
  }

  my_dirend(dir_info);
  int error = rmdir(dir_name) != 0;
  set_my_errno(errno);
  handle_command_error(command, error);
}

/*
  SYNOPSIS
  do_rmdir
  command	called command
  force         Recursively delete a directory if the value is set to true,
                otherwise delete an empty directory

  DESCRIPTION
  rmdir <dir_name>
  Remove the empty directory <dir_name>
*/

static void do_rmdir(struct st_command *command, bool force) {
  int error;
  static DYNAMIC_STRING ds_dirname;
  const struct command_arg rmdir_args[] = {
      {"dirname", ARG_STRING, true, &ds_dirname, "Directory to remove"}};
  DBUG_TRACE;

  check_command_args(command, command->first_argument, rmdir_args,
                     sizeof(rmdir_args) / sizeof(struct command_arg), ' ');

  DBUG_PRINT("info", ("removing directory: %s", ds_dirname.str));
  if (force)
    do_force_rmdir(command, &ds_dirname);
  else {
    error = rmdir(ds_dirname.str) != 0;
    set_my_errno(errno);
    handle_command_error(command, error);
  }
  dynstr_free(&ds_dirname);
}

/*
  SYNOPSIS
  get_list_files
  ds          output
  ds_dirname  dir to list
  ds_wild     wild-card file pattern (can be empty)

  DESCRIPTION
  list all entries in directory (matching ds_wild if given)
*/

static int get_list_files(DYNAMIC_STRING *ds, const DYNAMIC_STRING *ds_dirname,
                          const DYNAMIC_STRING *ds_wild) {
  uint i;
  MY_DIR *dir_info;
  FILEINFO *file;
  DBUG_TRACE;

  DBUG_PRINT("info", ("listing directory: %s", ds_dirname->str));
  /* Note that my_dir sorts the list if not given any flags */
  if (!(dir_info = my_dir(ds_dirname->str, MYF(0)))) return 1;
  for (i = 0; i < (uint)dir_info->number_off_files; i++) {
    file = dir_info->dir_entry + i;
    if (file->name[0] == '.' &&
        (file->name[1] == '\0' ||
         (file->name[1] == '.' && file->name[2] == '\0')))
      continue; /* . or .. */
    if (ds_wild && ds_wild->length &&
        wild_compare_full(file->name, std::strlen(file->name), ds_wild->str,
                          std::strlen(ds_wild->str), false, 0, '?', '*'))
      continue;
    replace_dynstr_append(ds, file->name);
    dynstr_append(ds, "\n");
  }
  my_dirend(dir_info);
  return 0;
}

/*
  SYNOPSIS
  do_list_files
  command	called command

  DESCRIPTION
  list_files <dir_name> [<file_name>]
  List files and directories in directory <dir_name> (like `ls`)
  [Matching <file_name>, where wild-cards are allowed]
*/

static void do_list_files(struct st_command *command) {
  int error;
  static DYNAMIC_STRING ds_dirname;
  static DYNAMIC_STRING ds_wild;
  const struct command_arg list_files_args[] = {
      {"dirname", ARG_STRING, true, &ds_dirname, "Directory to list"},
      {"file", ARG_STRING, false, &ds_wild, "Filename (incl. wildcard)"}};
  DBUG_TRACE;
  command->used_replace = true;

  check_command_args(command, command->first_argument, list_files_args,
                     sizeof(list_files_args) / sizeof(struct command_arg), ' ');

  error = get_list_files(&ds_res, &ds_dirname, &ds_wild);
  handle_command_error(command, error);
  dynstr_free(&ds_dirname);
  dynstr_free(&ds_wild);
}

/*
  SYNOPSIS
  do_list_files_write_file_command
  command       called command
  append        append file, or create new

  DESCRIPTION
  list_files_{write|append}_file <filename> <dir_name> [<match_file>]
  List files and directories in directory <dir_name> (like `ls`)
  [Matching <match_file>, where wild-cards are allowed]

  Note: File will be truncated if exists and append is not true.
*/

static void do_list_files_write_file_command(struct st_command *command,
                                             bool append) {
  int error;
  static DYNAMIC_STRING ds_content;
  static DYNAMIC_STRING ds_filename;
  static DYNAMIC_STRING ds_dirname;
  static DYNAMIC_STRING ds_wild;
  const struct command_arg list_files_args[] = {
      {"filename", ARG_STRING, true, &ds_filename, "Filename for write"},
      {"dirname", ARG_STRING, true, &ds_dirname, "Directory to list"},
      {"file", ARG_STRING, false, &ds_wild, "Filename (incl. wildcard)"}};
  DBUG_TRACE;
  command->used_replace = true;

  check_command_args(command, command->first_argument, list_files_args,
                     sizeof(list_files_args) / sizeof(struct command_arg), ' ');

  init_dynamic_string(&ds_content, "", 1024);
  error = get_list_files(&ds_content, &ds_dirname, &ds_wild);
  handle_command_error(command, error);
  str_to_file2(ds_filename.str, ds_content.str, ds_content.length, append);
  dynstr_free(&ds_content);
  dynstr_free(&ds_filename);
  dynstr_free(&ds_dirname);
  dynstr_free(&ds_wild);
}

/*
  Read characters from line buffer or file. This is needed to allow
  my_ungetc() to buffer MAX_DELIMITER_LENGTH characters for a file

  NOTE:
  This works as long as one doesn't change files (with 'source file_name')
  when there is things pushed into the buffer.  This should however not
  happen for any tests in the test suite.
*/

static int my_getc(FILE *file) {
  if (line_buffer_pos == line_buffer) return fgetc(file);
  return *--line_buffer_pos;
}

static void my_ungetc(int c) { *line_buffer_pos++ = (char)c; }

static void read_until_delimiter(DYNAMIC_STRING *ds,
                                 DYNAMIC_STRING *ds_delimiter) {
  char c;
  DBUG_TRACE;
  DBUG_PRINT("enter", ("delimiter: %s, length: %u", ds_delimiter->str,
                       (uint)ds_delimiter->length));

  if (ds_delimiter->length > MAX_DELIMITER_LENGTH)
    die("Max delimiter length(%d) exceeded", MAX_DELIMITER_LENGTH);

  /* Read from file until delimiter is found */
  while (true) {
    c = my_getc(cur_file->file);

    if (c == '\n') {
      cur_file->lineno++;

      /* Skip newline from the same line as the command */
      if (start_lineno == (cur_file->lineno - 1)) continue;
    } else if (start_lineno == cur_file->lineno) {
      /*
        No characters except \n are allowed on
        the same line as the command
      */
      die("Trailing characters found after command");
    }

    if (feof(cur_file->file))
      die("End of file encountered before '%s' delimiter was found",
          ds_delimiter->str);

    if (match_delimiter(c, ds_delimiter->str, ds_delimiter->length)) {
      DBUG_PRINT("exit", ("Found delimiter '%s'", ds_delimiter->str));
      break;
    }
    dynstr_append_mem(ds, (const char *)&c, 1);
  }
  DBUG_PRINT("exit", ("ds: %s", ds->str));
}

static void do_write_file_command(struct st_command *command, bool append) {
  static DYNAMIC_STRING ds_content;
  static DYNAMIC_STRING ds_filename;
  static DYNAMIC_STRING ds_delimiter;
  const struct command_arg write_file_args[] = {
      {"filename", ARG_STRING, true, &ds_filename, "File to write to"},
      {"delimiter", ARG_STRING, false, &ds_delimiter,
       "Delimiter to read until"}};
  DBUG_TRACE;

  check_command_args(command, command->first_argument, write_file_args,
                     sizeof(write_file_args) / sizeof(struct command_arg), ' ');

  if (!append && access(ds_filename.str, F_OK) == 0) {
    /* The file should not be overwritten */
    die("File already exist: '%s'", ds_filename.str);
  }

  ds_content = command->content;
  /* If it hasn't been done already by a loop iteration, fill it in */
  if (!ds_content.str) {
    /* If no delimiter was provided, use EOF */
    if (ds_delimiter.length == 0) dynstr_set(&ds_delimiter, "EOF");

    init_dynamic_string(&ds_content, "", 1024);
    read_until_delimiter(&ds_content, &ds_delimiter);
    command->content = ds_content;
  }
  /* This function could be called even if "false", so check before printing */
  if (cur_block->ok) {
    DBUG_PRINT("info", ("Writing to file: %s", ds_filename.str));
    str_to_file2(ds_filename.str, ds_content.str, ds_content.length, append);
  }
  dynstr_free(&ds_filename);
  dynstr_free(&ds_delimiter);
}

/*
  SYNOPSIS
  do_write_file
  command	called command

  DESCRIPTION
  write_file <file_name> [<delimiter>];
  <what to write line 1>
  <...>
  < what to write line n>
  EOF

  --write_file <file_name>;
  <what to write line 1>
  <...>
  < what to write line n>
  EOF

  Write everything between the "write_file" command and 'delimiter'
  to "file_name"

  NOTE! Will fail if <file_name> exists

  Default <delimiter> is EOF

*/

static void do_write_file(struct st_command *command) {
  do_write_file_command(command, false);
}

/*
  SYNOPSIS
  do_append_file
  command	called command

  DESCRIPTION
  append_file <file_name> [<delimiter>];
  <what to write line 1>
  <...>
  < what to write line n>
  EOF

  --append_file <file_name>;
  <what to write line 1>
  <...>
  < what to write line n>
  EOF

  Append everything between the "append_file" command
  and 'delimiter' to "file_name"

  Default <delimiter> is EOF

*/

static void do_append_file(struct st_command *command) {
  do_write_file_command(command, true);
}

/*
  SYNOPSIS
  do_cat_file
  command	called command

  DESCRIPTION
  cat_file <file_name>;

  Print the given file to result log

*/

static void do_cat_file(struct st_command *command) {
  int error;
  static DYNAMIC_STRING ds_filename;
  const struct command_arg cat_file_args[] = {
      {"filename", ARG_STRING, true, &ds_filename, "File to read from"}};
  DBUG_TRACE;
  command->used_replace = true;

  check_command_args(command, command->first_argument, cat_file_args,
                     sizeof(cat_file_args) / sizeof(struct command_arg), ' ');

  DBUG_PRINT("info", ("Reading from, file: %s", ds_filename.str));

  error = cat_file(&ds_res, ds_filename.str);
  handle_command_error(command, error);
  dynstr_free(&ds_filename);
}

/// Compare the two files.
///
/// Success if 2 files are same, failure if the files are different or
/// either file does not exist.
///
/// @code
/// diff_files <file1> <file2>;
/// @endcode
///
/// @param command Pointer to the st_command structure which holds the
///                arguments and information for the command.
static void do_diff_files(struct st_command *command) {
  static DYNAMIC_STRING ds_filename1;
  static DYNAMIC_STRING ds_filename2;

  const struct command_arg diff_file_args[] = {
      {"file1", ARG_STRING, true, &ds_filename1, "First file to diff"},
      {"file2", ARG_STRING, true, &ds_filename2, "Second file to diff"}};

  check_command_args(command, command->first_argument, diff_file_args,
                     sizeof(diff_file_args) / sizeof(struct command_arg), ' ');

  if (access(ds_filename1.str, F_OK) != 0)
    die("Command \"diff_files\" failed, file '%s' does not exist.",
        ds_filename1.str);

  if (access(ds_filename2.str, F_OK) != 0)
    die("Command \"diff_files\" failed, file '%s' does not exist.",
        ds_filename2.str);

  int error = 0;
  if ((error = compare_files(ds_filename1.str, ds_filename2.str)) &&
      match_expected_error(command, error, nullptr) < 0) {
    // Compare of the two files failed, append them to output so the
    // failure can be analyzed, but only if it was not expected to fail.
    show_diff(&ds_res, ds_filename1.str, ds_filename2.str);
    if (log_file.write(ds_res.str, ds_res.length) || log_file.flush())
      cleanup_and_exit(1);
    dynstr_set(&ds_res, nullptr);
  }

  free_dynamic_strings(&ds_filename1, &ds_filename2);
  handle_command_error(command, error);
}

static struct st_connection *find_connection_by_name(const char *name) {
  struct st_connection *con;
  for (con = connections; con < next_con; con++) {
    if (!std::strcmp(con->name, name)) {
      return con;
    }
  }
  return nullptr; /* Connection not found */
}

/*
  SYNOPSIS
  do_send_quit
  command	called command

  DESCRIPTION
  Sends a simple quit command to the server for the named connection.

*/

static void do_send_quit(struct st_command *command) {
  char *p = command->first_argument;
  const char *name;
  struct st_connection *con;

  DBUG_TRACE;
  DBUG_PRINT("enter", ("name: '%s'", p));

  if (!*p) die("Missing connection name in send_quit");
  name = p;
  while (*p && !my_isspace(charset_info, *p)) p++;

  if (*p) *p++ = 0;
  command->last_argument = p;

  if (!(con = find_connection_by_name(name)))
    die("connection '%s' not found in connection pool", name);

  simple_command(&con->mysql, COM_QUIT, nullptr, 0, 1);
}

/*
  SYNOPSIS
  do_change_user
  command       called command

  DESCRIPTION
  change_user [<user>], [<passwd>], [<db>]
  <user> - user to change to
  <passwd> - user password
  <db> - default database

  Changes the user and causes the database specified by db to become
  the default (current) database for the the current connection.

*/

static void do_change_user(struct st_command *command) {
  MYSQL *mysql = &cur_con->mysql;
  static DYNAMIC_STRING ds_user, ds_passwd, ds_db;
  const struct command_arg change_user_args[] = {
      {"user", ARG_STRING, false, &ds_user, "User to connect as"},
      {"password", ARG_STRING, false, &ds_passwd,
       "Password used when connecting"},
      {"database", ARG_STRING, false, &ds_db,
       "Database to select after connect"},
  };

  DBUG_TRACE;

  check_command_args(command, command->first_argument, change_user_args,
                     sizeof(change_user_args) / sizeof(struct command_arg),
                     ',');

  if (cur_con->stmt) {
    mysql_stmt_close(cur_con->stmt);
    cur_con->stmt = nullptr;
  }

  if (!ds_user.length) {
    dynstr_set(&ds_user, mysql->user);

    if (!ds_passwd.length) dynstr_set(&ds_passwd, mysql->passwd);

    if (!ds_db.length) dynstr_set(&ds_db, mysql->db);
  }

  DBUG_PRINT("info",
             ("connection: '%s' user: '%s' password: '%s' database: '%s'",
              cur_con->name, ds_user.str, ds_passwd.str, ds_db.str));

  if (mysql_change_user(mysql, ds_user.str, ds_passwd.str, ds_db.str)) {
    handle_error(curr_command, mysql_errno(mysql), mysql_error(mysql),
                 mysql_sqlstate(mysql), &ds_res);
    mysql->reconnect = true;
    mysql_reconnect(&cur_con->mysql);
  }

  dynstr_free(&ds_user);
  dynstr_free(&ds_passwd);
  dynstr_free(&ds_db);
}

/*
  SYNOPSIS
  do_perl
  command	command handle

  DESCRIPTION
  perl [<delimiter>];
  <perlscript line 1>
  <...>
  <perlscript line n>
  EOF

  Execute everything after "perl" until <delimiter> as perl.
  Useful for doing more advanced things
  but still being able to execute it on all platforms.

  Default <delimiter> is EOF
*/

static void do_perl(struct st_command *command) {
  int error;
  File fd;
  FILE *res_file;
  char buf[FN_REFLEN + 10];
  char temp_file_path[FN_REFLEN];
  static DYNAMIC_STRING ds_script;
  static DYNAMIC_STRING ds_delimiter;
  const struct command_arg perl_args[] = {{"delimiter", ARG_STRING, false,
                                           &ds_delimiter,
                                           "Delimiter to read until"}};
  DBUG_TRACE;

  check_command_args(command, command->first_argument, perl_args,
                     sizeof(perl_args) / sizeof(struct command_arg), ' ');

  ds_script = command->content;
  /* If it hasn't been done already by a loop iteration, fill it in */
  if (!ds_script.str) {
    /* If no delimiter was provided, use EOF */
    if (ds_delimiter.length == 0) dynstr_set(&ds_delimiter, "EOF");

    init_dynamic_string(&ds_script, "", 1024);
    read_until_delimiter(&ds_script, &ds_delimiter);
    command->content = ds_script;
  }

  /* This function could be called even if "false", so check before doing */
  if (cur_block->ok) {
    DBUG_PRINT("info", ("Executing perl: %s", ds_script.str));

    /* Create temporary file name */
    if ((fd =
             create_temp_file(temp_file_path, getenv("MYSQLTEST_VARDIR"), "tmp",
                              O_CREAT | O_RDWR, KEEP_FILE, MYF(MY_WME))) < 0)
      die("Failed to create temporary file for perl command");
    my_close(fd, MYF(0));

    /* Compatibility for Perl 5.24 and newer. */
    std::string script = "push @INC, \".\";\n";
    script.append(ds_script.str, ds_script.length);

    str_to_file(temp_file_path, &script[0], script.size());

    /* Format the "perl <filename>" command */
    snprintf(buf, sizeof(buf), "perl %s", temp_file_path);

    if (!(res_file = popen(buf, "r")) && command->abort_on_error)
      die("popen(\"%s\", \"r\") failed", buf);

    while (fgets(buf, sizeof(buf), res_file)) {
      if (disable_result_log) {
        buf[std::strlen(buf) - 1] = 0;
        DBUG_PRINT("exec_result", ("%s", buf));
      } else {
        replace_dynstr_append(&ds_res, buf);
      }
    }
    error = pclose(res_file);

    /* Remove the temporary file, but keep it if perl failed */
    if (!error) my_delete(temp_file_path, MYF(0));

    /* Check for error code that indicates perl could not be started */
    int exstat = WEXITSTATUS(error);
#ifdef _WIN32
    if (exstat == 1) /* Text must begin 'perl not found' as mtr looks for it */
      abort_not_supported_test("perl not found in path or did not start");
#else
    if (exstat == 127) abort_not_supported_test("perl not found in path");
#endif
    else
      handle_command_error(command, exstat);
  }
  dynstr_free(&ds_delimiter);
}

/*
  Print the content between echo and <delimiter> to result file.
  Evaluate all variables in the string before printing, allow
  for variable names to be escaped using \

  SYNOPSIS
  do_echo()
  command  called command

  DESCRIPTION
  echo text
  Print the text after echo until end of command to result file

  echo $<var_name>
  Print the content of the variable <var_name> to result file

  echo Some text $<var_name>
  Print "Some text" plus the content of the variable <var_name> to
  result file

  echo Some text \$<var_name>
  Print "Some text" plus $<var_name> to result file
*/

static int do_echo(struct st_command *command) {
  DYNAMIC_STRING ds_echo;
  DBUG_TRACE;

  init_dynamic_string(&ds_echo, "", command->query_len);
  do_eval(&ds_echo, command->first_argument, command->end, false);
  dynstr_append_mem(&ds_res, ds_echo.str, ds_echo.length);
  dynstr_append_mem(&ds_res, "\n", 1);
  dynstr_free(&ds_echo);
  command->last_argument = command->end;
  return 0;
}

static void do_wait_for_slave_to_stop(struct st_command *c [[maybe_unused]]) {
  static int SLAVE_POLL_INTERVAL = 300000;
  MYSQL *mysql = &cur_con->mysql;
  for (;;) {
    MYSQL_RES *res = nullptr;
    MYSQL_ROW row;
    int done;

    if (mysql_query_wrapper(
            mysql,
            "SELECT 'Slave_running' as Variable_name,"
            " IF(count(*)>0,'ON','OFF') as Value FROM"
            " performance_schema.replication_applier_status ras,"
            "performance_schema.replication_connection_status rcs WHERE "
            "ras.SERVICE_STATE='ON' AND rcs.SERVICE_STATE='ON'") ||
        !(res = mysql_store_result_wrapper(mysql)))

      die("Query failed while probing replica for stop: %s",
          mysql_error(mysql));

    if (!(row = mysql_fetch_row_wrapper(res)) || !row[1]) {
      mysql_free_result_wrapper(res);
      die("Strange result from query while probing replica for stop");
    }
    done = !std::strcmp(row[1], "OFF");
    mysql_free_result_wrapper(res);
    if (done) break;
    my_sleep(SLAVE_POLL_INTERVAL);
  }
  return;
}

static void do_sync_with_master2(struct st_command *command, long offset) {
  MYSQL_RES *res;
  MYSQL_ROW row;
  MYSQL *mysql = &cur_con->mysql;
  char query_buf[FN_REFLEN + 128];
  int timeout = 300; /* seconds */

  if (!master_pos.file[0])
    die("Calling 'sync_with_master' without calling 'save_master_pos'");

  sprintf(query_buf, "select source_pos_wait('%s', %ld, %d)", master_pos.file,
          master_pos.pos + offset, timeout);

  if (mysql_query_wrapper(mysql, query_buf))
    die("failed in '%s': %d: %s", query_buf, mysql_errno(mysql),
        mysql_error(mysql));

  if (!(res = mysql_store_result_wrapper(mysql)))
    die("mysql_store_result() returned NULL for '%s'", query_buf);
  if (!(row = mysql_fetch_row_wrapper(res))) {
    mysql_free_result_wrapper(res);
    die("empty result in %s", query_buf);
  }

  int result = -99;
  const char *result_str = row[0];
  if (result_str) result = atoi(result_str);

  mysql_free_result_wrapper(res);

  if (!result_str || result < 0) {
    /* source_pos_wait returned NULL or < 0 */
    show_query(mysql, "SHOW MASTER STATUS");
    show_query(mysql, "SHOW SLAVE STATUS");
    show_query(mysql, "SHOW PROCESSLIST");
    fprintf(stderr, "analyze: sync_with_master\n");

    if (!result_str) {
      /*
        source_pos_wait returned NULL. This indicates that
        slave SQL thread is not started, the slave's master
        information is not initialized, the arguments are
        incorrect, or an error has occurred
      */
      die("%.*s failed: '%s' returned NULL "
          "indicating replica SQL thread failure",
          static_cast<int>(command->first_word_len), command->query, query_buf);
    }

    if (result == -1)
      die("%.*s failed: '%s' returned -1 "
          "indicating timeout after %d seconds",
          static_cast<int>(command->first_word_len), command->query, query_buf,
          timeout);
    else
      die("%.*s failed: '%s' returned unknown result :%d",
          static_cast<int>(command->first_word_len), command->query, query_buf,
          result);
  }

  return;
}

static void do_sync_with_master(struct st_command *command) {
  long offset = 0;
  char *p = command->first_argument;
  const char *offset_start = p;
  if (*offset_start) {
    for (; my_isdigit(charset_info, *p); p++) offset = offset * 10 + *p - '0';

    if (*p && !my_isspace(charset_info, *p))
      die("Invalid integer argument \"%s\"", offset_start);
    command->last_argument = p;
  }
  do_sync_with_master2(command, offset);
  return;
}

/*
  Wait for ndb binlog injector to be up-to-date with all changes
  done on the local mysql server
*/

static void ndb_wait_for_binlog_injector(void) {
  MYSQL_RES *res;
  MYSQL_ROW row;
  MYSQL *mysql = &cur_con->mysql;
  const char *query;
  ulong have_ndbcluster;
  if (mysql_query_wrapper(
          mysql, query = "select count(*) from information_schema.engines"
                         "  where engine = 'ndbcluster' and"
                         "        support in ('YES', 'DEFAULT')"))
    die("'%s' failed: %d %s", query, mysql_errno(mysql), mysql_error(mysql));
  if (!(res = mysql_store_result_wrapper(mysql)))
    die("mysql_store_result() returned NULL for '%s'", query);
  if (!(row = mysql_fetch_row_wrapper(res)))
    die("Query '%s' returned empty result", query);

  have_ndbcluster = std::strcmp(row[0], "1") == 0;
  mysql_free_result_wrapper(res);

  if (!have_ndbcluster) {
    return;
  }

  ulonglong start_epoch = 0, handled_epoch = 0, latest_trans_epoch = 0,
            latest_handled_binlog_epoch = 0, start_handled_binlog_epoch = 0;
  const int WaitSeconds = 150;

  int count = 0;
  int do_continue = 1;
  while (do_continue) {
    const char binlog[] = "binlog";
    const char latest_trans_epoch_str[] = "latest_trans_epoch=";
    const char latest_handled_binlog_epoch_str[] =
        "latest_handled_binlog_epoch=";
    if (count) my_sleep(100 * 1000); /* 100ms */

    if (mysql_query_wrapper(mysql, query = "show engine ndb status"))
      die("failed in '%s': %d %s", query, mysql_errno(mysql),
          mysql_error(mysql));

    if (!(res = mysql_store_result_wrapper(mysql)))
      die("mysql_store_result() returned NULL for '%s'", query);

    while ((row = mysql_fetch_row_wrapper(res))) {
      if (std::strcmp(row[1], binlog) == 0) {
        const char *status = row[2];

        /* latest_trans_epoch */
        while (*status && std::strncmp(status, latest_trans_epoch_str,
                                       sizeof(latest_trans_epoch_str) - 1))
          status++;
        if (*status) {
          status += sizeof(latest_trans_epoch_str) - 1;
          latest_trans_epoch = my_strtoull(status, (char **)nullptr, 10);
        } else
          die("result does not contain '%s' in '%s'", latest_trans_epoch_str,
              query);

        /* latest_handled_binlog */
        while (*status &&
               std::strncmp(status, latest_handled_binlog_epoch_str,
                            sizeof(latest_handled_binlog_epoch_str) - 1))
          status++;
        if (*status) {
          status += sizeof(latest_handled_binlog_epoch_str) - 1;
          latest_handled_binlog_epoch =
              my_strtoull(status, (char **)nullptr, 10);
        } else
          die("result does not contain '%s' in '%s'",
              latest_handled_binlog_epoch_str, query);

        if (count == 0) {
          start_epoch = latest_trans_epoch;
          start_handled_binlog_epoch = latest_handled_binlog_epoch;
        }
        break;
      }
    }
    if (!row) die("result does not contain '%s' in '%s'", binlog, query);
    if (latest_handled_binlog_epoch > handled_epoch) count = 0;
    handled_epoch = latest_handled_binlog_epoch;
    count++;
    if (latest_handled_binlog_epoch >= start_epoch)
      do_continue = 0;
    else if (count > (WaitSeconds * 10)) {
      die("do_save_master_pos() timed out after %u s waiting for "
          "last committed epoch to be applied by the "
          "Ndb binlog injector.  "
          "Ndb epoch %llu/%llu to be handled.  "
          "Last handled epoch : %llu/%llu.  "
          "First handled epoch : %llu/%llu.",
          WaitSeconds, start_epoch >> 32, start_epoch & 0xffffffff,
          latest_handled_binlog_epoch >> 32,
          latest_handled_binlog_epoch & 0xffffffff,
          start_handled_binlog_epoch >> 32,
          start_handled_binlog_epoch & 0xffffffff);
    }

    mysql_free_result_wrapper(res);
  }
}

static int do_save_master_pos() {
  MYSQL_RES *res;
  MYSQL_ROW row;
  MYSQL *mysql = &cur_con->mysql;
  const char *query;
  DBUG_TRACE;
  /*
    when ndb binlog is on, this call will wait until last updated epoch
    (locally in the mysqld) has been received into the binlog
  */
  ndb_wait_for_binlog_injector();

  if (mysql_query_wrapper(mysql, query = "show master status"))
    die("failed in 'show master status': %d %s", mysql_errno(mysql),
        mysql_error(mysql));

  if (!(res = mysql_store_result_wrapper(mysql)))
    die("mysql_store_result() retuned NULL for '%s'", query);
  if (!(row = mysql_fetch_row_wrapper(res)))
    die("empty result in show master status");
  my_stpnmov(master_pos.file, row[0], sizeof(master_pos.file) - 1);
  master_pos.pos = strtoul(row[1], (char **)nullptr, 10);
  mysql_free_result_wrapper(res);
  return 0;
}

/*
  Check if a variable name is valid or not.

  SYNOPSIS
  check_variable_name()
  var_name     - pointer to the beginning of variable name
  var_name_end - pointer to the end of variable name
  dollar_flag  - flag to check whether variable name should start with '$'
*/
static void check_variable_name(const char *var_name, const char *var_name_end,
                                const bool dollar_flag) {
  char save_var_name[MAX_VAR_NAME_LENGTH];
  strmake(save_var_name, var_name, (var_name_end - var_name));

  // Check if variable name should start with '$'
  if (!dollar_flag && (*var_name != '$'))
    die("Variable name '%s' should start with '$'", save_var_name);

  if (*var_name == '$') var_name++;

  // Check if variable name exists or not
  if (var_name == var_name_end) die("Missing variable name.");

  // Check for non alphanumeric character(s) in variable name
  while ((var_name != var_name_end) && my_isvar(charset_info, *var_name))
    var_name++;

  if (var_name != var_name_end)
    die("Invalid variable name '%s'", save_var_name);
}

/*
  Check if the pointer points to an operator.

  SYNOPSIS
  is_operator()
  op - character pointer to mathematical expression
*/
static bool is_operator(const char *op) {
  if (*op == '+')
    return true;
  else if (*op == '-')
    return true;
  else if (*op == '*')
    return true;
  else if (*op == '/')
    return true;
  else if (*op == '%')
    return true;
  else if (*op == '&' && *(op + 1) == '&')
    return true;
  else if (*op == '|' && *(op + 1) == '|')
    return true;
  else if (*op == '&')
    return true;
  else if (*op == '|')
    return true;
  else if (*op == '^')
    return true;
  else if (*op == '>' && *(op + 1) == '>')
    return true;
  else if (*op == '<' && *(op + 1) == '<')
    return true;

  return false;
}

/*
  Perform basic mathematical operation.

  SYNOPSIS
  do_expr()
  command - command handle

  DESCRIPTION
  expr $<var_name>= <operand1> <operator> <operand2>
  Perform basic mathematical operation and store the result
  in a variable($<var_name>). Both <operand1> and <operand2>
  should be valid MTR variables.

  'expr' command supports only binary operators that operates
  on two operands and manipulates them to return a result.

  Following mathematical operators are supported.
  1 Arithmetic Operators
    1.1 Addition
    1.2 Subtraction
    1.3 Multiplication
    1.4 Division
    1.5 Modulo

  2 Logical Operators
    2.1 Logical AND
    2.2 Logical OR

  3 Bitwise Operators
    3.1 Binary AND
    3.2 Binary OR
    3.3 Binary XOR
    3.4 Binary Left Shift
    3.5 Binary Right Shift

  NOTE
  1. Non-integer operand is truncated to integer value for operations
     that dont support non-integer operand.
  2. If the result is an infinite value, then expr command will return
     'inf' keyword to indicate the result is infinity.
  3. Division by 0 will result in an infinite value and expr command
     will return 'inf' keyword to indicate the result is infinity.
*/
static void do_expr(struct st_command *command) {
  DBUG_TRACE;

  const char *p = command->first_argument;
  if (!*p) die("Missing arguments to expr command.");

  // Find <var_name>
  const char *var_name = p;
  while (*p && (*p != '=') && !my_isspace(charset_info, *p)) p++;
  const char *var_name_end = p;
  check_variable_name(var_name, var_name_end, true);

  // Skip spaces between <var_name> and '='
  while (my_isspace(charset_info, *p)) p++;

  if (*p++ != '=') die("Missing assignment operator in expr command.");

  // Skip spaces after '='
  while (*p && my_isspace(charset_info, *p)) p++;

  // Save the mathematical expression in a variable
  const char *expr = p;

  // First operand in the expression
  const char *operand_name = p;
  while (*p && !is_operator(p) && !my_isspace(charset_info, *p)) p++;
  const char *operand_name_end = p;
  check_variable_name(operand_name, operand_name_end, false);
  VAR *v1 = var_get(operand_name, &operand_name_end, false, false);

  double operand1;
  if ((my_isdigit(charset_info, *v1->str_val)) ||
      ((*v1->str_val == '-') && my_isdigit(charset_info, *(v1->str_val + 1))))
    operand1 = strtod(v1->str_val, nullptr);
  else
    die("Undefined/invalid first operand '$%s' in expr command.", v1->name);

  // Skip spaces after the first operand
  while (*p && my_isspace(charset_info, *p)) p++;

  // Extract the operator
  const char *operator_start = p;
  while (*p && (*p != '$') &&
         !(my_isspace(charset_info, *p) || my_isvar(charset_info, *p)))
    p++;

  char math_operator[3];
  strmake(math_operator, operator_start, (p - operator_start));
  if (!std::strlen(math_operator))
    die("Missing mathematical operator in expr command.");

  // Skip spaces after the operator
  while (*p && my_isspace(charset_info, *p)) p++;

  // Second operand in the expression
  operand_name = p;
  while (*p && !my_isspace(charset_info, *p)) p++;
  operand_name_end = p;
  check_variable_name(operand_name, operand_name_end, false);
  VAR *v2 = var_get(operand_name, &operand_name_end, false, false);

  double operand2;
  if ((my_isdigit(charset_info, *v2->str_val)) ||
      ((*v2->str_val == '-') && my_isdigit(charset_info, *(v2->str_val + 1))))
    operand2 = strtod(v2->str_val, nullptr);
  else
    die("Undefined/invalid second operand '$%s' in expr command.", v2->name);

  // Skip spaces at the end
  while (*p && my_isspace(charset_info, *p)) p++;

  // Check for any spurious text after the second operand
  if (*p) die("Invalid mathematical expression '%s' in expr command.", expr);

  double result;
  // Arithmetic Operators
  if (!std::strcmp(math_operator, "+"))
    result = operand1 + operand2;
  else if (!std::strcmp(math_operator, "-"))
    result = operand1 - operand2;
  else if (!std::strcmp(math_operator, "*"))
    result = operand1 * operand2;
  else if (!std::strcmp(math_operator, "/")) {
    if (operand2 == 0.0) {
      if (operand1 == 0.0)
        result = std::numeric_limits<double>::quiet_NaN();
      else
        result = std::numeric_limits<double>::infinity();
    } else
      result = operand1 / operand2;
  } else if (!std::strcmp(math_operator, "%"))
    result = (int)operand1 % (int)operand2;
  // Logical Operators
  else if (!std::strcmp(math_operator, "&&"))
    result = operand1 && operand2;
  else if (!std::strcmp(math_operator, "||"))
    result = operand1 || operand2;
  // Bitwise Operators
  else if (!std::strcmp(math_operator, "&"))
    result = (int)operand1 & (int)operand2;
  else if (!std::strcmp(math_operator, "|"))
    result = (int)operand1 | (int)operand2;
  else if (!std::strcmp(math_operator, "^"))
    result = (int)operand1 ^ (int)operand2;
  else if (!std::strcmp(math_operator, ">>"))
    result = (int)operand1 >> (int)operand2;
  else if (!std::strcmp(math_operator, "<<"))
    result = (int)operand1 << (int)operand2;
  else
    die("Invalid operator '%s' in expr command", math_operator);

  char buf[128];
  size_t result_len;
  // Check if result is an infinite value
  if (std::isnan(result)) {
    // Print 'nan' if result is Not a Number
    result_len = snprintf(buf, sizeof(buf), "%s", "nan");
  } else if (!std::isinf(result)) {
    const char *format = (result < 1e10 && result > -1e10) ? "%f" : "%g";
    result_len = snprintf(buf, sizeof(buf), format, result);
  } else
    // Print 'inf' if result is an infinite value
    result_len = snprintf(buf, sizeof(buf), "%s", "inf");

  if (result < 1e10 && result > -1e10) {
    /*
      Remove the trailing 0's i.e 2.0000000 need to be represented
      as 2 for consistency, 2.0010000 also becomes 2.001.
    */
    while (buf[result_len - 1] == '0') result_len--;

    // Remove trailing '.' if exists
    if (buf[result_len - 1] == '.') result_len--;
  }

  var_set(var_name, var_name_end, buf, buf + result_len);
  command->last_argument = command->end;
}

/*
  Assign the variable <var_name> with <var_val>

  SYNOPSIS
  do_let()
  query	called command

  DESCRIPTION
  let $<var_name>=<var_val><delimiter>

  <var_name>  - is the string string found between the $ and =
  <var_val>   - is the content between the = and <delimiter>, it may span
  multiple line and contain any characters except <delimiter>
  <delimiter> - is a string containing of one or more chars, default is ;

  RETURN VALUES
  Program will die if error detected
*/

static void do_let(struct st_command *command) {
  const char *p = command->first_argument;
  const char *var_name, *var_name_end;
  DYNAMIC_STRING let_rhs_expr;
  DBUG_TRACE;

  init_dynamic_string(&let_rhs_expr, "", 512);

  /* Find <var_name> */
  if (!*p) die("Missing arguments to let");
  var_name = p;
  while (*p && (*p != '=') && !my_isspace(charset_info, *p)) p++;
  var_name_end = p;
  if (var_name == var_name_end ||
      (var_name + 1 == var_name_end && *var_name == '$'))
    die("Missing variable name in let");
  while (my_isspace(charset_info, *p)) p++;
  if (*p++ != '=') die("Missing assignment operator in let");

  /* Find start of <var_val> */
  while (*p && my_isspace(charset_info, *p)) p++;

  do_eval(&let_rhs_expr, p, command->end, false);

  command->last_argument = command->end;
  /* Assign var_val to var_name */
  var_set(var_name, var_name_end, let_rhs_expr.str,
          (let_rhs_expr.str + let_rhs_expr.length));
  dynstr_free(&let_rhs_expr);
  revert_properties();
}

/*
  Sleep the number of specified seconds

  SYNOPSIS
  do_sleep()
  q	       called command

  DESCRIPTION
  Sleep <seconds>

  The argument provided to --sleep command is not required to be
  a whole number and can have fractional parts as well. For
  example, '--sleep 0.1' is valid.

*/

static int do_sleep(struct st_command *command) {
  int error = 0;
  double sleep_val;
  char *p;
  static DYNAMIC_STRING ds_sleep;
  const struct command_arg sleep_args[] = {{"sleep_delay", ARG_STRING, true,
                                            &ds_sleep,
                                            "Number of seconds to sleep."}};
  check_command_args(command, command->first_argument, sleep_args,
                     sizeof(sleep_args) / sizeof(struct command_arg), ' ');

  p = ds_sleep.str;
  const char *sleep_end = ds_sleep.str + ds_sleep.length;
  while (my_isspace(charset_info, *p)) p++;
  if (!*p)
    die("Missing argument to %.*s", static_cast<int>(command->first_word_len),
        command->query);
  const char *sleep_start = p;
  /* Check that arg starts with a digit, not handled by my_strtod */
  if (!my_isdigit(charset_info, *sleep_start))
    die("Invalid argument to %.*s \"%s\"",
        static_cast<int>(command->first_word_len), command->query, sleep_start);
  sleep_val = my_strtod(sleep_start, &sleep_end, &error);
  check_eol_junk_line(sleep_end);
  if (error)
    die("Invalid argument to %.*s \"%s\"",
        static_cast<int>(command->first_word_len), command->query,
        command->first_argument);
  dynstr_free(&ds_sleep);

  DBUG_PRINT("info", ("sleep_val: %f", sleep_val));
  if (sleep_val) my_sleep((ulong)(sleep_val * 1000000L));
  return 0;
}

static void do_set_charset(struct st_command *command) {
  char *charset_name = command->first_argument;
  char *p;

  if (!charset_name || !*charset_name)
    die("Missing charset name in 'character_set'");
  /* Remove end space */
  p = charset_name;
  while (*p && !my_isspace(charset_info, *p)) p++;
  if (*p) *p++ = 0;
  command->last_argument = p;
  charset_info =
      get_charset_by_csname(charset_name, MY_CS_PRIMARY, MYF(MY_WME));
  if (!charset_info)
    abort_not_supported_test("Test requires charset '%s'", charset_name);
}

/// Check if the bug number argument to disable_testcase is in a proper
/// format.
///
/// Bug number argument should follow 'BUG#XXXX' format
///
///   - Keyword 'BUG" is case-insensitive
///   - XXXX should contain only digits
///
/// @param bug_number String representing a bug number
///
/// @retval True if the bug number argument is in correct format, false
///         otherwise.
static bool validate_bug_number_argument(std::string bug_number) {
  // Convert the string to lowercase characters
  std::transform(bug_number.begin(), bug_number.end(), bug_number.begin(),
                 ::tolower);

  // Check if string representing a bug number starts 'BUG' keyword.
  // Note: This keyword is case-inseinsitive.
  if (bug_number.substr(0, 3).compare("bug") != 0) return false;

  // Check if the string contains '#' after 'BUG' keyword
  if (bug_number.at(3) != '#') return false;

  // Check if the bug number string contains only digits after '#'
  if (get_int_val(bug_number.substr(4).c_str()) == -1) return false;

  return true;
}

/// Disable or don't execute the statements or commands appear after
/// this command until the execution is enabled by 'enable_testcase'
/// command. If test cases are already disabled, then throw an error
/// and abort the test execution.
///
/// This command also takes a mandatory parameter specifying the bug
/// number.
///
/// @code
/// --disable_testcase BUG#XXXX
/// statements or commands
/// --enable_testcase
/// @endcode
///
/// @param command Pointer to the st_command structure which holds the
///                arguments and information for the command.
static void do_disable_testcase(struct st_command *command) {
  DYNAMIC_STRING ds_bug_number;
  const struct command_arg disable_testcase_args[] = {
      {"Bug number", ARG_STRING, true, &ds_bug_number, "Bug number"}};

  check_command_args(command, command->first_argument, disable_testcase_args,
                     sizeof(disable_testcase_args) / sizeof(struct command_arg),
                     ' ');

  /// Check if the bug number argument to disable_testcase is in a
  /// proper format.
  if (validate_bug_number_argument(ds_bug_number.str) == 0) {
    free_dynamic_strings(&ds_bug_number);
    die("Bug number mentioned in '%s' command is not in a correct format. "
        "It should be 'BUG#XXXX', where keyword 'BUG' is case-insensitive "
        "and 'XXXX' should contain only digits.",
        command->query);
  }

  testcase_disabled = true;
  free_dynamic_strings(&ds_bug_number);
}

/**
  Check if process is active.

  @param pid  Process id.

  @return true if process is active, false otherwise.
*/
static bool is_process_active(int pid) {
#ifdef _WIN32
  DWORD exit_code;
  HANDLE proc;
  proc = OpenProcess(PROCESS_QUERY_INFORMATION, false, pid);
  if (proc == nullptr) return false; /* Process could not be found. */

  if (!GetExitCodeProcess(proc, &exit_code)) exit_code = 0;

  CloseHandle(proc);
  if (exit_code != STILL_ACTIVE)
    return false; /* Error or process has terminated. */

  return true;
#else
  return (kill(pid, 0) == 0);
#endif
}

/**
  kill process.

  @param pid  Process id.

  @return true if process is terminated, false otherwise.
*/
static bool kill_process(int pid) {
  bool killed = true;
#ifdef _WIN32
  HANDLE proc;
  proc = OpenProcess(PROCESS_TERMINATE, false, pid);
  if (proc == nullptr) return true; /* Process could not be found. */

  if (!TerminateProcess(proc, 201)) killed = false;

  CloseHandle(proc);
#else
  killed = (kill(pid, SIGKILL) == 0);
#endif
  return killed;
}

/**
  Abort process.

  @param pid  Process id.
  @param path Path to create minidump file in.
*/
static void abort_process(int pid, const char *path [[maybe_unused]]) {
#ifdef _WIN32
  HANDLE proc;
  proc = OpenProcess(PROCESS_ALL_ACCESS, false, pid);
  verbose_msg("Aborting pid %d (handle: %p)\n", pid, proc);
  if (proc != nullptr) {
    char name[FN_REFLEN], *end;
    BOOL is_debugged;

    if (path) {
      /* Append mysqld.<pid>.dmp to the path. */
      strncpy(name, path, sizeof(name) - 1);
      name[sizeof(name) - 1] = '\0';
      end = name + std::strlen(name);
      /* Make sure "/mysqld.nnnnnnnnnn.dmp" fits */
      if ((end - name) < static_cast<long long>(sizeof(name) - 23)) {
        if (!is_directory_separator(end[-1])) {
          end[0] = FN_LIBCHAR2;  // datadir path normally uses '/'.
          end++;
        }
        snprintf(end, sizeof(name) + name - end - 1, "mysqld.%d.dmp", pid);

        verbose_msg("Creating minidump.\n");
        my_create_minidump(name, proc, pid);
      } else
        die("Path too long for creating minidump!\n");
    }
    /* If running in a debugger, send a break, otherwise terminate. */
    if (CheckRemoteDebuggerPresent(proc, &is_debugged) && is_debugged) {
      if (!DebugBreakProcess(proc)) {
        DWORD err = GetLastError();
        verbose_msg("DebugBreakProcess failed: %lu\n", err);
      } else
        verbose_msg("DebugBreakProcess succeeded!\n");
      CloseHandle(proc);
    } else {
      CloseHandle(proc);
      (void)kill_process(pid);
    }
  } else {
    DWORD err = GetLastError();
    verbose_msg("OpenProcess failed: %lu\n", err);
  }
#else
  kill(pid, SIGABRT);
#endif
}

/// Shutdown or kill the server. If timeout is set to 0 the server is
/// killed or terminated immediately. Otherwise the shutdown command
/// is first sent and then it waits for the server to terminate within
/// 'timeout' seconds. If it has not terminated before 'timeout'
/// seconds the command will fail.
///
/// @note
/// Currently only works with local server
///
/// @param command Pointer to the st_command structure which holds the
///                arguments and information for the command. Optionally
///                including a timeout else the default of 60 seconds
static void do_shutdown_server(struct st_command *command) {
  static DYNAMIC_STRING ds_timeout;
  const struct command_arg shutdown_args[] = {
      {"timeout", ARG_STRING, false, &ds_timeout,
       "Timeout before killing server"}};

  check_command_args(command, command->first_argument, shutdown_args,
                     sizeof(shutdown_args) / sizeof(struct command_arg), ' ');
  if (opt_offload_count_file) {
    // Save the value of secondary engine execution status
    // before shutting down the server.
    if (secondary_engine->offload_count(&cur_con->mysql, "after"))
      cleanup_and_exit(1);
  }

  long timeout = 60;

  if (ds_timeout.length) {
    char *endptr;
    timeout = std::strtol(ds_timeout.str, &endptr, 10);
    if (*endptr != '\0')
      die("Illegal argument for timeout: '%s'", ds_timeout.str);
  }

  dynstr_free(&ds_timeout);

  MYSQL *mysql = &cur_con->mysql;
  std::string ds_file_name;

  // Get the servers pid_file name and use it to read pid
  if (query_get_string(mysql, "SHOW VARIABLES LIKE 'pid_file'", 1,
                       &ds_file_name))
    die("Failed to get pid_file from server");

  // Read the pid from the file
  int fd;
  char buff[32];

  if ((fd = my_open(ds_file_name.c_str(), O_RDONLY, MYF(0))) < 0)
    die("Failed to open file '%s'", ds_file_name.c_str());

  if (my_read(fd, (uchar *)&buff, sizeof(buff), MYF(0)) <= 0) {
    my_close(fd, MYF(0));
    die("pid file was empty");
  }

  my_close(fd, MYF(0));

  int pid = std::atoi(buff);
  if (pid == 0) die("Pidfile didn't contain a valid number");

  int error = 0;
  if (timeout) {
    // Check if we should generate a minidump on timeout.
    if (query_get_string(mysql, "SHOW VARIABLES LIKE 'core_file'", 1,
                         &ds_file_name) ||
        std::strcmp("ON", ds_file_name.c_str())) {
    } else {
      // Get the data dir and use it as path for a minidump if needed.
      if (query_get_string(mysql, "SHOW VARIABLES LIKE 'datadir'", 1,
                           &ds_file_name))
        die("Failed to get datadir from server");
    }

    const char *var_name = "$MTR_MANUAL_DEBUG";
    VAR *var = var_get(var_name, &var_name, false, false);
    if (var->int_val) {
      if (!kill_process(pid) && is_process_active(pid)) error = 3;
    } else {
      // Tell server to shutdown if timeout > 0.
      if (timeout > 0 && mysql_query_wrapper(mysql, "shutdown")) {
        // Failed to issue shutdown command.
        error = 1;
        goto end;
      }

      // Check that server dies
      do {
        if (!is_process_active(pid)) {
          DBUG_PRINT("info", ("Process %d does not exist anymore", pid));
          goto end;
        }
        if (timeout > 0) {
          DBUG_PRINT("info", ("Sleeping, timeout: %ld", timeout));
          my_sleep(1000000L);
        }
      } while (timeout-- > 0);

      error = 2;

      // Abort to make it easier to find the hang/problem.
      abort_process(pid, ds_file_name.c_str());
    }
  } else {
    // timeout value is 0, kill the server
    DBUG_PRINT("info", ("Killing server, pid: %d", pid));

    // kill_process can fail (bad privileges, non existing process on
    // *nix etc), so also check if the process is active before setting
    // error.
    if (!kill_process(pid) && is_process_active(pid)) error = 3;
  }

end:
  if (error) handle_command_error(command, error);
}

/// Evaluate the warning list argument specified with either
/// disable_warnings or enable_warnings command and replace the
/// variables with actual values if there exist any.
///
/// @param command     Pointer to the st_command structure which holds
///                    the arguments and information for the command.
/// @param ds_warnings DYNAMIC_STRING object containing the argument.
///
/// @retval Evaluated string after replacing the variables with values.
const char *eval_warning_argument(struct st_command *command,
                                  DYNAMIC_STRING *ds_warnings) {
  dynstr_trunc(ds_warnings, ds_warnings->length);
  do_eval(ds_warnings, command->first_argument, command->end, false);
  return ds_warnings->str;
}

/// Check if second argument "ONCE" to disable_warnings or enable_warnings
/// command is specified. If yes, filter out the keyword "ONCE" from the
/// argument string.
///
/// @param ds_property   DYNAMIC_STRING object containing the second argument
/// @param warn_argument String to store the argument string containing only
///                      the list of warnings.
///
/// @retval True if the second argument is specified, false otherwise.
static bool check_and_filter_once_property(DYNAMIC_STRING ds_property,
                                           std::string *warn_argument) {
  if (ds_property.length) {
    // Second argument exists, and it should be "ONCE" keyword.
    if (std::strcmp(ds_property.str, "ONCE"))
      die("Second argument to '%s' command should always be \"ONCE\" keyword.",
          command_names[curr_command->type - 1]);

    // Filter out the keyword and save only the warnings.
    std::size_t position = warn_argument->find(" ONCE");
    assert(position != std::string::npos);
    warn_argument->erase(position, 5);
    return true;
  }

  return false;
}

/// Handle disabling of warnings.
///
/// * If all warnings are disabled, don't add the warning to disabled
///   warning list.
/// * If there exist enabled warnings, remove the disabled warning from
///   the list of enabled warnings.
/// * If all the warnings are enabled or if there exist disabled warnings,
///   add or append the new warning to the list of disabled warnings.
///
/// @param warning_code Warning code
/// @param warning      Warning string
/// @param once_prop    Flag specifying whether a property should be set
///                     for next statement only.
static void handle_disable_warnings(std::uint32_t warning_code,
                                    std::string warning, bool once_prop) {
  if (enabled_warnings->count()) {
    // Remove the warning from list of enabled warnings.
    enabled_warnings->remove_warning(warning_code, once_prop);
  } else if (!disable_warnings || disabled_warnings->count()) {
    // Add the warning to list of expected warnings only if all the
    // warnings are not disabled.
    disabled_warnings->add_warning(warning_code, warning.c_str(), once_prop);
  }
}

/// Handle enabling of warnings.
///
/// * If all the warnings are enabled, don't add the warning to enabled
///   warning list.
/// * If there exist disabled warnings, remove the enabled warning from
///   the list of disabled warnings.
/// * If all the warnings are disabled or if there exist enabled warnings,
///   add or append the new warning to the list of enabled warnings.
///
/// @param warning_code Warning code
/// @param warning      Warning string
/// @param once_prop    Flag specifying whether a property should be set
///                     for next statement only.
static void handle_enable_warnings(std::uint32_t warning_code,
                                   std::string warning, bool once_prop) {
  if (disabled_warnings->count()) {
    // Remove the warning from list of disabled warnings.
    disabled_warnings->remove_warning(warning_code, once_prop);
  } else if (disabled_warnings) {
    // All the warnings are disabled, enable only the warnings specified
    // in the argument.
    enabled_warnings->add_warning(warning_code, warning.c_str(), once_prop);
  }
}

/// Get an error code corresponding to a warning name. The warning name
/// specified is in symbolic error name format.
///
/// @param command       Pointer to the st_command structure which holds the
///                      arguments and information for the command.
/// @param warn_argument String containing warning argument
/// @param once_prop     Flag specifying whether a property should be set for
///                      next statement only.
static void get_warning_codes(struct st_command *command,
                              std::string warn_argument, bool once_prop) {
  std::string warning;
  std::stringstream warnings(warn_argument);

  if (!my_isalnum(charset_info, warn_argument.back())) {
    die("Invalid argument '%s' to '%s' command.", command->first_argument,
        command_names[command->type - 1]);
  }

  while (std::getline(warnings, warning, ',')) {
    // Remove any space in a string representing a warning.
    warning.erase(remove_if(warning.begin(), warning.end(), isspace),
                  warning.end());

    // Check if a warning name is a valid symbolic error name.
    if (warning.front() == 'E' || warning.front() == 'W') {
      int warning_code = get_errcode_from_name(warning);
      if (warning_code == -1)
        die("Unknown SQL error name '%s'.", warning.c_str());
      if (command->type == Q_DISABLE_WARNINGS)
        handle_disable_warnings(warning_code, warning, once_prop);
      else if (command->type == Q_ENABLE_WARNINGS) {
        handle_enable_warnings(warning_code, warning, once_prop);
        // If disable_warnings flag is set, and there are no disabled or
        // enabled warnings, set the disable_warnings flag to 0.
        if (disable_warnings) {
          if (!disabled_warnings->count() && !enabled_warnings->count())
            set_property(command, P_WARN, false);
        }
      }
    } else {
      // Invalid argument, should only consist of warnings specified in
      // symbolic error name format.
      die("Invalid argument '%s' to '%s' command, list of disabled or enabled "
          "warnings may only consist of symbolic error names.",
          command->first_argument, command_names[command->type - 1]);
    }
  }
}

/// Parse the warning list argument specified with disable_warnings or
/// enable_warnings command. Check if the second argument "ONCE" is
/// specified, if yes, set once_property flag.
///
/// @param command Pointer to the st_command structure which holds the
///                arguments and information for the command.
///
/// @retval True if second argument "ONCE" is specified, false otherwise.
static bool parse_warning_list_argument(struct st_command *command) {
  DYNAMIC_STRING ds_warnings, ds_property;
  const struct command_arg warning_args[] = {
      {"Warnings", ARG_STRING, false, &ds_warnings,
       "Comma separated list of warnings to be disabled or enabled."},
      {"Property", ARG_STRING, false, &ds_property,
       "Keyword \"ONCE\" repesenting the property should be set for next "
       "statement only."}};

  check_command_args(command, command->first_argument, warning_args,
                     sizeof(warning_args) / sizeof(struct command_arg), ' ');

  // Waning list argument can't be an empty string.
  if (!ds_warnings.length)
    die("Warning list argument to command '%s' can't be an empty string.",
        command_names[command->type - 1]);

  // Evaluate warning list argument and replace the variables with
  // actual values
  std::string warn_argument = eval_warning_argument(command, &ds_warnings);

  // Set once_prop flag to true if keyword "ONCE" is specified as an
  // argument to a disable_warnings or a enable_warnings command.
  // Filter this keyword from the argument string and save only the
  // list of warnings.
  bool once_prop = check_and_filter_once_property(ds_property, &warn_argument);

  // Free all the DYNAMIC_STRING objects created
  free_dynamic_strings(&ds_warnings, &ds_property);

  // Get warning codes
  get_warning_codes(command, warn_argument, once_prop);

  return once_prop;
}

/// Create a list of disabled warnings that should be suppressed for
/// the next statements until enabled by enable_warnings command.
///
/// disable_warnings command can take an optional argument specifying
/// a warning or a comma separated list of warnings to be disabled.
/// The warnings specified should be in symbolic error name format.
///
/// disable_warnings command can also take a second optional argument,
/// which when specified will suppress the warnings for next statement
/// only. The second argument must be a "ONCE" keyword.
///
/// @param command Pointer to the st_command structure which holds the
///                arguments and information for the command.
static void do_disable_warnings(struct st_command *command) {
  // Revert the previously set properties
  if (once_property) revert_properties();

  // Check if disable_warnings command has warning list argument.
  if (!*command->first_argument) {
    // disable_warnings without an argument, disable all the warnings.
    if (disabled_warnings->count()) disabled_warnings->clear_list();
    if (enabled_warnings->count()) enabled_warnings->clear_list();

    // Update the environment variables containing the list of disabled
    // and enabled warnings.
    update_disabled_enabled_warnings_list_var();

    // Set 'disable_warnings' property value to 1
    set_property(command, P_WARN, true);
    return;
  } else {
    // Parse the warning list argument specified with disable_warnings
    // command.
    parse_warning_list_argument(command);

    // Update the environment variables containing the list of disabled
    // and enabled warnings.
    update_disabled_enabled_warnings_list_var();

    // Set 'disable_warnings' property value to 1
    set_property(command, P_WARN, true);
  }

  command->last_argument = command->end;
}

/// Create a list of enabled warnings that should be enabled for the
/// next statements until disabled by disable_warnings command.
///
/// enable_warnings command can take an optional argument specifying
/// a warning or a comma separated list of warnings to be enabled. The
/// warnings specified should be in symbolic error name format.
///
/// enable_warnings command can also take a second optional argument,
/// which when specified will enable the warnings for next statement
/// only. The second argument must be a "ONCE" keyword.
///
/// @param command Pointer to the st_command structure which holds the
///                arguments and information for the command.
static void do_enable_warnings(struct st_command *command) {
  // Revert the previously set properties
  if (once_property) revert_properties();

  bool once_prop = false;
  if (!*command->first_argument) {
    // enable_warnings without an argument, enable all the warnings.
    if (disabled_warnings->count()) disabled_warnings->clear_list();
    if (enabled_warnings->count()) enabled_warnings->clear_list();

    // Update the environment variables containing the list of disabled
    // and enabled warnings.
    update_disabled_enabled_warnings_list_var();

    // Set 'disable_warnings' property value to 0
    set_property(command, P_WARN, false);
  } else {
    // Parse the warning list argument specified with enable_warnings command.
    once_prop = parse_warning_list_argument(command);

    // Update the environment variables containing the list of disabled and
    // enabled warnings.
    update_disabled_enabled_warnings_list_var();
  }

  // Call set_once_property() to set once_propetry flag.
  if (disable_warnings && once_prop) set_once_property(P_WARN, true);

  command->last_argument = command->end;
}

/// Create a list of error values that the next statement is expected
/// to return. Each error must be an error number or an SQLSTATE value
/// or a symbolic error name representing an error.
///
/// SQLSTATE value must start with 'S'. It is also possible to specify
/// client errors with 'error' command.
///
/// @code
/// --error 1064
/// --error S42S01
/// --error ER_TABLE_EXISTS_ERROR,ER_PARSE_ERROR
/// --error CR_SERVER_GONE_ERROR
/// @endcode
///
/// @param command Pointer to the st_command structure which holds the
///                arguments and information for the command.
static void do_error(struct st_command *command) {
  if (!*command->first_argument) die("Missing argument(s) to 'error' command.");

  // Check if error command ends with a comment
  char *end = command->first_argument + std::strlen(command->first_argument);
  while (std::strlen(command->first_argument) > std::strlen(end)) {
    end--;
    if (*end == '#') break;
  }

  if (std::strlen(command->first_argument) == std::strlen(end))
    end = command->first_argument + std::strlen(command->first_argument);

  std::string error;
  std::stringstream errors(std::string(command->first_argument, end));

  // Get error codes
  while (std::getline(errors, error, ',')) {
    // Remove any space from the string representing an error.
    error.erase(remove_if(error.begin(), error.end(), isspace), error.end());

    // Code to handle a variable containing an error.
    if (error.front() == '$') {
      const char *varname_end = nullptr;
      VAR *var = var_get(error.c_str(), &varname_end, false, false);
      error.assign(var->str_val);
    }

    if (error.front() == 'S') {
      // SQLSTATE string
      //   * Must be SQLSTATE_LENGTH long
      //   * May contain only digits[0-9] and _uppercase_ letters

      // Step pass 'S' character
      error = error.substr(1, error.length());

      if (error.length() != SQLSTATE_LENGTH)
        die("The sqlstate must be exactly %d chars long.", SQLSTATE_LENGTH);

      // Check the validity of an SQLSTATE string.
      for (std::size_t i = 0; i < error.length(); i++) {
        if (!my_isdigit(charset_info, error[i]) &&
            !my_isupper(charset_info, error[i]))
          die("The sqlstate may only consist of digits[0-9] and _uppercase_ "
              "letters.");
      }
      expected_errors->add_error(error.c_str(), ERR_SQLSTATE);
    } else if (error.front() == 's') {
      die("The sqlstate definition must start with an uppercase S.");
    }
    // Checking for both server error names as well as client error names.
    else if (error.front() == 'C' || error.front() == 'E') {
      // Code to handle --error <error_string>.
      int error_code = get_errcode_from_name(error);
      if (error_code == -1) die("Unknown SQL error name '%s'.", error.c_str());
      expected_errors->add_error(error_code, ERR_ERRNO);
    } else if (error.front() == 'c' || error.front() == 'e') {
      die("The error name definition must start with an uppercase C or E.");
    } else {
      // Check that the string passed to error command contains only digits.
      int error_code = get_int_val(error.c_str());
      if (error_code == -1)
        die("Invalid argument '%s' to 'error' command, the argument may "
            "consist of either symbolic error names or error codes.",
            command->first_argument);
      expected_errors->add_error((std::uint32_t)error_code, ERR_ERRNO);
    }

    if (expected_errors->count() >= MAX_ERROR_COUNT)
      die("Too many errorcodes specified.");
  }

  command->last_argument = command->end;
}

/*
  Get a string;  Return ptr to end of string
  Strings may be surrounded by " or '

  If string is a '$variable', return the value of the variable.
*/

static char *get_string(char **to_ptr, const char **from_ptr,
                        struct st_command *command) {
  char c, sep;
  char *to = *to_ptr, *start = to;
  const char *from = *from_ptr;
  DBUG_TRACE;

  /* Find separator */
  if (*from == '"' || *from == '\'')
    sep = *from++;
  else
    sep = ' '; /* Separated with space */

  for (; (c = *from); from++) {
    if (c == '\\' && from[1]) { /* Escaped character */
      /* We can't translate \0 -> ASCII 0 as replace can't handle ASCII 0 */
      switch (*++from) {
        case 'n':
          *to++ = '\n';
          break;
        case 't':
          *to++ = '\t';
          break;
        case 'r':
          *to++ = '\r';
          break;
        case 'b':
          *to++ = '\b';
          break;
        case 'Z': /* ^Z must be escaped on Win32 */
          *to++ = '\032';
          break;
        default:
          *to++ = *from;
          break;
      }
    } else if (c == sep) {
      if (c == ' ' || c != *++from) break; /* Found end of string */
      *to++ = c;                           /* Copy duplicated separator */
    } else
      *to++ = c;
  }
  if (*from != ' ' && *from) die("Wrong string argument in %s", command->query);

  while (my_isspace(charset_info, *from)) /* Point to next string */
    from++;

  *to = 0;          /* End of string marker */
  *to_ptr = to + 1; /* Store pointer to end */
  *from_ptr = from;

  /* Check if this was a variable */
  if (*start == '$') {
    const char *end = to;
    VAR *var = var_get(start, &end, false, true);
    if (var && to == end + 1) {
      DBUG_PRINT("info", ("var: '%s' -> '%s'", start, var->str_val));
      return var->str_val; /* return found variable value */
    }
  }
  return start;
}

static void set_reconnect(MYSQL *mysql, int val) {
  bool reconnect = val;
  DBUG_TRACE;
  DBUG_PRINT("info", ("val: %d", val));
  mysql_options(mysql, MYSQL_OPT_RECONNECT, (char *)&reconnect);
}

/**
  Change the current connection to the given st_connection, and update
  $mysql_get_server_version and $CURRENT_CONNECTION accordingly.
*/
static void set_current_connection(struct st_connection *con) {
  cur_con = con;
  /* Update $mysql_get_server_version to that of current connection */
  var_set_int("$mysql_get_server_version",
              mysql_get_server_version(&con->mysql));
  /* Update $CURRENT_CONNECTION to the name of the current connection */
  var_set_string("$CURRENT_CONNECTION", con->name);
}

static void select_connection_name(const char *name) {
  DBUG_TRACE;
  DBUG_PRINT("enter", ("name: '%s'", name));
  st_connection *con = find_connection_by_name(name);

  if (!con) die("connection '%s' not found in connection pool", name);

  set_current_connection(con);

  /* Connection logging if enabled */
  if (!disable_connect_log && !disable_query_log) {
    DYNAMIC_STRING *ds = &ds_res;

    dynstr_append_mem(ds, "connection ", 11);
    replace_dynstr_append(ds, name);
    dynstr_append_mem(ds, ";\n", 2);
  }
}

static void select_connection(struct st_command *command) {
  DBUG_TRACE;
  static DYNAMIC_STRING ds_connection;
  const struct command_arg connection_args[] = {
      {"connection_name", ARG_STRING, true, &ds_connection,
       "Name of the connection that we switch to."}};
  check_command_args(command, command->first_argument, connection_args,
                     sizeof(connection_args) / sizeof(struct command_arg), ' ');

  DBUG_PRINT("info", ("changing connection: %s", ds_connection.str));
  select_connection_name(ds_connection.str);
  dynstr_free(&ds_connection);
}

static void do_close_connection(struct st_command *command) {
  DBUG_TRACE;

  struct st_connection *con;
  static DYNAMIC_STRING ds_connection;
  const struct command_arg close_connection_args[] = {
      {"connection_name", ARG_STRING, true, &ds_connection,
       "Name of the connection to close."}};
  check_command_args(command, command->first_argument, close_connection_args,
                     sizeof(close_connection_args) / sizeof(struct command_arg),
                     ' ');

  DBUG_PRINT("enter", ("connection name: '%s'", ds_connection.str));

  if (!(con = find_connection_by_name(ds_connection.str)))
    die("connection '%s' not found in connection pool", ds_connection.str);

  DBUG_PRINT("info", ("Closing connection %s", con->name));
  if (command->type == Q_DIRTY_CLOSE) {
    if (con->mysql.net.vio) {
      vio_delete(con->mysql.net.vio);
      con->mysql.net.vio = nullptr;
      end_server(&con->mysql);
    }
  }
  if (con->stmt) mysql_stmt_close(con->stmt);
  con->stmt = nullptr;

  mysql_close(&con->mysql);

  if (con->util_mysql) mysql_close(con->util_mysql);
  con->util_mysql = nullptr;
  con->pending = false;

  my_free(con->name);

  /*
    When the connection is closed set name to "-closed_connection-"
    to make it possible to reuse the connection name.
  */
  if (!(con->name = my_strdup(PSI_NOT_INSTRUMENTED, "-closed_connection-",
                              MYF(MY_WME))))
    die("Out of memory");

  if (con == cur_con) {
    /* Current connection was closed */
    var_set_int("$mysql_get_server_version", 0xFFFFFFFF);
    var_set_string("$CURRENT_CONNECTION", con->name);
  }

  /* Connection logging if enabled */
  if (!disable_connect_log && !disable_query_log) {
    DYNAMIC_STRING *ds = &ds_res;

    dynstr_append_mem(ds, "disconnect ", 11);
    replace_dynstr_append(ds, ds_connection.str);
    dynstr_append_mem(ds, ";\n", 2);
  }

  dynstr_free(&ds_connection);
}

/*
  Connect to a server doing several retries if needed.

  SYNOPSIS
  safe_connect()
  con               - connection structure to be used
  host, user, pass, - connection parameters
  db, port, sock

  NOTE

  Sometimes in a test the client starts before
  the server - to solve the problem, we try again
  after some sleep if connection fails the first
  time

  This function will try to connect to the given server
  "opt_max_connect_retries" times and sleep "connection_retry_sleep"
  seconds between attempts before finally giving up.
  This helps in situation when the client starts
  before the server (which happens sometimes).
  It will only ignore connection errors during these retries.

*/

static void safe_connect(MYSQL *mysql, const char *name, const char *host,
                         const char *user, const char *pass, const char *db,
                         int port, const char *sock) {
  int failed_attempts = 0;

  DBUG_TRACE;

  verbose_msg(
      "Connecting to server %s:%d (socket %s) as '%s'"
      ", connection '%s', attempt %d ...",
      host, port, sock, user, name, failed_attempts);

  mysql_options(mysql, MYSQL_OPT_CONNECT_ATTR_RESET, nullptr);
  mysql_options4(mysql, MYSQL_OPT_CONNECT_ATTR_ADD, "program_name",
                 "mysqltest");
  mysql_options(mysql, MYSQL_OPT_CAN_HANDLE_EXPIRED_PASSWORDS,
                &can_handle_expired_passwords);
  while (!mysql_real_connect_wrapper(
      mysql, host, user, pass, db, port, sock,
      CLIENT_MULTI_STATEMENTS | CLIENT_REMEMBER_OPTIONS)) {
    /*
      Connect failed

      Only allow retry if this was an error indicating the server
      could not be contacted. Error code differs depending
      on protocol/connection type
    */

    if ((mysql_errno(mysql) == CR_CONN_HOST_ERROR ||
         mysql_errno(mysql) == CR_CONNECTION_ERROR ||
         mysql_errno(mysql) == CR_NAMEDPIPEOPEN_ERROR) &&
        failed_attempts < opt_max_connect_retries) {
      verbose_msg("Connect attempt %d/%d failed: %d: %s", failed_attempts,
                  opt_max_connect_retries, mysql_errno(mysql),
                  mysql_error(mysql));
      my_sleep(connection_retry_sleep);
    } else {
      if (failed_attempts > 0)
        die("Could not open connection '%s' after %d attempts: %d %s", name,
            failed_attempts, mysql_errno(mysql), mysql_error(mysql));
      else
        die("Could not open connection '%s': %d %s", name, mysql_errno(mysql),
            mysql_error(mysql));
    }
    failed_attempts++;
  }
  verbose_msg("... Connected.");
}

/// Connect to a server and handle connection errors in case they
/// occur.
///
/// This function will try to establish a connection to server and
/// handle possible errors in the same manner as if "connect" was usual
/// SQL-statement. If an error is expected it will ignore it once it
/// occurs and log the "statement" to the query log. Unlike
/// safe_connect() it won't do several attempts.
///
/// @param command Pointer to the st_command structure which holds the
///                     arguments and information for the command.
/// @param con     Connection structure to be used
/// @param host    Host name
/// @param user    User name
/// @param pass    Password
/// @param db      Database name
/// @param port    Port number
/// @param sock    Socket value
///
/// @retval 1 if connection succeeds, 0 otherwise
static int connect_n_handle_errors(struct st_command *command, MYSQL *con,
                                   const char *host, const char *user,
                                   const char *pass, const char *db, int port,
                                   const char *sock) {
  DYNAMIC_STRING *ds;
  int failed_attempts = 0;

  ds = &ds_res;

  /* Only log if an error is expected */
  if (expected_errors->count() > 0 && !disable_query_log) {
    /*
      Log the connect to result log
    */
    dynstr_append_mem(ds, "connect(", 8);
    replace_dynstr_append(ds, host);
    dynstr_append_mem(ds, ",", 1);
    replace_dynstr_append(ds, user);
    dynstr_append_mem(ds, ",", 1);
    replace_dynstr_append(ds, pass);
    dynstr_append_mem(ds, ",", 1);
    if (db) replace_dynstr_append(ds, db);
    dynstr_append_mem(ds, ",", 1);
    replace_dynstr_append_uint(ds, port);
    dynstr_append_mem(ds, ",", 1);
    if (sock) replace_dynstr_append(ds, sock);
    dynstr_append_mem(ds, ")", 1);
    dynstr_append_mem(ds, delimiter, delimiter_length);
    dynstr_append_mem(ds, "\n", 1);
  }
  /* Simplified logging if enabled */
  if (!disable_connect_log && !disable_query_log) {
    replace_dynstr_append(ds, command->query);
    dynstr_append_mem(ds, ";\n", 2);
  }

  mysql_options(con, MYSQL_OPT_CONNECT_ATTR_RESET, nullptr);
  mysql_options4(con, MYSQL_OPT_CONNECT_ATTR_ADD, "program_name", "mysqltest");
  mysql_options(con, MYSQL_OPT_CAN_HANDLE_EXPIRED_PASSWORDS,
                &can_handle_expired_passwords);
  while (!mysql_real_connect_wrapper(con, host, user, pass, db, port,
                                     sock ? sock : nullptr,
                                     CLIENT_MULTI_STATEMENTS)) {
    /*
      If we have used up all our connections check whether this
      is expected (by --error). If so, handle the error right away.
      Otherwise, give it some extra time to rule out race-conditions.
      If extra-time doesn't help, we have an unexpected error and
      must abort -- just proceeding to handle_error() when second
      and third chances are used up will handle that for us.

      There are various user-limits of which only max_user_connections
      and max_connections_per_hour apply at connect time. For the
      the second to create a race in our logic, we'd need a limits
      test that runs without a FLUSH for longer than an hour, so we'll
      stay clear of trying to work out which exact user-limit was
      exceeded.
    */

    if (((mysql_errno(con) == ER_TOO_MANY_USER_CONNECTIONS) ||
         (mysql_errno(con) == ER_USER_LIMIT_REACHED)) &&
        (failed_attempts++ < opt_max_connect_retries)) {
      int i;

      i = match_expected_error(command, mysql_errno(con), mysql_sqlstate(con));

      if (i >= 0) goto do_handle_error; /* expected error, handle */

      my_sleep(connection_retry_sleep); /* unexpected error, wait */
      continue;                         /* and give it 1 more chance */
    }

  do_handle_error:
    var_set_errno(mysql_errno(con));
    handle_error(command, mysql_errno(con), mysql_error(con),
                 mysql_sqlstate(con), ds);
    return 0; /* Not connected */
  }

  var_set_errno(0);
  handle_no_error(command);
  revert_properties();
  return 1; /* Connected */
}

/*
  Open a new connection to MySQL Server with the parameters
  specified. Make the new connection the current connection.

  SYNOPSIS
  do_connect()
  q	       called command

  DESCRIPTION
  connect(<name>,<host>,<user>,[<pass>,[<db>,[<port>,<sock>[<opts>]]]]);
  connect <name>,<host>,<user>,[<pass>,[<db>,[<port>,<sock>[<opts>]]]];

  <name> - name of the new connection
  <host> - hostname of server
  <user> - user to connect as
  <pass> - password used when connecting
  <db>   - initial db when connected
  <port> - server port
  <sock> - server socket
  <opts> - options to use for the connection
   * SSL - use SSL if available
   * COMPRESS - use compression if available
   * SHM - use shared memory if available
   * PIPE - use named pipe if available
   * SOCKET - use socket protocol
   * TCP - use tcp protocol
*/

static void do_connect(struct st_command *command) {
  int con_port = opt_port;
  char *con_options;
  bool con_ssl = false, con_compress = false;
  bool con_pipe = false, con_shm = false, con_cleartext_enable = false;
  struct st_connection *con_slot;
  uint save_opt_ssl_mode = opt_ssl_mode;

  static DYNAMIC_STRING ds_connection_name;
  static DYNAMIC_STRING ds_host;
  static DYNAMIC_STRING ds_user;
  static DYNAMIC_STRING ds_password1;
  static DYNAMIC_STRING ds_database;
  static DYNAMIC_STRING ds_port;
  static DYNAMIC_STRING ds_sock;
  static DYNAMIC_STRING ds_options;
  static DYNAMIC_STRING ds_default_auth;
  static DYNAMIC_STRING ds_shm;
  static DYNAMIC_STRING ds_compression_algorithm;
  static DYNAMIC_STRING ds_zstd_compression_level;
  static DYNAMIC_STRING ds_password2;
  static DYNAMIC_STRING ds_password3;
  const struct command_arg connect_args[] = {
      {"connection name", ARG_STRING, true, &ds_connection_name,
       "Name of the connection"},
      {"host", ARG_STRING, true, &ds_host, "Host to connect to"},
      {"user", ARG_STRING, false, &ds_user, "User to connect as"},
      {"passsword", ARG_STRING, false, &ds_password1,
       "Password used when connecting"},
      {"database", ARG_STRING, false, &ds_database,
       "Database to select after connect"},
      {"port", ARG_STRING, false, &ds_port, "Port to connect to"},
      {"socket", ARG_STRING, false, &ds_sock, "Socket to connect with"},
      {"options", ARG_STRING, false, &ds_options,
       "Options to use while connecting"},
      {"default_auth", ARG_STRING, false, &ds_default_auth,
       "Default authentication to use"},
      {"default_compression_algorithm", ARG_STRING, false,
       &ds_compression_algorithm, "Default compression algorithm to use"},
      {"default_zstd_compression_level", ARG_STRING, false,
       &ds_zstd_compression_level,
       "Default compression level to use "
       "when using zstd compression."},
      {"second_passsword", ARG_STRING, false, &ds_password2,
       "Password used when connecting"},
      {"third_passsword", ARG_STRING, false, &ds_password3,
       "Password used when connecting"}};

  DBUG_TRACE;
  DBUG_PRINT("enter", ("connect: %s", command->first_argument));

  strip_parentheses(command);
  check_command_args(command, command->first_argument, connect_args,
                     sizeof(connect_args) / sizeof(struct command_arg), ',');

  /* Port */
  if (ds_port.length) {
    con_port = atoi(ds_port.str);
    if (con_port == 0) die("Illegal argument for port: '%s'", ds_port.str);
  }

  /* Shared memory */
  init_dynamic_string(&ds_shm, ds_sock.str, 0);

  /* Sock */
  if (ds_sock.length) {
    /*
      If the socket is specified just as a name without path
      append tmpdir in front
    */
    if (*ds_sock.str != FN_LIBCHAR) {
      char buff[FN_REFLEN];
      fn_format(buff, ds_sock.str, TMPDIR, "", 0);
      dynstr_set(&ds_sock, buff);
    }
  } else {
    /* No socket specified, use default */
    dynstr_set(&ds_sock, unix_sock);
  }
  DBUG_PRINT("info", ("socket: %s", ds_sock.str));

  /* Options */
  con_options = ds_options.str;
  bool con_socket = false, con_tcp = false;
  while (*con_options) {
    /* Step past any spaces in beginning of option */
    while (*con_options && my_isspace(charset_info, *con_options))
      con_options++;

    /* Find end of this option */
    char *end = con_options;
    while (*end && !my_isspace(charset_info, *end)) end++;

    size_t con_option_len = end - con_options;
    char cur_con_option[10] = {};
    strmake(cur_con_option, con_options, con_option_len);

    if (!std::strcmp(cur_con_option, "SSL"))
      con_ssl = true;
    else if (!std::strcmp(cur_con_option, "COMPRESS"))
      con_compress = true;
    else if (!std::strcmp(cur_con_option, "PIPE"))
      con_pipe = true;
    else if (!std::strcmp(cur_con_option, "SHM"))
      con_shm = true;
    else if (!std::strcmp(cur_con_option, "CLEARTEXT"))
      con_cleartext_enable = true;
    else if (!std::strcmp(cur_con_option, "SOCKET"))
      con_socket = true;
    else if (!std::strcmp(cur_con_option, "TCP"))
      con_tcp = true;
    else
      die("Illegal option to connect: %s", cur_con_option);

    /* Process next option */
    con_options = end;
  }

  if (find_connection_by_name(ds_connection_name.str))
    die("Connection %s already exists", ds_connection_name.str);

  if (next_con != connections_end)
    con_slot = next_con;
  else {
    if (!(con_slot = find_connection_by_name("-closed_connection-")))
      die("Connection limit exhausted, you can have max %d connections",
          opt_max_connections);
  }

  if (!mysql_init(&con_slot->mysql)) die("Failed on mysql_init()");

  if (opt_init_command)
    mysql_options(&con_slot->mysql, MYSQL_INIT_COMMAND, opt_init_command);
  if (opt_connect_timeout)
    mysql_options(&con_slot->mysql, MYSQL_OPT_CONNECT_TIMEOUT,
                  (void *)&opt_connect_timeout);

  if (opt_compress || con_compress)
    mysql_options(&con_slot->mysql, MYSQL_OPT_COMPRESS, NullS);
  mysql_options(&con_slot->mysql, MYSQL_OPT_LOCAL_INFILE, nullptr);
  mysql_options(&con_slot->mysql, MYSQL_SET_CHARSET_NAME, charset_info->csname);
  if (opt_charsets_dir)
    mysql_options(&con_slot->mysql, MYSQL_SET_CHARSET_DIR, opt_charsets_dir);

  if (ds_compression_algorithm.length)
    mysql_options(&con_slot->mysql, MYSQL_OPT_COMPRESSION_ALGORITHMS,
                  ds_compression_algorithm.str);
  else if (opt_compress_algorithm)
    mysql_options(&con_slot->mysql, MYSQL_OPT_COMPRESSION_ALGORITHMS,
                  opt_compress_algorithm);
  if (ds_zstd_compression_level.length) {
    char *end = nullptr;
    opt_zstd_compress_level = strtol(ds_zstd_compression_level.str, &end, 10);
  }
  mysql_options(&con_slot->mysql, MYSQL_OPT_ZSTD_COMPRESSION_LEVEL,
                &opt_zstd_compress_level);

  /*
    If mysqltest --ssl-mode option is set to DISABLED
    and connect(.., SSL) command used, set proper opt_ssl_mode.

    So, SSL connection is used either:
    a) mysqltest --ssl-mode option is NOT set to DISABLED or
    b) connect(.., SSL) command used.
  */
  if (opt_ssl_mode == SSL_MODE_DISABLED && con_ssl) {
    opt_ssl_mode =
        (opt_ssl_ca || opt_ssl_capath) ? SSL_MODE_VERIFY_CA : SSL_MODE_REQUIRED;
  }
  if (SSL_SET_OPTIONS(&con_slot->mysql)) die("%s", SSL_SET_OPTIONS_ERROR);
  opt_ssl_mode = save_opt_ssl_mode;

  if (con_pipe && !con_ssl) {
    opt_protocol = MYSQL_PROTOCOL_PIPE;
  }

  if (opt_protocol) {
    mysql_options(&con_slot->mysql, MYSQL_OPT_PROTOCOL, (char *)&opt_protocol);
    /*
      Resetting the opt_protocol value to 0 to avoid the
      possible failure in the next connect() command.
    */
    opt_protocol = 0;
  }

  if (con_shm) {
    uint protocol = MYSQL_PROTOCOL_MEMORY;
    if (!ds_shm.length) die("Missing shared memory base name");

    mysql_options(&con_slot->mysql, MYSQL_SHARED_MEMORY_BASE_NAME, ds_shm.str);
    mysql_options(&con_slot->mysql, MYSQL_OPT_PROTOCOL, &protocol);
  } else if (shared_memory_base_name) {
    mysql_options(&con_slot->mysql, MYSQL_SHARED_MEMORY_BASE_NAME,
                  shared_memory_base_name);
  }

  if (con_socket) {
    uint protocol = MYSQL_PROTOCOL_SOCKET;
    mysql_options(&con_slot->mysql, MYSQL_OPT_PROTOCOL, &protocol);
  }

  if (con_tcp) {
    uint protocol = MYSQL_PROTOCOL_TCP;
    mysql_options(&con_slot->mysql, MYSQL_OPT_PROTOCOL, &protocol);
  }

  /* Use default db name */
  if (ds_database.length == 0) dynstr_set(&ds_database, opt_db);

  if (opt_plugin_dir && *opt_plugin_dir)
    mysql_options(&con_slot->mysql, MYSQL_PLUGIN_DIR, opt_plugin_dir);

  if (ds_default_auth.length)
    mysql_options(&con_slot->mysql, MYSQL_DEFAULT_AUTH, ds_default_auth.str);

  /* Set server public_key */
  set_server_public_key(&con_slot->mysql);

  set_get_server_public_key_option(&con_slot->mysql);

  if (con_cleartext_enable)
    mysql_options(&con_slot->mysql, MYSQL_ENABLE_CLEARTEXT_PLUGIN,
                  (char *)&con_cleartext_enable);

  unsigned int factor = 0;
  if (ds_password1.length) {
    factor = 1;
    mysql_options4(&con_slot->mysql, MYSQL_OPT_USER_PASSWORD, &factor,
                   ds_password1.str);
  }
  /* set second and third password */
  if (ds_password2.length) {
    factor = 2;
    mysql_options4(&con_slot->mysql, MYSQL_OPT_USER_PASSWORD, &factor,
                   ds_password2.str);
  }
  if (ds_password3.length) {
    factor = 3;
    mysql_options4(&con_slot->mysql, MYSQL_OPT_USER_PASSWORD, &factor,
                   ds_password3.str);
  }

  /* Special database to allow one to connect without a database name */
  if (ds_database.length && !std::strcmp(ds_database.str, "*NO-ONE*"))
    dynstr_set(&ds_database, "");

  if (getenv("EXTERN")) {
    dynstr_set(&ds_host, opt_host);
  }

  if (connect_n_handle_errors(command, &con_slot->mysql, ds_host.str,
                              ds_user.str, ds_password1.str, ds_database.str,
                              con_port, ds_sock.str)) {
    DBUG_PRINT("info", ("Inserting connection %s in connection pool",
                        ds_connection_name.str));
    my_free(con_slot->name);
    if (!(con_slot->name = my_strdup(PSI_NOT_INSTRUMENTED,
                                     ds_connection_name.str, MYF(MY_WME))))
      die("Out of memory");
    con_slot->name_len = std::strlen(con_slot->name);
    set_current_connection(con_slot);

    if (con_slot == next_con)
      next_con++; /* if we used the next_con slot, advance the pointer */
  }

  dynstr_free(&ds_connection_name);
  dynstr_free(&ds_host);
  dynstr_free(&ds_user);
  dynstr_free(&ds_password1);
  dynstr_free(&ds_database);
  dynstr_free(&ds_port);
  dynstr_free(&ds_sock);
  dynstr_free(&ds_options);
  dynstr_free(&ds_default_auth);
  dynstr_free(&ds_shm);
  dynstr_free(&ds_compression_algorithm);
  dynstr_free(&ds_zstd_compression_level);
  dynstr_free(&ds_password2);
  dynstr_free(&ds_password3);
}

static int do_done(struct st_command *command) {
  /* Check if empty block stack */
  if (cur_block == block_stack) {
    if (*command->query != '}')
      die("Stray 'end' command - end of block before beginning");
    die("Stray '}' - end of block before beginning");
  }

  /* Test if inner block has been executed */
  if (cur_block->ok && cur_block->cmd == cmd_while) {
    /* Pop block from stack, re-execute outer block */
    cur_block--;
    parser.current_line = cur_block->line;
  } else {
    if (*cur_block->delim) {
      /* Restore "old" delimiter after false if block */
      strcpy(delimiter, cur_block->delim);
      delimiter_length = std::strlen(delimiter);
    }
    /* Pop block from stack, goto next line */
    cur_block--;
    parser.current_line++;
  }
  return 0;
}

/*
  Process start of a "if" or "while" statement

  SYNOPSIS
  do_block()
  cmd        Type of block
  q	       called command

  DESCRIPTION
  if ([!]<expr>)
  {
  <block statements>
  }

  while ([!]<expr>)
  {
  <block statements>
  }

  assert ([!]<expr>)

  Evaluates the <expr> and if it evaluates to
  greater than zero executes the following code block.
  A '!' can be used before the <expr> to indicate it should
  be executed if it evaluates to zero.

  In the assert() case, the block is an implied { die [query]; }

  <expr> can also be a simple comparison condition:

  <variable> <op> <expr>

  The left hand side must be a variable, the right hand side can be a
  variable, number, string or `query`. Operands are ==, !=, <, <=, >, >=.
  == and != can be used for strings, all can be used for numerical values.
*/

static void do_block(enum block_cmd cmd, struct st_command *command) {
  const char *p = command->first_argument;
  const char *expr_start;
  const char *expr_end;
  VAR v;
  const char *cmd_name;
  if (cmd == cmd_assert)
    cmd_name = "assert";
  else
    cmd_name = (cmd == cmd_while ? "while" : "if");
  bool not_expr = false;
  DBUG_TRACE;
  DBUG_PRINT("enter", ("%s", cmd_name));

  /* Check stack overflow */
  if (cur_block == block_stack_end) die("Nesting too deeply");

  /* Set way to find outer block again, increase line counter */
  cur_block->line = parser.current_line++;

  /* If this block is ignored */
  if (!cur_block->ok) {
    if (cmd == cmd_if || cmd == cmd_while) {
      /* Inner block which comes with the command should be ignored */
      cur_block++;
      cur_block->cmd = cmd;
      cur_block->ok = false;
      cur_block->delim[0] = '\0';
    }
    /* No need to evaluate the condition */
    return;
  }

  /* Parse and evaluate test expression */
  expr_start = strchr(p, '(');
  if (!expr_start) die("missing '(' in %s", cmd_name);
  ++expr_start;

  while (my_isspace(charset_info, *expr_start)) expr_start++;

  /* Check for !<expr> */
  if (*expr_start == '!') {
    not_expr = true;
    expr_start++; /* Step past the '!', then any whitespace */
    while (*expr_start && my_isspace(charset_info, *expr_start)) expr_start++;
  }
  /* Find ending ')' */
  expr_end = strrchr(expr_start, ')');
  if (!expr_end) die("missing ')' in %s", cmd_name);
  p = expr_end + 1;

  while (*p && my_isspace(charset_info, *p)) p++;
  if (*p) {
    if (cmd == cmd_assert)
      die("End of line junk detected: \"%s\"", p);
    else if (*p != '{')
      die("Missing '{' after %s. Found \"%s\"", cmd_name, p);
  }

  var_init(&v, nullptr, 0, nullptr, 0);

  /* If expression starts with a variable, it may be a compare condition */

  if (*expr_start == '$') {
    const char *curr_ptr = expr_end;
    eval_expr(&v, expr_start, &curr_ptr, true);
    while (my_isspace(charset_info, *++curr_ptr)) {
    }
    /* If there was nothing past the variable, skip condition part */
    if (curr_ptr == expr_end) goto NO_COMPARE;

    enum block_op operand = find_operand(curr_ptr);
    if (operand == ILLEG_OP)
      die("Found junk '%.*s' after $variable in condition",
          (int)(expr_end - curr_ptr), curr_ptr);

    /* We could silently allow this, but may be confusing */
    if (not_expr)
      die("Negation and comparison should not be combined, please rewrite");

    /* Skip the 1 or 2 chars of the operand, then white space */
    if (operand == LT_OP || operand == GT_OP) {
      curr_ptr++;
    } else {
      curr_ptr += 2;
    }
    while (my_isspace(charset_info, *curr_ptr)) curr_ptr++;
    if (curr_ptr == expr_end) die("Missing right operand in comparison");

    /* Strip off trailing white space */
    while (my_isspace(charset_info, expr_end[-1])) expr_end--;
    /* strip off ' or " around the string */
    if (*curr_ptr == '\'' || *curr_ptr == '"') {
      if (expr_end[-1] != *curr_ptr) die("Unterminated string value");
      curr_ptr++;
      expr_end--;
    }
    VAR v2;
    var_init(&v2, nullptr, 0, nullptr, 0);
    eval_expr(&v2, curr_ptr, &expr_end);

    if ((operand != EQ_OP && operand != NE_OP) && !(v.is_int && v2.is_int))
      die("Only == and != are supported for string values");

    /* Now we overwrite the first variable with 0 or 1 (for false or true) */

    switch (operand) {
      case EQ_OP:
        if (v.is_int)
          v.int_val = (v2.is_int && v2.int_val == v.int_val);
        else
          v.int_val = !std::strcmp(v.str_val, v2.str_val);
        break;

      case NE_OP:
        if (v.is_int)
          v.int_val = !(v2.is_int && v2.int_val == v.int_val);
        else
          v.int_val = (std::strcmp(v.str_val, v2.str_val) != 0);
        break;

      case LT_OP:
        v.int_val = (v.int_val < v2.int_val);
        break;
      case LE_OP:
        v.int_val = (v.int_val <= v2.int_val);
        break;
      case GT_OP:
        v.int_val = (v.int_val > v2.int_val);
        break;
      case GE_OP:
        v.int_val = (v.int_val >= v2.int_val);
        break;
      case ILLEG_OP:
        die("Impossible operator, this cannot happen");
    }

    v.is_int = true;
    my_free(v2.str_val);
  } else if (*expr_start == '`') {
    backtick_lhs = true;
    eval_expr(&v, expr_start, &expr_end);
    backtick_lhs = false;
  } else {
    /* First skip any leading white space or unary -+ */
    if (*expr_start == '-' || *expr_start == '+') expr_start++;
    while (my_isspace(charset_info, *expr_start)) expr_start++;
    if (!my_isdigit(charset_info, *expr_start))
      die("Expression in %s() must begin with $, !, ` or an integer", cmd_name);
    eval_expr(&v, expr_start, &expr_end);
    char *endptr;
    v.int_val = (int)strtol(v.str_val, &endptr, 10);
    while (my_isspace(charset_info, *endptr)) endptr++;

    if (*endptr != '\0') {
      enum block_op operand = find_operand(endptr);
      if (operand == ILLEG_OP)
        die("Found junk '%s' in %s() condition", endptr, cmd_name);
      else
        die("LHS of %s() must be a variable", cmd_name);
    }
  }

NO_COMPARE:
  /* Evaluate the expression */
  bool v_val_bool;
  if (v.is_int) {
    v_val_bool = (v.int_val != 0);
  } else
  /* Any non-empty string which does not begin with 0 is also true */
  {
    p = v.str_val;
    /* First skip any leading white space or unary -+ */
    while (*p && ((my_isspace(charset_info, *p) || *p == '-' || *p == '+')))
      p++;
    v_val_bool = (*p && *p != '0');
  }
  if (not_expr) v_val_bool = !v_val_bool;

  /* Finally, handle assert/if/while */
  if (cmd == cmd_assert) {
    if (!v_val_bool) {
      die("Assertion failed: %s", command->query);
    }
  } else {
    /* Define inner block */
    cur_block++;
    cur_block->cmd = cmd;
    cur_block->ok = v_val_bool;

    if (v_val_bool) {
      cur_block->delim[0] = '\0';
    } else {
      /* Remember "old" delimiter if entering a false if block */
      strcpy(cur_block->delim, delimiter);
    }
  }

  DBUG_PRINT("info", ("OK: %d", v_val_bool));
  my_free(v.str_val);
}

static void do_delimiter(struct st_command *command) {
  char *p = command->first_argument;
  DBUG_TRACE;
  DBUG_PRINT("enter", ("first_argument: %s", command->first_argument));

  while (*p && my_isspace(charset_info, *p)) p++;

  if (!(*p)) die("Can't set empty delimiter");

  strmake(delimiter, p, sizeof(delimiter) - 1);
  delimiter_length = std::strlen(delimiter);

  DBUG_PRINT("exit", ("delimiter: %s", delimiter));
  command->last_argument = p + delimiter_length;
}

/*
  do_reset_connection

  DESCRIPTION
  Reset the current session.
*/
static void do_reset_connection() {
  MYSQL *mysql = &cur_con->mysql;

  DBUG_TRACE;
  if (mysql_reset_connection(mysql))
    die("reset connection failed: %s", mysql_error(mysql));
  if (cur_con->stmt) {
    mysql_stmt_close(cur_con->stmt);
    cur_con->stmt = nullptr;
  }
}

bool match_delimiter(int c, const char *delim, size_t length) {
  uint i;
  char tmp[MAX_DELIMITER_LENGTH];

  if (c != *delim) return false;

  for (i = 1; i < length && (c = my_getc(cur_file->file)) == *(delim + i); i++)
    tmp[i] = c;

  if (i == length) return true; /* Found delimiter */

  /* didn't find delimiter, push back things that we read */
  my_ungetc(c);
  while (i > 1) my_ungetc(tmp[--i]);
  return false;
}

static bool end_of_query(int c) {
  return match_delimiter(c, delimiter, delimiter_length);
}

/*
  Read one "line" from the file

  SYNOPSIS
  read_line
  buf     buffer for the read line
  size    size of the buffer i.e max size to read

  DESCRIPTION
  This function actually reads several lines and adds them to the
  buffer buf. It continues to read until it finds what it believes
  is a complete query.

  Normally that means it will read lines until it reaches the
  "delimiter" that marks end of query. Default delimiter is ';'
  The function should be smart enough not to detect delimiter's
  found inside strings surrounded with '"' and '\'' escaped strings.

  If the first line in a query starts with '#' or '-' this line is treated
  as a comment. A comment is always terminated when end of line '\n' is
  reached.

*/

static int read_line(char *buf, int size) {
  char c, last_quote = 0, last_char = 0;
  char *p = buf, *buf_end = buf + size - 1;
  int skip_char = 0;
  int query_comment = 0, query_comment_start = 0, query_comment_end = 0;
  bool have_slash = false;

  enum {
    R_NORMAL,
    R_Q,
    R_SLASH_IN_Q,
    R_COMMENT,
    R_LINE_START
  } state = R_LINE_START;
  DBUG_TRACE;

  start_lineno = cur_file->lineno;
  DBUG_PRINT("info", ("Starting to read at lineno: %d", start_lineno));
  for (; p < buf_end;) {
    skip_char = 0;
    c = my_getc(cur_file->file);
    if (feof(cur_file->file)) {
    found_eof:
      if (cur_file->file != stdin) {
        fclose(cur_file->file);
        cur_file->file = nullptr;
      }
      my_free(cur_file->file_name);
      cur_file->file_name = nullptr;
      if (cur_file == file_stack) {
        /* We're back at the first file, check if
           all { have matching }
        */
        if (cur_block != block_stack) die("Missing end of block");

        *p = 0;
        DBUG_PRINT("info", ("end of file at line %d", cur_file->lineno));
        return 1;
      }
      cur_file--;
      start_lineno = cur_file->lineno;
      continue;
    }

    if (c == '\n') {
      /* Line counting is independent of state */
      cur_file->lineno++;

      /* Convert cr/lf to lf */
      if (p != buf && *(p - 1) == '\r') p--;
    }

    switch (state) {
      case R_NORMAL:
        if (end_of_query(c)) {
          *p = 0;
          DBUG_PRINT("exit", ("Found delimiter '%s' at line %d", delimiter,
                              cur_file->lineno));
          return 0;
        } else if ((c == '{' &&
                    (!charset_info->coll->strnncoll(
                         charset_info, (const uchar *)"while", 5, (uchar *)buf,
                         std::min<ptrdiff_t>(5, p - buf), false) ||
                     !charset_info->coll->strnncoll(
                         charset_info, (const uchar *)"if", 2, (uchar *)buf,
                         std::min<ptrdiff_t>(2, p - buf), false)))) {
          /* Only if and while commands can be terminated by { */
          *p++ = c;
          *p = 0;
          DBUG_PRINT("exit", ("Found '{' indicating start of block at line %d",
                              cur_file->lineno));
          return 0;
        } else if (c == '\'' || c == '"' || c == '`') {
          if (!have_slash) {
            last_quote = c;
            state = R_Q;
          }
        } else if (c == '/') {
          if ((query_comment_start == 0) && (query_comment == 0))
            query_comment_start = 1;
          else if (query_comment_end == 1) {
            query_comment = 0;
            query_comment_end = 0;
          }
        } else if (c == '*') {
          if ((query_comment == 1) && (query_comment_end == 0))
            query_comment_end = 1;
          else if (query_comment_start == 1)
            query_comment = 1;
        } else if ((c == '+') || (c == '!')) {
          if ((query_comment_start == 1) && (query_comment == 1)) {
            query_comment_start = 0;
            query_comment = 0;
          }
        } else if (query_comment_start == 1)
          query_comment_start = 0;
        else if (query_comment_end == 1)
          query_comment_end = 0;

        have_slash = (c == '\\');
        break;

      case R_COMMENT:
        if (c == '\n') {
          /* Comments are terminated by newline */
          *p = 0;
          DBUG_PRINT("exit", ("Found newline in comment at line: %d",
                              cur_file->lineno));
          return 0;
        }
        break;

      case R_LINE_START:
        if (c == '#' || c == '-') {
          /* A # or - in the first position of the line - this is a comment */
          state = R_COMMENT;
        } else if (my_isspace(charset_info, c)) {
          if (c == '\n') {
            if (last_char == '\n') {
              /* Two new lines in a row, return empty line */
              DBUG_PRINT("info", ("Found two new lines in a row"));
              *p++ = c;
              *p = 0;
              return 0;
            }

            /* Query hasn't started yet */
            start_lineno = cur_file->lineno;
            DBUG_PRINT("info", ("Query hasn't started yet, start_lineno: %d",
                                start_lineno));
          }

          /* Skip all space at beginning of line */
          skip_char = 1;
        } else if (end_of_query(c)) {
          *p = 0;
          DBUG_PRINT("exit", ("Found delimiter '%s' at line: %d", delimiter,
                              cur_file->lineno));
          return 0;
        } else if (c == '}') {
          /* A "}" need to be by itself in the beginning of a line to terminate
           */
          *p++ = c;
          *p = 0;
          DBUG_PRINT("exit", ("Found '}' in begining of a line at line: %d",
                              cur_file->lineno));
          return 0;
        } else if (c == '\'' || c == '"' || c == '`') {
          last_quote = c;
          state = R_Q;
        } else
          state = R_NORMAL;
        break;

      case R_Q:
        if (c == last_quote)
          state = R_NORMAL;
        else if (c == '\\')
          state = R_SLASH_IN_Q;
        else if (query_comment)
          state = R_NORMAL;
        break;

      case R_SLASH_IN_Q:
        state = R_Q;
        break;
    }

    last_char = c;

    if (!skip_char) {
      /* Could be a multibyte character */
      /* This code is based on the code in "sql_load.cc" */
      uint charlen;
      if (my_mbmaxlenlen(charset_info) == 1)
        charlen = my_mbcharlen(charset_info, (unsigned char)c);
      else {
        if (!(charlen = my_mbcharlen(charset_info, (unsigned char)c))) {
          int c1 = my_getc(cur_file->file);
          if (c1 == EOF) {
            *p++ = c;
            goto found_eof;
          }

          charlen =
              my_mbcharlen_2(charset_info, (unsigned char)c, (unsigned char)c1);
          my_ungetc(c1);
        }
      }
      if (charlen == 0) return 1;
      /* We give up if multibyte character is started but not */
      /* completed before we pass buf_end */
      if ((charlen > 1) && (p + charlen) <= buf_end) {
        char *mb_start = p;

        *p++ = c;

        for (uint i = 1; i < charlen; i++) {
          c = my_getc(cur_file->file);
          if (feof(cur_file->file)) goto found_eof;
          *p++ = c;
        }
        if (!my_ismbchar(charset_info, mb_start, p)) {
          /* It was not a multiline char, push back the characters */
          /* We leave first 'c', i.e. pretend it was a normal char */
          while (p - 1 > mb_start) my_ungetc(*--p);
        }
      } else
        *p++ = c;
    }
  }
  die("The input buffer is too small for this query.x\n"
      "check your query or increase MAX_QUERY and recompile");
  return 0;
}

/// Set string query attributes for the next query
///
/// @param command Pointer to the st_command structure which holds the
///                arguments and information for the command. Optionally
///                including a timeout else the default of 60 seconds
static void do_query_attributes(struct st_command *command) {
  const char *from = command->first_argument;
  char *buff, *start;
  DBUG_TRACE;

  global_attrs->clear();
  if (!*from) die("Missing argument in %s", command->query);
  start = buff = (char *)my_malloc(PSI_NOT_INSTRUMENTED, std::strlen(from) + 1,
                                   MYF(MY_WME | MY_FAE));
  while (*from) {
    char *name = get_string(&buff, &from, command);
    if (!*from)
      die("Wrong (odd) number of arguments to query_attributes in '%s'",
          command->query);
    char *value = get_string(&buff, &from, command);

    if (global_attrs->push_param(name, value))
      die("Failed to add an attribute pair in query_attributes");
  }
  my_free(start);
  command->last_argument = command->end;
}

/*
  Convert the read query to result format version 1

  That is: After newline, all spaces need to be skipped
  unless the previous char was a quote

  This is due to an old bug that has now been fixed, but the
  version 1 output format is preserved by using this function

*/

static void convert_to_format_v1(char *query) {
  int last_c_was_quote = 0;
  char *p = query, *to = query;
  char *end = strend(query);
  char last_c;

  while (p <= end) {
    if (*p == '\n' && !last_c_was_quote) {
      *to++ = *p++; /* Save the newline */

      /* Skip any spaces on next line */
      while (*p && my_isspace(charset_info, *p)) p++;

      last_c_was_quote = 0;
    } else if (*p == '\'' || *p == '"' || *p == '`') {
      last_c = *p;
      *to++ = *p++;

      /* Copy anything until the next quote of same type */
      while (*p && *p != last_c) *to++ = *p++;

      *to++ = *p++;

      last_c_was_quote = 1;
    } else {
      *to++ = *p++;
      last_c_was_quote = 0;
    }
  }
}

/*
  Check for unexpected "junk" after the end of query
  This is normally caused by missing delimiters or when
  switching between different delimiters
*/

void check_eol_junk_line(const char *line) {
  const char *p = line;
  DBUG_TRACE;
  DBUG_PRINT("enter", ("line: %s", line));

  /* Check for extra delimiter */
  if (*p && !std::strncmp(p, delimiter, delimiter_length))
    die("Extra delimiter \"%s\" found", delimiter);

  /* Allow trailing # comment */
  if (*p && *p != '#') {
    if (*p == '\n') die("Missing delimiter");
    die("End of line junk detected: \"%s\"", p);
  }
}

static void check_eol_junk(const char *eol) {
  const char *p = eol;
  DBUG_TRACE;
  DBUG_PRINT("enter", ("eol: %s", eol));

  /* Skip past all spacing chars and comments */
  while (*p && (my_isspace(charset_info, *p) || *p == '#' || *p == '\n')) {
    /* Skip past comments started with # and ended with newline */
    if (*p && *p == '#') {
      p++;
      while (*p && *p != '\n') p++;
    }

    /* Check this line */
    if (*p && *p == '\n') check_eol_junk_line(p);

    if (*p) p++;
  }

  check_eol_junk_line(p);
}

static bool is_delimiter(const char *p) {
  uint match = 0;
  char *delim = delimiter;
  while (*p && *p == *delim++) {
    match++;
    p++;
  }

  return (match == delimiter_length);
}

// 256K -- a test in sp-big is >128K
#define MAX_QUERY (256 * 1024 * 2)
static char read_command_buf[MAX_QUERY];

/// Create a command from a set of lines.
///
/// Converts lines returned by read_line into a command, this involves
/// parsing the first word in the read line to find the command type.
///
/// A '`--`' comment may contain a valid query as the first word after
/// the comment start. Thus it's always checked to see if that is the
/// case. The advantage with this approach is to be able to execute
/// commands terminated by new line '\n' regardless how many "delimiter"
/// it contain.
///
/// @param [in] command_ptr pointer where to return the new query
///
/// @retval 0 on success, else 1
static int read_command(struct st_command **command_ptr) {
  char *p = read_command_buf;
  DBUG_TRACE;

  if (parser.current_line < parser.read_lines) {
    *command_ptr = q_lines->at(parser.current_line);
    // Assign the current command line number
    start_lineno = (*command_ptr)->lineno;
    return 0;
  }

  struct st_command *command;
  if (!(*command_ptr = command = (struct st_command *)my_malloc(
            PSI_NOT_INSTRUMENTED, sizeof(*command),
            MYF(MY_WME | MY_ZEROFILL))) ||
      q_lines->push_back(command))
    die("Out of memory");
  command->type = Q_UNKNOWN;

  read_command_buf[0] = 0;
  if (read_line(read_command_buf, sizeof(read_command_buf))) {
    check_eol_junk(read_command_buf);
    return 1;
  }

  // Set the line number for the command
  command->lineno = start_lineno;

  if (opt_result_format_version == 1) convert_to_format_v1(read_command_buf);

  DBUG_PRINT("info", ("query: '%s'", read_command_buf));
  if (*p == '#') {
    command->type = Q_COMMENT;
  } else if (p[0] == '-' && p[1] == '-') {
    command->type = Q_COMMENT_WITH_COMMAND;
    // Skip past '--'
    p += 2;
  } else if (*p == '\n') {
    command->type = Q_EMPTY_LINE;
  }

  // Skip leading spaces
  while (*p && my_isspace(charset_info, *p)) p++;

  if (!(command->query_buf = command->query =
            my_strdup(PSI_NOT_INSTRUMENTED, p, MYF(MY_WME))))
    die("Out of memory");

  // Calculate first word length(the command), terminated
  // by 'space' , '(' or 'delimiter'
  p = command->query;
  while (*p && !my_isspace(charset_info, *p) && *p != '(' && !is_delimiter(p))
    p++;
  command->first_word_len = (uint)(p - command->query);
  DBUG_PRINT("info",
             ("first_word: %.*s", static_cast<int>(command->first_word_len),
              command->query));

  // Skip spaces between command and first argument
  while (*p && my_isspace(charset_info, *p)) p++;
  command->first_argument = p;

  command->end = strend(command->query);
  command->query_len = (command->end - command->query);
  parser.read_lines++;
  return 0;
}

static struct my_option my_long_options[] = {
#include "caching_sha2_passwordopt-longopts.h"
#include "sslopt-longopts.h"
    {"basedir", 'b', "Basedir for tests.", &opt_basedir, &opt_basedir, nullptr,
     GET_STR, REQUIRED_ARG, 0, 0, 0, nullptr, 0, nullptr},
    {"character-sets-dir", OPT_CHARSETS_DIR,
     "Directory for character set files.", &opt_charsets_dir, &opt_charsets_dir,
     nullptr, GET_STR, REQUIRED_ARG, 0, 0, 0, nullptr, 0, nullptr},
    {"colored-diff", OPT_COLORED_DIFF, "Colorize the diff outout.",
     &opt_colored_diff, &opt_colored_diff, nullptr, GET_BOOL, NO_ARG, 0, 0, 0,
     nullptr, 0, nullptr},
    {"compress", 'C', "Use the compressed server/client protocol.",
     &opt_compress, &opt_compress, nullptr, GET_BOOL, NO_ARG, 0, 0, 0, nullptr,
     0, nullptr},
    {"connect_timeout", OPT_CONNECT_TIMEOUT,
     "Number of seconds before connection timeout.", &opt_connect_timeout,
     &opt_connect_timeout, nullptr, GET_UINT, REQUIRED_ARG, 120, 0, 3600 * 12,
     nullptr, 0, nullptr},
    {"cursor-protocol", OPT_CURSOR_PROTOCOL,
     "Use cursors for prepared statements.", &cursor_protocol, &cursor_protocol,
     nullptr, GET_BOOL, NO_ARG, 0, 0, 0, nullptr, 0, nullptr},
    {"database", 'D', "Database to use.", &opt_db, &opt_db, nullptr, GET_STR,
     REQUIRED_ARG, 0, 0, 0, nullptr, 0, nullptr},
#ifdef NDEBUG
    {"debug", '#', "This is a non-debug version. Catch this and exit.", nullptr,
     nullptr, nullptr, GET_DISABLED, OPT_ARG, 0, 0, 0, nullptr, 0, nullptr},
    {"debug-check", OPT_DEBUG_CHECK,
     "This is a non-debug version. Catch this and exit.", nullptr, nullptr,
     nullptr, GET_DISABLED, NO_ARG, 0, 0, 0, nullptr, 0, nullptr},
    {"debug-info", OPT_DEBUG_INFO,
     "This is a non-debug version. Catch this and exit.", nullptr, nullptr,
     nullptr, GET_DISABLED, NO_ARG, 0, 0, 0, nullptr, 0, nullptr},
#else
    {"debug", '#', "Output debug log. Often this is 'd:t:o,filename'.", nullptr,
     nullptr, nullptr, GET_STR, OPT_ARG, 0, 0, 0, nullptr, 0, nullptr},
    {"debug-check", OPT_DEBUG_CHECK,
     "Check memory and open file usage at exit.", &debug_check_flag,
     &debug_check_flag, nullptr, GET_BOOL, NO_ARG, 0, 0, 0, nullptr, 0,
     nullptr},
    {"debug-info", OPT_DEBUG_INFO, "Print some debug info at exit.",
     &debug_info_flag, &debug_info_flag, nullptr, GET_BOOL, NO_ARG, 0, 0, 0,
     nullptr, 0, nullptr},
#endif
    {"default-character-set", OPT_DEFAULT_CHARSET,
     "Set the default character set.", &default_charset, &default_charset,
     nullptr, GET_STR, REQUIRED_ARG, 0, 0, 0, nullptr, 0, nullptr},
    {"explain-protocol", OPT_EXPLAIN_PROTOCOL,
     "Explain all SELECT/INSERT/REPLACE/UPDATE/DELETE statements",
     &explain_protocol, &explain_protocol, nullptr, GET_BOOL, NO_ARG, 0, 0, 0,
     nullptr, 0, nullptr},
    {"help", '?', "Display this help and exit.", nullptr, nullptr, nullptr,
     GET_NO_ARG, NO_ARG, 0, 0, 0, nullptr, 0, nullptr},
    {"host", 'h', "Connect to host.", &opt_host, &opt_host, nullptr, GET_STR,
     REQUIRED_ARG, 0, 0, 0, nullptr, 0, nullptr},
    {"hypergraph", OPT_HYPERGRAPH,
     "Force all queries to be run under the hypergraph optimizer.",
     &opt_hypergraph, &opt_hypergraph, nullptr, GET_BOOL, NO_ARG, 0, 0, 0,
     nullptr, 0, nullptr},
    {"include", 'i', "Include SQL before each test case.", &opt_include,
     &opt_include, nullptr, GET_STR, REQUIRED_ARG, 0, 0, 0, nullptr, 0,
     nullptr},
    {"json-explain-protocol", OPT_JSON_EXPLAIN_PROTOCOL,
     "Explain all SELECT/INSERT/REPLACE/UPDATE/DELETE statements with "
     "FORMAT=JSON",
     &json_explain_protocol, &json_explain_protocol, nullptr, GET_BOOL, NO_ARG,
     0, 0, 0, nullptr, 0, nullptr},
    {"logdir", OPT_LOG_DIR, "Directory for log files", &opt_logdir, &opt_logdir,
     nullptr, GET_STR, REQUIRED_ARG, 0, 0, 0, nullptr, 0, nullptr},
    {"mark-progress", OPT_MARK_PROGRESS,
     "Write line number and elapsed time to <testname>.progress.",
     &opt_mark_progress, &opt_mark_progress, nullptr, GET_BOOL, NO_ARG, 0, 0, 0,
     nullptr, 0, nullptr},
    {"init-command", OPT_INIT_COMMAND,
     "SQL Command to execute when connecting to MySQL server. Will "
     "automatically be re-executed when reconnecting.",
     &opt_init_command, &opt_init_command, nullptr, GET_STR, REQUIRED_ARG, 0, 0,
     0, nullptr, 0, nullptr},
    {"max-connect-retries", OPT_MAX_CONNECT_RETRIES,
     "Maximum number of attempts to connect to server.",
     &opt_max_connect_retries, &opt_max_connect_retries, nullptr, GET_INT,
     REQUIRED_ARG, 500, 1, 10000, nullptr, 0, nullptr},
    {"max-connections", OPT_MAX_CONNECTIONS,
     "Max number of open connections to server", &opt_max_connections,
     &opt_max_connections, nullptr, GET_INT, REQUIRED_ARG, 128, 8, 5120,
     nullptr, 0, nullptr},
    {"no-skip", OPT_NO_SKIP, "Force the test to run without skip.", &no_skip,
     &no_skip, nullptr, GET_BOOL, NO_ARG, 0, 0, 0, nullptr, 0, nullptr},
    {"no-skip-exclude-list", 'n',
     "Contains comma-separated list of to be excluded inc files.",
     &excluded_string, &excluded_string, nullptr, GET_STR, REQUIRED_ARG, 0, 0,
     0, nullptr, 0, nullptr},
    {"offload-count-file", OPT_OFFLOAD_COUNT_FILE, "Offload count report file",
     &opt_offload_count_file, &opt_offload_count_file, nullptr, GET_STR,
     REQUIRED_ARG, 0, 0, 0, nullptr, 0, nullptr},
    {"opt-trace-protocol", OPT_TRACE_PROTOCOL,
     "Trace DML statements with optimizer trace", &opt_trace_protocol,
     &opt_trace_protocol, nullptr, GET_BOOL, NO_ARG, 0, 0, 0, nullptr, 0,
     nullptr},
    {"password", 'p', "Password to use when connecting to server.", nullptr,
     nullptr, nullptr, GET_STR, OPT_ARG, 0, 0, 0, nullptr, 0, nullptr},
    {"plugin_dir", OPT_PLUGIN_DIR, "Directory for client-side plugins.",
     &opt_plugin_dir, &opt_plugin_dir, nullptr, GET_STR, REQUIRED_ARG, 0, 0, 0,
     nullptr, 0, nullptr},
    {"port", 'P',
     "Port number to use for connection or 0 for default to, in "
     "order of preference, my.cnf, $MYSQL_TCP_PORT, "
#if MYSQL_PORT_DEFAULT == 0
     "/etc/services, "
#endif
     "built-in default (" STRINGIFY_ARG(MYSQL_PORT) ").",
     &opt_port, &opt_port, nullptr, GET_INT, REQUIRED_ARG, 0, 0, 0, nullptr, 0,
     nullptr},
    {"protocol", OPT_MYSQL_PROTOCOL,
     "The protocol of connection (tcp,socket,pipe,memory).", nullptr, nullptr,
     nullptr, GET_STR, REQUIRED_ARG, 0, 0, 0, nullptr, 0, nullptr},
    {"ps-protocol", OPT_PS_PROTOCOL,
     "Use prepared-statement protocol for communication.", &ps_protocol,
     &ps_protocol, nullptr, GET_BOOL, NO_ARG, 0, 0, 0, nullptr, 0, nullptr},
    {"quiet", 's', "Suppress all normal output.", &silent, &silent, nullptr,
     GET_BOOL, NO_ARG, 0, 0, 0, nullptr, 0, nullptr},
    {"record", 'r', "Record output of test_file into result file.", nullptr,
     nullptr, nullptr, GET_NO_ARG, NO_ARG, 0, 0, 0, nullptr, 0, nullptr},
    {"result-file", 'R', "Read/store result from/in this file.",
     &result_file_name, &result_file_name, nullptr, GET_STR, REQUIRED_ARG, 0, 0,
     0, nullptr, 0, nullptr},
    {"result-format-version", OPT_RESULT_FORMAT_VERSION,
     "Version of the result file format to use", &opt_result_format_version,
     &opt_result_format_version, nullptr, GET_INT, REQUIRED_ARG, 1, 1, 2,
     nullptr, 0, nullptr},
#ifdef _WIN32
    {"safe-process-pid", OPT_SAFEPROCESS_PID, "PID of safeprocess.",
     &opt_safe_process_pid, &opt_safe_process_pid, 0, GET_INT, REQUIRED_ARG, 0,
     0, 0, 0, 0, 0},
#endif
    {"shared-memory-base-name", OPT_SHARED_MEMORY_BASE_NAME,
     "Base name of shared memory.", &shared_memory_base_name,
     &shared_memory_base_name, nullptr, GET_STR, REQUIRED_ARG, 0, 0, 0, nullptr,
     0, nullptr},
    {"silent", 's', "Suppress all normal output. Synonym for --quiet.", &silent,
     &silent, nullptr, GET_BOOL, NO_ARG, 0, 0, 0, nullptr, 0, nullptr},
    {"socket", 'S', "The socket file to use for connection.", &unix_sock,
     &unix_sock, nullptr, GET_STR, REQUIRED_ARG, 0, 0, 0, nullptr, 0, nullptr},
    {"sp-protocol", OPT_SP_PROTOCOL, "Use stored procedures for select.",
     &sp_protocol, &sp_protocol, nullptr, GET_BOOL, NO_ARG, 0, 0, 0, nullptr, 0,
     nullptr},
    {"tail-lines", OPT_TAIL_LINES,
     "Number of lines of the result to include in a failure report.",
     &opt_tail_lines, &opt_tail_lines, nullptr, GET_INT, REQUIRED_ARG, 0, 0,
     10000, nullptr, 0, nullptr},
    {"test-file", 'x', "Read test from/in this file (default stdin).", nullptr,
     nullptr, nullptr, GET_STR, REQUIRED_ARG, 0, 0, 0, nullptr, 0, nullptr},
    {"timer-file", 'm', "File where the timing in microseconds is stored.",
     nullptr, nullptr, nullptr, GET_STR, REQUIRED_ARG, 0, 0, 0, nullptr, 0,
     nullptr},
    {"tmpdir", 't', "Temporary directory where sockets are put.", nullptr,
     nullptr, nullptr, GET_STR, REQUIRED_ARG, 0, 0, 0, nullptr, 0, nullptr},
    {"trace-exec", OPT_TRACE_EXEC, "Print output from exec to stdout.",
     &trace_exec, &trace_exec, nullptr, GET_BOOL, NO_ARG, 0, 0, 0, nullptr, 0,
     nullptr},
    {"user", 'u', "User for login.", &opt_user, &opt_user, nullptr, GET_STR,
     REQUIRED_ARG, 0, 0, 0, nullptr, 0, nullptr},
    {"verbose", 'v', "Write more.", &verbose, &verbose, nullptr, GET_BOOL,
     NO_ARG, 0, 0, 0, nullptr, 0, nullptr},
    {"version", 'V', "Output version information and exit.", nullptr, nullptr,
     nullptr, GET_NO_ARG, NO_ARG, 0, 0, 0, nullptr, 0, nullptr},
    {"view-protocol", OPT_VIEW_PROTOCOL, "Use views for select.",
     &view_protocol, &view_protocol, nullptr, GET_BOOL, NO_ARG, 0, 0, 0,
     nullptr, 0, nullptr},
    {"async-client", '*', "Use async client.", &use_async_client,
     &use_async_client, nullptr, GET_BOOL, NO_ARG, 0, 0, 0, nullptr, 0,
     nullptr},
    {"compression-algorithms", 0,
     "Use compression algorithm in server/client protocol. Valid values "
     "are any combination of 'zstd','zlib','uncompressed'.",
     &opt_compress_algorithm, &opt_compress_algorithm, nullptr, GET_STR,
     REQUIRED_ARG, 0, 0, 0, nullptr, 0, nullptr},
    {"zstd-compression-level", 0,
     "Use this compression level in the client/server protocol, in case "
     "--compression-algorithms=zstd. Valid range is between 1 and 22, "
     "inclusive. Default is 3.",
     &opt_zstd_compress_level, &opt_zstd_compress_level, nullptr, GET_UINT,
     REQUIRED_ARG, 3, 1, 22, nullptr, 0, nullptr},
    {"test-ssl-fips-mode", 0,
     "Toggle SSL FIPS mode on or off, to see whether FIPS is supported. "
     "Prints the result to stdout, and then exits. "
     "Used by mtr to enable/disable FIPS tests. ",
     &opt_test_ssl_fips_mode, nullptr, nullptr, GET_BOOL, NO_ARG, 0, 0, 0,
     nullptr, 0, nullptr},

    {nullptr, 0, nullptr, nullptr, nullptr, nullptr, GET_NO_ARG, NO_ARG, 0, 0,
     0, nullptr, 0, nullptr}};

static void usage() {
  print_version();
  puts(ORACLE_WELCOME_COPYRIGHT_NOTICE("2000"));
  printf(
      "Runs a test against the mysql server and compares output with a results "
      "file.\n\n");
  printf("Usage: %s [OPTIONS] [database] < test_file\n", my_progname);
  my_print_help(my_long_options);
  printf(
      "  --no-defaults       Don't read default options from any options "
      "file.\n");
  my_print_variables(my_long_options);
}

static bool get_one_option(int optid, const struct my_option *opt,
                           char *argument) {
  if (opt_test_ssl_fips_mode) {
    char ssl_err_string[OPENSSL_ERROR_LENGTH] = {'\0'};
    int fips_test = test_ssl_fips_mode(ssl_err_string);
    fprintf(stdout, "--test-ssl-fips-mode %d %s\n", fips_test,
            fips_test == 0 ? ssl_err_string : "Success");
    exit(0);
  }
  switch (optid) {
    case '#':
#ifndef NDEBUG
      DBUG_PUSH(argument ? argument : "d:t:S:i:O,/tmp/mysqltest.trace");
      debug_check_flag = true;
#endif
      break;
    case 'r':
      record = 1;
      break;
    case 'x': {
      char buff[FN_REFLEN];
      if (!test_if_hard_path(argument)) {
        strxmov(buff, opt_basedir, argument, NullS);
        argument = buff;
      }
      fn_format(buff, argument, "", "", MY_UNPACK_FILENAME);
      assert(cur_file == file_stack && cur_file->file == nullptr);
      if (!(cur_file->file = fopen(buff, "rb")))
        die("Could not open '%s' for reading, errno: %d", buff, errno);
      cur_file->file_name = my_strdup(PSI_NOT_INSTRUMENTED, buff, MYF(MY_FAE));
      cur_file->lineno = 1;
      break;
    }
    case 'm': {
      static char buff[FN_REFLEN];
      if (!test_if_hard_path(argument)) {
        strxmov(buff, opt_basedir, argument, NullS);
        argument = buff;
      }
      fn_format(buff, argument, "", "", MY_UNPACK_FILENAME);
      timer_file = buff;
      unlink(timer_file); /* Ignore error, may not exist */
      break;
    }
    case 'p':
      if (argument == disabled_my_option) {
        // Don't require password
        static char empty_password[] = {'\0'};
        assert(empty_password[0] ==
               '\0');  // Check that it has not been overwritten
        argument = empty_password;
      }
      if (argument) {
        my_free(opt_pass);
        opt_pass = my_strdup(PSI_NOT_INSTRUMENTED, argument, MYF(MY_FAE));
        while (*argument) *argument++ = 'x'; /* Destroy argument */
        tty_password = false;
      } else
        tty_password = true;
      break;
#include "sslopt-case.h"

    case 't':
      my_stpnmov(TMPDIR, argument, sizeof(TMPDIR));
      break;
    case OPT_LOG_DIR:
      /* Check that the file exists */
      if (access(opt_logdir, F_OK) != 0)
        die("The specified log directory does not exist: '%s'", opt_logdir);
      break;
    case OPT_RESULT_FORMAT_VERSION:
      set_result_format_version(opt_result_format_version);
      break;
    case 'V':
      print_version();
      exit(0);
    case OPT_MYSQL_PROTOCOL:
      opt_protocol =
          find_type_or_exit(argument, &sql_protocol_typelib, opt->name);
      break;
    case '?':
      usage();
      exit(0);
    case 'C':
      CLIENT_WARN_DEPRECATED("--compress", "--compression-algorithms");
      break;
  }
  return false;
}

/**
  Test case or the result file names may use alphanumeric characters
  (A-Z, a-z, 0-9), dash ('-') or underscore ('_'), but should not
  start with dash or underscore.

  Check if a file name contains any other special characters. If yes,
  throw an error and abort the test run.

  @param[in] file_name File name
*/

static void validate_filename(const char *file_name) {
  const char *fname = strrchr(file_name, '/');

  if (fname == nullptr) {
    if (is_windows) {
      fname = strrchr(file_name, '\\');

      if (fname == nullptr)
        fname = file_name;
      else
        fname++;
    } else
      fname = file_name;
  } else
    fname++;

  file_name = fname;

  // Check if first character in the file name is a alphanumeric character
  if (!my_isalnum(charset_info, file_name[0])) {
    die("Invalid file name '%s', first character must be alpha-numeric.",
        file_name);
  } else
    file_name++;

  // Skip extension('.test' or '.result' or '.inc' etc) in the file name
  const char *file_name_end = strrchr(file_name, '.');

  while (*file_name && (file_name != file_name_end) &&
         (file_name[0] == '-' || file_name[0] == '_' ||
          my_isalnum(charset_info, file_name[0]))) {
    file_name++;
  }

  if (file_name != file_name_end) {
    die("Invalid file name '%s'. Test or result file name should "
        "consist of only alpha-numeric characters, dash (-) or "
        "underscore (_), but should not start with dash or "
        "underscore.",
        fname);
  }
}

static int parse_args(int argc, char **argv) {
  if (load_defaults("my", load_default_groups, &argc, &argv, &argv_alloc))
    exit(1);

  if ((handle_options(&argc, &argv, my_long_options, get_one_option))) exit(1);

  // Check for special characters in test case file name
  if (cur_file->file_name) validate_filename(cur_file->file_name);

  // Check for special characters in result file name
  if (result_file_name) validate_filename(result_file_name);

  if (argc > 1) {
    usage();
    exit(1);
  }

  if (argc == 1) opt_db = *argv;
  if (tty_password) opt_pass = get_tty_password(NullS);
  if (debug_info_flag) my_end_arg = MY_CHECK_ERROR | MY_GIVE_INFO;
  if (debug_check_flag) my_end_arg = MY_CHECK_ERROR;

  if (!record) {
    /* Check that the result file exists */
    if (result_file_name && access(result_file_name, F_OK) != 0)
      die("The specified result file '%s' does not exist", result_file_name);
  }

  return 0;
}

/*
  Write the content of str into file

  SYNOPSIS
  str_to_file2
  fname - name of file to truncate/create and write to
  str - content to write to file
  size - size of content witten to file
  append - append to file instead of overwriting old file
*/

void str_to_file2(const char *fname, char *str, size_t size, bool append) {
  int fd;
  char buff[FN_REFLEN];
  int flags = O_WRONLY | O_CREAT;
  if (!test_if_hard_path(fname)) {
    strxmov(buff, opt_basedir, fname, NullS);
    fname = buff;
  }
  fn_format(buff, fname, "", "", MY_UNPACK_FILENAME);

  if (!append) flags |= O_TRUNC;
  if ((fd = my_open(buff, flags, MYF(MY_WME))) < 0)
    die("Could not open '%s' for writing, errno: %d", buff, errno);
  if (append && my_seek(fd, 0, SEEK_END, MYF(0)) == MY_FILEPOS_ERROR)
    die("Could not find end of file '%s', errno: %d", buff, errno);
  if (my_write(fd, (uchar *)str, size, MYF(MY_WME | MY_FNABP)))
    die("write failed, errno: %d", errno);
  my_close(fd, MYF(0));
}

/*
  Write the content of str into file

  SYNOPSIS
  str_to_file
  fname - name of file to truncate/create and write to
  str - content to write to file
  size - size of content witten to file
*/

void str_to_file(const char *fname, char *str, size_t size) {
  str_to_file2(fname, str, size, false);
}

#ifdef _WIN32

typedef Prealloced_array<const char *, 16> Patterns;
Patterns *patterns;

/*
  init_win_path_patterns

  DESCRIPTION
  Setup string patterns that will be used to detect filenames that
  needs to be converted from Win to Unix format

*/

void init_win_path_patterns() {
  /* List of string patterns to match in order to find paths */
  const char *paths[] = {
      "$MYSQL_TEST_DIR", "$MYSQL_TMP_DIR",  "$MYSQLTEST_VARDIR",
      "$MASTER_MYSOCK",  "$MYSQL_SHAREDIR", "$MYSQL_CHARSETSDIR",
      "$MYSQL_LIBDIR",   "./test/",         ".ibd",
      ".\\ibdata",       ".\\ibtmp",        ".\\undo"};
  int num_paths = sizeof(paths) / sizeof(char *);
  int i;
  char *p;

  DBUG_TRACE;

  patterns = new Patterns(PSI_NOT_INSTRUMENTED);

  /* Loop through all paths in the array */
  for (i = 0; i < num_paths; i++) {
    VAR *v;
    if (*(paths[i]) == '$') {
      v = var_get(paths[i], 0, 0, 0);
      p = my_strdup(PSI_NOT_INSTRUMENTED, v->str_val, MYF(MY_FAE));
    } else
      p = my_strdup(PSI_NOT_INSTRUMENTED, paths[i], MYF(MY_FAE));

    /* Don't insert zero length strings in patterns array */
    if (std::strlen(p) == 0) {
      my_free(p);
      continue;
    }

    if (patterns->push_back(p)) die("Out of memory");

    DBUG_PRINT("info", ("p: %s", p));
    while (*p) {
      if (*p == '/') *p = '\\';
      p++;
    }
  }
}

void free_win_path_patterns() {
  const char **pat;
  for (pat = patterns->begin(); pat != patterns->end(); ++pat) {
    my_free(const_cast<char *>(*pat));
  }
  delete patterns;
  patterns = nullptr;
}

/*
  fix_win_paths

  DESCRIPTION
  Search the string 'val' for the patterns that are known to be
  strings that contain filenames. Convert all \ to / in the
  filenames that are found.

  Ex:
  val = 'Error "c:\mysql\mysql-test\var\test\t1.frm" didn't exist'
  => $MYSQL_TEST_DIR is found by strstr
  => all \ from c:\mysql\m... until next space is converted into /
*/

void fix_win_paths(const char *val, size_t len [[maybe_unused]]) {
  DBUG_TRACE;
  const char **pat;
  for (pat = patterns->begin(); pat != patterns->end(); ++pat) {
    char *p;
    DBUG_PRINT("info", ("pattern: %s", *pat));

    /* Find and fix each path in this string */
    p = const_cast<char *>(val);
    while ((p = strstr(p, *pat))) {
      DBUG_PRINT("info", ("Found %s in val p: %s", *pat, p));
      /* Found the pattern.  Back up to the start of this path */
      while (p > val && !my_isspace(charset_info, *(p - 1))) {
        p--;
      }

      while (*p && !my_isspace(charset_info, *p)) {
        if (*p == '\\') *p = '/';
        p++;
      }
      DBUG_PRINT("info", ("Converted \\ to / in %s", val));
    }
  }
  DBUG_PRINT("exit", (" val: %s, len: %d", val, len));
}
#endif

/*
  Append the result for one field to the dynamic string ds
*/

static void append_field(DYNAMIC_STRING *ds, uint col_idx, MYSQL_FIELD *field,
                         char *val, size_t len, bool is_null) {
  char null[] = "NULL";

  if (col_idx < max_replace_column && replace_column[col_idx]) {
    val = replace_column[col_idx];
    len = std::strlen(val);
  } else if (is_null) {
    val = null;
    len = 4;
  }
#ifdef _WIN32
  else if ((field->type == MYSQL_TYPE_DOUBLE ||
            field->type == MYSQL_TYPE_FLOAT) &&
           field->decimals >= 31) {
    /* Convert 1.2e+018 to 1.2e+18 and 1.2e-018 to 1.2e-18 */
    char *start = strchr(val, 'e');
    if (start && std::strlen(start) >= 5 &&
        (start[1] == '-' || start[1] == '+') && start[2] == '0') {
      start += 2; /* Now points at first '0' */
      if (field->flags & ZEROFILL_FLAG) {
        /* Move all chars before the first '0' one step right */
        memmove(val + 1, val, start - val);
        *val = '0';
      } else {
        /* Move all chars after the first '0' one step left */
        memmove(start, start + 1, std::strlen(start));
        len--;
      }
    }
  }
#endif

  if (!display_result_vertically) {
    if (col_idx) dynstr_append_mem(ds, "\t", 1);
    replace_dynstr_append_mem(ds, val, len);
  } else {
    dynstr_append(ds, field->name);
    dynstr_append_mem(ds, "\t", 1);
    replace_dynstr_append_mem(ds, val, len);
    dynstr_append_mem(ds, "\n", 1);
  }
}

/*
  Append all results to the dynamic string separated with '\t'
  Values may be converted with 'replace_column'
*/

static void append_result(DYNAMIC_STRING *ds, MYSQL_RES *res) {
  MYSQL_ROW row;
  uint num_fields = mysql_num_fields(res);
  MYSQL_FIELD *fields = mysql_fetch_fields(res);
  ulong *lengths;

  while ((row = mysql_fetch_row_wrapper(res))) {
    uint i;
    lengths = mysql_fetch_lengths(res);
    for (i = 0; i < num_fields; i++) {
      /* looks ugly , but put here to convince parfait */
      assert(lengths);
      append_field(ds, i, &fields[i], row[i], lengths[i], !row[i]);
    }
    if (!display_result_vertically) dynstr_append_mem(ds, "\n", 1);
  }
}

/*
  Append all results from ps execution to the dynamic string separated
  with '\t'. Values may be converted with 'replace_column'
*/

static void append_stmt_result(DYNAMIC_STRING *ds, MYSQL_STMT *stmt,
                               MYSQL_FIELD *fields, uint num_fields) {
  MYSQL_BIND *my_bind;
  bool *is_null;
  ulong *length;
  uint i;

  /* Allocate array with bind structs, lengths and NULL flags */
  my_bind = (MYSQL_BIND *)my_malloc(PSI_NOT_INSTRUMENTED,
                                    num_fields * sizeof(MYSQL_BIND),
                                    MYF(MY_WME | MY_FAE | MY_ZEROFILL));
  length = (ulong *)my_malloc(PSI_NOT_INSTRUMENTED, num_fields * sizeof(ulong),
                              MYF(MY_WME | MY_FAE));
  is_null = (bool *)my_malloc(PSI_NOT_INSTRUMENTED, num_fields * sizeof(bool),
                              MYF(MY_WME | MY_FAE));

  /* Allocate data for the result of each field */
  for (i = 0; i < num_fields; i++) {
    size_t max_length = fields[i].max_length + 1;
    my_bind[i].buffer_type = MYSQL_TYPE_STRING;
    my_bind[i].buffer =
        my_malloc(PSI_NOT_INSTRUMENTED, max_length, MYF(MY_WME | MY_FAE));
    my_bind[i].buffer_length = static_cast<ulong>(max_length);
    my_bind[i].is_null = &is_null[i];
    my_bind[i].length = &length[i];

    DBUG_PRINT("bind", ("col[%d]: buffer_type: %d, buffer_length: %lu", i,
                        my_bind[i].buffer_type, my_bind[i].buffer_length));
  }

  if (mysql_stmt_bind_result(stmt, my_bind))
    die("mysql_stmt_bind_result failed: %d: %s", mysql_stmt_errno(stmt),
        mysql_stmt_error(stmt));

  while (mysql_stmt_fetch(stmt) == 0) {
    for (i = 0; i < num_fields; i++)
      append_field(ds, i, &fields[i], (char *)my_bind[i].buffer,
                   *my_bind[i].length, *my_bind[i].is_null);
    if (!display_result_vertically) dynstr_append_mem(ds, "\n", 1);
  }

  int rc;
  if ((rc = mysql_stmt_fetch(stmt)) != MYSQL_NO_DATA)
    die("fetch didn't end with MYSQL_NO_DATA from statement: %d: %s; rc=%d",
        mysql_stmt_errno(stmt), mysql_stmt_error(stmt), rc);

  for (i = 0; i < num_fields; i++) {
    /* Free data for output */
    my_free(my_bind[i].buffer);
  }
  /* Free array with bind structs, lengths and NULL flags */
  my_free(my_bind);
  my_free(length);
  my_free(is_null);
}

/*
  Append metadata for fields to output
*/

static void append_metadata(DYNAMIC_STRING *ds, MYSQL_FIELD *field,
                            uint num_fields) {
  MYSQL_FIELD *field_end;
  dynstr_append(ds,
                "Catalog\tDatabase\tTable\tTable_alias\tColumn\t"
                "Column_alias\tType\tLength\tMax length\tIs_null\t"
                "Flags\tDecimals\tCharsetnr\n");

  for (field_end = field + num_fields; field < field_end; field++) {
    dynstr_append_mem(ds, field->catalog, field->catalog_length);
    dynstr_append_mem(ds, "\t", 1);
    dynstr_append_mem(ds, field->db, field->db_length);
    dynstr_append_mem(ds, "\t", 1);
    dynstr_append_mem(ds, field->org_table, field->org_table_length);
    dynstr_append_mem(ds, "\t", 1);
    dynstr_append_mem(ds, field->table, field->table_length);
    dynstr_append_mem(ds, "\t", 1);
    dynstr_append_mem(ds, field->org_name, field->org_name_length);
    dynstr_append_mem(ds, "\t", 1);
    dynstr_append_mem(ds, field->name, field->name_length);
    dynstr_append_mem(ds, "\t", 1);
    replace_dynstr_append_uint(ds, field->type);
    dynstr_append_mem(ds, "\t", 1);
    replace_dynstr_append_uint(ds, field->length);
    dynstr_append_mem(ds, "\t", 1);
    replace_dynstr_append_uint(ds, field->max_length);
    dynstr_append_mem(ds, "\t", 1);
    dynstr_append_mem(ds, (IS_NOT_NULL(field->flags) ? "N" : "Y"), 1);
    dynstr_append_mem(ds, "\t", 1);
    replace_dynstr_append_uint(ds, field->flags);
    dynstr_append_mem(ds, "\t", 1);
    replace_dynstr_append_uint(ds, field->decimals);
    dynstr_append_mem(ds, "\t", 1);
    replace_dynstr_append_uint(ds, field->charsetnr);
    dynstr_append_mem(ds, "\n", 1);
  }
}

/*
  Append affected row count and other info to output
*/

static void append_info(DYNAMIC_STRING *ds, ulonglong affected_rows,
                        const char *info) {
  char buf[40], buff2[21];
  sprintf(buf, "affected rows: %s\n", llstr(affected_rows, buff2));
  dynstr_append(ds, buf);
  if (info) {
    dynstr_append(ds, "info: ");
    dynstr_append(ds, info);
    dynstr_append_mem(ds, "\n", 1);
  }
}

/**
  @brief Append state change information (received through Ok packet) to the
  output.

  @param [in,out] ds         Dynamic string to hold the content to be printed.
  @param [in] mysql          Connection handle.
*/

static void append_session_track_info(DYNAMIC_STRING *ds, MYSQL *mysql) {
  for (unsigned int type = SESSION_TRACK_BEGIN; type <= SESSION_TRACK_END;
       type++) {
    const char *data;
    size_t data_length;

    if (!mysql_session_track_get_first(mysql, (enum_session_state_type)type,
                                       &data, &data_length)) {
      /*
        Append the type information. Please update the definition of APPEND_TYPE
        when any changes are made to enum_session_state_type.
      */
      APPEND_TYPE(type);
      dynstr_append(ds, "-- ");
      dynstr_append_mem(ds, data, data_length);
    } else
      continue;
    while (!mysql_session_track_get_next(mysql, (enum_session_state_type)type,
                                         &data, &data_length)) {
      dynstr_append(ds, "\n-- ");
      dynstr_append_mem(ds, data, data_length);
    }
    dynstr_append(ds, "\n\n");
  }
}

/*
  Display the table headings with the names tab separated
*/

static void append_table_headings(DYNAMIC_STRING *ds, MYSQL_FIELD *field,
                                  uint num_fields) {
  uint col_idx;
  for (col_idx = 0; col_idx < num_fields; col_idx++) {
    if (col_idx) dynstr_append_mem(ds, "\t", 1);
    replace_dynstr_append(ds, field[col_idx].name);
  }
  dynstr_append_mem(ds, "\n", 1);
}

/// Check whether a given warning is in list of disabled or enabled warnings.
///
/// @param warnings      List of either disabled or enabled warnings.
/// @param error         Error number
/// @param warning_found Boolean value, should be set to true if warning
///                      is found in the list, false otherwise.
///
/// @retval True if the given warning is present in the list, and
///         ignore flag for that warning is not set, false otherwise.
static bool match_warnings(Expected_warnings *warnings, std::uint32_t error,
                           bool *warning_found) {
  bool match_found = false;
  std::vector<std::unique_ptr<Warning>>::iterator warning = warnings->begin();

  for (; warning != warnings->end(); warning++) {
    if ((*warning)->warning_code() == error) {
      *warning_found = true;
      if (!(*warning)->ignore_warning()) {
        match_found = true;
        break;
      }
    }
  }

  return match_found;
}

/// Handle one warning which occurred during execution of a query.
///
/// @param ds      DYNAMIC_STRING object to store the warnings.
/// @param warning Warning string
///
/// @retval True if a warning is found in the list of disabled or enabled
///         warnings, false otherwise.
static bool handle_one_warning(DYNAMIC_STRING *ds, std::string warning) {
  // Each line of show warnings output contains information about
  // error level, error code and the error/warning message separated
  // by '\t'. Parse each line from the show warnings output to
  // extract the error code and compare it with list of expected
  // warnings.
  bool warning_found = false;
  std::string error_code;
  std::stringstream warn_msg(warning);

  while (std::getline(warn_msg, error_code, '\t')) {
    int errcode = get_int_val(error_code.c_str());
    if (errcode != -1) {
      if (disabled_warnings->count()) {
        // Print the warning if it doesn't match with any of the
        // disabled warnings.
        if (!match_warnings(disabled_warnings, errcode, &warning_found)) {
          dynstr_append_mem(ds, warning.c_str(), warning.length());
          dynstr_append_mem(ds, "\n", 1);
        }
      } else if (enabled_warnings->count()) {
        if (match_warnings(enabled_warnings, errcode, &warning_found)) {
          dynstr_append_mem(ds, warning.c_str(), warning.length());
          dynstr_append_mem(ds, "\n", 1);
        }
      }
    }
  }

  return warning_found;
}

/// Handle warnings which occurred during execution of a query.
///
/// @param ds          DYNAMIC_STRING object to store the warnings.
/// @param ds_warnings String containing all the generated warnings.
static void handle_warnings(DYNAMIC_STRING *ds, const char *ds_warnings) {
  bool warning_found = false;
  std::string warning;
  std::stringstream warnings(ds_warnings);

  // Set warning_found only if at least one of the warning exist
  // in expected list of warnings.
  while (std::getline(warnings, warning))
    if (handle_one_warning(ds, warning)) warning_found = true;

  // Throw an error and abort the test run if a query generates warnings
  // which are not listed as expected.
  if (!warning_found) {
    std::string warning_list;

    if (disabled_warnings->count())
      warning_list = disabled_warnings->warnings_list();
    else if (enabled_warnings->count())
      warning_list = enabled_warnings->warnings_list();

    die("Query '%s' didn't generate any of the expected warning(s) '%s'.",
        curr_command->query, warning_list.c_str());
  }
}

/// Fetch warnings generated by server while executing a query and
/// append them to warnings buffer 'ds'.
///
/// @param ds    DYNAMIC_STRING object to store the warnings
/// @param mysql mysql handle object
///
/// @retval Number of warnings appended to ds
static int append_warnings(DYNAMIC_STRING *ds, MYSQL *mysql) {
  unsigned int count;
  if (!(count = mysql_warning_count(mysql))) return 0;

  // If one day we will support execution of multi-statements
  // through PS API we should not issue SHOW WARNINGS until
  // we have not read all results.
  assert(!mysql_more_results(mysql));

  MYSQL_RES *warn_res;
  if (mysql_real_query_wrapper(mysql, "SHOW WARNINGS", 13))
    die("Error running query \"SHOW WARNINGS\": %s", mysql_error(mysql));

  if (!(warn_res = mysql_store_result_wrapper(mysql)))
    die("Warning count is %u but didn't get any warnings", count);

  DYNAMIC_STRING ds_warnings;
  init_dynamic_string(&ds_warnings, "", 1024);
  append_result(&ds_warnings, warn_res);
  mysql_free_result_wrapper(warn_res);

  if (disable_warnings &&
      (disabled_warnings->count() || enabled_warnings->count()))
    handle_warnings(ds, ds_warnings.str);
  else if (!disable_warnings)
    dynstr_append_mem(ds, ds_warnings.str, ds_warnings.length);

  dynstr_free(&ds_warnings);
  return ds->length;
}

/// Run query using MySQL C API
///
/// @param cn          Connection object
/// @param command     Pointer to the st_command structure which holds the
///                    arguments and information for the command.
/// @param flags       Flags indicating if we should SEND and/or REAP.
/// @param query       Query string
/// @param query_len   Length of the query string
/// @param ds          Output buffer to store the query result.
/// @param ds_warnings Buffer to store the warnings generated while
///                    executing the query.
static void run_query_normal(struct st_connection *cn,
                             struct st_command *command, int flags,
                             const char *query, size_t query_len,
                             DYNAMIC_STRING *ds, DYNAMIC_STRING *ds_warnings) {
  int error = 0;
  std::uint32_t counter = 0;
  MYSQL *mysql = &cn->mysql;
  MYSQL_RES *res = nullptr;

  if (flags & QUERY_SEND_FLAG) {
    /* Send the query */
    if (mysql_send_query_wrapper(&cn->mysql, query,
                                 static_cast<ulong>(query_len))) {
      handle_error(command, mysql_errno(mysql), mysql_error(mysql),
                   mysql_sqlstate(mysql), ds);
      goto end;
    }
  }

  if (!(flags & QUERY_REAP_FLAG)) {
    cn->pending = true;
    return;
  }

  do {
    /*
      When  on first result set, call mysql_read_query_result_wrapper to
      retrieve answer to the query sent earlier
    */
    if ((counter == 0) && mysql_read_query_result_wrapper(&cn->mysql)) {
      /* we've failed to collect the result set */
      cn->pending = mysql_more_results(&cn->mysql);
      handle_error(command, mysql_errno(mysql), mysql_error(mysql),
                   mysql_sqlstate(mysql), ds);
      goto end;
    }

    /*
      Store the result of the query if it will return any fields
    */
    if (mysql_field_count(mysql) &&
        ((res = mysql_store_result_wrapper(mysql)) == nullptr)) {
      handle_error(command, mysql_errno(mysql), mysql_error(mysql),
                   mysql_sqlstate(mysql), ds);
      goto end;
    }

    if (!disable_result_log) {
      if (res) {
        MYSQL_FIELD *fields = mysql_fetch_fields(res);
        std::uint32_t num_fields = mysql_num_fields(res);

        if (display_metadata) append_metadata(ds, fields, num_fields);

        if (!display_result_vertically)
          append_table_headings(ds, fields, num_fields);

        append_result(ds, res);
      }

      // Need to call mysql_affected_rows() before the "new"
      // query to find the warnings.
      if (!disable_info)
        append_info(ds, mysql_affected_rows(mysql), mysql_info(mysql));

      if (display_session_track_info) append_session_track_info(ds, mysql);

      // Add all warnings to the result. We can't do this if we are in
      // the middle of processing results from multi-statement, because
      // this will break protocol.
      if ((!disable_warnings || disabled_warnings->count() ||
           enabled_warnings->count()) &&
          !mysql_more_results(mysql)) {
        if (append_warnings(ds_warnings, mysql) || ds_warnings->length) {
          dynstr_append_mem(ds, "Warnings:\n", 10);
          dynstr_append_mem(ds, ds_warnings->str, ds_warnings->length);
        }
      }
    }

    if (res) {
      mysql_free_result_wrapper(res);
      res = nullptr;
    }
    counter++;
  } while (!(error = mysql_next_result_wrapper(mysql)));
  if (error > 0) {
    // We got an error from mysql_next_result, maybe expected.
    handle_error(command, mysql_errno(mysql), mysql_error(mysql),
                 mysql_sqlstate(mysql), ds);
    goto end;
  }

  // Successful and there are no more results.
  assert(error == -1);

  // If we come here the query is both executed and read successfully.
  handle_no_error(command);
  revert_properties();

end:
  cn->pending = false;

  // We save the return code (mysql_errno(mysql)) from the last call sent
  // to the server into the mysqltest builtin variable $mysql_errno. This
  // variable then can be used from the test case itself.
  var_set_errno(mysql_errno(mysql));
}

/// Run query using prepared statement C API
///
/// @param mysql       mysql handle
/// @param command     Pointer to the st_command structure which holds the
///                    arguments and information for the command.
/// @param query       Query string
/// @param query_len   Length of the query string
/// @param ds          Output buffer to store the query result.
/// @param ds_warnings Buffer to store the warnings generated while
///                    executing the query.
static void run_query_stmt(MYSQL *mysql, struct st_command *command,
                           const char *query, size_t query_len,
                           DYNAMIC_STRING *ds, DYNAMIC_STRING *ds_warnings) {
  // Init a new stmt if it's not already one created for this connection.
  MYSQL_STMT *stmt;
  if (!(stmt = cur_con->stmt)) {
    if (!(stmt = mysql_stmt_init(mysql))) die("unable to init stmt structure");
    cur_con->stmt = stmt;
  }

  DYNAMIC_STRING ds_prepare_warnings;
  DYNAMIC_STRING ds_execute_warnings;

  // Init dynamic strings for warnings.
  if (!disable_warnings || disabled_warnings->count() ||
      enabled_warnings->count()) {
    init_dynamic_string(&ds_prepare_warnings, nullptr, 0);
    init_dynamic_string(&ds_execute_warnings, nullptr, 0);
  }

  // Note that here 'res' is meta data result set
  MYSQL_RES *res = nullptr;
  int err = 0;

  // Prepare the query
  if (mysql_stmt_prepare(stmt, query, static_cast<ulong>(query_len))) {
    handle_error(command, mysql_stmt_errno(stmt), mysql_stmt_error(stmt),
                 mysql_stmt_sqlstate(stmt), ds);
    goto end;
  }

  // Get the warnings from mysql_stmt_prepare and keep them in a
  // separate string.
  if (!disable_warnings || disabled_warnings->count() ||
      enabled_warnings->count())
    append_warnings(&ds_prepare_warnings, mysql);

  // No need to call mysql_stmt_bind_param() because we have no
  // parameter markers.
  if (cursor_protocol_enabled) {
    // Use cursor when retrieving result.
    unsigned long type = CURSOR_TYPE_READ_ONLY;
    if (mysql_stmt_attr_set(stmt, STMT_ATTR_CURSOR_TYPE, (void *)&type))
      die("mysql_stmt_attr_set(STMT_ATTR_CURSOR_TYPE) failed': %d %s",
          mysql_stmt_errno(stmt), mysql_stmt_error(stmt));
  }

  // Execute the query
  if (mysql_stmt_execute(stmt)) {
    handle_error(command, mysql_stmt_errno(stmt), mysql_stmt_error(stmt),
                 mysql_stmt_sqlstate(stmt), ds);
    goto end;
  }

  // When running in cursor_protocol get the warnings from execute here
  // and keep them in a separate string for later.
  if (cursor_protocol_enabled &&
      (!disable_warnings || disabled_warnings->count() ||
       enabled_warnings->count()))
    append_warnings(&ds_execute_warnings, mysql);

  // We instruct that we want to update the "max_length" field in
  // mysql_stmt_store_result(), this is our only way to know how much
  // buffer to allocate for result data
  {
    bool one = true;
    if (mysql_stmt_attr_set(stmt, STMT_ATTR_UPDATE_MAX_LENGTH, (void *)&one))
      die("mysql_stmt_attr_set(STMT_ATTR_UPDATE_MAX_LENGTH) failed': %d %s",
          mysql_stmt_errno(stmt), mysql_stmt_error(stmt));
  }

  do {
    // If we got here the statement succeeded and was expected to do so,
    // get data. Note that this can still give errors found during execution.
    // Store the result of the query if if will return any fields
    if (mysql_stmt_field_count(stmt) && mysql_stmt_store_result(stmt)) {
      handle_error(command, mysql_stmt_errno(stmt), mysql_stmt_error(stmt),
                   mysql_stmt_sqlstate(stmt), ds);
      goto end;
    }

    if (!disable_result_log) {
      // Not all statements creates a result set. If there is one we can
      // now create another normal result set that contains the meta
      // data. This set can be handled almost like any other non prepared
      // statement result set.
      if ((res = mysql_stmt_result_metadata(stmt)) != nullptr) {
        // Take the column count from meta info
        MYSQL_FIELD *fields = mysql_fetch_fields(res);
        std::uint32_t num_fields = mysql_num_fields(res);

        if (display_metadata) append_metadata(ds, fields, num_fields);

        if (!display_result_vertically)
          append_table_headings(ds, fields, num_fields);

        append_stmt_result(ds, stmt, fields, num_fields);

        // Free normal result set with meta data
        mysql_free_result_wrapper(res);
      } else {
        // This is a query without resultset
      }

      // Fetch info before fetching warnings, since it will be reset
      // otherwise.
      if (!disable_info)
        append_info(ds, mysql_affected_rows(stmt->mysql), mysql_info(mysql));

      if (display_session_track_info) append_session_track_info(ds, mysql);

      // Add all warnings to the result. We can't do this if we are in
      // the middle of processing results from multi-statement, because
      // this will break protocol.
      if ((!disable_warnings || disabled_warnings->count() ||
           enabled_warnings->count()) &&
          !mysql_more_results(stmt->mysql)) {
        // Get the warnings from execute. Append warnings to ds,
        // if there are any.
        append_warnings(&ds_execute_warnings, mysql);
        if (ds_execute_warnings.length || ds_prepare_warnings.length ||
            ds_warnings->length) {
          dynstr_append_mem(ds, "Warnings:\n", 10);

          // Append warnings if exist any
          if (ds_warnings->length)
            dynstr_append_mem(ds, ds_warnings->str, ds_warnings->length);

          // Append prepare warnings if exist any
          if (ds_prepare_warnings.length)
            dynstr_append_mem(ds, ds_prepare_warnings.str,
                              ds_prepare_warnings.length);

          // Append execute warnings if exist any
          if (ds_execute_warnings.length)
            dynstr_append_mem(ds, ds_execute_warnings.str,
                              ds_execute_warnings.length);
        }
      }
    }
  } while ((err = mysql_stmt_next_result(stmt)) == 0);

  if (err > 0) {
    // We got an error from mysql_stmt_next_result, maybe expected.
    handle_error(command, mysql_stmt_errno(stmt), mysql_stmt_error(stmt),
                 mysql_stmt_sqlstate(stmt), ds);
    goto end;
  }

  // If we got here the statement was both executed and read successfully.
  handle_no_error(command);

end:
  if (!disable_warnings || disabled_warnings->count() ||
      enabled_warnings->count()) {
    dynstr_free(&ds_prepare_warnings);
    dynstr_free(&ds_execute_warnings);
  }
  revert_properties();

  // We save the return code (mysql_stmt_errno(stmt)) from the last call sent
  // to the server into the mysqltest builtin variable $mysql_errno. This
  // variable then can be used from the test case itself.
  var_set_errno(mysql_stmt_errno(stmt));

  // Close the statement if no reconnect, need new prepare.
  if (mysql->reconnect) {
    mysql_stmt_close(stmt);
    cur_con->stmt = nullptr;
  }
}

/*
  Create a util connection if one does not already exists
  and use that to run the query
  This is done to avoid implicit commit when creating/dropping objects such
  as view, sp etc.
*/

static int util_query(MYSQL *org_mysql, const char *query) {
  MYSQL *mysql;
  DBUG_TRACE;

  if (!(mysql = cur_con->util_mysql)) {
    DBUG_PRINT("info", ("Creating util_mysql"));
    if (!(mysql = mysql_init(mysql))) die("Failed in mysql_init()");

    if (opt_init_command)
      mysql_options(mysql, MYSQL_INIT_COMMAND, opt_init_command);
    if (opt_connect_timeout)
      mysql_options(mysql, MYSQL_OPT_CONNECT_TIMEOUT,
                    (void *)&opt_connect_timeout);

    /* enable local infile, in non-binary builds often disabled by default */
    mysql_options(mysql, MYSQL_OPT_LOCAL_INFILE, nullptr);
    safe_connect(mysql, "util", org_mysql->host, org_mysql->user,
                 org_mysql->passwd, org_mysql->db, org_mysql->port,
                 org_mysql->unix_socket);

    cur_con->util_mysql = mysql;
  }

  return mysql_query_wrapper(mysql, query);
}

/*
  Run query

  SYNPOSIS
    run_query()
     mysql	mysql handle
     command	current command pointer

  flags control the phased/stages of query execution to be performed
  if QUERY_SEND_FLAG bit is on, the query will be sent. If QUERY_REAP_FLAG
  is on the result will be read - for regular query, both bits must be on
*/

static void run_query(struct st_connection *cn, struct st_command *command,
                      int flags) {
  MYSQL *mysql = &cn->mysql;
  DYNAMIC_STRING *ds;
  DYNAMIC_STRING *save_ds = nullptr;
  DYNAMIC_STRING ds_sorted;
  DYNAMIC_STRING ds_warnings;
  DYNAMIC_STRING eval_query;
  const char *query;
  size_t query_len;
  bool view_created = false, sp_created = false;
  bool complete_query =
      ((flags & QUERY_SEND_FLAG) && (flags & QUERY_REAP_FLAG));
  DBUG_TRACE;
  dynstr_set(&ds_result, "");

  if (cn->pending && (flags & QUERY_SEND_FLAG))
    die("Cannot run query on connection between send and reap");

  if (!(flags & QUERY_SEND_FLAG) && !cn->pending)
    die("Cannot reap on a connection without pending send");

  /*
    Evaluate query if this is an eval command
  */
  if (command->type == Q_EVAL || command->type == Q_SEND_EVAL) {
    init_dynamic_string(&eval_query, "", command->query_len + 256);
    do_eval(&eval_query, command->query, command->end, false);
    query = eval_query.str;
    query_len = eval_query.length;
  } else {
    query = command->query;
    query_len = std::strlen(query);
  }

  /*
    Create a temporary dynamic string to contain the
    output from this query.
  */
  if (command->output_file[0])
    ds = &ds_result;
  else
    ds = &ds_res;

  /*
    Log the query into the output buffer
  */
  if (!disable_query_log && (flags & QUERY_SEND_FLAG)) {
    replace_dynstr_append_mem(ds, query, query_len);
    dynstr_append_mem(ds, delimiter, delimiter_length);
    dynstr_append_mem(ds, "\n", 1);
  }

  if (skip_if_hypergraph && opt_hypergraph) {
    constexpr char message[] =
        "<ignored hypergraph optimizer error: statement skipped by "
        "test>\n";
    dynstr_append_mem(&ds_res, message, strlen(message));
    if (command->type == Q_EVAL || command->type == Q_SEND_EVAL)
      dynstr_free(&eval_query);
    return;
  }

  init_dynamic_string(&ds_warnings, nullptr, 0);
  ds_warn = &ds_warnings;

  if (view_protocol_enabled && complete_query &&
      search_protocol_re(&view_re, query)) {
    /*
      Create the query as a view.
      Use replace since view can exist from a failed mysqltest run
    */
    DYNAMIC_STRING query_str;
    init_dynamic_string(&query_str,
                        "CREATE OR REPLACE VIEW mysqltest_tmp_v AS ",
                        query_len + 64);
    dynstr_append_mem(&query_str, query, query_len);
    if (util_query(mysql, query_str.str)) {
      /*
        Failed to create the view, this is not fatal
        just run the query the normal way
      */
      DBUG_PRINT("view_create_error",
                 ("Failed to create view '%s': %d: %s", query_str.str,
                  mysql_errno(mysql), mysql_error(mysql)));

      /* Log error to create view */
      verbose_msg("Failed to create view '%s' %d: %s", query_str.str,
                  mysql_errno(mysql), mysql_error(mysql));
    } else {
      /*
        Yes, it was possible to create this query as a view
      */
      view_created = true;
      query = "SELECT * FROM mysqltest_tmp_v";
      query_len = std::strlen(query);

      /*
        Collect warnings from create of the view that should otherwise
        have been produced when the SELECT was executed
      */
      append_warnings(&ds_warnings, cur_con->util_mysql);
    }

    dynstr_free(&query_str);
  }

  if (sp_protocol_enabled && complete_query &&
      search_protocol_re(&sp_re, query)) {
    /*
      Create the query as a stored procedure
      Drop first since sp can exist from a failed mysqltest run
    */
    DYNAMIC_STRING query_str;
    init_dynamic_string(&query_str,
                        "DROP PROCEDURE IF EXISTS mysqltest_tmp_sp;",
                        query_len + 64);
    util_query(mysql, query_str.str);
    dynstr_set(&query_str, "CREATE PROCEDURE mysqltest_tmp_sp()\n");
    dynstr_append_mem(&query_str, query, query_len);
    if (util_query(mysql, query_str.str)) {
      /*
        Failed to create the stored procedure for this query,
        this is not fatal just run the query the normal way
      */
      DBUG_PRINT("sp_create_error",
                 ("Failed to create sp '%s': %d: %s", query_str.str,
                  mysql_errno(mysql), mysql_error(mysql)));

      /* Log error to create sp */
      verbose_msg("Failed to create sp '%s' %d: %s", query_str.str,
                  mysql_errno(mysql), mysql_error(mysql));

    } else {
      sp_created = true;

      query = "CALL mysqltest_tmp_sp()";
      query_len = std::strlen(query);
    }
    dynstr_free(&query_str);
  }

  if (display_result_sorted) {
    /*
       Collect the query output in a separate string
       that can be sorted before it's added to the
       global result string
    */
    init_dynamic_string(&ds_sorted, "", 1024);
    save_ds = ds; /* Remember original ds */
    ds = &ds_sorted;
  }

  /*
    Find out how to run this query

    Always run with normal C API if it's not a complete
    SEND + REAP

    If it is a '?' in the query it may be a SQL level prepared
    statement already and we can't do it twice
  */
  if (ps_protocol_enabled && complete_query &&
      search_protocol_re(&ps_re, query))
    run_query_stmt(mysql, command, query, query_len, ds, &ds_warnings);
  else
    run_query_normal(cn, command, flags, query, query_len, ds, &ds_warnings);

  dynstr_free(&ds_warnings);
  ds_warn = nullptr;
  if (command->type == Q_EVAL || command->type == Q_SEND_EVAL)
    dynstr_free(&eval_query);

  if (display_result_sorted) {
    /* Sort the result set and append it to result */
    dynstr_append_sorted(save_ds, &ds_sorted, start_sort_column);
    ds = save_ds;
    dynstr_free(&ds_sorted);
  }

  if (sp_created) {
    if (util_query(mysql, "DROP PROCEDURE mysqltest_tmp_sp "))
      die("Failed to drop sp: %d: %s", mysql_errno(mysql), mysql_error(mysql));
  }

  if (view_created) {
    if (util_query(mysql, "DROP VIEW mysqltest_tmp_v "))
      die("Failed to drop view: %d: %s", mysql_errno(mysql),
          mysql_error(mysql));
  }
  if (command->output_file[0]) {
    /* An output file was specified for _this_ query */
    str_to_file2(command->output_file, ds_result.str, ds_result.length, false);
    command->output_file[0] = 0;
  }
}

/**
   Display the optimizer trace produced by the last executed statement.
 */
static void display_opt_trace(struct st_connection *cn,
                              struct st_command *command, int flags) {
  if (!disable_query_log && opt_trace_protocol_enabled && !cn->pending &&
      !expected_errors->count() &&
      search_protocol_re(&opt_trace_re, command->query)) {
    st_command save_command = *command;
    DYNAMIC_STRING query_str;
    init_dynamic_string(&query_str,
                        "SELECT trace FROM information_schema.optimizer_trace"
                        " /* injected by --opt-trace-protocol */",
                        128);

    command->query = query_str.str;
    command->query_len = query_str.length;
    command->end = strend(command->query);

    /* Sorted trace is not readable at all, don't bother to lower case */
    /* No need to keep old values, will be reset anyway */
    display_result_sorted = false;
    display_result_lower = false;
    run_query(cn, command, flags);

    dynstr_free(&query_str);
    *command = save_command;
  }
}

static void run_explain(struct st_connection *cn, struct st_command *command,
                        int flags, bool json) {
  if ((flags & QUERY_REAP_FLAG) && !expected_errors->count() &&
      search_protocol_re(&explain_re, command->query)) {
    st_command save_command = *command;
    DYNAMIC_STRING query_str;
    DYNAMIC_STRING ds_warning_messages;

    init_dynamic_string(&ds_warning_messages, "", 0);
    init_dynamic_string(&query_str, json ? "EXPLAIN FORMAT=JSON " : "EXPLAIN ",
                        256);
    dynstr_append_mem(&query_str, command->query,
                      command->end - command->query);

    command->query = query_str.str;
    command->query_len = query_str.length;
    command->end = strend(command->query);

    run_query(cn, command, flags);

    dynstr_free(&query_str);
    dynstr_free(&ds_warning_messages);

    *command = save_command;
  }
}

static void get_command_type(struct st_command *command) {
  char save;
  uint type;
  DBUG_TRACE;

  if (*command->query == '}') {
    command->type = Q_END_BLOCK;
    return;
  }

  save = command->query[command->first_word_len];
  command->query[command->first_word_len] = 0;
  type = find_type(command->query, &command_typelib, FIND_TYPE_NO_PREFIX);
  command->query[command->first_word_len] = save;
  if (type > 0) {
    command->type = (enum enum_commands)type; /* Found command */

    /*
      Look for case where "query" was explicitly specified to
      force command being sent to server
    */
    if (type == Q_QUERY) {
      /* Skip the "query" part */
      command->query = command->first_argument;
    }
  } else {
    /* No mysqltest command matched */

    if (command->type != Q_COMMENT_WITH_COMMAND) {
      /* A query that will sent to mysqld */
      command->type = Q_QUERY;
    } else {
      /* -- "comment" that didn't contain a mysqltest command */
      die("Found line '%s' beginning with -- that didn't contain "
          "a valid mysqltest command, check your syntax or "
          "use # if you intended to write a comment",
          command->query);
    }
  }
}

/// Record how many milliseconds it took to execute the test file
/// up until the current line and write it to .progress file.
///
/// @param progress_file Logfile object to store the progress information
/// @param line          Line number of the progress file where the progress
///                      information should be recorded.
static void mark_progress(Logfile *progress_file, int line) {
  static unsigned long long int progress_start = 0;
  unsigned long long int timer = timer_now();

  if (!progress_start) progress_start = timer;
  timer = timer - progress_start;

  std::string str_progress;

  // Milliseconds since start
  std::string str_timer = std::to_string(timer);
  str_progress.append(str_timer);
  str_progress.append("\t");

  // Parse the line number
  std::string str_line = std::to_string(line);
  str_progress.append(str_line);
  str_progress.append("\t");

  // Filename
  str_progress.append(cur_file->file_name);
  str_progress.append(":");

  // Line in file
  str_line = std::to_string(cur_file->lineno);
  str_progress.append(str_line);
  str_progress.append("\n");

  if (progress_file->write(str_progress.c_str(), str_progress.length()) ||
      progress_file->flush()) {
    cleanup_and_exit(1);
  }
}

#ifdef HAVE_STACKTRACE
static void dump_backtrace() {
  struct st_connection *conn = cur_con;

  fprintf(stderr, "mysqltest: ");

  // Print the query and the line number
  if (start_lineno > 0) fprintf(stderr, "At line %u: ", start_lineno);
  fprintf(stderr, "%s\n", curr_command->query);

  // Print the file stack
  if (cur_file && cur_file != file_stack) {
    fprintf(stderr, "In included ");
    print_file_stack();
  }

  if (conn) fprintf(stderr, "conn->name: %s\n", conn->name);

  fprintf(stderr, "Attempting backtrace.\n");
  fflush(stderr);
  my_print_stacktrace(nullptr, my_thread_stack_size);
}

#else
static void dump_backtrace() { fputs("Backtrace not available.\n", stderr); }

#endif

static void signal_handler(int sig) {
  fprintf(stderr, "mysqltest got " SIGNAL_FMT "\n", sig);
  dump_backtrace();

  fprintf(stderr, "Writing a core file.\n");
  fflush(stderr);
  my_write_core(sig);
#ifndef _WIN32
  // Shouldn't get here but just in case
  exit(1);
#endif
}

#ifdef _WIN32

LONG WINAPI exception_filter(EXCEPTION_POINTERS *exp) {
  __try {
    my_set_exception_pointers(exp);
    signal_handler(exp->ExceptionRecord->ExceptionCode);
  } __except (EXCEPTION_EXECUTE_HANDLER) {
    fputs("Got exception in exception handler!\n", stderr);
  }

  return EXCEPTION_CONTINUE_SEARCH;
}

static void init_signal_handling(void) {
  UINT mode;

  mysqltest_thread = OpenThread(THREAD_ALL_ACCESS, FALSE, GetCurrentThreadId());
  if (mysqltest_thread == nullptr)
    die("OpenThread failed, err = %lu.", GetLastError());

  /* Set output destination of messages to the standard error stream. */
  _CrtSetReportMode(_CRT_WARN, _CRTDBG_MODE_FILE);
  _CrtSetReportFile(_CRT_WARN, _CRTDBG_FILE_STDERR);
  _CrtSetReportMode(_CRT_ERROR, _CRTDBG_MODE_FILE);
  _CrtSetReportFile(_CRT_ERROR, _CRTDBG_FILE_STDERR);
  _CrtSetReportMode(_CRT_ASSERT, _CRTDBG_MODE_FILE);
  _CrtSetReportFile(_CRT_ASSERT, _CRTDBG_FILE_STDERR);

  /* Do not not display the a error message box. */
  mode = SetErrorMode(0) | SEM_FAILCRITICALERRORS | SEM_NOOPENFILEERRORBOX;
  SetErrorMode(mode);

  SetUnhandledExceptionFilter(exception_filter);
}

/// Function to handle the stacktrace request event.
///
/// - Suspend the thread running the test
/// - Fetch CONTEXT record from the thread handle
/// - Initialize EXCEPTION_RECORD structure
/// - Use EXCEPTION_POINTERS and EXCEPTION_RECORD to set EXCEPTION_POINTERS
///   structure
/// - Call exception_filter() method to generate to stack trace
/// - Resume the suspended test thread
static void handle_wait_stacktrace_request_event() {
  fprintf(stderr, "Test case timeout failure.\n");

  // Suspend the thread running the test
  if (SuspendThread(mysqltest_thread) == static_cast<DWORD>(-1)) {
    DWORD error = GetLastError();
    CloseHandle(mysqltest_thread);
    die("Error suspending thread, err = %lu.\n", error);
  }

  // Fetch the thread context
  CONTEXT test_thread_ctx = {};
  test_thread_ctx.ContextFlags = CONTEXT_FULL;

  if (GetThreadContext(mysqltest_thread, &test_thread_ctx) == FALSE) {
    DWORD error = GetLastError();
    CloseHandle(mysqltest_thread);
    die("Error while fetching thread conext information, err = %lu.\n", error);
  }

  EXCEPTION_POINTERS exp = {};
  exp.ContextRecord = &test_thread_ctx;

  // Set up an Exception record with EXCEPTION_BREAKPOINT code
  EXCEPTION_RECORD exc_rec = {};
  exc_rec.ExceptionCode = EXCEPTION_BREAKPOINT;
  exp.ExceptionRecord = &exc_rec;

  exception_filter(&exp);

  // Resume the suspended test thread
  if (ResumeThread(mysqltest_thread) == static_cast<DWORD>(-1)) {
    DWORD error = GetLastError();
    CloseHandle(mysqltest_thread);
    die("Error resuming thread, err = %lu.\n", error);
  }

  my_set_exception_pointers(nullptr);
}

/// Thread waiting for timeout event to occur. If the event occurs,
/// this method will trigger signal_handler() function.
static void wait_stacktrace_request_event() {
  DWORD wait_res = WaitForSingleObject(stacktrace_request_event, INFINITE);
  switch (wait_res) {
    case WAIT_OBJECT_0:
      handle_wait_stacktrace_request_event();
      break;
    default:
      die("Unexpected result %lu from WaitForSingleObject.", wait_res);
      break;
  }
  CloseHandle(stacktrace_request_event);
}

/// Create an event name from the safeprocess PID value of the form
/// mysqltest[%d]stacktrace and spawn thread waiting for that event
/// to occur.
///
/// When this event occurs, signal_handler() method is called and
/// stacktrace for the mysqltest client process is printed in the
/// log file.
static void create_stacktrace_request_event() {
  char event_name[64];
  std::sprintf(event_name, "mysqltest[%lu]stacktrace", opt_safe_process_pid);

  // Create an event for the signal handler
  if ((stacktrace_request_event =
           CreateEvent(nullptr, TRUE, FALSE, event_name)) == nullptr)
    die("Failed to create timeout_event.");

  wait_for_stacktrace_request_event_thread =
      std::thread(wait_stacktrace_request_event);
}

#else /* _WIN32 */

static void init_signal_handling(void) {
  struct sigaction sa;
  DBUG_TRACE;

#ifdef HAVE_STACKTRACE
  my_init_stacktrace();
#endif

  sa.sa_flags = SA_RESETHAND | SA_NODEFER;
  sigemptyset(&sa.sa_mask);
  sigprocmask(SIG_SETMASK, &sa.sa_mask, nullptr);

  sa.sa_handler = signal_handler;

  sigaction(SIGSEGV, &sa, nullptr);
  sigaction(SIGABRT, &sa, nullptr);
#ifdef SIGBUS
  sigaction(SIGBUS, &sa, nullptr);
#endif
  sigaction(SIGILL, &sa, nullptr);
  sigaction(SIGFPE, &sa, nullptr);
}

#endif /* !_WIN32 */

int main(int argc, char **argv) {
  struct st_command *command;
  bool abort_flag = false;
  int q_send_flag = 0;
  uint command_executed = 0, last_command_executed = 0;
  char output_file[FN_REFLEN];
  MY_INIT(argv[0]);

  output_file[0] = 0;
  TMPDIR[0] = 0;

  init_signal_handling();

  /* Init file stack */
  memset(file_stack, 0, sizeof(file_stack));
  file_stack_end =
      file_stack + (sizeof(file_stack) / sizeof(struct st_test_file)) - 1;
  cur_file = file_stack;

  /* Init block stack */
  memset(block_stack, 0, sizeof(block_stack));
  block_stack_end =
      block_stack + (sizeof(block_stack) / sizeof(struct st_block)) - 1;
  cur_block = block_stack;
  cur_block->ok = true; /* Outer block should always be executed */
  cur_block->cmd = cmd_none;

  q_lines = new Q_lines(PSI_NOT_INSTRUMENTED);

  var_hash =
      new collation_unordered_map<std::string, std::unique_ptr<VAR, var_free>>(
          charset_info, PSI_NOT_INSTRUMENTED);

  {
    char path_separator[] = {FN_LIBCHAR, 0};
    var_set_string("SYSTEM_PATH_SEPARATOR", path_separator);
  }
  var_set_string("MYSQL_SERVER_VERSION", MYSQL_SERVER_VERSION);
  var_set_string("MYSQL_SYSTEM_TYPE", SYSTEM_TYPE);
  var_set_string("MYSQL_MACHINE_TYPE", MACHINE_TYPE);
  if (sizeof(void *) == 8) {
    var_set_string("MYSQL_SYSTEM_ARCHITECTURE", "64");
  } else {
    var_set_string("MYSQL_SYSTEM_ARCHITECTURE", "32");
  }

  memset(&master_pos, 0, sizeof(master_pos));

  parser.current_line = parser.read_lines = 0;
  memset(&var_reg, 0, sizeof(var_reg));

  init_builtin_echo();
#ifdef _WIN32
  is_windows = 1;
  init_win_path_patterns();
#endif

  init_dynamic_string(&ds_res, "", 2048);
  init_dynamic_string(&ds_result, "", 1024);

  global_attrs = new client_query_attributes();

  parse_args(argc, argv);

#ifdef _WIN32
  // Create an event to request stack trace when timeout occurs
  if (opt_safe_process_pid) create_stacktrace_request_event();
#endif

  /* Init connections, allocate 1 extra as buffer + 1 for default */
  connections = (struct st_connection *)my_malloc(
      PSI_NOT_INSTRUMENTED,
      (opt_max_connections + 2) * sizeof(struct st_connection),
      MYF(MY_WME | MY_ZEROFILL));
  connections_end = connections + opt_max_connections + 1;
  next_con = connections + 1;

  var_set_int("$PS_PROTOCOL", ps_protocol);
  var_set_int("$SP_PROTOCOL", sp_protocol);
  var_set_int("$VIEW_PROTOCOL", view_protocol);
  var_set_int("$OPT_TRACE_PROTOCOL", opt_trace_protocol);
  var_set_int("$EXPLAIN_PROTOCOL", explain_protocol);
  var_set_int("$JSON_EXPLAIN_PROTOCOL", json_explain_protocol);
  var_set_int("$CURSOR_PROTOCOL", cursor_protocol);

  var_set_int("$ENABLE_QUERY_LOG", 1);
  var_set_int("$ENABLE_ABORT_ON_ERROR", 1);
  var_set_int("$ENABLE_RESULT_LOG", 1);
  var_set_int("$ENABLE_CONNECT_LOG", 0);
  var_set_int("$ENABLE_WARNINGS", 1);
  var_set_int("$ENABLE_INFO", 0);
  var_set_int("$ENABLE_METADATA", 0);
  var_set_int("$ENABLE_ASYNC_CLIENT", 0);

  DBUG_PRINT("info",
             ("result_file: '%s'", result_file_name ? result_file_name : ""));
  verbose_msg("Results saved in '%s'.",
              result_file_name ? result_file_name : "");
  if (mysql_server_init(0, nullptr, nullptr))
    die("Can't initialize MySQL server");
  server_initialized = true;
  if (cur_file == file_stack && cur_file->file == nullptr) {
    cur_file->file = stdin;
    cur_file->file_name =
        my_strdup(PSI_NOT_INSTRUMENTED, "<stdin>", MYF(MY_WME));
    cur_file->lineno = 1;
  }

  if (log_file.open(opt_logdir, result_file_name, ".log")) cleanup_and_exit(1);

  verbose_msg("Logging to '%s'.", log_file.file_name());
  enable_async_client = use_async_client;

  // Creating a log file using current file name if result file doesn't exist.
  if (result_file_name) {
    if (log_file.open(opt_logdir, result_file_name, ".log"))
      cleanup_and_exit(1);
  } else {
    if (std::strcmp(cur_file->file_name, "<stdin>")) {
      if (log_file.open(opt_logdir, cur_file->file_name, ".log"))
        cleanup_and_exit(1);
    } else {
      if (log_file.open(opt_logdir, "stdin", ".log")) cleanup_and_exit(1);
    }
  }

  if (opt_mark_progress) {
    if (result_file_name) {
      if (progress_file.open(opt_logdir, result_file_name, ".progress"))
        cleanup_and_exit(1);
    } else {
      if (std::strcmp(cur_file->file_name, "<stdin>")) {
        if (progress_file.open(opt_logdir, cur_file->file_name, ".progress"))
          cleanup_and_exit(1);
      } else {
        if (progress_file.open(opt_logdir, "stdin", ".progress"))
          cleanup_and_exit(1);
      }
    }
    verbose_msg("Tracing progress in '%s'.", progress_file.file_name());
  }

  var_set_string("MYSQLTEST_FILE", cur_file->file_name);

  /* Cursor protocol implies ps protocol */
  if (cursor_protocol) ps_protocol = true;

  ps_protocol_enabled = ps_protocol;
  sp_protocol_enabled = sp_protocol;
  view_protocol_enabled = view_protocol;
  opt_trace_protocol_enabled = opt_trace_protocol;
  explain_protocol_enabled = explain_protocol;
  json_explain_protocol_enabled = json_explain_protocol;
  cursor_protocol_enabled = cursor_protocol;

  st_connection *con = connections;
  if (!(mysql_init(&con->mysql))) die("Failed in mysql_init()");
  if (opt_init_command)
    mysql_options(&con->mysql, MYSQL_INIT_COMMAND, opt_init_command);
  if (opt_connect_timeout)
    mysql_options(&con->mysql, MYSQL_OPT_CONNECT_TIMEOUT,
                  (void *)&opt_connect_timeout);
  if (opt_compress) mysql_options(&con->mysql, MYSQL_OPT_COMPRESS, NullS);
  mysql_options(&con->mysql, MYSQL_OPT_LOCAL_INFILE, nullptr);
  if (0 != std::strcmp(default_charset, charset_info->csname) &&
      !(charset_info =
            get_charset_by_csname(default_charset, MY_CS_PRIMARY, MYF(MY_WME))))
    die("Invalid character set specified.");
  mysql_options(&con->mysql, MYSQL_SET_CHARSET_NAME, charset_info->csname);
  if (opt_charsets_dir)
    mysql_options(&con->mysql, MYSQL_SET_CHARSET_DIR, opt_charsets_dir);

  if (opt_protocol)
    mysql_options(&con->mysql, MYSQL_OPT_PROTOCOL, (char *)&opt_protocol);

  /* Turn on VERIFY_IDENTITY mode only if host=="localhost". */
  if (opt_ssl_mode == SSL_MODE_VERIFY_IDENTITY) {
    if (!opt_host || std::strcmp(opt_host, "localhost"))
      opt_ssl_mode = SSL_MODE_VERIFY_CA;
  }

  if (SSL_SET_OPTIONS(&con->mysql)) die("%s", SSL_SET_OPTIONS_ERROR);
#if defined(_WIN32)
  if (shared_memory_base_name)
    mysql_options(&con->mysql, MYSQL_SHARED_MEMORY_BASE_NAME,
                  shared_memory_base_name);

  if (opt_ssl_mode == SSL_MODE_DISABLED && !opt_protocol)
    mysql_options(&con->mysql, MYSQL_OPT_PROTOCOL,
                  (char *)&opt_protocol_for_default_connection);
#endif

  if (!(con->name = my_strdup(PSI_NOT_INSTRUMENTED, "default", MYF(MY_WME))))
    die("Out of memory");

  safe_connect(&con->mysql, con->name, opt_host, opt_user, opt_pass, opt_db,
               opt_port, unix_sock);

  if (ssl_client_check_post_connect_ssl_setup(
          &con->mysql, [](const char *err) { die("%s", err); }))
    return 0;

  /* Use all time until exit if no explicit 'start_timer' */
  timer_start = timer_now();

  /*
    Initialize $mysql_errno with -1, so we can
    - distinguish it from valid values ( >= 0 ) and
    - detect if there was never a command sent to the server
  */
  var_set_errno(-1);

  set_current_connection(con);

  if (opt_hypergraph) {
    int error = mysql_query_wrapper(
        &con->mysql, "SET optimizer_switch='hypergraph_optimizer=on';");
    if (error != 0) {
      die("--hypergraph was given, but the server does not support the "
          "hypergraph optimizer. (errno=%d)",
          my_errno());
    }
  }

  if (opt_include) {
    open_file(opt_include);
  }

  if (opt_offload_count_file) {
    secondary_engine = new Secondary_engine();
    // Save the initial value of secondary engine execution status.
    if (secondary_engine->offload_count(&cur_con->mysql, "before"))
      cleanup_and_exit(1);
  }

  verbose_msg("Start processing test commands from '%s' ...",
              cur_file->file_name);
  while (!read_command(&command) && !abort_flag) {
    int current_line_inc = 1, processed = 0;
    if (command->type == Q_UNKNOWN || command->type == Q_COMMENT_WITH_COMMAND)
      get_command_type(command);

    if (command->type == Q_ERROR && expected_errors->count())
      // Delete all the error codes from previous 'error' command.
      expected_errors->clear_list();

    if (testcase_disabled && command->type != Q_ENABLE_TESTCASE &&
        command->type != Q_DISABLE_TESTCASE) {
      // Test case is disabled, silently convert this line to a comment
      command->type = Q_COMMENT;
    }

    /* (Re-)set abort_on_error for this command */
    command->abort_on_error = (expected_errors->count() == 0 && abort_on_error);

    /* delimiter needs to be executed so we can continue to parse */
    bool ok_to_do = cur_block->ok || command->type == Q_DELIMITER;

    /*
      'source' command needs to be "done" the first time if it may get
      re-iterated over in a true context. This can only happen if there's
      a while loop at some level above the current block.
    */
    if (!ok_to_do && command->type == Q_SOURCE) {
      for (struct st_block *stb = cur_block - 1; stb >= block_stack; stb--) {
        if (stb->cmd == cmd_while) {
          ok_to_do = true;
          break;
        }
      }
    }

    /*
      Some commands need to be parsed in false context also to
      avoid any parsing errors.
    */
    if (!ok_to_do &&
        (command->type == Q_APPEND_FILE || command->type == Q_PERL ||
         command->type == Q_WRITE_FILE)) {
      ok_to_do = true;
    }

    if (ok_to_do) {
      command->last_argument = command->first_argument;
      processed = 1;
      /* Need to remember this for handle_error() */
      curr_command = command;
      switch (command->type) {
        case Q_CONNECT:
          do_connect(command);
          break;
        case Q_CONNECTION:
          select_connection(command);
          break;
        case Q_DISCONNECT:
        case Q_DIRTY_CLOSE:
          do_close_connection(command);
          break;
        case Q_ENABLE_QUERY_LOG:
          set_property(command, P_QUERY, false);
          break;
        case Q_DISABLE_QUERY_LOG:
          set_property(command, P_QUERY, true);
          break;
        case Q_ENABLE_ABORT_ON_ERROR:
          set_property(command, P_ABORT, true);
          break;
        case Q_DISABLE_ABORT_ON_ERROR:
          set_property(command, P_ABORT, false);
          break;
        case Q_ENABLE_RESULT_LOG:
          set_property(command, P_RESULT, false);
          break;
        case Q_DISABLE_RESULT_LOG:
          set_property(command, P_RESULT, true);
          break;
        case Q_ENABLE_CONNECT_LOG:
          set_property(command, P_CONNECT, false);
          break;
        case Q_DISABLE_CONNECT_LOG:
          set_property(command, P_CONNECT, true);
          break;
        case Q_ENABLE_WARNINGS:
          do_enable_warnings(command);
          break;
        case Q_DISABLE_WARNINGS:
          do_disable_warnings(command);
          break;
        case Q_ENABLE_INFO:
          set_property(command, P_INFO, false);
          break;
        case Q_DISABLE_INFO:
          set_property(command, P_INFO, true);
          break;
        case Q_ENABLE_SESSION_TRACK_INFO:
          set_property(command, P_SESSION_TRACK, true);
          break;
        case Q_DISABLE_SESSION_TRACK_INFO:
          set_property(command, P_SESSION_TRACK, false);
          break;
        case Q_ENABLE_METADATA:
          set_property(command, P_META, true);
          break;
        case Q_DISABLE_METADATA:
          set_property(command, P_META, false);
          break;
        case Q_SOURCE:
          do_source(command);
          break;
        case Q_SLEEP:
          do_sleep(command);
          break;
        case Q_WAIT_FOR_SLAVE_TO_STOP:
          do_wait_for_slave_to_stop(command);
          break;
        case Q_INC:
          do_modify_var(command, DO_INC);
          break;
        case Q_DEC:
          do_modify_var(command, DO_DEC);
          break;
        case Q_ECHO:
          do_echo(command);
          command_executed++;
          break;
        case Q_REMOVE_FILE:
          do_remove_file(command);
          break;
        case Q_REMOVE_FILES_WILDCARD:
          do_remove_files_wildcard(command);
          break;
        case Q_COPY_FILES_WILDCARD:
          do_copy_files_wildcard(command);
          break;
        case Q_MKDIR:
          do_mkdir(command);
          break;
        case Q_RMDIR:
          do_rmdir(command, false);
          break;
        case Q_FORCE_RMDIR:
          do_rmdir(command, true);
          break;
        case Q_FORCE_CPDIR:
          do_force_cpdir(command);
          break;
        case Q_LIST_FILES:
          do_list_files(command);
          break;
        case Q_LIST_FILES_WRITE_FILE:
          do_list_files_write_file_command(command, false);
          break;
        case Q_LIST_FILES_APPEND_FILE:
          do_list_files_write_file_command(command, true);
          break;
        case Q_FILE_EXIST:
          do_file_exist(command);
          break;
        case Q_WRITE_FILE:
          do_write_file(command);
          break;
        case Q_APPEND_FILE:
          do_append_file(command);
          break;
        case Q_DIFF_FILES:
          do_diff_files(command);
          break;
        case Q_SEND_QUIT:
          do_send_quit(command);
          break;
        case Q_CHANGE_USER:
          do_change_user(command);
          break;
        case Q_CAT_FILE:
          do_cat_file(command);
          break;
        case Q_COPY_FILE:
          do_copy_file(command);
          break;
        case Q_MOVE_FILE:
          do_move_file(command);
          break;
        case Q_CHMOD_FILE:
          do_chmod_file(command);
          break;
        case Q_PERL:
          do_perl(command);
          break;
        case Q_RESULT_FORMAT_VERSION:
          do_result_format_version(command);
          break;
        case Q_DELIMITER:
          do_delimiter(command);
          break;
        case Q_DISPLAY_VERTICAL_RESULTS:
          display_result_vertically = true;
          break;
        case Q_DISPLAY_HORIZONTAL_RESULTS:
          display_result_vertically = false;
          break;
        case Q_SORTED_RESULT:
          /*
            Turn on sorting of result set, will be reset after next
            command
          */
          display_result_sorted = true;
          start_sort_column = 0;
          break;
        case Q_PARTIALLY_SORTED_RESULT:
          /*
            Turn on sorting of result set, will be reset after next
            command
          */
          display_result_sorted = true;
          start_sort_column = atoi(command->first_argument);
          command->last_argument = command->end;
          break;
        case Q_LOWERCASE:
          /*
            Turn on lowercasing of result, will be reset after next
            command
          */
          display_result_lower = true;
          break;
        case Q_SKIP_IF_HYPERGRAPH:
          /*
            Skip the next query if running with --hypergraph; will be reset
            after next command.
           */
          skip_if_hypergraph = true;
          break;
        case Q_LET:
          do_let(command);
          break;
        case Q_EXPR:
          do_expr(command);
          break;
        case Q_EVAL:
        case Q_QUERY_VERTICAL:
        case Q_QUERY_HORIZONTAL:
          if (command->query == command->query_buf) {
            /* Skip the first part of command, i.e query_xxx */
            command->query = command->first_argument;
            command->first_word_len = 0;
          }
          [[fallthrough]];
        case Q_QUERY:
        case Q_REAP: {
          bool old_display_result_vertically = display_result_vertically;
          /* Default is full query, both reap and send  */
          int flags = QUERY_REAP_FLAG | QUERY_SEND_FLAG;

          if (q_send_flag) {
            // Last command was an empty 'send' or 'send_eval'
            flags = QUERY_SEND_FLAG;
            if (q_send_flag == 2)
              // Last command was an empty 'send_eval' command. Set the command
              // type to Q_SEND_EVAL so that the variable gets replaced with its
              // value before executing.
              command->type = Q_SEND_EVAL;
            q_send_flag = 0;
          } else if (command->type == Q_REAP) {
            flags = QUERY_REAP_FLAG;
          }

          /* Check for special property for this query */
          display_result_vertically |= (command->type == Q_QUERY_VERTICAL);

          /*
            We run EXPLAIN _before_ the query. If query is UPDATE/DELETE is
            matters: a DELETE may delete rows, and then EXPLAIN DELETE will
            usually terminate quickly with "no matching rows". To make it more
            interesting, EXPLAIN is now first.
          */
          if (explain_protocol_enabled)
            run_explain(cur_con, command, flags, false);
          if (json_explain_protocol_enabled)
            run_explain(cur_con, command, flags, true);

          if (*output_file) {
            strmake(command->output_file, output_file, sizeof(output_file) - 1);
            *output_file = 0;
          }
          run_query(cur_con, command, flags);
          display_opt_trace(cur_con, command, flags);
          command_executed++;
          command->last_argument = command->end;

          /* Restore settings */
          display_result_vertically = old_display_result_vertically;

          break;
        }
        case Q_SEND:
        case Q_SEND_EVAL:
          if (!*command->first_argument) {
            // This is a 'send' or 'send_eval' command without arguments, it
            // indicates that _next_ query should be send only.
            if (command->type == Q_SEND)
              q_send_flag = 1;
            else if (command->type == Q_SEND_EVAL)
              q_send_flag = 2;
            break;
          }

          /* Remove "send" if this is first iteration */
          if (command->query == command->query_buf)
            command->query = command->first_argument;

          /*
            run_query() can execute a query partially, depending on the flags.
            QUERY_SEND_FLAG flag without QUERY_REAP_FLAG tells it to just send
            the query and read the result some time later when reap instruction
            is given on this connection.
          */
          run_query(cur_con, command, QUERY_SEND_FLAG);
          command_executed++;
          command->last_argument = command->end;
          break;
        case Q_ERROR:
          do_error(command);
          break;
        case Q_REPLACE:
          do_get_replace(command);
          break;
        case Q_REPLACE_REGEX:
          do_get_replace_regex(command);
          break;
        case Q_REPLACE_COLUMN:
          do_get_replace_column(command);
          break;
        case Q_REPLACE_NUMERIC_ROUND:
          do_get_replace_numeric_round(command);
          break;
        case Q_SAVE_MASTER_POS:
          do_save_master_pos();
          break;
        case Q_SYNC_WITH_MASTER:
          do_sync_with_master(command);
          break;
        case Q_SYNC_SLAVE_WITH_MASTER: {
          do_save_master_pos();
          if (*command->first_argument)
            select_connection(command);
          else
            select_connection_name("slave");
          do_sync_with_master2(command, 0);
          break;
        }
        case Q_COMMENT: {
          command->last_argument = command->end;

          /* Don't output comments in v1 */
          if (opt_result_format_version == 1) break;

          /* Don't output comments if query logging is off */
          if (disable_query_log) break;

          /* Write comment's with two starting #'s to result file */
          const char *p = command->query;
          if (p && *p == '#' && *(p + 1) == '#') {
            dynstr_append_mem(&ds_res, command->query, command->query_len);
            dynstr_append(&ds_res, "\n");
          }
          break;
        }
        case Q_EMPTY_LINE:
          /* Don't output newline in v1 */
          if (opt_result_format_version == 1) break;

          /* Don't output newline if query logging is off */
          if (disable_query_log) break;

          dynstr_append(&ds_res, "\n");
          break;
        case Q_PING:
          handle_command_error(command, mysql_ping(&cur_con->mysql));
          break;
        case Q_RESET_CONNECTION:
          do_reset_connection();
          global_attrs->clear();
          break;
        case Q_QUERY_ATTRIBUTES:
          do_query_attributes(command);
          break;
        case Q_SEND_SHUTDOWN:
          if (opt_offload_count_file) {
            // Save the value of secondary engine execution status
            // before shutting down the server.
            if (secondary_engine->offload_count(&cur_con->mysql, "after"))
              cleanup_and_exit(1);
          }

          handle_command_error(
              command, mysql_query_wrapper(&cur_con->mysql, "shutdown"));
          break;
        case Q_SHUTDOWN_SERVER:
          do_shutdown_server(command);
          break;
        case Q_EXEC:
        case Q_EXECW:
          do_exec(command, false);
          command_executed++;
          break;
        case Q_EXEC_BACKGROUND:
          do_exec(command, true);
          command_executed++;
          break;
        case Q_START_TIMER:
          /* Overwrite possible earlier start of timer */
          timer_start = timer_now();
          break;
        case Q_END_TIMER:
          /* End timer before ending mysqltest */
          timer_output();
          break;
        case Q_CHARACTER_SET:
          do_set_charset(command);
          break;
        case Q_DISABLE_PS_PROTOCOL:
          set_property(command, P_PS, false);
          /* Close any open statements */
          close_statements();
          break;
        case Q_ENABLE_PS_PROTOCOL:
          set_property(command, P_PS, ps_protocol);
          break;
        case Q_DISABLE_RECONNECT:
          set_reconnect(&cur_con->mysql, 0);
          break;
        case Q_ENABLE_RECONNECT:
          set_reconnect(&cur_con->mysql, 1);
          enable_async_client = false;
          /* Close any open statements - no reconnect, need new prepare */
          close_statements();
          break;
        case Q_ENABLE_ASYNC_CLIENT:
          set_property(command, P_ASYNC, true);
          break;
        case Q_DISABLE_ASYNC_CLIENT:
          set_property(command, P_ASYNC, false);
          break;
        case Q_DISABLE_TESTCASE:
          if (testcase_disabled == 0)
            do_disable_testcase(command);
          else
            die("Test case is already disabled.");
          break;
        case Q_ENABLE_TESTCASE:
          // Ensure we don't get testcase_disabled < 0 as this would
          // accidentally disable code we don't want to have disabled.
          if (testcase_disabled == 1)
            testcase_disabled = false;
          else
            die("Test case is already enabled.");
          break;
        case Q_DIE:
          /* Abort test with error code and error message */
          die("%s", command->first_argument);
          break;
        case Q_EXIT:
          /* Stop processing any more commands */
          abort_flag = true;
          break;
        case Q_SKIP: {
          DYNAMIC_STRING ds_skip_msg;
          init_dynamic_string(&ds_skip_msg, nullptr, command->query_len);

          // Evaluate the skip message
          do_eval(&ds_skip_msg, command->first_argument, command->end, false);

          char skip_msg[FN_REFLEN];
          strmake(skip_msg, ds_skip_msg.str, FN_REFLEN - 1);
          dynstr_free(&ds_skip_msg);

          if (!no_skip) {
            // --no-skip option is disabled, skip the test case
            abort_not_supported_test("%s", skip_msg);
          } else {
            const char *path = cur_file->file_name;
            const char *fn = get_filename_from_path(path);

            // Check if the file is in excluded list
            if (excluded_string && strstr(excluded_string, fn)) {
              // File is present in excluded list, skip the test case
              abort_not_supported_test("%s", skip_msg);
            } else {
              // File is not present in excluded list, ignore the skip
              // and continue running the test case
              command->last_argument = command->end;
              skip_ignored = true;  // Mark as noskip pass or fail.
            }
          }
        } break;
        case Q_OUTPUT: {
          static DYNAMIC_STRING ds_to_file;
          const struct command_arg output_file_args[] = {
              {"to_file", ARG_STRING, true, &ds_to_file, "Output filename"}};
          check_command_args(command, command->first_argument, output_file_args,
                             1, ' ');
          strmake(output_file, ds_to_file.str, FN_REFLEN);
          dynstr_free(&ds_to_file);
          break;
        }

        default:
          processed = 0;
          break;
      }
    }

    if (!processed) {
      current_line_inc = 0;
      switch (command->type) {
        case Q_WHILE:
          do_block(cmd_while, command);
          break;
        case Q_IF:
          do_block(cmd_if, command);
          break;
        case Q_ASSERT:
          do_block(cmd_assert, command);
          break;
        case Q_END_BLOCK:
          do_done(command);
          break;
        default:
          current_line_inc = 1;
          break;
      }
    } else
      check_eol_junk(command->last_argument);

    if (command->type != Q_ERROR && command->type != Q_COMMENT &&
        command->type != Q_IF && command->type != Q_END_BLOCK) {
      // As soon as any non "error" command or comment has been executed,
      // the array with expected errors should be cleared
      expected_errors->clear_list();
    }

    if (command_executed != last_command_executed || command->used_replace) {
      /*
        As soon as any command has been executed,
        the replace structures should be cleared
      */
      free_all_replace();

      /* Also reset "sorted_result", "lowercase" and "skip_if_hypergraph"*/
      display_result_sorted = false;
      display_result_lower = false;
      skip_if_hypergraph = false;
    }
    last_command_executed = command_executed;

    parser.current_line += current_line_inc;
    if (opt_mark_progress) mark_progress(&progress_file, parser.current_line);

    // Write result from command to log file immediately.
    flush_ds_res();
  }

  start_lineno = 0;
  verbose_msg("... Done processing test commands.");

  if (testcase_disabled) die("Test ended with test case execution disabled.");

  if (disable_warnings || disabled_warnings->count())
    die("The test didn't enable all the disabled warnings, enable "
        "all of them before end of the test.");

  bool empty_result = false;

  /*
    The whole test has been executed _sucessfully_.
    Time to compare result or save it to record file.
    The entire output from test is in the log file
  */
  if (log_file.bytes_written()) {
    if (result_file_name) {
      /* A result file has been specified */

      if (record) {
        /* Recording */

        /* save a copy of the log to result file */
        if (my_copy(log_file.file_name(), result_file_name, MYF(0)) != 0)
          die("Failed to copy '%s' to '%s', errno: %d", log_file.file_name(),
              result_file_name, errno);

      } else {
        /* Check that the output from test is equal to result file */
        check_result();
      }
    }
  } else {
    /* Empty output is an error *unless* we also have an empty result file */
    if (!result_file_name || record ||
        compare_files(log_file.file_name(), result_file_name)) {
      die("The test didn't produce any output");
    } else {
      empty_result = true; /* Meaning empty was expected */
    }
  }

  if (!command_executed && result_file_name && !empty_result)
    die("No queries executed but non-empty result file found!");

  verbose_msg("Test has succeeded!");
  timer_output();
  /* Yes, if we got this far the test has succeeded! Sakila smiles */
  cleanup_and_exit(0);
  return 0; /* Keep compiler happy too */
}

/*
  A primitive timer that give results in milliseconds if the
  --timer-file=<filename> is given. The timer result is written
  to that file when the result is available. To not confuse
  mysql-test-run with an old obsolete result, we remove the file
  before executing any commands. The time we measure is

  - If no explicit 'start_timer' or 'end_timer' is given in the
  test case, the timer measure how long we execute in mysqltest.

  - If only 'start_timer' is given we measure how long we execute
  from that point until we terminate mysqltest.

  - If only 'end_timer' is given we measure how long we execute
  from that we enter mysqltest to the 'end_timer' is command is
  executed.

  - If both 'start_timer' and 'end_timer' are given we measure
  the time between executing the two commands.
*/

void timer_output(void) {
  if (timer_file) {
    char buf[32], *end;
    ulonglong timer = timer_now() - timer_start;
    end = longlong10_to_str(timer, buf, 10);
    str_to_file(timer_file, buf, (int)(end - buf));
    /* Timer has been written to the file, don't use it anymore */
    timer_file = nullptr;
  }
}

ulonglong timer_now(void) { return my_micro_time() / 1000; }

/*
  Get arguments for replace_columns. The syntax is:
  replace-column column_number to_string [column_number to_string ...]
  Where each argument may be quoted with ' or "
  A argument may also be a variable, in which case the value of the
  variable is replaced.
*/

void do_get_replace_column(struct st_command *command) {
  const char *from = command->first_argument;
  char *buff, *start;
  DBUG_TRACE;

  free_replace_column();
  if (!*from) die("Missing argument in %s", command->query);

  /* Allocate a buffer for results */
  start = buff = (char *)my_malloc(PSI_NOT_INSTRUMENTED, std::strlen(from) + 1,
                                   MYF(MY_WME | MY_FAE));
  while (*from) {
    char *to;
    uint column_number;
    to = get_string(&buff, &from, command);
    if (!(column_number = atoi(to)) || column_number > MAX_COLUMNS)
      die("Wrong column number to replace_column in '%s'", command->query);
    if (!*from)
      die("Wrong number of arguments to replace_column in '%s'",
          command->query);
    to = get_string(&buff, &from, command);
    my_free(replace_column[column_number - 1]);
    replace_column[column_number - 1] =
        my_strdup(PSI_NOT_INSTRUMENTED, to, MYF(MY_WME | MY_FAE));
    max_replace_column = std::max(max_replace_column, column_number);
  }
  my_free(start);
  command->last_argument = command->end;
}

void free_replace_column() {
  uint i;
  for (i = 0; i < max_replace_column; i++) {
    if (replace_column[i]) {
      my_free(replace_column[i]);
      replace_column[i] = nullptr;
    }
  }
  max_replace_column = 0;
}

/*
  Functions to round numeric results.

SYNOPSIS
  do_get_replace_numeric_round()
  command - command handle

DESCRIPTION
  replace_numeric_round <precision>

  where precision is the number of digits after the decimal point
  that the result will be rounded off to. The precision can only
  be a number between 0 and 16.
  eg. replace_numeric_round 10;
  Numbers which are > 1e10 or < -1e10 are represented using the
  exponential notation after they are rounded off.
  Trailing zeroes after the decimal point are removed from the
  numbers.
  If the precision is 0, then the value is rounded off to the
  nearest whole number.
*/
void do_get_replace_numeric_round(struct st_command *command) {
  DYNAMIC_STRING ds_round;
  const struct command_arg numeric_arg = {
      "precision", ARG_STRING, true, &ds_round, "Number of decimal precision"};
  DBUG_TRACE;

  check_command_args(command, command->first_argument, &numeric_arg,
                     sizeof(numeric_arg) / sizeof(struct command_arg), ' ');

  // Parse the argument string to get the precision
  long int v = 0;
  if (str2int(ds_round.str, 10, 0, REPLACE_ROUND_MAX, &v) == NullS)
    die("A number between 0 and %d is required for the precision "
        "in replace_numeric_round",
        REPLACE_ROUND_MAX);

  glob_replace_numeric_round = (int)v;
  dynstr_free(&ds_round);
}

void free_replace_numeric_round() { glob_replace_numeric_round = -1; }

/*
  Round the digits after the decimal point to the specified precision
  by iterating through the result set element, identifying the part to
  be rounded off, and rounding that part off.
*/
void replace_numeric_round_append(int round, DYNAMIC_STRING *result,
                                  const char *from, size_t len) {
  while (len > 0) {
    // Move pointer to the start of the numeric values
    size_t size = strcspn(from, "0123456789");
    if (size > 0) {
      dynstr_append_mem(result, from, size);
      from += size;
      len -= size;
    }

    /*
      Move the pointer to the end of the numeric values and the
      the start of the non-numeric values such as "." and "e"
    */
    size = strspn(from, "0123456789");
    int r = round;

    /*
      If result from one of the rows of the result set is null,
      break the loop
    */
    if (*(from + size) == 0) {
      dynstr_append_mem(result, from, size);
      break;
    }

    switch (*(from + size)) {
      // double/float
      case '.':
        size_t size1;
        size1 = strspn(from + size + 1, "0123456789");

        /*
          Restrict rounding to less than the
          the existing precision to avoid 1.2 being replaced
          to 1.2000000
        */
        if (size1 < (size_t)r) r = size1;
        // fallthrough: all cases till next break are executed
        [[fallthrough]];
      case 'e':
      case 'E':
        if (isdigit(*(from + size + 1))) {
          char *end;
          double val = strtod(from, &end);
          if (end != nullptr) {
            const char *format = (val < 1e10 && val > -1e10) ? "%.*f" : "%.*e";
            char buf[40];

            size = snprintf(buf, sizeof(buf), format, r, val);
            if (val < 1e10 && val > -1e10 && r > 0) {
              /*
                2.0000000 need to be represented as 2 for consistency
                2.0010000 also becomes 2.001
              */
              while (buf[size - 1] == '0') size--;

              // don't leave 100. trailing
              if (buf[size - 1] == '.') size--;
            }
            dynstr_append_mem(result, buf, size);
            len -= (end - from);
            from = end;
            break;
          }
        }

        /*
          This is because strtod didn't convert or there wasn't digits after
          [.eE] so output without changing
        */
        dynstr_append_mem(result, from, size);
        from += size;
        len -= size;
        break;
      // int
      default:
        dynstr_append_mem(result, from, size);
        from += size;
        len -= size;
        break;
    }
  }
}

/****************************************************************************/
/*
  Replace functions
*/

/* Definitions for replace result */

struct POINTER_ARRAY {  /* when using array-strings */
  TYPELIB typelib;      /* Pointer to strings */
  uchar *str{nullptr};  /* Strings is here */
  uint8 *flag{nullptr}; /* Flag about each var. */
  uint array_allocs{0}, max_count{0}, length{0}, max_length{0};
};

REPLACE *init_replace(const char **from, const char **to, uint count,
                      const char *word_end_chars);
int insert_pointer_name(POINTER_ARRAY *pa, char *name);
void free_pointer_array(POINTER_ARRAY *pa);

/*
  Get arguments for replace. The syntax is:
  replace from to [from to ...]
  Where each argument may be quoted with ' or "
  A argument may also be a variable, in which case the value of the
  variable is replaced.
*/

void do_get_replace(struct st_command *command) {
  uint i;
  const char *from = command->first_argument;
  char *buff, *start;
  char word_end_chars[256], *pos;
  POINTER_ARRAY to_array, from_array;
  DBUG_TRACE;

  free_replace();

  if (!*from) die("Missing argument in %s", command->query);
  start = buff = (char *)my_malloc(PSI_NOT_INSTRUMENTED, std::strlen(from) + 1,
                                   MYF(MY_WME | MY_FAE));
  while (*from) {
    char *to = buff;
    to = get_string(&buff, &from, command);
    if (!*from)
      die("Wrong number of arguments to replace_result in '%s'",
          command->query);
#ifdef _WIN32
    fix_win_paths(to, from - to);
#endif
    insert_pointer_name(&from_array, to);
    to = get_string(&buff, &from, command);
    insert_pointer_name(&to_array, to);
  }
  for (i = 1, pos = word_end_chars; i < 256; i++)
    if (my_isspace(charset_info, i)) *pos++ = i;
  *pos = 0; /* End pointer */
  if (!(glob_replace = init_replace(
            from_array.typelib.type_names, to_array.typelib.type_names,
            (uint)from_array.typelib.count, word_end_chars)))
    die("Can't initialize replace from '%s'", command->query);
  free_pointer_array(&from_array);
  free_pointer_array(&to_array);
  my_free(start);
  command->last_argument = command->end;
}

void free_replace() {
  DBUG_TRACE;
  my_free(glob_replace);
  glob_replace = nullptr;
}

struct REPLACE {
  int found;
  REPLACE *next[256];
};

struct REPLACE_STRING {
  int found;
  const char *replace_string;
  uint to_offset;
  int from_offset;
};

void replace_strings_append(REPLACE *rep, DYNAMIC_STRING *ds, const char *str,
                            size_t len [[maybe_unused]]) {
  REPLACE *rep_pos;
  REPLACE_STRING *rep_str;
  const char *start, *from;
  DBUG_TRACE;

  start = from = str;
  rep_pos = rep + 1;
  for (;;) {
    /* Loop through states */
    DBUG_PRINT("info", ("Looping through states"));
    while (!rep_pos->found) rep_pos = rep_pos->next[(uchar)*from++];

    /* Does this state contain a string to be replaced */
    if (!(rep_str = ((REPLACE_STRING *)rep_pos))->replace_string) {
      /* No match found */
      dynstr_append_mem(ds, start, from - start - 1);
      DBUG_PRINT("exit",
                 ("Found no more string to replace, appended: %s", start));
      return;
    }

    /* Found a string that needs to be replaced */
    DBUG_PRINT("info", ("found: %d, to_offset: %d, from_offset: %d, string: %s",
                        rep_str->found, rep_str->to_offset,
                        rep_str->from_offset, rep_str->replace_string));

    /* Append part of original string before replace string */
    dynstr_append_mem(ds, start, (from - rep_str->to_offset) - start);

    /* Append replace string */
    dynstr_append_mem(ds, rep_str->replace_string,
                      std::strlen(rep_str->replace_string));

    if (!*(from -= rep_str->from_offset) && rep_pos->found != 2) {
      /* End of from string */
      DBUG_PRINT("exit", ("Found end of from string"));
      return;
    }
    assert(from <= str + len);
    start = from;
    rep_pos = rep;
  }
}

/*
  Regex replace  functions
*/

/*
  Finds the next (non-escaped) '/' in the expression.
  (If the character '/' is needed, it can be escaped using '\'.)
*/

#define PARSE_REGEX_ARG     \
  while (p < expr_end) {    \
    char c = *p;            \
    if (c == '/') {         \
      if (last_c == '\\') { \
        buf_p[-1] = '/';    \
      } else {              \
        *buf_p++ = 0;       \
        break;              \
      }                     \
    } else                  \
      *buf_p++ = c;         \
                            \
    last_c = c;             \
    p++;                    \
  }

/**
  Initializes the regular substitution expression to be used in the
  result output of test.

  @param  expr  Pointer to string having regular expression to be used
                for substitution.
  @retval st_replace_regex structure with pairs of substitutions.
*/
static struct st_replace_regex *init_replace_regex(const char *expr) {
  struct st_replace_regex *res;
  char *buf;
  const char *expr_end;
  const char *p;
  char *buf_p;
  size_t expr_len = std::strlen(expr);
  char last_c = 0;
  struct st_regex reg;

  /* my_malloc() will die on fail with MY_FAE */
  void *rawmem = my_malloc(PSI_NOT_INSTRUMENTED, sizeof(*res) + expr_len,
                           MYF(MY_FAE + MY_WME));
  res = new (rawmem) st_replace_regex;

  buf = (char *)res + sizeof(*res);
  expr_end = expr + expr_len;
  p = expr;
  buf_p = buf;

  /* for each regexp substitution statement */
  while (p < expr_end) {
    memset(&reg, 0, sizeof(reg));
    /* find the start of the statement */
    while (p < expr_end) {
      if (*p == '/') break;
      p++;
    }

    if (p == expr_end || ++p == expr_end) {
      if (res->regex_arr.size())
        break;
      else
        goto err;
    }
    /* we found the start */
    reg.pattern = buf_p;

    /* Find first argument -- pattern string to be removed */
    PARSE_REGEX_ARG

    if (p == expr_end || ++p == expr_end) goto err;

    /* buf_p now points to the replacement pattern terminated with \0 */
    reg.replace = buf_p;

    /* Find second argument -- replace string to replace pattern */
    PARSE_REGEX_ARG

    if (p == expr_end) goto err;

    /* skip the ending '/' in the statement */
    p++;

    /* Check if we should do matching case insensitive */
    if (p < expr_end && *p == 'i') reg.icase = 1;

    /* done parsing the statement, now place it in regex_arr */
    if (res->regex_arr.push_back(reg)) die("Out of memory");
  }
  res->odd_buf_len = res->even_buf_len = 8192;
  res->even_buf = (char *)my_malloc(PSI_NOT_INSTRUMENTED, res->even_buf_len,
                                    MYF(MY_WME + MY_FAE));
  res->odd_buf = (char *)my_malloc(PSI_NOT_INSTRUMENTED, res->odd_buf_len,
                                   MYF(MY_WME + MY_FAE));
  res->buf = res->even_buf;

  return res;

err:
  my_free(res);
  die("Error parsing replace_regex \"%s\"", expr);
  return nullptr;
}

/*
  Parse the regular expression to be used in all result files
  from now on.

  The syntax is --replace_regex /from/to/i /from/to/i ...
  i means case-insensitive match. If omitted, the match is
  case-sensitive

*/
void do_get_replace_regex(struct st_command *command) {
  const char *expr = command->first_argument;
  free_replace_regex();
  /* Allow variable for the *entire* list of replacements */
  if (*expr == '$') {
    VAR *val = var_get(expr, nullptr, false, true);
    expr = val ? val->str_val : nullptr;
  }
  if (expr && *expr && !(glob_replace_regex = init_replace_regex(expr)))
    die("Could not init replace_regex");
  command->last_argument = command->end;
}

void free_replace_regex() {
  if (glob_replace_regex) {
    my_free(glob_replace_regex->even_buf);
    my_free(glob_replace_regex->odd_buf);
    glob_replace_regex->~st_replace_regex();
    my_free(glob_replace_regex);
    glob_replace_regex = nullptr;
  }
}

#ifndef WORD_BIT
#define WORD_BIT (8 * sizeof(uint))
#endif

#define SET_MALLOC_HUNC 64
#define LAST_CHAR_CODE 259

struct REP_SET {
  uint *bits;                 /* Pointer to used sets */
  short next[LAST_CHAR_CODE]; /* Pointer to next sets */
  uint found_len;             /* Best match to date */
  int found_offset;
  uint table_offset;
  uint size_of_bits; /* For convenience */
};

struct REP_SETS {
  uint count;     /* Number of sets */
  uint extra;     /* Extra sets in buffer */
  uint invisible; /* Sets not chown */
  uint size_of_bits;
  REP_SET *set, *set_buffer;
  uint *bit_buffer;
};

struct FOUND_SET {
  uint table_offset;
  int found_offset;
};

struct FOLLOWS {
  int chr;
  uint table_offset;
  uint len;
};

int init_sets(REP_SETS *sets, uint states);
REP_SET *make_new_set(REP_SETS *sets);
void make_sets_invisible(REP_SETS *sets);
void free_last_set(REP_SETS *sets);
void free_sets(REP_SETS *sets);
void internal_set_bit(REP_SET *set, uint bit);
void internal_clear_bit(REP_SET *set, uint bit);
void or_bits(REP_SET *to, REP_SET *from);
void copy_bits(REP_SET *to, REP_SET *from);
int cmp_bits(REP_SET *set1, REP_SET *set2);
int get_next_bit(REP_SET *set, uint lastpos);
int find_set(REP_SETS *sets, REP_SET *find);
int find_found(FOUND_SET *found_set, uint table_offset, int found_offset);
uint start_at_word(const char *pos);
uint end_of_word(const char *pos);

static uint found_sets = 0;

static uint replace_len(const char *str) {
  uint len = 0;
  while (*str) {
    str++;
    len++;
  }
  return len;
}

/* Init a replace structure for further calls */

REPLACE *init_replace(const char **from, const char **to, uint count,
                      const char *word_end_chars) {
  static const int SPACE_CHAR = 256;
  static const int END_OF_LINE = 258;

  uint i, j, states, set_nr, len, result_len, max_length, found_end, bits_set,
      bit_nr;
  int used_sets, chr, default_state;
  char used_chars[LAST_CHAR_CODE], is_word_end[256];
  const char *pos, **to_array;
  char *to_pos;
  REP_SETS sets;
  REP_SET *set, *start_states, *word_states, *new_set;
  FOLLOWS *follow, *follow_ptr;
  REPLACE *replace;
  FOUND_SET *found_set;
  REPLACE_STRING *rep_str;
  DBUG_TRACE;

  /* Count number of states */
  for (i = result_len = max_length = 0, states = 2; i < count; i++) {
    len = replace_len(from[i]);
    if (!len) {
      errno = EINVAL;
      return nullptr;
    }
    states += len + 1;
    result_len += (uint)std::strlen(to[i]) + 1;
    if (len > max_length) max_length = len;
  }
  memset(is_word_end, 0, sizeof(is_word_end));
  for (i = 0; word_end_chars[i]; i++) is_word_end[(uchar)word_end_chars[i]] = 1;

  if (init_sets(&sets, states)) return nullptr;
  found_sets = 0;
  if (!(found_set = (FOUND_SET *)my_malloc(
            PSI_NOT_INSTRUMENTED, sizeof(FOUND_SET) * max_length * count,
            MYF(MY_WME)))) {
    free_sets(&sets);
    return nullptr;
  }
  (void)make_new_set(&sets);  /* Set starting set */
  make_sets_invisible(&sets); /* Hide previous sets */
  used_sets = -1;
  word_states = make_new_set(&sets);  /* Start of new word */
  start_states = make_new_set(&sets); /* This is first state */
  if (!(follow = (FOLLOWS *)my_malloc(PSI_NOT_INSTRUMENTED,
                                      (states + 2) * sizeof(FOLLOWS),
                                      MYF(MY_WME)))) {
    free_sets(&sets);
    my_free(found_set);
    return nullptr;
  }

  /* Init follow_ptr[] */
  for (i = 0, states = 1, follow_ptr = follow + 1; i < count; i++) {
    if (from[i][0] == '\\' && from[i][1] == '^') {
      internal_set_bit(start_states, states + 1);
      if (!from[i][2]) {
        start_states->table_offset = i;
        start_states->found_offset = 1;
      }
    } else if (from[i][0] == '\\' && from[i][1] == '$') {
      internal_set_bit(start_states, states);
      internal_set_bit(word_states, states);
      if (!from[i][2] && start_states->table_offset == (uint)~0) {
        start_states->table_offset = i;
        start_states->found_offset = 0;
      }
    } else {
      internal_set_bit(word_states, states);
      if (from[i][0] == '\\' && (from[i][1] == 'b' && from[i][2]))
        internal_set_bit(start_states, states + 1);
      else
        internal_set_bit(start_states, states);
    }
    for (pos = from[i], len = 0; *pos; pos++) {
      follow_ptr->chr = (uchar)*pos;
      follow_ptr->table_offset = i;
      follow_ptr->len = ++len;
      follow_ptr++;
    }
    follow_ptr->chr = 0;
    follow_ptr->table_offset = i;
    follow_ptr->len = len;
    follow_ptr++;
    states += (uint)len + 1;
  }

  for (set_nr = 0, pos = nullptr; set_nr < sets.count; set_nr++) {
    set = sets.set + set_nr;
    default_state = 0; /* Start from beginning */

    /* If end of found-string not found or start-set with current set */

    for (i = (uint)~0; (i = get_next_bit(set, i));) {
      if (!follow[i].chr) {
        if (!default_state)
          default_state =
              find_found(found_set, set->table_offset, set->found_offset + 1);
      }
    }
    copy_bits(sets.set + used_sets, set); /* Save set for changes */
    if (!default_state)
      or_bits(sets.set + used_sets, sets.set); /* Can restart from start */

    /* Find all chars that follows current sets */
    memset(used_chars, 0, sizeof(used_chars));
    for (i = (uint)~0; (i = get_next_bit(sets.set + used_sets, i));) {
      used_chars[follow[i].chr] = 1;
      if ((follow[i].chr == SPACE_CHAR && !follow[i + 1].chr &&
           follow[i].len > 1) ||
          follow[i].chr == END_OF_LINE)
        used_chars[0] = 1;
    }

    /* Mark word_chars used if \b is in state */
    if (used_chars[SPACE_CHAR])
      for (pos = word_end_chars; *pos; pos++) used_chars[(int)(uchar)*pos] = 1;

    /* Handle other used characters */
    for (chr = 0; chr < 256; chr++) {
      if (!used_chars[chr])
        set->next[chr] = chr ? default_state : -1;
      else {
        new_set = make_new_set(&sets);
        assert(new_set);
        set = sets.set + set_nr; /* if realloc */
        new_set->table_offset = set->table_offset;
        new_set->found_len = set->found_len;
        new_set->found_offset = set->found_offset + 1;
        found_end = 0;

        for (i = (uint)~0; (i = get_next_bit(sets.set + used_sets, i));) {
          if (!follow[i].chr || follow[i].chr == chr ||
              (follow[i].chr == SPACE_CHAR &&
               (is_word_end[chr] ||
                (!chr && follow[i].len > 1 && !follow[i + 1].chr))) ||
              (follow[i].chr == END_OF_LINE && !chr)) {
            if ((!chr || (follow[i].chr && !follow[i + 1].chr)) &&
                follow[i].len > found_end)
              found_end = follow[i].len;
            if (chr && follow[i].chr)
              internal_set_bit(new_set, i + 1); /* To next set */
            else
              internal_set_bit(new_set, i);
          }
        }
        if (found_end) {
          new_set->found_len = 0; /* Set for testing if first */
          bits_set = 0;
          for (i = (uint)~0; (i = get_next_bit(new_set, i));) {
            if ((follow[i].chr == SPACE_CHAR || follow[i].chr == END_OF_LINE) &&
                !chr)
              bit_nr = i + 1;
            else
              bit_nr = i;
            if (follow[bit_nr - 1].len < found_end ||
                (new_set->found_len && (chr == 0 || !follow[bit_nr].chr)))
              internal_clear_bit(new_set, i);
            else {
              if (chr == 0 || !follow[bit_nr].chr) { /* best match  */
                new_set->table_offset = follow[bit_nr].table_offset;
                if (chr || (follow[i].chr == SPACE_CHAR ||
                            follow[i].chr == END_OF_LINE))
                  new_set->found_offset = found_end; /* New match */
                new_set->found_len = found_end;
              }
              bits_set++;
            }
          }
          if (bits_set == 1) {
            set->next[chr] = find_found(found_set, new_set->table_offset,
                                        new_set->found_offset);
            free_last_set(&sets);
          } else
            set->next[chr] = find_set(&sets, new_set);
        } else
          set->next[chr] = find_set(&sets, new_set);
      }
    }
  }

  /* Alloc replace structure for the replace-state-machine */

  if ((replace =
           (REPLACE *)my_malloc(PSI_NOT_INSTRUMENTED,
                                sizeof(REPLACE) * (sets.count) +
                                    sizeof(REPLACE_STRING) * (found_sets + 1) +
                                    sizeof(char *) * count + result_len,
                                MYF(MY_WME | MY_ZEROFILL)))) {
    rep_str = (REPLACE_STRING *)(replace + sets.count);
    to_array = pointer_cast<const char **>(rep_str + found_sets + 1);
    to_pos = (char *)(to_array + count);
    for (i = 0; i < count; i++) {
      to_array[i] = to_pos;
      to_pos = my_stpcpy(to_pos, to[i]) + 1;
    }
    rep_str[0].found = 1;
    rep_str[0].replace_string = nullptr;
    for (i = 1; i <= found_sets; i++) {
      pos = from[found_set[i - 1].table_offset];
      rep_str[i].found = !memcmp(pos, "\\^", 3) ? 2 : 1;
      rep_str[i].replace_string = to_array[found_set[i - 1].table_offset];
      rep_str[i].to_offset = found_set[i - 1].found_offset - start_at_word(pos);
      rep_str[i].from_offset =
          found_set[i - 1].found_offset - replace_len(pos) + end_of_word(pos);
    }
    for (i = 0; i < sets.count; i++) {
      for (j = 0; j < 256; j++)
        if (sets.set[i].next[j] >= 0)
          replace[i].next[j] = replace + sets.set[i].next[j];
        else
          replace[i].next[j] =
              (REPLACE *)(rep_str + (-sets.set[i].next[j] - 1));
    }
  }
  my_free(follow);
  free_sets(&sets);
  my_free(found_set);
  DBUG_PRINT("exit", ("Replace table has %d states", sets.count));
  return replace;
}

int init_sets(REP_SETS *sets, uint states) {
  memset(sets, 0, sizeof(*sets));
  sets->size_of_bits = ((states + 7) / 8);
  if (!(sets->set_buffer = (REP_SET *)my_malloc(
            PSI_NOT_INSTRUMENTED, sizeof(REP_SET) * SET_MALLOC_HUNC,
            MYF(MY_WME))))
    return 1;
  if (!(sets->bit_buffer = (uint *)my_malloc(
            PSI_NOT_INSTRUMENTED,
            sizeof(uint) * sets->size_of_bits * SET_MALLOC_HUNC,
            MYF(MY_WME)))) {
    my_free(sets->set);
    return 1;
  }
  return 0;
}

/* Make help sets invisible for nicer coding */

void make_sets_invisible(REP_SETS *sets) {
  sets->invisible = sets->count;
  sets->set += sets->count;
  sets->count = 0;
}

REP_SET *make_new_set(REP_SETS *sets) {
  uint i, count, *bit_buffer;
  REP_SET *set;
  if (sets->extra) {
    sets->extra--;
    set = sets->set + sets->count++;
    memset(set->bits, 0, sizeof(uint) * sets->size_of_bits);
    memset(&set->next[0], 0, sizeof(set->next[0]) * LAST_CHAR_CODE);
    set->found_offset = 0;
    set->found_len = 0;
    set->table_offset = (uint)~0;
    set->size_of_bits = sets->size_of_bits;
    return set;
  }
  count = sets->count + sets->invisible + SET_MALLOC_HUNC;
  if (!(set = (REP_SET *)my_realloc(PSI_NOT_INSTRUMENTED,
                                    (uchar *)sets->set_buffer,
                                    sizeof(REP_SET) * count, MYF(MY_WME))))
    return nullptr;
  sets->set_buffer = set;
  sets->set = set + sets->invisible;
  if (!(bit_buffer = (uint *)my_realloc(
            PSI_NOT_INSTRUMENTED, (uchar *)sets->bit_buffer,
            (sizeof(uint) * sets->size_of_bits) * count, MYF(MY_WME))))
    return nullptr;
  sets->bit_buffer = bit_buffer;
  for (i = 0; i < count; i++) {
    sets->set_buffer[i].bits = bit_buffer;
    bit_buffer += sets->size_of_bits;
  }
  sets->extra = SET_MALLOC_HUNC;
  return make_new_set(sets);
}

void free_last_set(REP_SETS *sets) {
  sets->count--;
  sets->extra++;
  return;
}

void free_sets(REP_SETS *sets) {
  my_free(sets->set_buffer);
  my_free(sets->bit_buffer);
  return;
}

void internal_set_bit(REP_SET *set, uint bit) {
  set->bits[bit / WORD_BIT] |= 1 << (bit % WORD_BIT);
  return;
}

void internal_clear_bit(REP_SET *set, uint bit) {
  set->bits[bit / WORD_BIT] &= ~(1 << (bit % WORD_BIT));
  return;
}

void or_bits(REP_SET *to, REP_SET *from) {
  uint i;
  for (i = 0; i < to->size_of_bits; i++) to->bits[i] |= from->bits[i];
  return;
}

void copy_bits(REP_SET *to, REP_SET *from) {
  memcpy((uchar *)to->bits, (uchar *)from->bits,
         (size_t)(sizeof(uint) * to->size_of_bits));
}

int cmp_bits(REP_SET *set1, REP_SET *set2) {
  return memcmp(set1->bits, set2->bits, sizeof(uint) * set1->size_of_bits);
}

/* Get next set bit from set. */

int get_next_bit(REP_SET *set, uint lastpos) {
  uint pos, *start, *end, bits;

  start = set->bits + ((lastpos + 1) / WORD_BIT);
  end = set->bits + set->size_of_bits;
  bits = start[0] & ~((1 << ((lastpos + 1) % WORD_BIT)) - 1U);

  while (!bits && ++start < end) bits = start[0];
  if (!bits) return 0;
  pos = (uint)(start - set->bits) * WORD_BIT;
  while (!(bits & 1)) {
    bits >>= 1;
    pos++;
  }
  return pos;
}

/* find if there is a same set in sets. If there is, use it and
   free given set, else put in given set in sets and return its
   position */

int find_set(REP_SETS *sets, REP_SET *find) {
  uint i;
  for (i = 0; i < sets->count - 1; i++) {
    if (!cmp_bits(sets->set + i, find)) {
      free_last_set(sets);
      return i;
    }
  }
  return i; /* return new position */
}

/* find if there is a found_set with same table_offset & found_offset
   If there is return offset to it, else add new offset and return pos.
   Pos returned is -offset-2 in found_set_structure because it is
   saved in set->next and set->next[] >= 0 points to next set and
   set->next[] == -1 is reserved for end without replaces.
*/

int find_found(FOUND_SET *found_set, uint table_offset, int found_offset) {
  int i;
  for (i = 0; (uint)i < found_sets; i++)
    if (found_set[i].table_offset == table_offset &&
        found_set[i].found_offset == found_offset)
      return -i - 2;
  found_set[i].table_offset = table_offset;
  found_set[i].found_offset = found_offset;
  found_sets++;
  return -i - 2; /* return new position */
}

/* Return 1 if regexp starts with \b or ends with \b*/

uint start_at_word(const char *pos) {
  return (((!memcmp(pos, "\\b", 2) && pos[2]) || !memcmp(pos, "\\^", 2)) ? 1
                                                                         : 0);
}

uint end_of_word(const char *pos) {
  const char *end = strend(pos);
  return ((end > pos + 2 && !memcmp(end - 2, "\\b", 2)) ||
          (end >= pos + 2 && !memcmp(end - 2, "\\$", 2)))
             ? 1
             : 0;
}

/****************************************************************************
 * Handle replacement of strings
 ****************************************************************************/

#define PC_MALLOC 256 /* Bytes for pointers */
#define PS_MALLOC 512 /* Bytes for data */

int insert_pointer_name(POINTER_ARRAY *pa, char *name) {
  uint i, length, old_count;
  uchar *new_pos;
  const char **new_array;
  DBUG_TRACE;

  if (!pa->typelib.count) {
    if (!(pa->typelib.type_names =
              (const char **)my_malloc(PSI_NOT_INSTRUMENTED,
                                       ((PC_MALLOC - MALLOC_OVERHEAD) /
                                        (sizeof(char *) + sizeof(*pa->flag)) *
                                        (sizeof(char *) + sizeof(*pa->flag))),
                                       MYF(MY_WME))))
      return -1;
    if (!(pa->str = (uchar *)my_malloc(PSI_NOT_INSTRUMENTED,
                                       (uint)(PS_MALLOC - MALLOC_OVERHEAD),
                                       MYF(MY_WME)))) {
      my_free(pa->typelib.type_names);
      return -1;
    }
    pa->max_count =
        (PC_MALLOC - MALLOC_OVERHEAD) / (sizeof(uchar *) + sizeof(*pa->flag));
    pa->flag = (uint8 *)(pa->typelib.type_names + pa->max_count);
    pa->length = 0;
    pa->max_length = PS_MALLOC - MALLOC_OVERHEAD;
    pa->array_allocs = 1;
  }
  length = (uint)std::strlen(name) + 1;
  if (pa->length + length >= pa->max_length) {
    if (!(new_pos = (uchar *)my_realloc(PSI_NOT_INSTRUMENTED, (uchar *)pa->str,
                                        (uint)(pa->length + length + PS_MALLOC),
                                        MYF(MY_WME))))
      return 1;
    if (new_pos != pa->str) {
      ptrdiff_t diff = new_pos - pa->str;
      for (i = 0; i < pa->typelib.count; i++)
        pa->typelib.type_names[i] = pa->typelib.type_names[i] + diff;
      pa->str = new_pos;
    }
    pa->max_length = pa->length + length + PS_MALLOC;
  }
  if (pa->typelib.count >= pa->max_count - 1) {
    int len;
    pa->array_allocs++;
    len = (PC_MALLOC * pa->array_allocs - MALLOC_OVERHEAD);
    if (!(new_array = (const char **)my_realloc(
              PSI_NOT_INSTRUMENTED, (uchar *)pa->typelib.type_names,
              (uint)len / (sizeof(uchar *) + sizeof(*pa->flag)) *
                  (sizeof(uchar *) + sizeof(*pa->flag)),
              MYF(MY_WME))))
      return 1;
    pa->typelib.type_names = new_array;
    old_count = pa->max_count;
    pa->max_count = len / (sizeof(uchar *) + sizeof(*pa->flag));
    pa->flag = (uint8 *)(pa->typelib.type_names + pa->max_count);
    memcpy((uchar *)pa->flag, (char *)(pa->typelib.type_names + old_count),
           old_count * sizeof(*pa->flag));
  }
  pa->flag[pa->typelib.count] = 0; /* Reset flag */
  pa->typelib.type_names[pa->typelib.count++] = (char *)pa->str + pa->length;
  pa->typelib.type_names[pa->typelib.count] = NullS; /* Put end-mark */
  (void)my_stpcpy((char *)pa->str + pa->length, name);
  pa->length += length;
  return 0;
} /* insert_pointer_name */

/* free pointer array */

void free_pointer_array(POINTER_ARRAY *pa) {
  if (pa->typelib.count) {
    pa->typelib.count = 0;
    my_free(pa->typelib.type_names);
    pa->typelib.type_names = nullptr;
    my_free(pa->str);
  }
} /* free_pointer_array */

/* Functions that uses replace and replace_regex */

/* Append the string to ds, with optional replace */
void replace_dynstr_append_mem(DYNAMIC_STRING *ds, const char *val,
                               size_t len) {
#ifdef _WIN32
  fix_win_paths(val, len);
#endif

  if (display_result_lower) {
    /* Convert to lower case, and do this first */
    my_casedn_str(charset_info, const_cast<char *>(val));
  }

  if (glob_replace_regex) {
    size_t orig_len = len;
    // Regex replace
    if (!multi_reg_replace(glob_replace_regex, const_cast<char *>(val), &len)) {
      val = glob_replace_regex->buf;
    } else {
      len = orig_len;
    }
  }

  DYNAMIC_STRING ds_temp;
  init_dynamic_string(&ds_temp, "", 512);

  /* Store result from replace_result in ds_temp */
  if (glob_replace) {
    /* Normal replace */
    replace_strings_append(glob_replace, &ds_temp, val, len);
  }

  /*
    Call the replace_numeric_round function with the specified
    precision. It may be used along with replace_result, so use the
    output from replace_result as the input for replace_numeric_round.
  */
  if (glob_replace_numeric_round >= 0) {
    /* Copy the result from replace_result if it was used, into buffer */
    if (ds_temp.length > 0) {
      char buffer[512];
      strcpy(buffer, ds_temp.str);
      dynstr_free(&ds_temp);
      init_dynamic_string(&ds_temp, "", 512);
      replace_numeric_round_append(glob_replace_numeric_round, &ds_temp, buffer,
                                   std::strlen(buffer));
    } else
      replace_numeric_round_append(glob_replace_numeric_round, &ds_temp, val,
                                   len);
  }

  if (!glob_replace && glob_replace_numeric_round < 0)
    dynstr_append_mem(ds, val, len);
  else
    dynstr_append_mem(ds, ds_temp.str, std::strlen(ds_temp.str));
  dynstr_free(&ds_temp);
}

/* Append zero-terminated string to ds, with optional replace */
void replace_dynstr_append(DYNAMIC_STRING *ds, const char *val) {
  replace_dynstr_append_mem(ds, val, std::strlen(val));
}

/* Append uint to ds, with optional replace */
void replace_dynstr_append_uint(DYNAMIC_STRING *ds, uint val) {
  char buff[22]; /* This should be enough for any int */
  char *end = longlong10_to_str(val, buff, 10);
  replace_dynstr_append_mem(ds, buff, end - buff);
}

/*
  Build a list of pointer to each line in ds_input, sort
  the list and use the sorted list to append the strings
  sorted to the output ds

  SYNOPSIS
  dynstr_append_sorted
  ds - string where the sorted output will be appended
  ds_input - string to be sorted
  start_sort_column - column to start sorting from (0 for sorting
    the entire line); a stable sort will be used
*/

class Comp_lines {
 public:
  bool operator()(const char *a, const char *b) {
    return std::strcmp(a, b) < 0;
  }
};

static size_t length_of_n_first_columns(std::string str,
                                        int start_sort_column) {
  std::stringstream columns(str);
  std::string temp;
  size_t size_of_columns = 0;

  int i = 0;
  while (getline(columns, temp, '\t') && i < start_sort_column) {
    size_of_columns = size_of_columns + temp.length();
    i++;
  }

  return size_of_columns;
}

void dynstr_append_sorted(DYNAMIC_STRING *ds, DYNAMIC_STRING *ds_input,
                          int start_sort_column) {
  char *start = ds_input->str;
  char *end = ds_input->str + ds_input->length;
  std::vector<std::string> sorted;
  DBUG_TRACE;

  if (!*start) return; /* No input */

  /* First line is result header, skip past it */
  while (*start && *start != '\n') start++;
  start++; /* Skip past \n */
  dynstr_append_mem(ds, ds_input->str, start - ds_input->str);

  /*
    Traverse through the result set from start to end to avoid
    ignoring null characters (0x00), and insert line by line
    into array.
  */
  size_t first_unsorted_row = 0;
  while (start < end) {
    char *line_end = (char *)start;

    /* Find end of line */
    while (*line_end != '\n') line_end++;
    *line_end = 0;

    std::string result_row = std::string(start, line_end - start);
    if (!sorted.empty() && start_sort_column > 0) {
      /*
        If doing partial sorting, and the prefix is different from that of the
        previous line, the group is done. Sort it and start another one.
       */
      size_t prev_line_prefix_len =
          length_of_n_first_columns(sorted.back(), start_sort_column);
      if (sorted.back().compare(0, prev_line_prefix_len, result_row, 0,
                                prev_line_prefix_len) != 0) {
        std::sort(sorted.begin() + first_unsorted_row, sorted.end());
        first_unsorted_row = sorted.size();
      }
    }

    /* Insert line into the array */
    sorted.push_back(result_row);
    start = line_end + 1;
  }

  /* Sort array */
  std::stable_sort(sorted.begin() + first_unsorted_row, sorted.end());

  /* Create new result */
  for (auto i : sorted) {
    dynstr_append_mem(ds, i.c_str(), i.length());
    dynstr_append(ds, "\n");
  }
}<|MERGE_RESOLUTION|>--- conflicted
+++ resolved
@@ -1,5 +1,4 @@
-<<<<<<< HEAD
-// Copyright (c) 2000, 2022, Oracle and/or its affiliates.
+// Copyright (c) 2000, 2023, Oracle and/or its affiliates.
 //
 // This program is free software; you can redistribute it and/or modify
 // it under the terms of the GNU General Public License, version 2.0,
@@ -37,9 +36,6 @@
 #include "client/mysqltest/secondary_engine.h"
 #include "client/mysqltest/utils.h"
 #include "compression.h"
-=======
-/* Copyright (c) 2000, 2023, Oracle and/or its affiliates.
->>>>>>> 7e1ce704
 
 #include <algorithm>
 #include <chrono>
