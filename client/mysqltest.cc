--- conflicted
+++ resolved
@@ -5112,15 +5112,9 @@
 
 void do_shutdown_server(struct st_command *command)
 {
-<<<<<<< HEAD
-  long timeout=60;
+  long timeout=90;
   int pid, error= 0;
   std::string ds_file_name;
-=======
-  long timeout=90;
-  int pid;
-  DYNAMIC_STRING ds_pidfile_name;
->>>>>>> c70f8494
   MYSQL* mysql = &cur_con->mysql;
   static DYNAMIC_STRING ds_timeout;
   const struct command_arg shutdown_args[] = {
