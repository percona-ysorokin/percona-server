--- conflicted
+++ resolved
@@ -6671,11 +6671,7 @@
 void usage()
 {
   print_version();
-<<<<<<< HEAD
-  puts(ORACLE_WELCOME_COPYRIGHT_NOTICE("2000, 2012"));
-=======
   puts(ORACLE_WELCOME_COPYRIGHT_NOTICE("2000"));
->>>>>>> 2666d850
   printf("Runs a test against the mysql server and compares output with a results file.\n\n");
   printf("Usage: %s [OPTIONS] [database] < test_file\n", my_progname);
   my_print_help(my_long_options);
