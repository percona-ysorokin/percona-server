/* Copyright (C) 2000 MySQL AB

   This program is free software; you can redistribute it and/or modify
   it under the terms of the GNU General Public License as published by
   the Free Software Foundation; version 2 of the License.

   This program is distributed in the hope that it will be useful,
   but WITHOUT ANY WARRANTY; without even the implied warranty of
   MERCHANTABILITY or FITNESS FOR A PARTICULAR PURPOSE.  See the
   GNU General Public License for more details.

   You should have received a copy of the GNU General Public License
   along with this program; if not, write to the Free Software
   Foundation, Inc., 59 Temple Place, Suite 330, Boston, MA  02111-1307  USA */

/* mysqldump.c  - Dump a tables contents and format to an ASCII file
**
** The author's original notes follow :-
**
** AUTHOR: Igor Romanenko (igor@frog.kiev.ua)
** DATE:   December 3, 1994
** WARRANTY: None, expressed, impressed, implied
**          or other
** STATUS: Public domain
** Adapted and optimized for MySQL by
** Michael Widenius, Sinisa Milivojevic, Jani Tolonen
** -w --where added 9/10/98 by Jim Faucette
** slave code by David Saez Padros <david@ols.es>
** master/autocommit code by Brian Aker <brian@tangent.org>
** SSL by
** Andrei Errapart <andreie@no.spam.ee>
** TÃµnu Samuel  <tonu@please.do.not.remove.this.spam.ee>
** XML by Gary Huntress <ghuntress@mediaone.net> 10/10/01, cleaned up
** and adapted to mysqldump 05/11/01 by Jani Tolonen
** Added --single-transaction option 06/06/2002 by Peter Zaitsev
** 10 Jun 2003: SET NAMES and --no-set-names by Alexander Barkov
*/

#define DUMP_VERSION "10.13"

#include <my_global.h>
#include <my_sys.h>
#include <my_user.h>
#include <m_string.h>
#include <m_ctype.h>
#include <hash.h>
#include <stdarg.h>

#include "client_priv.h"
#include "mysql.h"
#include "mysql_version.h"
#include "mysqld_error.h"
#include "../sql/ha_ndbcluster_tables.h"

/* Exit codes */

#define EX_USAGE 1
#define EX_MYSQLERR 2
#define EX_CONSCHECK 3
#define EX_EOM 4
#define EX_EOF 5 /* ferror for output file was got */
#define EX_ILLEGAL_TABLE 6

/* index into 'show fields from table' */

#define SHOW_FIELDNAME  0
#define SHOW_TYPE  1
#define SHOW_NULL  2
#define SHOW_DEFAULT  4
#define SHOW_EXTRA  5

/* Size of buffer for dump's select query */
#define QUERY_LENGTH 1536

/* ignore table flags */
#define IGNORE_NONE 0x00 /* no ignore */
#define IGNORE_DATA 0x01 /* don't dump data for this table */
#define IGNORE_INSERT_DELAYED 0x02 /* table doesn't support INSERT DELAYED */

static void add_load_option(DYNAMIC_STRING *str, const char *option,
                             const char *option_value);
static ulong find_set(TYPELIB *lib, const char *x, uint length,
                      char **err_pos, uint *err_len);
static char *alloc_query_str(ulong size);

static void field_escape(DYNAMIC_STRING* in, const char *from);
static my_bool  verbose= 0, opt_no_create_info= 0, opt_no_data= 0,
                quick= 1, extended_insert= 1,
                lock_tables=1,ignore_errors=0,flush_logs=0,flush_privileges=0,
                opt_drop=1,opt_keywords=0,opt_lock=1,opt_compress=0,
                opt_delayed=0,create_options=1,opt_quoted=0,opt_databases=0,
                opt_alldbs=0,opt_create_db=0,opt_lock_all_tables=0,
                opt_set_charset=0,
                opt_autocommit=0,opt_disable_keys=1,opt_xml=0,
                opt_delete_master_logs=0, tty_password=0,
                opt_single_transaction=0, opt_comments= 0, opt_compact= 0,
                opt_hex_blob=0, opt_order_by_primary=0, opt_ignore=0,
                opt_complete_insert= 0, opt_drop_database= 0,
                opt_replace_into= 0,
                opt_dump_triggers= 0, opt_routines=0, opt_tz_utc=1,
                opt_events= 0,
                opt_alltspcs=0, opt_notspcs= 0;
static my_bool insert_pat_inited= 0, debug_info_flag= 0, debug_check_flag= 0;
static ulong opt_max_allowed_packet, opt_net_buffer_length;
static MYSQL mysql_connection,*mysql=0;
static DYNAMIC_STRING insert_pat;
static char  *opt_password=0,*current_user=0,
             *current_host=0,*path=0,*fields_terminated=0,
             *lines_terminated=0, *enclosed=0, *opt_enclosed=0, *escaped=0,
             *where=0, *order_by=0,
             *opt_compatible_mode_str= 0,
             *err_ptr= 0,
             *log_error_file= NULL;
static char **defaults_argv= 0;
static char compatible_mode_normal_str[255];
static ulong opt_compatible_mode= 0;
#define MYSQL_OPT_MASTER_DATA_EFFECTIVE_SQL 1
#define MYSQL_OPT_MASTER_DATA_COMMENTED_SQL 2
static uint opt_mysql_port= 0, opt_master_data;
static uint my_end_arg;
static char * opt_mysql_unix_port=0;
static int   first_error=0;
static DYNAMIC_STRING extended_row;
#include <sslopt-vars.h>
FILE *md_result_file= 0;
FILE *stderror_file=0;

#ifdef HAVE_SMEM
static char *shared_memory_base_name=0;
#endif
static uint opt_protocol= 0;

/*
Dynamic_string wrapper functions. In this file use these
wrappers, they will terminate the process if there is
an allocation failure.
*/
static void init_dynamic_string_checked(DYNAMIC_STRING *str, const char *init_str,
			    uint init_alloc, uint alloc_increment);
static void dynstr_append_checked(DYNAMIC_STRING* dest, const char* src);
static void dynstr_set_checked(DYNAMIC_STRING *str, const char *init_str);
static void dynstr_append_mem_checked(DYNAMIC_STRING *str, const char *append,
			  uint length);
static void dynstr_realloc_checked(DYNAMIC_STRING *str, ulong additional_size);
/*
  Constant for detection of default value of default_charset.
  If default_charset is equal to mysql_universal_client_charset, then
  it is the default value which assigned at the very beginning of main().
*/
static const char *mysql_universal_client_charset=
  MYSQL_UNIVERSAL_CLIENT_CHARSET;
static char *default_charset;
static CHARSET_INFO *charset_info= &my_charset_latin1;
const char *default_dbug_option="d:t:o,/tmp/mysqldump.trace";
/* have we seen any VIEWs during table scanning? */
my_bool seen_views= 0;
const char *compatible_mode_names[]=
{
  "MYSQL323", "MYSQL40", "POSTGRESQL", "ORACLE", "MSSQL", "DB2",
  "MAXDB", "NO_KEY_OPTIONS", "NO_TABLE_OPTIONS", "NO_FIELD_OPTIONS",
  "ANSI",
  NullS
};
#define MASK_ANSI_QUOTES \
(\
 (1<<2)  | /* POSTGRESQL */\
 (1<<3)  | /* ORACLE     */\
 (1<<4)  | /* MSSQL      */\
 (1<<5)  | /* DB2        */\
 (1<<6)  | /* MAXDB      */\
 (1<<10)   /* ANSI       */\
)
TYPELIB compatible_mode_typelib= {array_elements(compatible_mode_names) - 1,
                                  "", compatible_mode_names, NULL};

HASH ignore_table;

static struct my_option my_long_options[] =
{
  {"all", 'a', "Deprecated. Use --create-options instead.",
   (uchar**) &create_options, (uchar**) &create_options, 0, GET_BOOL, NO_ARG, 1,
   0, 0, 0, 0, 0},
  {"all-databases", 'A',
   "Dump all the databases. This will be same as --databases with all databases selected.",
   (uchar**) &opt_alldbs, (uchar**) &opt_alldbs, 0, GET_BOOL, NO_ARG, 0, 0, 0, 0,
   0, 0},
  {"all-tablespaces", 'Y',
   "Dump all the tablespaces.",
   (uchar**) &opt_alltspcs, (uchar**) &opt_alltspcs, 0, GET_BOOL, NO_ARG, 0, 0, 0, 0,
   0, 0},
  {"no-tablespaces", 'y',
   "Do not dump any tablespace information.",
   (uchar**) &opt_notspcs, (uchar**) &opt_notspcs, 0, GET_BOOL, NO_ARG, 0, 0, 0, 0,
   0, 0},
  {"add-drop-database", OPT_DROP_DATABASE, "Add a 'DROP DATABASE' before each create.",
   (uchar**) &opt_drop_database, (uchar**) &opt_drop_database, 0, GET_BOOL, NO_ARG, 0, 0, 0, 0, 0,
   0},
  {"add-drop-table", OPT_DROP, "Add a 'drop table' before each create.",
   (uchar**) &opt_drop, (uchar**) &opt_drop, 0, GET_BOOL, NO_ARG, 1, 0, 0, 0, 0,
   0},
  {"add-locks", OPT_LOCKS, "Add locks around insert statements.",
   (uchar**) &opt_lock, (uchar**) &opt_lock, 0, GET_BOOL, NO_ARG, 1, 0, 0, 0, 0,
   0},
  {"allow-keywords", OPT_KEYWORDS,
   "Allow creation of column names that are keywords.", (uchar**) &opt_keywords,
   (uchar**) &opt_keywords, 0, GET_BOOL, NO_ARG, 0, 0, 0, 0, 0, 0},
#ifdef __NETWARE__
  {"autoclose", OPT_AUTO_CLOSE, "Auto close the screen on exit for Netware.",
   0, 0, 0, GET_NO_ARG, NO_ARG, 0, 0, 0, 0, 0, 0},
#endif
  {"character-sets-dir", OPT_CHARSETS_DIR,
   "Directory where character sets are.", (uchar**) &charsets_dir,
   (uchar**) &charsets_dir, 0, GET_STR, REQUIRED_ARG, 0, 0, 0, 0, 0, 0},
  {"comments", 'i', "Write additional information.",
   (uchar**) &opt_comments, (uchar**) &opt_comments, 0, GET_BOOL, NO_ARG,
   1, 0, 0, 0, 0, 0},
  {"compatible", OPT_COMPATIBLE,
   "Change the dump to be compatible with a given mode. By default tables are dumped in a format optimized for MySQL. Legal modes are: ansi, mysql323, mysql40, postgresql, oracle, mssql, db2, maxdb, no_key_options, no_table_options, no_field_options. One can use several modes separated by commas. Note: Requires MySQL server version 4.1.0 or higher. This option is ignored with earlier server versions.",
   (uchar**) &opt_compatible_mode_str, (uchar**) &opt_compatible_mode_str, 0,
   GET_STR, REQUIRED_ARG, 0, 0, 0, 0, 0, 0},
  {"compact", OPT_COMPACT,
   "Give less verbose output (useful for debugging). Disables structure comments and header/footer constructs.  Enables options --skip-add-drop-table --no-set-names --skip-disable-keys --skip-add-locks",
   (uchar**) &opt_compact, (uchar**) &opt_compact, 0, GET_BOOL, NO_ARG, 0, 0, 0, 0,
   0, 0},
  {"complete-insert", 'c', "Use complete insert statements.",
   (uchar**) &opt_complete_insert, (uchar**) &opt_complete_insert, 0, GET_BOOL,
   NO_ARG, 0, 0, 0, 0, 0, 0},
  {"compress", 'C', "Use compression in server/client protocol.",
   (uchar**) &opt_compress, (uchar**) &opt_compress, 0, GET_BOOL, NO_ARG, 0, 0, 0,
   0, 0, 0},
  {"create-options", OPT_CREATE_OPTIONS,
   "Include all MySQL specific create options.",
   (uchar**) &create_options, (uchar**) &create_options, 0, GET_BOOL, NO_ARG, 1,
   0, 0, 0, 0, 0},
  {"databases", 'B',
   "To dump several databases. Note the difference in usage; In this case no tables are given. All name arguments are regarded as databasenames. 'USE db_name;' will be included in the output.",
   (uchar**) &opt_databases, (uchar**) &opt_databases, 0, GET_BOOL, NO_ARG, 0, 0,
   0, 0, 0, 0},
#ifdef DBUG_OFF
  {"debug", '#', "This is a non-debug version. Catch this and exit",
   0,0, 0, GET_DISABLED, OPT_ARG, 0, 0, 0, 0, 0, 0},
#else
  {"debug", '#', "Output debug log", (uchar**) &default_dbug_option,
   (uchar**) &default_dbug_option, 0, GET_STR, OPT_ARG, 0, 0, 0, 0, 0, 0},
#endif
  {"debug-check", OPT_DEBUG_CHECK, "Check memory and open file usage at exit .",
   (uchar**) &debug_check_flag, (uchar**) &debug_check_flag, 0,
   GET_BOOL, NO_ARG, 0, 0, 0, 0, 0, 0},
  {"debug-info", OPT_DEBUG_INFO, "Print some debug info at exit.",
   (uchar**) &debug_info_flag, (uchar**) &debug_info_flag,
   0, GET_BOOL, NO_ARG, 0, 0, 0, 0, 0, 0},
  {"default-character-set", OPT_DEFAULT_CHARSET,
   "Set the default character set.", (uchar**) &default_charset,
   (uchar**) &default_charset, 0, GET_STR, REQUIRED_ARG, 0, 0, 0, 0, 0, 0},
  {"delayed-insert", OPT_DELAYED, "Insert rows with INSERT DELAYED; ",
   (uchar**) &opt_delayed, (uchar**) &opt_delayed, 0, GET_BOOL, NO_ARG, 0, 0, 0, 0,
   0, 0},
  {"delete-master-logs", OPT_DELETE_MASTER_LOGS,
   "Delete logs on master after backup. This automatically enables --master-data.",
   (uchar**) &opt_delete_master_logs, (uchar**) &opt_delete_master_logs, 0,
   GET_BOOL, NO_ARG, 0, 0, 0, 0, 0, 0},
  {"disable-keys", 'K',
   "'/*!40000 ALTER TABLE tb_name DISABLE KEYS */; and '/*!40000 ALTER TABLE tb_name ENABLE KEYS */; will be put in the output.", (uchar**) &opt_disable_keys,
   (uchar**) &opt_disable_keys, 0, GET_BOOL, NO_ARG, 1, 0, 0, 0, 0, 0},
  {"events", 'E', "Dump events.",
     (uchar**) &opt_events, (uchar**) &opt_events, 0, GET_BOOL,
     NO_ARG, 0, 0, 0, 0, 0, 0},
  {"extended-insert", 'e',
   "Allows utilization of the new, much faster INSERT syntax.",
   (uchar**) &extended_insert, (uchar**) &extended_insert, 0, GET_BOOL, NO_ARG,
   1, 0, 0, 0, 0, 0},
  {"fields-terminated-by", OPT_FTB,
   "Fields in the textfile are terminated by ...", (uchar**) &fields_terminated,
   (uchar**) &fields_terminated, 0, GET_STR, REQUIRED_ARG, 0, 0, 0, 0, 0, 0},
  {"fields-enclosed-by", OPT_ENC,
   "Fields in the importfile are enclosed by ...", (uchar**) &enclosed,
   (uchar**) &enclosed, 0, GET_STR, REQUIRED_ARG, 0, 0, 0, 0 ,0, 0},
  {"fields-optionally-enclosed-by", OPT_O_ENC,
   "Fields in the i.file are opt. enclosed by ...", (uchar**) &opt_enclosed,
   (uchar**) &opt_enclosed, 0, GET_STR, REQUIRED_ARG, 0, 0, 0, 0 ,0, 0},
  {"fields-escaped-by", OPT_ESC, "Fields in the i.file are escaped by ...",
   (uchar**) &escaped, (uchar**) &escaped, 0, GET_STR, REQUIRED_ARG, 0, 0, 0, 0, 0, 0},
  {"first-slave", 'x', "Deprecated, renamed to --lock-all-tables.",
   (uchar**) &opt_lock_all_tables, (uchar**) &opt_lock_all_tables, 0, GET_BOOL, NO_ARG,
   0, 0, 0, 0, 0, 0},
  {"flush-logs", 'F', "Flush logs file in server before starting dump. "
   "Note that if you dump many databases at once (using the option "
   "--databases= or --all-databases), the logs will be flushed for "
   "each database dumped. The exception is when using --lock-all-tables "
   "or --master-data: "
   "in this case the logs will be flushed only once, corresponding "
   "to the moment all tables are locked. So if you want your dump and "
   "the log flush to happen at the same exact moment you should use "
   "--lock-all-tables or --master-data with --flush-logs",
   (uchar**) &flush_logs, (uchar**) &flush_logs, 0, GET_BOOL, NO_ARG, 0, 0, 0, 0,
   0, 0},
  {"flush-privileges", OPT_ESC, "Emit a FLUSH PRIVILEGES statement "
   "after dumping the mysql database.  This option should be used any "
   "time the dump contains the mysql database and any other database "
   "that depends on the data in the mysql database for proper restore. ",
   (uchar**) &flush_privileges, (uchar**) &flush_privileges, 0, GET_BOOL, NO_ARG, 0, 0, 0, 0,
   0, 0},
  {"force", 'f', "Continue even if we get an sql-error.",
   (uchar**) &ignore_errors, (uchar**) &ignore_errors, 0, GET_BOOL, NO_ARG,
   0, 0, 0, 0, 0, 0},
  {"help", '?', "Display this help message and exit.", 0, 0, 0, GET_NO_ARG,
   NO_ARG, 0, 0, 0, 0, 0, 0},
  {"hex-blob", OPT_HEXBLOB, "Dump binary strings (BINARY, "
    "VARBINARY, BLOB) in hexadecimal format.",
   (uchar**) &opt_hex_blob, (uchar**) &opt_hex_blob, 0, GET_BOOL, NO_ARG, 0, 0, 0, 0, 0, 0},
  {"host", 'h', "Connect to host.", (uchar**) &current_host,
   (uchar**) &current_host, 0, GET_STR_ALLOC, REQUIRED_ARG, 0, 0, 0, 0, 0, 0},
  {"ignore-table", OPT_IGNORE_TABLE,
   "Do not dump the specified table. To specify more than one table to ignore, "
   "use the directive multiple times, once for each table.  Each table must "
   "be specified with both database and table names, e.g. --ignore-table=database.table",
   0, 0, 0, GET_STR, REQUIRED_ARG, 0, 0, 0, 0, 0, 0},
  {"insert-ignore", OPT_INSERT_IGNORE, "Insert rows with INSERT IGNORE.",
   (uchar**) &opt_ignore, (uchar**) &opt_ignore, 0, GET_BOOL, NO_ARG, 0, 0, 0, 0,
   0, 0},
  {"lines-terminated-by", OPT_LTB, "Lines in the i.file are terminated by ...",
   (uchar**) &lines_terminated, (uchar**) &lines_terminated, 0, GET_STR,
   REQUIRED_ARG, 0, 0, 0, 0, 0, 0},
  {"lock-all-tables", 'x', "Locks all tables across all databases. This "
   "is achieved by taking a global read lock for the duration of the whole "
   "dump. Automatically turns --single-transaction and --lock-tables off.",
   (uchar**) &opt_lock_all_tables, (uchar**) &opt_lock_all_tables, 0, GET_BOOL, NO_ARG,
   0, 0, 0, 0, 0, 0},
  {"lock-tables", 'l', "Lock all tables for read.", (uchar**) &lock_tables,
   (uchar**) &lock_tables, 0, GET_BOOL, NO_ARG, 1, 0, 0, 0, 0, 0},
  {"log-error", OPT_ERROR_LOG_FILE, "Append warnings and errors to given file.",
   (uchar**) &log_error_file, (uchar**) &log_error_file, 0, GET_STR,
   REQUIRED_ARG, 0, 0, 0, 0, 0, 0},
  {"master-data", OPT_MASTER_DATA,
   "This causes the binary log position and filename to be appended to the "
   "output. If equal to 1, will print it as a CHANGE MASTER command; if equal"
   " to 2, that command will be prefixed with a comment symbol. "
   "This option will turn --lock-all-tables on, unless "
   "--single-transaction is specified too (in which case a "
   "global read lock is only taken a short time at the beginning of the dump "
   "- don't forget to read about --single-transaction below). In all cases "
   "any action on logs will happen at the exact moment of the dump."
   "Option automatically turns --lock-tables off.",
   (uchar**) &opt_master_data, (uchar**) &opt_master_data, 0,
   GET_UINT, OPT_ARG, 0, 0, MYSQL_OPT_MASTER_DATA_COMMENTED_SQL, 0, 0, 0},
  {"max_allowed_packet", OPT_MAX_ALLOWED_PACKET, "",
    (uchar**) &opt_max_allowed_packet, (uchar**) &opt_max_allowed_packet, 0,
    GET_ULONG, REQUIRED_ARG, 24*1024*1024, 4096,
   (longlong) 2L*1024L*1024L*1024L, MALLOC_OVERHEAD, 1024, 0},
  {"net_buffer_length", OPT_NET_BUFFER_LENGTH, "",
    (uchar**) &opt_net_buffer_length, (uchar**) &opt_net_buffer_length, 0,
    GET_ULONG, REQUIRED_ARG, 1024*1024L-1025, 4096, 16*1024L*1024L,
   MALLOC_OVERHEAD-1024, 1024, 0},
  {"no-autocommit", OPT_AUTOCOMMIT,
   "Wrap tables with autocommit/commit statements.",
   (uchar**) &opt_autocommit, (uchar**) &opt_autocommit, 0, GET_BOOL, NO_ARG,
   0, 0, 0, 0, 0, 0},
  {"no-create-db", 'n',
   "'CREATE DATABASE /*!32312 IF NOT EXISTS*/ db_name;' will not be put in the output. The above line will be added otherwise, if --databases or --all-databases option was given.}.",
   (uchar**) &opt_create_db, (uchar**) &opt_create_db, 0, GET_BOOL, NO_ARG, 0, 0,
   0, 0, 0, 0},
  {"no-create-info", 't', "Don't write table creation info.",
   (uchar**) &opt_no_create_info, (uchar**) &opt_no_create_info, 0, GET_BOOL,
   NO_ARG, 0, 0, 0, 0, 0, 0},
  {"no-data", 'd', "No row information.", (uchar**) &opt_no_data,
   (uchar**) &opt_no_data, 0, GET_BOOL, NO_ARG, 0, 0, 0, 0, 0, 0},
  {"no-set-names", 'N',
   "Deprecated. Use --skip-set-charset instead.",
   0, 0, 0, GET_NO_ARG, NO_ARG, 0, 0, 0, 0, 0, 0},
  {"opt", OPT_OPTIMIZE,
   "Same as --add-drop-table, --add-locks, --create-options, --quick, --extended-insert, --lock-tables, --set-charset, and --disable-keys. Enabled by default, disable with --skip-opt.",
   0, 0, 0, GET_NO_ARG, NO_ARG, 0, 0, 0, 0, 0, 0},
  {"order-by-primary", OPT_ORDER_BY_PRIMARY,
   "Sorts each table's rows by primary key, or first unique key, if such a key exists.  Useful when dumping a MyISAM table to be loaded into an InnoDB table, but will make the dump itself take considerably longer.",
   (uchar**) &opt_order_by_primary, (uchar**) &opt_order_by_primary, 0, GET_BOOL, NO_ARG, 0, 0, 0, 0, 0, 0},
  {"password", 'p',
   "Password to use when connecting to server. If password is not given it's solicited on the tty.",
   0, 0, 0, GET_STR, OPT_ARG, 0, 0, 0, 0, 0, 0},
#ifdef __WIN__
  {"pipe", 'W', "Use named pipes to connect to server.", 0, 0, 0, GET_NO_ARG,
   NO_ARG, 0, 0, 0, 0, 0, 0},
#endif
  {"port", 'P', "Port number to use for connection.", (uchar**) &opt_mysql_port,
   (uchar**) &opt_mysql_port, 0, GET_UINT, REQUIRED_ARG, 0, 0, 0, 0, 0,
   0},
  {"protocol", OPT_MYSQL_PROTOCOL, "The protocol of connection (tcp,socket,pipe,memory).",
   0, 0, 0, GET_STR,  REQUIRED_ARG, 0, 0, 0, 0, 0, 0},
  {"quick", 'q', "Don't buffer query, dump directly to stdout.",
   (uchar**) &quick, (uchar**) &quick, 0, GET_BOOL, NO_ARG, 1, 0, 0, 0, 0, 0},
  {"quote-names",'Q', "Quote table and column names with backticks (`).",
   (uchar**) &opt_quoted, (uchar**) &opt_quoted, 0, GET_BOOL, NO_ARG, 1, 0, 0, 0,
   0, 0},
  {"replace", OPT_MYSQL_REPLACE_INTO, "Use REPLACE INTO instead of INSERT INTO.",
   (uchar**) &opt_replace_into, (uchar**) &opt_replace_into, 0, GET_BOOL, NO_ARG, 0, 0, 0, 0,
   0, 0},
  {"result-file", 'r',
   "Direct output to a given file. This option should be used in MSDOS, because it prevents new line '\\n' from being converted to '\\r\\n' (carriage return + line feed).",
   0, 0, 0, GET_STR, REQUIRED_ARG, 0, 0, 0, 0, 0, 0},
  {"routines", 'R', "Dump stored routines (functions and procedures).",
     (uchar**) &opt_routines, (uchar**) &opt_routines, 0, GET_BOOL,
     NO_ARG, 0, 0, 0, 0, 0, 0},
  {"set-charset", OPT_SET_CHARSET,
   "Add 'SET NAMES default_character_set' to the output. Enabled by default; suppress with --skip-set-charset.",
   (uchar**) &opt_set_charset, (uchar**) &opt_set_charset, 0, GET_BOOL, NO_ARG, 1,
   0, 0, 0, 0, 0},
  {"set-variable", 'O',
   "Change the value of a variable. Please note that this option is deprecated; you can set variables directly with --variable-name=value.",
   0, 0, 0, GET_STR, REQUIRED_ARG, 0, 0, 0, 0, 0, 0},
#ifdef HAVE_SMEM
  {"shared-memory-base-name", OPT_SHARED_MEMORY_BASE_NAME,
   "Base name of shared memory.", (uchar**) &shared_memory_base_name, (uchar**) &shared_memory_base_name,
   0, GET_STR_ALLOC, REQUIRED_ARG, 0, 0, 0, 0, 0, 0},
#endif
  /*
    Note that the combination --single-transaction --master-data
    will give bullet-proof binlog position only if server >=4.1.3. That's the
    old "FLUSH TABLES WITH READ LOCK does not block commit" fixed bug.
  */
  {"single-transaction", OPT_TRANSACTION,
   "Creates a consistent snapshot by dumping all tables in a single "
   "transaction. Works ONLY for tables stored in storage engines which "
   "support multiversioning (currently only InnoDB does); the dump is NOT "
<<<<<<< HEAD
   "guaranteed to be consistent for other storage engines. Option "
   "automatically turns off --lock-tables.",
   (uchar**) &opt_single_transaction, (uchar**) &opt_single_transaction, 0,
=======
   "guaranteed to be consistent for other storage engines. "
   "While a --single-transaction dump is in process, to ensure a valid "
   "dump file (correct table contents and binary log position), no other "
   "connection should use the following statements: ALTER TABLE, DROP "
   "TABLE, RENAME TABLE, TRUNCATE TABLE, as consistent snapshot is not "
   "isolated from them. Option automatically turns off --lock-tables.",
   (gptr*) &opt_single_transaction, (gptr*) &opt_single_transaction, 0,
>>>>>>> 2bcf5b4e
   GET_BOOL, NO_ARG,  0, 0, 0, 0, 0, 0},
  {"skip-opt", OPT_SKIP_OPTIMIZATION,
   "Disable --opt. Disables --add-drop-table, --add-locks, --create-options, --quick, --extended-insert, --lock-tables, --set-charset, and --disable-keys.",
   0, 0, 0, GET_NO_ARG, NO_ARG, 0, 0, 0, 0, 0, 0},
  {"socket", 'S', "Socket file to use for connection.",
   (uchar**) &opt_mysql_unix_port, (uchar**) &opt_mysql_unix_port, 0, GET_STR,
   REQUIRED_ARG, 0, 0, 0, 0, 0, 0},
#include <sslopt-longopts.h>
  {"tab",'T',
   "Creates tab separated textfile for each table to given path. (creates .sql and .txt files). NOTE: This only works if mysqldump is run on the same machine as the mysqld daemon.",
   (uchar**) &path, (uchar**) &path, 0, GET_STR, REQUIRED_ARG, 0, 0, 0, 0, 0, 0},
  {"tables", OPT_TABLES, "Overrides option --databases (-B).",
   0, 0, 0, GET_NO_ARG, NO_ARG, 0, 0, 0, 0, 0, 0},
   {"triggers", OPT_TRIGGERS, "Dump triggers for each dumped table",
     (uchar**) &opt_dump_triggers, (uchar**) &opt_dump_triggers, 0, GET_BOOL,
     NO_ARG, 1, 0, 0, 0, 0, 0},
  {"tz-utc", OPT_TZ_UTC,
    "SET TIME_ZONE='+00:00' at top of dump to allow dumping of TIMESTAMP data when a server has data in different time zones or data is being moved between servers with different time zones.",
    (uchar**) &opt_tz_utc, (uchar**) &opt_tz_utc, 0, GET_BOOL, NO_ARG, 1, 0, 0, 0, 0, 0},
#ifndef DONT_ALLOW_USER_CHANGE
  {"user", 'u', "User for login if not current user.",
   (uchar**) &current_user, (uchar**) &current_user, 0, GET_STR, REQUIRED_ARG,
   0, 0, 0, 0, 0, 0},
#endif
  {"verbose", 'v', "Print info about the various stages.",
   (uchar**) &verbose, (uchar**) &verbose, 0, GET_BOOL, NO_ARG, 0, 0, 0, 0, 0, 0},
  {"version",'V', "Output version information and exit.", 0, 0, 0,
   GET_NO_ARG, NO_ARG, 0, 0, 0, 0, 0, 0},
  {"where", 'w', "Dump only selected records; QUOTES mandatory!",
   (uchar**) &where, (uchar**) &where, 0, GET_STR, REQUIRED_ARG, 0, 0, 0, 0, 0, 0},
  {"xml", 'X', "Dump a database as well formed XML.", 0, 0, 0, GET_NO_ARG,
   NO_ARG, 0, 0, 0, 0, 0, 0},
  {0, 0, 0, 0, 0, 0, GET_NO_ARG, NO_ARG, 0, 0, 0, 0, 0, 0}
};

static const char *load_default_groups[]= { "mysqldump","client",0 };

static void maybe_exit(int error);
static void die(int error, const char* reason, ...);
static void maybe_die(int error, const char* reason, ...);
static void write_header(FILE *sql_file, char *db_name);
static void print_value(FILE *file, MYSQL_RES  *result, MYSQL_ROW row,
                        const char *prefix,const char *name,
                        int string_value);
static int dump_selected_tables(char *db, char **table_names, int tables);
static int dump_all_tables_in_db(char *db);
static int init_dumping_views(char *);
static int init_dumping_tables(char *);
static int init_dumping(char *, int init_func(char*));
static int dump_databases(char **);
static int dump_all_databases();
static char *quote_name(const char *name, char *buff, my_bool force);
char check_if_ignore_table(const char *table_name, char *table_type);
static char *primary_key_fields(const char *table_name);
static my_bool get_view_structure(char *table, char* db);
static my_bool dump_all_views_in_db(char *database);
static int dump_all_tablespaces();
static int dump_tablespaces_for_tables(char *db, char **table_names, int tables);
static int dump_tablespaces_for_databases(char** databases);
static int dump_tablespaces(char* ts_where);

#include <help_start.h>

/*
  Print the supplied message if in verbose mode

  SYNOPSIS
    verbose_msg()
    fmt   format specifier
    ...   variable number of parameters
*/

static void verbose_msg(const char *fmt, ...)
{
  va_list args;
  DBUG_ENTER("verbose_msg");

  if (!verbose)
    DBUG_VOID_RETURN;

  va_start(args, fmt);
  vfprintf(stderr, fmt, args);
  va_end(args);

  DBUG_VOID_RETURN;
}

/*
  exit with message if ferror(file)

  SYNOPSIS
    check_io()
    file        - checked file
*/

void check_io(FILE *file)
{
  if (ferror(file))
    die(EX_EOF, "Got errno %d on write", errno);
}

static void print_version(void)
{
  printf("%s  Ver %s Distrib %s, for %s (%s)\n",my_progname,DUMP_VERSION,
         MYSQL_SERVER_VERSION,SYSTEM_TYPE,MACHINE_TYPE);
  NETWARE_SET_SCREEN_MODE(1);
} /* print_version */


static void short_usage_sub(void)
{
  printf("Usage: %s [OPTIONS] database [tables]\n", my_progname);
  printf("OR     %s [OPTIONS] --databases [OPTIONS] DB1 [DB2 DB3...]\n",
         my_progname);
  printf("OR     %s [OPTIONS] --all-databases [OPTIONS]\n", my_progname);
  NETWARE_SET_SCREEN_MODE(1);
}


static void usage(void)
{
  print_version();
  puts("By Igor Romanenko, Monty, Jani & Sinisa");
  puts("This software comes with ABSOLUTELY NO WARRANTY. This is free software,\nand you are welcome to modify and redistribute it under the GPL license\n");
  puts("Dumping definition and data mysql database or table");
  short_usage_sub();
  print_defaults("my",load_default_groups);
  my_print_help(my_long_options);
  my_print_variables(my_long_options);
} /* usage */


static void short_usage(void)
{
  short_usage_sub();
  printf("For more options, use %s --help\n", my_progname);
}

#include <help_end.h>


static void write_header(FILE *sql_file, char *db_name)
{
  if (opt_xml)
  {
    fputs("<?xml version=\"1.0\"?>\n", sql_file);
    /*
      Schema reference.  Allows use of xsi:nil for NULL values and 
      xsi:type to define an element's data type.
    */
    fputs("<mysqldump ", sql_file);
    fputs("xmlns:xsi=\"http://www.w3.org/2001/XMLSchema-instance\"",
          sql_file);
    fputs(">\n", sql_file);
    check_io(sql_file);
  }
  else if (!opt_compact)
  {
    if (opt_comments)
    {
      fprintf(sql_file, "-- MySQL dump %s\n--\n", DUMP_VERSION);
      fprintf(sql_file, "-- Host: %s    Database: %s\n",
              current_host ? current_host : "localhost", db_name ? db_name :
              "");
      fputs("-- ------------------------------------------------------\n",
            sql_file);
      fprintf(sql_file, "-- Server version\t%s\n",
              mysql_get_server_info(&mysql_connection));
    }
    if (opt_set_charset)
      fprintf(sql_file,
"\n/*!40101 SET @OLD_CHARACTER_SET_CLIENT=@@CHARACTER_SET_CLIENT */;"
"\n/*!40101 SET @OLD_CHARACTER_SET_RESULTS=@@CHARACTER_SET_RESULTS */;"
"\n/*!40101 SET @OLD_COLLATION_CONNECTION=@@COLLATION_CONNECTION */;"
"\n/*!40101 SET NAMES %s */;\n",default_charset);

    if (opt_tz_utc)
    {
      fprintf(sql_file, "/*!40103 SET @OLD_TIME_ZONE=@@TIME_ZONE */;\n");
      fprintf(sql_file, "/*!40103 SET TIME_ZONE='+00:00' */;\n");
    }

    if (!path)
    {
      fprintf(md_result_file,"\
/*!40014 SET @OLD_UNIQUE_CHECKS=@@UNIQUE_CHECKS, UNIQUE_CHECKS=0 */;\n\
/*!40014 SET @OLD_FOREIGN_KEY_CHECKS=@@FOREIGN_KEY_CHECKS, FOREIGN_KEY_CHECKS=0 */;\n\
");
    }
    fprintf(sql_file,
            "/*!40101 SET @OLD_SQL_MODE=@@SQL_MODE, SQL_MODE='%s%s%s' */;\n"
            "/*!40111 SET @OLD_SQL_NOTES=@@SQL_NOTES, SQL_NOTES=0 */;\n",
            path?"":"NO_AUTO_VALUE_ON_ZERO",compatible_mode_normal_str[0]==0?"":",",
            compatible_mode_normal_str);
    check_io(sql_file);
  }
} /* write_header */


static void write_footer(FILE *sql_file)
{
  if (opt_xml)
  {
    fputs("</mysqldump>\n", sql_file);
    check_io(sql_file);
  }
  else if (!opt_compact)
  {
    if (opt_tz_utc)
      fprintf(sql_file,"/*!40103 SET TIME_ZONE=@OLD_TIME_ZONE */;\n");

    fprintf(sql_file,"\n/*!40101 SET SQL_MODE=@OLD_SQL_MODE */;\n");
    if (!path)
    {
      fprintf(md_result_file,"\
/*!40014 SET FOREIGN_KEY_CHECKS=@OLD_FOREIGN_KEY_CHECKS */;\n\
/*!40014 SET UNIQUE_CHECKS=@OLD_UNIQUE_CHECKS */;\n");
    }
    if (opt_set_charset)
      fprintf(sql_file,
"/*!40101 SET CHARACTER_SET_CLIENT=@OLD_CHARACTER_SET_CLIENT */;\n"
"/*!40101 SET CHARACTER_SET_RESULTS=@OLD_CHARACTER_SET_RESULTS */;\n"
"/*!40101 SET COLLATION_CONNECTION=@OLD_COLLATION_CONNECTION */;\n");
    fprintf(sql_file,
            "/*!40111 SET SQL_NOTES=@OLD_SQL_NOTES */;\n");
    fputs("\n", sql_file);
    if (opt_comments)
    {
      char time_str[20];
      get_date(time_str, GETDATE_DATE_TIME, 0);
      fprintf(sql_file, "-- Dump completed on %s\n",
              time_str);
    }
    check_io(sql_file);
  }
} /* write_footer */


static void free_table_ent(char *key)
{
  my_free(key, MYF(0));
}


uchar* get_table_key(const char *entry, size_t *length,
                     my_bool not_used __attribute__((unused)))
{
  *length= strlen(entry);
  return (uchar*) entry;
}


static my_bool
get_one_option(int optid, const struct my_option *opt __attribute__((unused)),
               char *argument)
{
  switch (optid) {
#ifdef __NETWARE__
  case OPT_AUTO_CLOSE:
    setscreenmode(SCR_AUTOCLOSE_ON_EXIT);
    break;
#endif
  case 'p':
    if (argument)
    {
      char *start=argument;
      my_free(opt_password,MYF(MY_ALLOW_ZERO_PTR));
      opt_password=my_strdup(argument,MYF(MY_FAE));
      while (*argument) *argument++= 'x';               /* Destroy argument */
      if (*start)
        start[1]=0;                             /* Cut length of argument */
      tty_password= 0;
    }
    else
      tty_password=1;
    break;
  case 'r':
    if (!(md_result_file= my_fopen(argument, O_WRONLY | FILE_BINARY,
                                    MYF(MY_WME))))
      exit(1);
    break;
  case 'W':
#ifdef __WIN__
    opt_protocol= MYSQL_PROTOCOL_PIPE;
#endif
    break;
  case 'N':
    opt_set_charset= 0;
    break;
  case 'T':
    opt_disable_keys=0;

    if (strlen(argument) >= FN_REFLEN)
    {
      /*
        This check is made because the some the file functions below
        have FN_REFLEN sized stack allocated buffers and will cause
        a crash even if the input destination buffer is large enough
        to hold the output.
      */
      die(EX_USAGE, "Input filename too long: %s", argument);
    }

    break;
  case '#':
    DBUG_PUSH(argument ? argument : default_dbug_option);
    debug_check_flag= 1;
    break;
#include <sslopt-case.h>
  case 'V': print_version(); exit(0);
  case 'X':
    opt_xml= 1;
    extended_insert= opt_drop= opt_lock=
      opt_disable_keys= opt_autocommit= opt_create_db= 0;
    break;
  case 'I':
  case '?':
    usage();
    exit(0);
  case (int) OPT_MASTER_DATA:
    if (!argument) /* work like in old versions */
      opt_master_data= MYSQL_OPT_MASTER_DATA_EFFECTIVE_SQL;
    break;
  case (int) OPT_OPTIMIZE:
    extended_insert= opt_drop= opt_lock= quick= create_options=
      opt_disable_keys= lock_tables= opt_set_charset= 1;
    break;
  case (int) OPT_SKIP_OPTIMIZATION:
    extended_insert= opt_drop= opt_lock= quick= create_options=
      opt_disable_keys= lock_tables= opt_set_charset= 0;
    break;
  case (int) OPT_COMPACT:
  if (opt_compact)
  {
    opt_comments= opt_drop= opt_disable_keys= opt_lock= 0;
    opt_set_charset= 0;
  }
  case (int) OPT_TABLES:
    opt_databases=0;
    break;
  case (int) OPT_IGNORE_TABLE:
  {
    if (!strchr(argument, '.'))
    {
      fprintf(stderr, "Illegal use of option --ignore-table=<database>.<table>\n");
      exit(1);
    }
    if (my_hash_insert(&ignore_table, (uchar*)my_strdup(argument, MYF(0))))
      exit(EX_EOM);
    break;
  }
  case (int) OPT_COMPATIBLE:
    {
      char buff[255];
      char *end= compatible_mode_normal_str;
      int i;
      ulong mode;
      uint err_len;

      opt_quoted= 1;
      opt_set_charset= 0;
      opt_compatible_mode_str= argument;
      opt_compatible_mode= find_set(&compatible_mode_typelib,
                                    argument, strlen(argument),
                                    &err_ptr, &err_len);
      if (err_len)
      {
        strmake(buff, err_ptr, min(sizeof(buff), err_len));
        fprintf(stderr, "Invalid mode to --compatible: %s\n", buff);
        exit(1);
      }
#if !defined(DBUG_OFF)
      {
        uint size_for_sql_mode= 0;
        const char **ptr;
        for (ptr= compatible_mode_names; *ptr; ptr++)
          size_for_sql_mode+= strlen(*ptr);
        size_for_sql_mode+= sizeof(compatible_mode_names)-1;
        DBUG_ASSERT(sizeof(compatible_mode_normal_str)>=size_for_sql_mode);
      }
#endif
      mode= opt_compatible_mode;
      for (i= 0, mode= opt_compatible_mode; mode; mode>>= 1, i++)
      {
        if (mode & 1)
        {
          end= strmov(end, compatible_mode_names[i]);
          end= strmov(end, ",");
        }
      }
      if (end!=compatible_mode_normal_str)
        end[-1]= 0;
      /*
        Set charset to the default compiled value if it hasn't
        been reset yet by --default-character-set=xxx.
      */
      if (default_charset == mysql_universal_client_charset)
        default_charset= (char*) MYSQL_DEFAULT_CHARSET_NAME;
      break;
    }
  case (int) OPT_MYSQL_PROTOCOL:
    opt_protocol= find_type_or_exit(argument, &sql_protocol_typelib,
                                    opt->name);
    break;
  }
  return 0;
}

static int get_options(int *argc, char ***argv)
{
  int ho_error;
  MYSQL_PARAMETERS *mysql_params= mysql_get_parameters();

  opt_max_allowed_packet= *mysql_params->p_max_allowed_packet;
  opt_net_buffer_length= *mysql_params->p_net_buffer_length;

  md_result_file= stdout;
  load_defaults("my",load_default_groups,argc,argv);
  defaults_argv= *argv;

  if (hash_init(&ignore_table, charset_info, 16, 0, 0,
                (hash_get_key) get_table_key,
                (hash_free_key) free_table_ent, 0))
    return(EX_EOM);
  /* Don't copy internal log tables */
  if (my_hash_insert(&ignore_table,
                     (uchar*) my_strdup("mysql.apply_status", MYF(MY_WME))) ||
      my_hash_insert(&ignore_table,
                     (uchar*) my_strdup("mysql.schema", MYF(MY_WME))) ||
      my_hash_insert(&ignore_table,
                     (uchar*) my_strdup("mysql.general_log", MYF(MY_WME))) ||
      my_hash_insert(&ignore_table,
                     (uchar*) my_strdup("mysql.slow_log", MYF(MY_WME))))
    return(EX_EOM);

  if ((ho_error= handle_options(argc, argv, my_long_options, get_one_option)))
    return(ho_error);

  *mysql_params->p_max_allowed_packet= opt_max_allowed_packet;
  *mysql_params->p_net_buffer_length= opt_net_buffer_length;
  if (debug_info_flag)
    my_end_arg= MY_CHECK_ERROR | MY_GIVE_INFO;
  if (debug_check_flag)
    my_end_arg= MY_CHECK_ERROR;

  if (opt_delayed)
    opt_lock=0;                         /* Can't have lock with delayed */
  if (!path && (enclosed || opt_enclosed || escaped || lines_terminated ||
                fields_terminated))
  {
    fprintf(stderr,
            "%s: You must use option --tab with --fields-...\n", my_progname);
    return(EX_USAGE);
  }

  /* Ensure consistency of the set of binlog & locking options */
  if (opt_delete_master_logs && !opt_master_data)
    opt_master_data= MYSQL_OPT_MASTER_DATA_COMMENTED_SQL;
  if (opt_single_transaction && opt_lock_all_tables)
  {
    fprintf(stderr, "%s: You can't use --single-transaction and "
            "--lock-all-tables at the same time.\n", my_progname);
    return(EX_USAGE);
  }
  if (opt_master_data)
    opt_lock_all_tables= !opt_single_transaction;
  if (opt_single_transaction || opt_lock_all_tables)
    lock_tables= 0;
  if (enclosed && opt_enclosed)
  {
    fprintf(stderr, "%s: You can't use ..enclosed.. and ..optionally-enclosed.. at the same time.\n", my_progname);
    return(EX_USAGE);
  }
  if ((opt_databases || opt_alldbs) && path)
  {
    fprintf(stderr,
            "%s: --databases or --all-databases can't be used with --tab.\n",
            my_progname);
    return(EX_USAGE);
  }
  if (strcmp(default_charset, charset_info->csname) &&
      !(charset_info= get_charset_by_csname(default_charset,
                                            MY_CS_PRIMARY, MYF(MY_WME))))
    exit(1);
  if ((*argc < 1 && !opt_alldbs) || (*argc > 0 && opt_alldbs))
  {
    short_usage();
    return EX_USAGE;
  }
  if (tty_password)
    opt_password=get_tty_password(NullS);
  return(0);
} /* get_options */


/*
** DB_error -- prints mysql error message and exits the program.
*/
static void DB_error(MYSQL *mysql_arg, const char *when)
{
  DBUG_ENTER("DB_error");
  maybe_die(EX_MYSQLERR, "Got error: %d: %s %s",
          mysql_errno(mysql_arg), mysql_error(mysql_arg), when);
  DBUG_VOID_RETURN;
}



/*
  Prints out an error message and kills the process.

  SYNOPSIS
    die()
    error_num   - process return value
    fmt_reason  - a format string for use by my_vsnprintf.
    ...         - variable arguments for above fmt_reason string
  
  DESCRIPTION
    This call prints out the formatted error message to stderr and then
    terminates the process.
*/
static void die(int error_num, const char* fmt_reason, ...)
{
  char buffer[1000];
  va_list args;
  va_start(args,fmt_reason);
  my_vsnprintf(buffer, sizeof(buffer), fmt_reason, args);
  va_end(args);

  fprintf(stderr, "%s: %s\n", my_progname, buffer);
  fflush(stderr);

  ignore_errors= 0; /* force the exit */
  maybe_exit(error_num);
}


/*
  Prints out an error message and maybe kills the process.

  SYNOPSIS
    maybe_die()
    error_num   - process return value
    fmt_reason  - a format string for use by my_vsnprintf.
    ...         - variable arguments for above fmt_reason string
  
  DESCRIPTION
    This call prints out the formatted error message to stderr and then
    terminates the process, unless the --force command line option is used.
    
    This call should be used for non-fatal errors (such as database
    errors) that the code may still be able to continue to the next unit
    of work.
    
*/
static void maybe_die(int error_num, const char* fmt_reason, ...)
{
  char buffer[1000];
  va_list args;
  va_start(args,fmt_reason);
  my_vsnprintf(buffer, sizeof(buffer), fmt_reason, args);
  va_end(args);

  fprintf(stderr, "%s: %s\n", my_progname, buffer);
  fflush(stderr);

  maybe_exit(error_num);
}



/*
  Sends a query to server, optionally reads result, prints error message if
  some.

  SYNOPSIS
    mysql_query_with_error_report()
    mysql_con       connection to use
    res             if non zero, result will be put there with
                    mysql_store_result()
    query           query to send to server

  RETURN VALUES
    0               query sending and (if res!=0) result reading went ok
    1               error
*/

static int mysql_query_with_error_report(MYSQL *mysql_con, MYSQL_RES **res,
                                         const char *query)
{
  if (mysql_query(mysql_con, query) ||
      (res && !((*res)= mysql_store_result(mysql_con))))
  {
    maybe_die(EX_MYSQLERR, "Couldn't execute '%s': %s (%d)",
            query, mysql_error(mysql_con), mysql_errno(mysql_con));
    return 1;
  }
  return 0;
}


static int fetch_db_collation(const char *db_name,
                              char *db_cl_name,
                              int db_cl_size)
{
  bool err_status= FALSE;
  char query[QUERY_LENGTH];
  MYSQL_RES *db_cl_res;
  MYSQL_ROW db_cl_row;

  my_snprintf(query, sizeof (query), "use %s", db_name);

  if (mysql_query_with_error_report(mysql, NULL, query))
    return 1;

  if (mysql_query_with_error_report(mysql, &db_cl_res,
                                    "select @@collation_database"))
    return 1;

  do
  {
    if (mysql_num_rows(db_cl_res) != 1)
    {
      err_status= TRUE;
      break;
    }

    if (!(db_cl_row= mysql_fetch_row(db_cl_res)))
    {
      err_status= TRUE;
      break;
    }

    strncpy(db_cl_name, db_cl_row[0], db_cl_size);
    db_cl_name[db_cl_size - 1]= 0; /* just in case. */

  } while (FALSE);

  mysql_free_result(db_cl_res);

  return err_status ? 1 : 0;
}


static char *my_case_str(const char *str,
                         uint str_len,
                         const char *token,
                         uint token_len)
{
  my_match_t match;

  uint status= my_charset_latin1.coll->instr(&my_charset_latin1,
                                             str, str_len,
                                             token, token_len,
                                             &match, 1);

  return status ? (char *) str + match.end : NULL;
}


static int switch_db_collation(FILE *sql_file,
                               const char *db_name,
                               const char *delimiter,
                               const char *current_db_cl_name,
                               const char *required_db_cl_name,
                               int *db_cl_altered)
{
  if (strcmp(current_db_cl_name, required_db_cl_name) != 0)
  {
    CHARSET_INFO *db_cl= get_charset_by_name(required_db_cl_name, MYF(0));

    if (!db_cl)
      return 1;

    fprintf(sql_file,
            "ALTER DATABASE %s CHARACTER SET %s COLLATE %s %s\n",
            (const char *) db_name,
            (const char *) db_cl->csname,
            (const char *) db_cl->name,
            (const char *) delimiter);

    *db_cl_altered= 1;

    return 0;
  }

  *db_cl_altered= 0;

  return 0;
}


static int restore_db_collation(FILE *sql_file,
                                const char *db_name,
                                const char *delimiter,
                                const char *db_cl_name)
{
  CHARSET_INFO *db_cl= get_charset_by_name(db_cl_name, MYF(0));

  if (!db_cl)
    return 1;

  fprintf(sql_file,
          "ALTER DATABASE %s CHARACTER SET %s COLLATE %s %s\n",
          (const char *) db_name,
          (const char *) db_cl->csname,
          (const char *) db_cl->name,
          (const char *) delimiter);

  return 0;
}


static void switch_cs_variables(FILE *sql_file,
                                const char *delimiter,
                                const char *character_set_client,
                                const char *character_set_results,
                                const char *collation_connection)
{
  fprintf(sql_file,
          "/*!50003 SET @saved_cs_client      = @@character_set_client */ %s\n"
          "/*!50003 SET @saved_cs_results     = @@character_set_results */ %s\n"
          "/*!50003 SET @saved_col_connection = @@collation_connection */ %s\n"
          "/*!50003 SET character_set_client  = %s */ %s\n"
          "/*!50003 SET character_set_results = %s */ %s\n"
          "/*!50003 SET collation_connection  = %s */ %s\n",
          (const char *) delimiter,
          (const char *) delimiter,
          (const char *) delimiter,

          (const char *) character_set_client,
          (const char *) delimiter,

          (const char *) character_set_results,
          (const char *) delimiter,

          (const char *) collation_connection,
          (const char *) delimiter);
}


static void restore_cs_variables(FILE *sql_file,
                                 const char *delimiter)
{
  fprintf(sql_file,
          "/*!50003 SET character_set_client  = @saved_cs_client */ %s\n"
          "/*!50003 SET character_set_results = @saved_cs_results */ %s\n"
          "/*!50003 SET collation_connection  = @saved_col_connection */ %s\n",
          (const char *) delimiter,
          (const char *) delimiter,
          (const char *) delimiter);
}


static void switch_sql_mode(FILE *sql_file,
                            const char *delimiter,
                            const char *sql_mode)
{
  fprintf(sql_file,
          "/*!50003 SET @saved_sql_mode       = @@sql_mode */ %s\n"
          "/*!50003 SET sql_mode              = '%s' */ %s\n",
          (const char *) delimiter,

          (const char *) sql_mode,
          (const char *) delimiter);
}


static void restore_sql_mode(FILE *sql_file,
                             const char *delimiter)
{
  fprintf(sql_file,
          "/*!50003 SET sql_mode              = @saved_sql_mode */ %s\n",
          (const char *) delimiter);
}


static void switch_time_zone(FILE *sql_file,
                             const char *delimiter,
                             const char *time_zone)
{
  fprintf(sql_file,
          "/*!50003 SET @saved_time_zone      = @@time_zone */ %s\n"
          "/*!50003 SET time_zone             = '%s' */ %s\n",
          (const char *) delimiter,

          (const char *) time_zone,
          (const char *) delimiter);
}


static void restore_time_zone(FILE *sql_file,
                              const char *delimiter)
{
  fprintf(sql_file,
          "/*!50003 SET time_zone             = @saved_time_zone */ %s\n",
          (const char *) delimiter);
}


static int switch_character_set_results(MYSQL *mysql, const char *cs_name)
{
  char query_buffer[QUERY_LENGTH];
  size_t query_length;

  query_length= my_snprintf(query_buffer,
                            sizeof (query_buffer),
                            "SET SESSION character_set_results = '%s'",
                            (const char *) cs_name);

  return mysql_real_query(mysql, query_buffer, query_length);
}

/**
  Rewrite CREATE TRIGGER statement, enclosing DEFINER clause in
  version-specific comment.

  This function parses the CREATE TRIGGER statement and encloses
  DEFINER-clause in version-specific comment:
    input query:     CREATE DEFINER=a@b TRIGGER ...
    rewritten query: CREATE * / / *!50017 DEFINER=a@b * / / *!50003 TRIGGER ...

  @note This function will go away when WL#3995 is implemented.

  @param[in] trigger_def_str    CREATE TRIGGER statement string.
  @param[in] trigger_def_length length of the trigger_def_str.

  @return pointer to the new allocated query string.
*/

static char *cover_definer_clause_in_trigger(const char *trigger_def_str,
                                             uint trigger_def_length)
{
  char *query_str= NULL;
  char *definer_begin= my_case_str(trigger_def_str, trigger_def_length,
                                   C_STRING_WITH_LEN(" DEFINER"));
  char *definer_end;

  if (!definer_begin)
    return NULL;

  definer_end= my_case_str(definer_begin, strlen(definer_begin),
                           C_STRING_WITH_LEN(" TRIGGER"));

  if (definer_end)
  {
    char *query_str_tail;

    /*
       Allocate memory for new query string: original string
       from SHOW statement and version-specific comments.
     */
    query_str= alloc_query_str(trigger_def_length + 23);

    query_str_tail= strnmov(query_str,
                            trigger_def_str,
                            definer_begin - trigger_def_str);

    query_str_tail= strmov(query_str_tail,
                           "*/ /*!50017");

    query_str_tail= strnmov(query_str_tail,
                            definer_begin,
                            definer_end - definer_begin);

    query_str_tail= strxmov(query_str_tail,
                            "*/ /*!50003",
                            definer_end,
                            NullS);
  }

  return query_str;
}

/**
  Rewrite CREATE FUNCTION or CREATE PROCEDURE statement, enclosing DEFINER
  clause in version-specific comment.

  This function parses the CREATE FUNCTION | PROCEDURE statement and
  encloses DEFINER-clause in version-specific comment:
    input query:     CREATE DEFINER=a@b FUNCTION ...
    rewritten query: CREATE * / / *!50020 DEFINER=a@b * / / *!50003 FUNCTION ...

  @note This function will go away when WL#3995 is implemented.

  @param[in] def_str        CREATE FUNCTION|PROCEDURE statement string.
  @param[in] def_str_length length of the def_str.

  @return pointer to the new allocated query string.
*/

static char *cover_definer_clause_in_sp(const char *def_str,
                                        uint def_str_length)
{
  char *query_str= NULL;
  char *definer_begin= my_case_str(def_str, def_str_length,
                                   C_STRING_WITH_LEN(" DEFINER"));
  char *definer_end;

  if (!definer_begin)
    return NULL;

  definer_end= my_case_str(definer_begin, strlen(definer_begin),
                           C_STRING_WITH_LEN(" PROCEDURE"));

  if (!definer_end)
  {
    definer_end= my_case_str(definer_begin, strlen(definer_begin),
                             C_STRING_WITH_LEN(" FUNCTION"));
  }

  if (definer_end)
  {
    char *query_str_tail;

    /*
      Allocate memory for new query string: original string
      from SHOW statement and version-specific comments.
    */
    query_str= alloc_query_str(def_str_length + 23);

    query_str_tail= strnmov(query_str, def_str, definer_begin - def_str);
    query_str_tail= strmov(query_str_tail, "*/ /*!50020");
    query_str_tail= strnmov(query_str_tail, definer_begin,
                            definer_end - definer_begin);
    query_str_tail= strxmov(query_str_tail, "*/ /*!50003",
                            definer_end, NullS);
  }

  return query_str;
}

/*
  Open a new .sql file to dump the table or view into

  SYNOPSIS
    open_sql_file_for_table
    name      name of the table or view

  RETURN VALUES
    0        Failed to open file
    > 0      Handle of the open file
*/
static FILE* open_sql_file_for_table(const char* table)
{
  FILE* res;
  char filename[FN_REFLEN], tmp_path[FN_REFLEN];
  convert_dirname(tmp_path,path,NullS);
  res= my_fopen(fn_format(filename, table, tmp_path, ".sql", 4),
                O_WRONLY, MYF(MY_WME));
  return res;
}


static void free_resources()
{
  if (md_result_file && md_result_file != stdout)
    my_fclose(md_result_file, MYF(0));
  my_free(opt_password, MYF(MY_ALLOW_ZERO_PTR));
  if (hash_inited(&ignore_table))
    hash_free(&ignore_table);
  if (extended_insert)
    dynstr_free(&extended_row);
  if (insert_pat_inited)
    dynstr_free(&insert_pat);
  if (defaults_argv)
    free_defaults(defaults_argv);
  my_end(my_end_arg);
}


static void maybe_exit(int error)
{
  if (!first_error)
    first_error= error;
  if (ignore_errors)
    return;
  if (mysql)
    mysql_close(mysql);
  free_resources();
  exit(error);
}


/*
  db_connect -- connects to the host and selects DB.
*/

static int connect_to_db(char *host, char *user,char *passwd)
{
  char buff[20+FN_REFLEN];
  DBUG_ENTER("connect_to_db");

  verbose_msg("-- Connecting to %s...\n", host ? host : "localhost");
  mysql_init(&mysql_connection);
  if (opt_compress)
    mysql_options(&mysql_connection,MYSQL_OPT_COMPRESS,NullS);
#ifdef HAVE_OPENSSL
  if (opt_use_ssl)
    mysql_ssl_set(&mysql_connection, opt_ssl_key, opt_ssl_cert, opt_ssl_ca,
                  opt_ssl_capath, opt_ssl_cipher);
  mysql_options(&mysql_connection,MYSQL_OPT_SSL_VERIFY_SERVER_CERT,
                (char*)&opt_ssl_verify_server_cert);
#endif
  if (opt_protocol)
    mysql_options(&mysql_connection,MYSQL_OPT_PROTOCOL,(char*)&opt_protocol);
#ifdef HAVE_SMEM
  if (shared_memory_base_name)
    mysql_options(&mysql_connection,MYSQL_SHARED_MEMORY_BASE_NAME,shared_memory_base_name);
#endif
  mysql_options(&mysql_connection, MYSQL_SET_CHARSET_NAME, default_charset);
  if (!(mysql= mysql_real_connect(&mysql_connection,host,user,passwd,
                                  NULL,opt_mysql_port,opt_mysql_unix_port,
                                  0)))
  {
    DB_error(&mysql_connection, "when trying to connect");
    DBUG_RETURN(1);
  }
  /*
    Don't dump SET NAMES with a pre-4.1 server (bug#7997).
  */
  if (mysql_get_server_version(&mysql_connection) < 40100)
    opt_set_charset= 0;
  /*
    As we're going to set SQL_MODE, it would be lost on reconnect, so we
    cannot reconnect.
  */
  mysql->reconnect= 0;
  my_snprintf(buff, sizeof(buff), "/*!40100 SET @@SQL_MODE='%s' */",
              compatible_mode_normal_str);
  if (mysql_query_with_error_report(mysql, 0, buff))
    DBUG_RETURN(1);
  /*
    set time_zone to UTC to allow dumping date types between servers with
    different time zone settings
  */
  if (opt_tz_utc)
  {
    my_snprintf(buff, sizeof(buff), "/*!40103 SET TIME_ZONE='+00:00' */");
    if (mysql_query_with_error_report(mysql, 0, buff))
      DBUG_RETURN(1);
  }
  DBUG_RETURN(0);
} /* connect_to_db */


/*
** dbDisconnect -- disconnects from the host.
*/
static void dbDisconnect(char *host)
{
  verbose_msg("-- Disconnecting from %s...\n", host ? host : "localhost");
  mysql_close(mysql);
} /* dbDisconnect */


static void unescape(FILE *file,char *pos,uint length)
{
  char *tmp;
  DBUG_ENTER("unescape");
  if (!(tmp=(char*) my_malloc(length*2+1, MYF(MY_WME))))
    die(EX_MYSQLERR, "Couldn't allocate memory");

  mysql_real_escape_string(&mysql_connection, tmp, pos, length);
  fputc('\'', file);
  fputs(tmp, file);
  fputc('\'', file);
  check_io(file);
  my_free(tmp, MYF(MY_WME));
  DBUG_VOID_RETURN;
} /* unescape */


static my_bool test_if_special_chars(const char *str)
{
#if MYSQL_VERSION_ID >= 32300
  for ( ; *str ; str++)
    if (!my_isvar(charset_info,*str) && *str != '$')
      return 1;
#endif
  return 0;
} /* test_if_special_chars */



/*
  quote_name(name, buff, force)

  Quotes char string, taking into account compatible mode

  Args

  name                 Unquoted string containing that which will be quoted
  buff                 The buffer that contains the quoted value, also returned
  force                Flag to make it ignore 'test_if_special_chars'

  Returns

  buff                 quoted string

*/
static char *quote_name(const char *name, char *buff, my_bool force)
{
  char *to= buff;
  char qtype= (opt_compatible_mode & MASK_ANSI_QUOTES) ? '\"' : '`';

  if (!force && !opt_quoted && !test_if_special_chars(name))
    return (char*) name;
  *to++= qtype;
  while (*name)
  {
    if (*name == qtype)
      *to++= qtype;
    *to++= *name++;
  }
  to[0]= qtype;
  to[1]= 0;
  return buff;
} /* quote_name */


/*
  Quote a table name so it can be used in "SHOW TABLES LIKE <tabname>"

  SYNOPSIS
    quote_for_like()
    name     name of the table
    buff     quoted name of the table

  DESCRIPTION
    Quote \, _, ' and % characters

    Note: Because MySQL uses the C escape syntax in strings
    (for example, '\n' to represent newline), you must double
    any '\' that you use in your LIKE  strings. For example, to
    search for '\n', specify it as '\\n'. To search for '\', specify
    it as '\\\\' (the backslashes are stripped once by the parser
    and another time when the pattern match is done, leaving a
    single backslash to be matched).

    Example: "t\1" => "t\\\\1"

*/
static char *quote_for_like(const char *name, char *buff)
{
  char *to= buff;
  *to++= '\'';
  while (*name)
  {
    if (*name == '\\')
    {
      *to++='\\';
      *to++='\\';
      *to++='\\';
    }
    else if (*name == '\'' || *name == '_'  || *name == '%')
      *to++= '\\';
    *to++= *name++;
  }
  to[0]= '\'';
  to[1]= 0;
  return buff;
}


/*
  Quote and print a string.

  SYNOPSIS
    print_quoted_xml()
    xml_file    - output file
    str         - string to print
    len         - its length

  DESCRIPTION
    Quote '<' '>' '&' '\"' chars and print a string to the xml_file.
*/

static void print_quoted_xml(FILE *xml_file, const char *str, ulong len)
{
  const char *end;

  for (end= str + len; str != end; str++)
  {
    switch (*str) {
    case '<':
      fputs("&lt;", xml_file);
      break;
    case '>':
      fputs("&gt;", xml_file);
      break;
    case '&':
      fputs("&amp;", xml_file);
      break;
    case '\"':
      fputs("&quot;", xml_file);
      break;
    default:
      fputc(*str, xml_file);
      break;
    }
  }
  check_io(xml_file);
}


/*
  Print xml tag. Optionally add attribute(s).

  SYNOPSIS
    print_xml_tag(xml_file, sbeg, send, tag_name, first_attribute_name, 
                    ..., attribute_name_n, attribute_value_n, NullS)
    xml_file              - output file
    sbeg                  - line beginning
    line_end              - line ending
    tag_name              - XML tag name.
    first_attribute_name  - tag and first attribute
    first_attribute_value - (Implied) value of first attribute
    attribute_name_n      - attribute n
    attribute_value_n     - value of attribute n

  DESCRIPTION
    Print XML tag with any number of attribute="value" pairs to the xml_file.

    Format is:
      sbeg<tag_name first_attribute_name="first_attribute_value" ... 
      attribute_name_n="attribute_value_n">send
  NOTE
    Additional arguments must be present in attribute/value pairs.
    The last argument should be the null character pointer.
    All attribute_value arguments MUST be NULL terminated strings.
    All attribute_value arguments will be quoted before output.
*/

static void print_xml_tag(FILE * xml_file, const char* sbeg,
                          const char* line_end, 
                          const char* tag_name, 
                          const char* first_attribute_name, ...)
{
  va_list arg_list;
  const char *attribute_name, *attribute_value;

  fputs(sbeg, xml_file);
  fputc('<', xml_file);
  fputs(tag_name, xml_file);  

  va_start(arg_list, first_attribute_name);
  attribute_name= first_attribute_name;
  while (attribute_name != NullS)
  {
    attribute_value= va_arg(arg_list, char *);
    DBUG_ASSERT(attribute_value != NullS);

    fputc(' ', xml_file);
    fputs(attribute_name, xml_file);    
    fputc('\"', xml_file);
    
    print_quoted_xml(xml_file, attribute_value, strlen(attribute_value));
    fputc('\"', xml_file);

    attribute_name= va_arg(arg_list, char *);
  }
  va_end(arg_list);

  fputc('>', xml_file);
  fputs(line_end, xml_file);
  check_io(xml_file);
}


/*
  Print xml tag with for a field that is null

  SYNOPSIS
    print_xml_null_tag()
    xml_file    - output file
    sbeg        - line beginning
    stag_atr    - tag and attribute
    sval        - value of attribute
    line_end        - line ending

  DESCRIPTION
    Print tag with one attribute to the xml_file. Format is:
      <stag_atr="sval" xsi:nil="true"/>
  NOTE
    sval MUST be a NULL terminated string.
    sval string will be qouted before output.
*/

static void print_xml_null_tag(FILE * xml_file, const char* sbeg,
                               const char* stag_atr, const char* sval,
                               const char* line_end)
{
  fputs(sbeg, xml_file);
  fputs("<", xml_file);
  fputs(stag_atr, xml_file);
  fputs("\"", xml_file);
  print_quoted_xml(xml_file, sval, strlen(sval));
  fputs("\" xsi:nil=\"true\" />", xml_file);
  fputs(line_end, xml_file);
  check_io(xml_file);
}


/*
  Print xml tag with many attributes.

  SYNOPSIS
    print_xml_row()
    xml_file    - output file
    row_name    - xml tag name
    tableRes    - query result
    row         - result row

  DESCRIPTION
    Print tag with many attribute to the xml_file. Format is:
      \t\t<row_name Atr1="Val1" Atr2="Val2"... />
  NOTE
    All atributes and values will be quoted before output.
*/

static void print_xml_row(FILE *xml_file, const char *row_name,
                          MYSQL_RES *tableRes, MYSQL_ROW *row)
{
  uint i;
  MYSQL_FIELD *field;
  ulong *lengths= mysql_fetch_lengths(tableRes);

  fprintf(xml_file, "\t\t<%s", row_name);
  check_io(xml_file);
  mysql_field_seek(tableRes, 0);
  for (i= 0; (field= mysql_fetch_field(tableRes)); i++)
  {
    if ((*row)[i])
    {
      fputc(' ', xml_file);
      print_quoted_xml(xml_file, field->name, field->name_length);
      fputs("=\"", xml_file);
      print_quoted_xml(xml_file, (*row)[i], lengths[i]);
      fputc('"', xml_file);
      check_io(xml_file);
    }
  }
  fputs(" />\n", xml_file);
  check_io(xml_file);
}


/*
 create_delimiter
 Generate a new (null-terminated) string that does not exist in  query 
 and is therefore suitable for use as a query delimiter.  Store this
 delimiter in  delimiter_buff .
 
 This is quite simple in that it doesn't even try to parse statements as an
 interpreter would.  It merely returns a string that is not in the query, which
 is much more than adequate for constructing a delimiter.

 RETURN
   ptr to the delimiter  on Success
   NULL                  on Failure
*/
static char *create_delimiter(char *query, char *delimiter_buff, 
                              int delimiter_max_size) 
{
  int proposed_length;
  char *presence;

  delimiter_buff[0]= ';';  /* start with one semicolon, and */

  for (proposed_length= 2; proposed_length < delimiter_max_size; 
      delimiter_max_size++) {

    delimiter_buff[proposed_length-1]= ';';  /* add semicolons, until */
    delimiter_buff[proposed_length]= '\0';

    presence = strstr(query, delimiter_buff);
    if (presence == NULL) { /* the proposed delimiter is not in the query. */
       return delimiter_buff;
    }

  }
  return NULL;  /* but if we run out of space, return nothing at all. */
}


/*
  dump_events_for_db
  -- retrieves list of events for a given db, and prints out
  the CREATE EVENT statement into the output (the dump).

  RETURN
    0  Success
    1  Error
*/
static uint dump_events_for_db(char *db)
{
  char       query_buff[QUERY_LENGTH];
  char       db_name_buff[NAME_LEN*2+3], name_buff[NAME_LEN*2+3];
  char       *event_name;
  char       delimiter[QUERY_LENGTH];
  FILE       *sql_file= md_result_file;
  MYSQL_RES  *event_res, *event_list_res;
  MYSQL_ROW  row, event_list_row;

  char       db_cl_name[MY_CS_NAME_SIZE];
  int        db_cl_altered= FALSE;

  DBUG_ENTER("dump_events_for_db");
  DBUG_PRINT("enter", ("db: '%s'", db));

  mysql_real_escape_string(mysql, db_name_buff, db, strlen(db));

  /* nice comments */
  if (opt_comments)
    fprintf(sql_file, "\n--\n-- Dumping events for database '%s'\n--\n", db);

  /*
    not using "mysql_query_with_error_report" because we may have not
    enough privileges to lock mysql.events.
  */
  if (lock_tables)
    mysql_query(mysql, "LOCK TABLES mysql.event READ");

  if (mysql_query_with_error_report(mysql, &event_list_res, "show events"))
    DBUG_RETURN(0);

  strcpy(delimiter, ";");
  if (mysql_num_rows(event_list_res) > 0)
  {
    fprintf(sql_file, "/*!50106 SET @save_time_zone= @@TIME_ZONE */ ;\n");

    /* Get database collation. */

    if (fetch_db_collation(db_name_buff, db_cl_name, sizeof (db_cl_name)))
      DBUG_RETURN(1);

    if (switch_character_set_results(mysql, "binary"))
      DBUG_RETURN(1);

    while ((event_list_row= mysql_fetch_row(event_list_res)) != NULL)
    {
      event_name= quote_name(event_list_row[1], name_buff, 0);
      DBUG_PRINT("info", ("retrieving CREATE EVENT for %s", name_buff));
      my_snprintf(query_buff, sizeof(query_buff), "SHOW CREATE EVENT %s", 
          event_name);

      if (mysql_query_with_error_report(mysql, &event_res, query_buff))
        DBUG_RETURN(1);

      while ((row= mysql_fetch_row(event_res)) != NULL)
      {
        /*
          if the user has EXECUTE privilege he can see event names, but not the
          event body!
        */
        if (strlen(row[3]) != 0)
        {
          if (opt_drop)
            fprintf(sql_file, "/*!50106 DROP EVENT IF EXISTS %s */%s\n", 
                event_name, delimiter);

          if (create_delimiter(row[3], delimiter, sizeof(delimiter)) == NULL)
          {
            fprintf(stderr, "%s: Warning: Can't create delimiter for event '%s'\n",
                    my_progname, event_name);
            DBUG_RETURN(1);
          }

          fprintf(sql_file, "DELIMITER %s\n", delimiter);

          if (mysql_num_fields(event_res) >= 7)
          {
            if (switch_db_collation(sql_file, db_name_buff, delimiter,
                                    db_cl_name, row[6], &db_cl_altered))
            {
              DBUG_RETURN(1);
            }

            switch_cs_variables(sql_file, delimiter,
                                row[4],   /* character_set_client */
                                row[4],   /* character_set_results */
                                row[5]);  /* collation_connection */
          }
            else
            {
              /*
                mysqldump is being run against the server, that does not
                provide character set information in SHOW CREATE
                statements.

                NOTE: the dump may be incorrect, since character set
                information is required in order to restore event properly.
              */

              fprintf(sql_file,
                      "--\n"
                      "-- WARNING: old server version. "
                        "The following dump may be incomplete.\n"
                      "--\n");
            }

          switch_sql_mode(sql_file, delimiter, row[1]);

          switch_time_zone(sql_file, delimiter, row[2]);

          fprintf(sql_file,
                  "/*!50106 %s */ %s\n",
                  (const char *) row[3],
                  (const char *) delimiter);

          restore_time_zone(sql_file, delimiter);
          restore_sql_mode(sql_file, delimiter);

          if (mysql_num_fields(event_res) >= 7)
          {
            restore_cs_variables(sql_file, delimiter);

            if (db_cl_altered)
            {
              if (restore_db_collation(sql_file, db_name_buff, delimiter,
                                       db_cl_name))
                DBUG_RETURN(1);
            }
          }
        }
      } /* end of event printing */
      mysql_free_result(event_res);

    } /* end of list of events */
    fprintf(sql_file, "DELIMITER ;\n");
    fprintf(sql_file, "/*!50106 SET TIME_ZONE= @save_time_zone */ ;\n");

    if (switch_character_set_results(mysql, default_charset))
      DBUG_RETURN(1);
  }
  mysql_free_result(event_list_res);

  if (lock_tables)
    VOID(mysql_query_with_error_report(mysql, 0, "UNLOCK TABLES"));
  DBUG_RETURN(0);
}


/*
  Print hex value for blob data.

  SYNOPSIS
    print_blob_as_hex()
    output_file         - output file
    str                 - string to print
    len                 - its length

  DESCRIPTION
    Print hex value for blob data.
*/

static void print_blob_as_hex(FILE *output_file, const char *str, ulong len)
{
    /* sakaik got the idea to to provide blob's in hex notation. */
    const char *ptr= str, *end= ptr + len;
    for (; ptr < end ; ptr++)
      fprintf(output_file, "%02X", *((uchar *)ptr));
    check_io(output_file);
}

/*
  dump_routines_for_db
  -- retrieves list of routines for a given db, and prints out
  the CREATE PROCEDURE definition into the output (the dump).

  This function has logic to print the appropriate syntax depending on whether
  this is a procedure or functions

  RETURN
    0  Success
    1  Error
*/

static uint dump_routines_for_db(char *db)
{
  char       query_buff[QUERY_LENGTH];
  const char *routine_type[]= {"FUNCTION", "PROCEDURE"};
  char       db_name_buff[NAME_LEN*2+3], name_buff[NAME_LEN*2+3];
  char       *routine_name;
  int        i;
  FILE       *sql_file= md_result_file;
  MYSQL_RES  *routine_res, *routine_list_res;
  MYSQL_ROW  row, routine_list_row;

  char       db_cl_name[MY_CS_NAME_SIZE];
  int        db_cl_altered= FALSE;

  DBUG_ENTER("dump_routines_for_db");
  DBUG_PRINT("enter", ("db: '%s'", db));

  mysql_real_escape_string(mysql, db_name_buff, db, strlen(db));

  /* nice comments */
  if (opt_comments)
    fprintf(sql_file, "\n--\n-- Dumping routines for database '%s'\n--\n", db);

  /*
    not using "mysql_query_with_error_report" because we may have not
    enough privileges to lock mysql.proc.
  */
  if (lock_tables)
    mysql_query(mysql, "LOCK TABLES mysql.proc READ");

  /* Get database collation. */

  if (fetch_db_collation(db_name_buff, db_cl_name, sizeof (db_cl_name)))
    DBUG_RETURN(1);

  if (switch_character_set_results(mysql, "binary"))
    DBUG_RETURN(1);

  /* 0, retrieve and dump functions, 1, procedures */
  for (i= 0; i <= 1; i++)
  {
    my_snprintf(query_buff, sizeof(query_buff),
                "SHOW %s STATUS WHERE Db = '%s'",
                routine_type[i], db_name_buff);

    if (mysql_query_with_error_report(mysql, &routine_list_res, query_buff))
      DBUG_RETURN(1);

    if (mysql_num_rows(routine_list_res))
    {

      while ((routine_list_row= mysql_fetch_row(routine_list_res)))
      {
        routine_name= quote_name(routine_list_row[1], name_buff, 0);
        DBUG_PRINT("info", ("retrieving CREATE %s for %s", routine_type[i],
                            name_buff));
        my_snprintf(query_buff, sizeof(query_buff), "SHOW CREATE %s %s",
                    routine_type[i], routine_name);

        if (mysql_query_with_error_report(mysql, &routine_res, query_buff))
          DBUG_RETURN(1);

        while ((row= mysql_fetch_row(routine_res)))
        {
          /*
            if the user has EXECUTE privilege he see routine names, but NOT the
            routine body of other routines that are not the creator of!
          */
          DBUG_PRINT("info",("length of body for %s row[2] '%s' is %d",
                             routine_name, row[2] ? row[2] : "(null)",
                             row[2] ? (int) strlen(row[2]) : 0));
          if (row[2] == NULL)
          {
            fprintf(sql_file, "\n-- insufficient privileges to %s\n", query_buff);
            fprintf(sql_file, "-- does %s have permissions on mysql.proc?\n\n", current_user);
            maybe_die(EX_MYSQLERR,"%s has insufficent privileges to %s!", current_user, query_buff);
          }
          else if (strlen(row[2]))
          {
            char *query_str;
            if (opt_drop)
              fprintf(sql_file, "/*!50003 DROP %s IF EXISTS %s */;\n",
                      routine_type[i], routine_name);

            query_str= cover_definer_clause_in_sp(row[2], strlen(row[2]));

            if (mysql_num_fields(routine_res) >= 6)
            {
              if (switch_db_collation(sql_file, db_name_buff, ";",
                                      db_cl_name, row[5], &db_cl_altered))
              {
                DBUG_RETURN(1);
              }

              switch_cs_variables(sql_file, ";",
                                  row[3],   /* character_set_client */
                                  row[3],   /* character_set_results */
                                  row[4]);  /* collation_connection */
            }
            else
            {
              /*
                mysqldump is being run against the server, that does not
                provide character set information in SHOW CREATE
                statements.

                NOTE: the dump may be incorrect, since character set
                information is required in order to restore stored
                procedure/function properly.
              */

              fprintf(sql_file,
                      "--\n"
                      "-- WARNING: old server version. "
                        "The following dump may be incomplete.\n"
                      "--\n");
            }


            switch_sql_mode(sql_file, ";", row[1]);

            fprintf(sql_file,
                    "DELIMITER ;;\n"
                    "/*!50003 %s */;;\n"
                    "DELIMITER ;\n",
                    (const char *) (query_str != NULL ? query_str : row[2]));

            restore_sql_mode(sql_file, ";");

            if (mysql_num_fields(routine_res) >= 6)
            {
              restore_cs_variables(sql_file, ";");

              if (db_cl_altered)
              {
                if (restore_db_collation(sql_file, db_name_buff, ";", db_cl_name))
                  DBUG_RETURN(1);
              }
            }

            my_free(query_str, MYF(MY_ALLOW_ZERO_PTR));
          }
        } /* end of routine printing */
        mysql_free_result(routine_res);

      } /* end of list of routines */
    }
    mysql_free_result(routine_list_res);
  } /* end of for i (0 .. 1)  */

  if (switch_character_set_results(mysql, default_charset))
    DBUG_RETURN(1);

  if (lock_tables)
    VOID(mysql_query_with_error_report(mysql, 0, "UNLOCK TABLES"));
  DBUG_RETURN(0);
}

/*
  get_table_structure -- retrievs database structure, prints out corresponding
  CREATE statement and fills out insert_pat if the table is the type we will
  be dumping.

  ARGS
    table       - table name
    db          - db name
    table_type  - table type, e.g. "MyISAM" or "InnoDB", but also "VIEW"
    ignore_flag - what we must particularly ignore - see IGNORE_ defines above

  RETURN
    number of fields in table, 0 if error
*/

static uint get_table_structure(char *table, char *db, char *table_type,
                                char *ignore_flag)
{
  my_bool    init=0, delayed, write_data, complete_insert;
  my_ulonglong num_fields;
  char       *result_table, *opt_quoted_table;
  const char *insert_option;
  char	     name_buff[NAME_LEN+3],table_buff[NAME_LEN*2+3];
  char       table_buff2[NAME_LEN*2+3], query_buff[QUERY_LENGTH];
  FILE       *sql_file= md_result_file;
  int        len;
  MYSQL_RES  *result;
  MYSQL_ROW  row;
  DBUG_ENTER("get_table_structure");
  DBUG_PRINT("enter", ("db: %s  table: %s", db, table));

  *ignore_flag= check_if_ignore_table(table, table_type);

  delayed= opt_delayed;
  if (delayed && (*ignore_flag & IGNORE_INSERT_DELAYED))
  {
    delayed= 0;
    verbose_msg("-- Warning: Unable to use delayed inserts for table '%s' "
                "because it's of type %s\n", table, table_type);
  }

  complete_insert= 0;
  if ((write_data= !(*ignore_flag & IGNORE_DATA)))
  {
    complete_insert= opt_complete_insert;
    if (!insert_pat_inited)
    {
      insert_pat_inited= 1;
      init_dynamic_string_checked(&insert_pat, "", 1024, 1024);
    }
    else
      dynstr_set_checked(&insert_pat, "");
  }

  insert_option= ((delayed && opt_ignore) ? " DELAYED IGNORE " :
                  delayed ? " DELAYED " : opt_ignore ? " IGNORE " : "");

  verbose_msg("-- Retrieving table structure for table %s...\n", table);

  len= my_snprintf(query_buff, sizeof(query_buff),
                   "SET OPTION SQL_QUOTE_SHOW_CREATE=%d",
                   (opt_quoted || opt_keywords));
  if (!create_options)
    strmov(query_buff+len,
           "/*!40102 ,SQL_MODE=concat(@@sql_mode, _utf8 ',NO_KEY_OPTIONS,NO_TABLE_OPTIONS,NO_FIELD_OPTIONS') */");

  result_table=     quote_name(table, table_buff, 1);
  opt_quoted_table= quote_name(table, table_buff2, 0);

  if (opt_order_by_primary)
    order_by= primary_key_fields(result_table);

  if (!opt_xml && !mysql_query_with_error_report(mysql, 0, query_buff))
  {
    /* using SHOW CREATE statement */
    if (!opt_no_create_info)
    {
      /* Make an sql-file, if path was given iow. option -T was given */
      char buff[20+FN_REFLEN];
      MYSQL_FIELD *field;

      my_snprintf(buff, sizeof(buff), "show create table %s", result_table);

      if (switch_character_set_results(mysql, "binary") ||
          mysql_query_with_error_report(mysql, &result, buff) ||
          switch_character_set_results(mysql, default_charset))
        DBUG_RETURN(0);

      if (path)
      {
        if (!(sql_file= open_sql_file_for_table(table)))
          DBUG_RETURN(0);

        write_header(sql_file, db);
      }
      if (!opt_xml && opt_comments)
      {
      if (strcmp (table_type, "VIEW") == 0)         /* view */
        fprintf(sql_file, "\n--\n-- Temporary table structure for view %s\n--\n\n",
                result_table);
      else
        fprintf(sql_file, "\n--\n-- Table structure for table %s\n--\n\n",
                result_table);
        check_io(sql_file);
      }
      if (opt_drop)
      {
      /*
        Even if the "table" is a view, we do a DROP TABLE here.  The
        view-specific code below fills in the DROP VIEW.
       */
        fprintf(sql_file, "DROP TABLE IF EXISTS %s;\n",
                opt_quoted_table);
        check_io(sql_file);
      }

      field= mysql_fetch_field_direct(result, 0);
      if (strcmp(field->name, "View") == 0)
      {
        char *scv_buff= NULL;

        verbose_msg("-- It's a view, create dummy table for view\n");

        /* save "show create" statement for later */
        if ((row= mysql_fetch_row(result)) && (scv_buff=row[1]))
          scv_buff= my_strdup(scv_buff, MYF(0));

        mysql_free_result(result);

        /*
          Create a table with the same name as the view and with columns of
          the same name in order to satisfy views that depend on this view.
          The table will be removed when the actual view is created.

          The properties of each column, aside from the data type, are not
          preserved in this temporary table, because they are not necessary.

          This will not be necessary once we can determine dependencies
          between views and can simply dump them in the appropriate order.
        */
        my_snprintf(query_buff, sizeof(query_buff),
                    "SHOW FIELDS FROM %s", result_table);
        if (switch_character_set_results(mysql, "binary") ||
            mysql_query_with_error_report(mysql, &result, query_buff) ||
            switch_character_set_results(mysql, default_charset))
        {
          /*
            View references invalid or privileged table/col/fun (err 1356),
            so we cannot create a stand-in table.  Be defensive and dump
            a comment with the view's 'show create' statement. (Bug #17371)
          */

          if (mysql_errno(mysql) == ER_VIEW_INVALID)
            fprintf(sql_file, "\n-- failed on view %s: %s\n\n", result_table, scv_buff ? scv_buff : "");

          my_free(scv_buff, MYF(MY_ALLOW_ZERO_PTR));

          DBUG_RETURN(0);
        }
        else
          my_free(scv_buff, MYF(MY_ALLOW_ZERO_PTR));

        if (mysql_num_rows(result))
        {
          if (opt_drop)
          {
            /*
              We have already dropped any table of the same name above, so
              here we just drop the view.
            */

            fprintf(sql_file, "/*!50001 DROP VIEW IF EXISTS %s*/;\n",
                    opt_quoted_table);
            check_io(sql_file);
          }

          fprintf(sql_file,
                  "SET @saved_cs_client     = @@character_set_client;\n"
                  "SET character_set_client = utf8;\n"
                  "/*!50001 CREATE TABLE %s (\n",
                  result_table);

          /*
            Get first row, following loop will prepend comma - keeps from
            having to know if the row being printed is last to determine if
            there should be a _trailing_ comma.
          */

          row= mysql_fetch_row(result);

          fprintf(sql_file, "  %s %s", quote_name(row[0], name_buff, 0),
                  row[1]);

          while((row= mysql_fetch_row(result)))
          {
            /* col name, col type */
            fprintf(sql_file, ",\n  %s %s",
                    quote_name(row[0], name_buff, 0), row[1]);
          }
          fprintf(sql_file,
                  "\n) */;\n"
                  "SET character_set_client = @saved_cs_client;\n");

          check_io(sql_file);
        }

        mysql_free_result(result);

        if (path)
          my_fclose(sql_file, MYF(MY_WME));

        seen_views= 1;
        DBUG_RETURN(0);
      }

      row= mysql_fetch_row(result);

      fprintf(sql_file,
              "SET @saved_cs_client     = @@character_set_client;\n"
              "SET character_set_client = utf8;\n"
              "%s;\n"
              "SET character_set_client = @saved_cs_client;\n",
              row[1]);

      check_io(sql_file);
      mysql_free_result(result);
    }
    my_snprintf(query_buff, sizeof(query_buff), "show fields from %s",
                result_table);
    if (mysql_query_with_error_report(mysql, &result, query_buff))
    {
      if (path)
        my_fclose(sql_file, MYF(MY_WME));
      DBUG_RETURN(0);
    }

    /*
      If write_data is true, then we build up insert statements for
      the table's data. Note: in subsequent lines of code, this test
      will have to be performed each time we are appending to
      insert_pat.
    */
    if (write_data)
    {
      if (opt_replace_into)
        dynstr_append_checked(&insert_pat, "REPLACE ");
      else
        dynstr_append_checked(&insert_pat, "INSERT ");
      dynstr_append_checked(&insert_pat, insert_option);
      dynstr_append_checked(&insert_pat, "INTO ");
      dynstr_append_checked(&insert_pat, opt_quoted_table);
      if (complete_insert)
      {
        dynstr_append_checked(&insert_pat, " (");
      }
      else
      {
        dynstr_append_checked(&insert_pat, " VALUES ");
        if (!extended_insert)
          dynstr_append_checked(&insert_pat, "(");
      }
    }

    while ((row= mysql_fetch_row(result)))
    {
      if (complete_insert)
      {
        if (init)
        {
          dynstr_append_checked(&insert_pat, ", ");
        }
        init=1;
        dynstr_append_checked(&insert_pat,
                      quote_name(row[SHOW_FIELDNAME], name_buff, 0));
      }
    }
    num_fields= mysql_num_rows(result);
    mysql_free_result(result);
  }
  else
  {
    verbose_msg("%s: Warning: Can't set SQL_QUOTE_SHOW_CREATE option (%s)\n",
                my_progname, mysql_error(mysql));

    my_snprintf(query_buff, sizeof(query_buff), "show fields from %s",
                result_table);
    if (mysql_query_with_error_report(mysql, &result, query_buff))
      DBUG_RETURN(0);

    /* Make an sql-file, if path was given iow. option -T was given */
    if (!opt_no_create_info)
    {
      if (path)
      {
        if (!(sql_file= open_sql_file_for_table(table)))
          DBUG_RETURN(0);
        write_header(sql_file, db);
      }
      if (!opt_xml && opt_comments)
        fprintf(sql_file, "\n--\n-- Table structure for table %s\n--\n\n",
                result_table);
      if (opt_drop)
        fprintf(sql_file, "DROP TABLE IF EXISTS %s;\n", result_table);
      if (!opt_xml)
        fprintf(sql_file, "CREATE TABLE %s (\n", result_table);
      else
        print_xml_tag(sql_file, "\t", "\n", "table_structure", "name=", table, 
                NullS);
      check_io(sql_file);
    }

    if (write_data)
    {
      if (opt_replace_into)
        dynstr_append_checked(&insert_pat, "REPLACE ");
      else
        dynstr_append_checked(&insert_pat, "INSERT ");
      dynstr_append_checked(&insert_pat, insert_option);
      dynstr_append_checked(&insert_pat, "INTO ");
      dynstr_append_checked(&insert_pat, result_table);
      if (complete_insert)
        dynstr_append_checked(&insert_pat, " (");
      else
      {
        dynstr_append_checked(&insert_pat, " VALUES ");
        if (!extended_insert)
          dynstr_append_checked(&insert_pat, "(");
      }
    }

    while ((row= mysql_fetch_row(result)))
    {
      ulong *lengths= mysql_fetch_lengths(result);
      if (init)
      {
        if (!opt_xml && !opt_no_create_info)
        {
          fputs(",\n",sql_file);
          check_io(sql_file);
        }
        if (complete_insert)
          dynstr_append_checked(&insert_pat, ", ");
      }
      init=1;
      if (complete_insert)
        dynstr_append_checked(&insert_pat,
                      quote_name(row[SHOW_FIELDNAME], name_buff, 0));
      if (!opt_no_create_info)
      {
        if (opt_xml)
        {
          print_xml_row(sql_file, "field", result, &row);
          continue;
        }

        if (opt_keywords)
          fprintf(sql_file, "  %s.%s %s", result_table,
                  quote_name(row[SHOW_FIELDNAME],name_buff, 0),
                  row[SHOW_TYPE]);
        else
          fprintf(sql_file, "  %s %s", quote_name(row[SHOW_FIELDNAME],
                                                  name_buff, 0),
                  row[SHOW_TYPE]);
        if (row[SHOW_DEFAULT])
        {
          fputs(" DEFAULT ", sql_file);
          unescape(sql_file, row[SHOW_DEFAULT], lengths[SHOW_DEFAULT]);
        }
        if (!row[SHOW_NULL][0])
          fputs(" NOT NULL", sql_file);
        if (row[SHOW_EXTRA][0])
          fprintf(sql_file, " %s",row[SHOW_EXTRA]);
        check_io(sql_file);
      }
    }
    num_fields= mysql_num_rows(result);
    mysql_free_result(result);
    if (!opt_no_create_info)
    {
      /* Make an sql-file, if path was given iow. option -T was given */
      char buff[20+FN_REFLEN];
      uint keynr,primary_key;
      my_snprintf(buff, sizeof(buff), "show keys from %s", result_table);
      if (mysql_query_with_error_report(mysql, &result, buff))
      {
        if (mysql_errno(mysql) == ER_WRONG_OBJECT)
        {
          /* it is VIEW */
          fputs("\t\t<options Comment=\"view\" />\n", sql_file);
          goto continue_xml;
        }
        fprintf(stderr, "%s: Can't get keys for table %s (%s)\n",
                my_progname, result_table, mysql_error(mysql));
        if (path)
          my_fclose(sql_file, MYF(MY_WME));
        DBUG_RETURN(0);
      }

      /* Find first which key is primary key */
      keynr=0;
      primary_key=INT_MAX;
      while ((row= mysql_fetch_row(result)))
      {
        if (atoi(row[3]) == 1)
        {
          keynr++;
#ifdef FORCE_PRIMARY_KEY
          if (atoi(row[1]) == 0 && primary_key == INT_MAX)
            primary_key=keynr;
#endif
          if (!strcmp(row[2],"PRIMARY"))
          {
            primary_key=keynr;
            break;
          }
        }
      }
      mysql_data_seek(result,0);
      keynr=0;
      while ((row= mysql_fetch_row(result)))
      {
        if (opt_xml)
        {
          print_xml_row(sql_file, "key", result, &row);
          continue;
        }

        if (atoi(row[3]) == 1)
        {
          if (keynr++)
            putc(')', sql_file);
          if (atoi(row[1]))       /* Test if duplicate key */
            /* Duplicate allowed */
            fprintf(sql_file, ",\n  KEY %s (",quote_name(row[2],name_buff,0));
          else if (keynr == primary_key)
            fputs(",\n  PRIMARY KEY (",sql_file); /* First UNIQUE is primary */
          else
            fprintf(sql_file, ",\n  UNIQUE %s (",quote_name(row[2],name_buff,
                                                            0));
        }
        else
          putc(',', sql_file);
        fputs(quote_name(row[4], name_buff, 0), sql_file);
        if (row[7])
          fprintf(sql_file, " (%s)",row[7]);      /* Sub key */
        check_io(sql_file);
      }
      mysql_free_result(result);
      if (!opt_xml)
      {
        if (keynr)
          putc(')', sql_file);
        fputs("\n)",sql_file);
        check_io(sql_file);
      }

      /* Get MySQL specific create options */
      if (create_options)
      {
        char show_name_buff[NAME_LEN*2+2+24];

        /* Check memory for quote_for_like() */
        my_snprintf(buff, sizeof(buff), "show table status like %s",
                    quote_for_like(table, show_name_buff));

        if (mysql_query_with_error_report(mysql, &result, buff))
        {
          if (mysql_errno(mysql) != ER_PARSE_ERROR)
          {                                     /* If old MySQL version */
            verbose_msg("-- Warning: Couldn't get status information for " \
                        "table %s (%s)\n", result_table,mysql_error(mysql));
          }
        }
        else if (!(row= mysql_fetch_row(result)))
        {
          fprintf(stderr,
                  "Error: Couldn't read status information for table %s (%s)\n",
                  result_table,mysql_error(mysql));
        }
        else
        {
          if (opt_xml)
            print_xml_row(sql_file, "options", result, &row);
          else
          {
            fputs("/*!",sql_file);
            print_value(sql_file,result,row,"engine=","Engine",0);
            print_value(sql_file,result,row,"","Create_options",0);
            print_value(sql_file,result,row,"comment=","Comment",1);
            fputs(" */",sql_file);
            check_io(sql_file);
          }
        }
        mysql_free_result(result);              /* Is always safe to free */
      }
continue_xml:
      if (!opt_xml)
        fputs(";\n", sql_file);
      else
        fputs("\t</table_structure>\n", sql_file);
      check_io(sql_file);
    }
  }
  if (complete_insert)
  {
    dynstr_append_checked(&insert_pat, ") VALUES ");
    if (!extended_insert)
      dynstr_append_checked(&insert_pat, "(");
  }
  if (sql_file != md_result_file)
  {
    fputs("\n", sql_file);
    write_footer(sql_file);
    my_fclose(sql_file, MYF(MY_WME));
  }
  DBUG_RETURN((uint) num_fields);
} /* get_table_structure */

static void dump_trigger_old(MYSQL_RES *show_triggers_rs,
                             MYSQL_ROW *show_trigger_row,
                             const char *table_name)
{
  FILE *sql_file= md_result_file;

  char quoted_table_name_buf[NAME_LEN * 2 + 3];
  char *quoted_table_name= quote_name(table_name, quoted_table_name_buf, 1);

  char name_buff[NAME_LEN * 4 + 3];

  DBUG_ENTER("dump_trigger_old");

  fprintf(sql_file,
          "--\n"
          "-- WARNING: old server version. "
            "The following dump may be incomplete.\n"
          "--\n");

  if (opt_compact)
    fprintf(sql_file, "/*!50003 SET @OLD_SQL_MODE=@@SQL_MODE*/;\n");

  fprintf(sql_file,
          "DELIMITER ;;\n"
          "/*!50003 SET SESSION SQL_MODE=\"%s\" */;;\n"
          "/*!50003 CREATE */ ",
          (*show_trigger_row)[6]);

  if (mysql_num_fields(show_triggers_rs) > 7)
  {
    /*
      mysqldump can be run against the server, that does not support
      definer in triggers (there is no DEFINER column in SHOW TRIGGERS
      output). So, we should check if we have this column before
      accessing it.
    */

    size_t user_name_len;
    char user_name_str[USERNAME_LENGTH + 1];
    char quoted_user_name_str[USERNAME_LENGTH * 2 + 3];
    size_t host_name_len;
    char host_name_str[HOSTNAME_LENGTH + 1];
    char quoted_host_name_str[HOSTNAME_LENGTH * 2 + 3];

    parse_user((*show_trigger_row)[7],
               strlen((*show_trigger_row)[7]),
               user_name_str, &user_name_len,
               host_name_str, &host_name_len);

    fprintf(sql_file,
            "/*!50017 DEFINER=%s@%s */ ",
            quote_name(user_name_str, quoted_user_name_str, FALSE),
            quote_name(host_name_str, quoted_host_name_str, FALSE));
  }

  fprintf(sql_file,
          "/*!50003 TRIGGER %s %s %s ON %s FOR EACH ROW%s%s */;;\n"
          "DELIMITER ;\n",
          quote_name((*show_trigger_row)[0], name_buff, 0), /* Trigger */
          (*show_trigger_row)[4], /* Timing */
          (*show_trigger_row)[1], /* Event */
          quoted_table_name,
          (strchr(" \t\n\r", *((*show_trigger_row)[3]))) ? "" : " ",
          (*show_trigger_row)[3] /* Statement */);

  if (opt_compact)
    fprintf(sql_file, "/*!50003 SET SESSION SQL_MODE=@OLD_SQL_MODE */;\n");

  DBUG_VOID_RETURN;
}

static int dump_trigger(MYSQL_RES *show_create_trigger_rs,
                        const char *db_name,
                        const char *db_cl_name)
{
  FILE *sql_file= md_result_file;
  MYSQL_ROW row;
  int db_cl_altered= FALSE;

  DBUG_ENTER("dump_trigger");

  while ((row= mysql_fetch_row(show_create_trigger_rs)))
  {
    char *query_str= cover_definer_clause_in_trigger(row[2], strlen(row[2]));


    if (switch_db_collation(sql_file, db_name, ";",
                            db_cl_name, row[5], &db_cl_altered))
      DBUG_RETURN(TRUE);

    switch_cs_variables(sql_file, ";",
                        row[3],   /* character_set_client */
                        row[3],   /* character_set_results */
                        row[4]);  /* collation_connection */

    switch_sql_mode(sql_file, ";", row[1]);

    fprintf(sql_file,
            "DELIMITER ;;\n"
            "/*!50003 %s */;;\n"
            "DELIMITER ;\n",
            (const char *) (query_str != NULL ? query_str : row[2]));

    restore_sql_mode(sql_file, ";");
    restore_cs_variables(sql_file, ";");

    if (db_cl_altered)
    {
      if (restore_db_collation(sql_file, db_name, ";", db_cl_name))
        DBUG_RETURN(TRUE);
    }

    my_free(query_str, MYF(MY_ALLOW_ZERO_PTR));
  }

  DBUG_RETURN(FALSE);
}

/**
  Dump the triggers for a given table.

  This should be called after the tables have been dumped in case a trigger
  depends on the existence of a table.

  @param[in] table_name
  @param[in] db_name

  @return Error status.
    @retval TRUE error has occurred.
    @retval FALSE operation succeed.
*/

static int dump_triggers_for_table(char *table_name, char *db_name)
{
  char       name_buff[NAME_LEN*4+3];
  char       query_buff[QUERY_LENGTH];
  uint       old_opt_compatible_mode= opt_compatible_mode;
  MYSQL_RES  *show_triggers_rs;
  MYSQL_ROW  row;

  char       db_cl_name[MY_CS_NAME_SIZE];

  DBUG_ENTER("dump_triggers_for_table");
  DBUG_PRINT("enter", ("db: %s, table_name: %s", db_name, table_name));

  /* Do not use ANSI_QUOTES on triggers in dump */
  opt_compatible_mode&= ~MASK_ANSI_QUOTES;

  /* Get database collation. */

  if (switch_character_set_results(mysql, "binary"))
    DBUG_RETURN(TRUE);

  if (fetch_db_collation(db_name, db_cl_name, sizeof (db_cl_name)))
    DBUG_RETURN(TRUE);

  /* Get list of triggers. */

  my_snprintf(query_buff, sizeof(query_buff),
              "SHOW TRIGGERS LIKE %s",
              quote_for_like(table_name, name_buff));

  if (mysql_query_with_error_report(mysql, &show_triggers_rs, query_buff))
    DBUG_RETURN(TRUE);

  /* Dump triggers. */

  while ((row= mysql_fetch_row(show_triggers_rs)))
  {

    my_snprintf(query_buff, sizeof (query_buff),
                "SHOW CREATE TRIGGER %s",
                quote_name(row[0], name_buff, TRUE));

    if (mysql_query(mysql, query_buff))
    {
      /*
        mysqldump is being run against old server, that does not support
        SHOW CREATE TRIGGER statement. We should use SHOW TRIGGERS output.

        NOTE: the dump may be incorrect, as old SHOW TRIGGERS does not
        provide all the necessary information to restore trigger properly.
      */

      dump_trigger_old(show_triggers_rs, &row, table_name);
    }
    else
    {
      MYSQL_RES *show_create_trigger_rs= mysql_store_result(mysql);

      if (!show_create_trigger_rs ||
          dump_trigger(show_create_trigger_rs, db_name, db_cl_name))
      {
        DBUG_RETURN(TRUE);
      }

      mysql_free_result(show_create_trigger_rs);
    }

  }

  mysql_free_result(show_triggers_rs);

  if (switch_character_set_results(mysql, default_charset))
    DBUG_RETURN(TRUE);

  /*
    make sure to set back opt_compatible mode to
    original value
  */
  opt_compatible_mode=old_opt_compatible_mode;

  DBUG_RETURN(FALSE);
}

static void add_load_option(DYNAMIC_STRING *str, const char *option,
                             const char *option_value)
{
  if (!option_value)
  {
    /* Null value means we don't add this option. */
    return;
  }

  dynstr_append_checked(str, option);
  
  if (strncmp(option_value, "0x", sizeof("0x")-1) == 0)
  {
    /* It's a hex constant, don't escape */
    dynstr_append_checked(str, option_value);
  }
  else
  {
    /* char constant; escape */
    field_escape(str, option_value);
  }
}


/*
  Allow the user to specify field terminator strings like:
  "'", "\", "\\" (escaped backslash), "\t" (tab), "\n" (newline)
  This is done by doubling ' and add a end -\ if needed to avoid
  syntax errors from the SQL parser.
*/

static void field_escape(DYNAMIC_STRING* in, const char *from)
{
  uint end_backslashes= 0; 

  dynstr_append_checked(in, "'");

  while (*from)
  {
    dynstr_append_mem_checked(in, from, 1);

    if (*from == '\\')
      end_backslashes^=1;    /* find odd number of backslashes */
    else
    {
      if (*from == '\'' && !end_backslashes)
      {
        /* We want a duplicate of "'" for MySQL */
        dynstr_append_checked(in, "\'");
      }
      end_backslashes=0;
    }
    from++;
  }
  /* Add missing backslashes if user has specified odd number of backs.*/
  if (end_backslashes)
    dynstr_append_checked(in, "\\");
  
  dynstr_append_checked(in, "'");
}



static char *alloc_query_str(ulong size)
{
  char *query;

  if (!(query= (char*) my_malloc(size, MYF(MY_WME))))
    die(EX_MYSQLERR, "Couldn't allocate a query string.");

  return query;
}


/*

 SYNOPSIS
  dump_table()

  dump_table saves database contents as a series of INSERT statements.

  ARGS
   table - table name
   db    - db name

   RETURNS
    void
*/


static void dump_table(char *table, char *db)
{
  char ignore_flag;
  char buf[200], table_buff[NAME_LEN+3];
  DYNAMIC_STRING query_string;
  char table_type[NAME_LEN];
  char *result_table, table_buff2[NAME_LEN*2+3], *opt_quoted_table;
  int error= 0;
  ulong         rownr, row_break, total_length, init_length;
  uint num_fields;
  MYSQL_RES     *res;
  MYSQL_FIELD   *field;
  MYSQL_ROW     row;
  DBUG_ENTER("dump_table");

  /*
    Make sure you get the create table info before the following check for
    --no-data flag below. Otherwise, the create table info won't be printed.
  */
  num_fields= get_table_structure(table, db, table_type, &ignore_flag);

  /*
    The "table" could be a view.  If so, we don't do anything here.
  */
  if (strcmp(table_type, "VIEW") == 0)
    DBUG_VOID_RETURN;

  /* Check --no-data flag */
  if (opt_no_data)
  {
    verbose_msg("-- Skipping dump data for table '%s', --no-data was used\n",
                table);
    DBUG_VOID_RETURN;
  }

  DBUG_PRINT("info",
             ("ignore_flag: %x  num_fields: %d", (int) ignore_flag,
              num_fields));
  /*
    If the table type is a merge table or any type that has to be
     _completely_ ignored and no data dumped
  */
  if (ignore_flag & IGNORE_DATA)
  {
    verbose_msg("-- Warning: Skipping data for table '%s' because " \
                "it's of type %s\n", table, table_type);
    DBUG_VOID_RETURN;
  }
  /* Check that there are any fields in the table */
  if (num_fields == 0)
  {
    verbose_msg("-- Skipping dump data for table '%s', it has no fields\n",
                table);
    DBUG_VOID_RETURN;
  }

  /*
     Check --skip-events flag: it is not enough to skip creation of events
     discarding SHOW CREATE EVENT statements generation. The myslq.event
     table data should be skipped too.
  */
  if (!opt_events && !my_strcasecmp(&my_charset_latin1, db, "mysql") &&
      !my_strcasecmp(&my_charset_latin1, table, "event"))
  {
    verbose_msg("-- Skipping data table mysql.event, --skip-events was used\n");
    DBUG_VOID_RETURN;
  }

  result_table= quote_name(table,table_buff, 1);
  opt_quoted_table= quote_name(table, table_buff2, 0);

  verbose_msg("-- Sending SELECT query...\n");

  init_dynamic_string_checked(&query_string, "", 1024, 1024);

  if (path)
  {
    char filename[FN_REFLEN], tmp_path[FN_REFLEN];

    /*
      Convert the path to native os format
      and resolve to the full filepath.
    */
    convert_dirname(tmp_path,path,NullS);    
    my_load_path(tmp_path, tmp_path, NULL);
    fn_format(filename, table, tmp_path, ".txt", MYF(MY_UNPACK_FILENAME));

    /* Must delete the file that 'INTO OUTFILE' will write to */
    my_delete(filename, MYF(0));

    /* convert to a unix path name to stick into the query */
    to_unix_path(filename);

    /* now build the query string */

    dynstr_append_checked(&query_string, "SELECT /*!40001 SQL_NO_CACHE */ * INTO OUTFILE '");
    dynstr_append_checked(&query_string, filename);
    dynstr_append_checked(&query_string, "'");

    if (fields_terminated || enclosed || opt_enclosed || escaped)
      dynstr_append_checked(&query_string, " FIELDS");
    
    add_load_option(&query_string, " TERMINATED BY ", fields_terminated);
    add_load_option(&query_string, " ENCLOSED BY ", enclosed);
    add_load_option(&query_string, " OPTIONALLY ENCLOSED BY ", opt_enclosed);
    add_load_option(&query_string, " ESCAPED BY ", escaped);
    add_load_option(&query_string, " LINES TERMINATED BY ", lines_terminated);

    dynstr_append_checked(&query_string, " FROM ");
    dynstr_append_checked(&query_string, result_table);

    if (where)
    {
      dynstr_append_checked(&query_string, " WHERE ");
      dynstr_append_checked(&query_string, where);
    }

    if (order_by)
    {
      dynstr_append_checked(&query_string, " ORDER BY ");
      dynstr_append_checked(&query_string, order_by);
    }

    if (mysql_real_query(mysql, query_string.str, query_string.length))
    {
      DB_error(mysql, "when executing 'SELECT INTO OUTFILE'");
      dynstr_free(&query_string);
      DBUG_VOID_RETURN;
    }
  }
  else
  {
    if (!opt_xml && opt_comments)
    {
      fprintf(md_result_file,"\n--\n-- Dumping data for table %s\n--\n",
              result_table);
      check_io(md_result_file);
    }
    
    dynstr_append_checked(&query_string, "SELECT /*!40001 SQL_NO_CACHE */ * FROM ");
    dynstr_append_checked(&query_string, result_table);

    if (where)
    {
      if (!opt_xml && opt_comments)
      {
        fprintf(md_result_file, "-- WHERE:  %s\n", where);
        check_io(md_result_file);
      }
      
      dynstr_append_checked(&query_string, " WHERE ");
      dynstr_append_checked(&query_string, where);
    }
    if (order_by)
    {
      if (!opt_xml && opt_comments)
      {
        fprintf(md_result_file, "-- ORDER BY:  %s\n", order_by);
        check_io(md_result_file);
      }
      dynstr_append_checked(&query_string, " ORDER BY ");
      dynstr_append_checked(&query_string, order_by);
    }

    if (!opt_xml && !opt_compact)
    {
      fputs("\n", md_result_file);
      check_io(md_result_file);
    }
    if (mysql_query_with_error_report(mysql, 0, query_string.str))
    {
      DB_error(mysql, "when retrieving data from server");
      goto err;
    }
    if (quick)
      res=mysql_use_result(mysql);
    else
      res=mysql_store_result(mysql);
    if (!res)
    {
      DB_error(mysql, "when retrieving data from server");
      goto err;
    }

    verbose_msg("-- Retrieving rows...\n");
    if (mysql_num_fields(res) != num_fields)
    {
      fprintf(stderr,"%s: Error in field count for table: %s !  Aborting.\n",
              my_progname, result_table);
      error= EX_CONSCHECK;
      goto err;
    }

    if (opt_lock)
    {
      fprintf(md_result_file,"LOCK TABLES %s WRITE;\n", opt_quoted_table);
      check_io(md_result_file);
    }
    /* Moved disable keys to after lock per bug 15977 */
    if (opt_disable_keys)
    {
      fprintf(md_result_file, "/*!40000 ALTER TABLE %s DISABLE KEYS */;\n",
	      opt_quoted_table);
      check_io(md_result_file);
    }

    total_length= opt_net_buffer_length;                /* Force row break */
    row_break=0;
    rownr=0;
    init_length=(uint) insert_pat.length+4;
    if (opt_xml)
      print_xml_tag(md_result_file, "\t", "\n", "table_data", "name=", table,
              NullS);
    if (opt_autocommit)
    {
      fprintf(md_result_file, "set autocommit=0;\n");
      check_io(md_result_file);
    }

    while ((row= mysql_fetch_row(res)))
    {
      uint i;
      ulong *lengths= mysql_fetch_lengths(res);
      rownr++;
      if (!extended_insert && !opt_xml)
      {
        fputs(insert_pat.str,md_result_file);
        check_io(md_result_file);
      }
      mysql_field_seek(res,0);

      if (opt_xml)
      {
        fputs("\t<row>\n", md_result_file);
        check_io(md_result_file);
      }

      for (i= 0; i < mysql_num_fields(res); i++)
      {
        int is_blob;
        ulong length= lengths[i];

        if (!(field= mysql_fetch_field(res)))
          die(EX_CONSCHECK,
                      "Not enough fields from table %s! Aborting.\n",
                      result_table);

        /*
           63 is my_charset_bin. If charsetnr is not 63,
           we have not a BLOB but a TEXT column.
           we'll dump in hex only BLOB columns.
        */
        is_blob= (opt_hex_blob && field->charsetnr == 63 &&
                  (field->type == MYSQL_TYPE_BIT ||
                   field->type == MYSQL_TYPE_STRING ||
                   field->type == MYSQL_TYPE_VAR_STRING ||
                   field->type == MYSQL_TYPE_VARCHAR ||
                   field->type == MYSQL_TYPE_BLOB ||
                   field->type == MYSQL_TYPE_LONG_BLOB ||
                   field->type == MYSQL_TYPE_MEDIUM_BLOB ||
                   field->type == MYSQL_TYPE_TINY_BLOB)) ? 1 : 0;
        if (extended_insert && !opt_xml)
        {
          if (i == 0)
            dynstr_set_checked(&extended_row,"(");
          else
            dynstr_append_checked(&extended_row,",");

          if (row[i])
          {
            if (length)
            {
              if (!IS_NUM_FIELD(field))
              {
                /*
                  "length * 2 + 2" is OK for both HEX and non-HEX modes:
                  - In HEX mode we need exactly 2 bytes per character
                  plus 2 bytes for '0x' prefix.
                  - In non-HEX mode we need up to 2 bytes per character,
                  plus 2 bytes for leading and trailing '\'' characters.
                  Also we need to reserve 1 byte for terminating '\0'.
                */
                dynstr_realloc_checked(&extended_row,length * 2 + 2 + 1);
                if (opt_hex_blob && is_blob)
                {
                  dynstr_append_checked(&extended_row, "0x");
                  extended_row.length+= mysql_hex_string(extended_row.str +
                                                         extended_row.length,
                                                         row[i], length);
                  DBUG_ASSERT(extended_row.length+1 <= extended_row.max_length);
                  /* mysql_hex_string() already terminated string by '\0' */
                  DBUG_ASSERT(extended_row.str[extended_row.length] == '\0');
                }
                else
                {
                  dynstr_append_checked(&extended_row,"'");
                  extended_row.length +=
                  mysql_real_escape_string(&mysql_connection,
                                           &extended_row.str[extended_row.length],
                                           row[i],length);
                  extended_row.str[extended_row.length]='\0';
                  dynstr_append_checked(&extended_row,"'");
                }
              }
              else
              {
                /* change any strings ("inf", "-inf", "nan") into NULL */
                char *ptr= row[i];
                if (my_isalpha(charset_info, *ptr) || (*ptr == '-' &&
                    my_isalpha(charset_info, ptr[1])))
                  dynstr_append_checked(&extended_row, "NULL");
                else
                {
                  if (field->type == MYSQL_TYPE_DECIMAL)
                  {
                    /* add " signs around */
                    dynstr_append_checked(&extended_row, "'");
                    dynstr_append_checked(&extended_row, ptr);
                    dynstr_append_checked(&extended_row, "'");
                  }
                  else
                    dynstr_append_checked(&extended_row, ptr);
                }
              }
            }
            else
              dynstr_append_checked(&extended_row,"''");
          }
          else
            dynstr_append_checked(&extended_row,"NULL");
        }
        else
        {
          if (i && !opt_xml)
          {
            fputc(',', md_result_file);
            check_io(md_result_file);
          }
          if (row[i])
          {
            if (!IS_NUM_FIELD(field))
            {
              if (opt_xml)
              {
                if (opt_hex_blob && is_blob && length)
                {
                  /* Define xsi:type="xs:hexBinary" for hex encoded data */
                  print_xml_tag(md_result_file, "\t\t", "", "field", "name=",
                                field->name, "xsi:type=", "xs:hexBinary", NullS);
                  print_blob_as_hex(md_result_file, row[i], length);
                }
                else
                {
                  print_xml_tag(md_result_file, "\t\t", "", "field", "name=", 
                                field->name, NullS);
                  print_quoted_xml(md_result_file, row[i], length);
                }
                fputs("</field>\n", md_result_file);
              }
              else if (opt_hex_blob && is_blob && length)
              {
                fputs("0x", md_result_file);
                print_blob_as_hex(md_result_file, row[i], length);
              }
              else
                unescape(md_result_file, row[i], length);
            }
            else
            {
              /* change any strings ("inf", "-inf", "nan") into NULL */
              char *ptr= row[i];
              if (opt_xml)
              {
                print_xml_tag(md_result_file, "\t\t", "", "field", "name=",
                        field->name, NullS);
                fputs(!my_isalpha(charset_info, *ptr) ? ptr: "NULL",
                      md_result_file);
                fputs("</field>\n", md_result_file);
              }
              else if (my_isalpha(charset_info, *ptr) ||
                       (*ptr == '-' && my_isalpha(charset_info, ptr[1])))
                fputs("NULL", md_result_file);
              else if (field->type == MYSQL_TYPE_DECIMAL)
              {
                /* add " signs around */
                fputc('\'', md_result_file);
                fputs(ptr, md_result_file);
                fputc('\'', md_result_file);
              }
              else
                fputs(ptr, md_result_file);
            }
          }
          else
          {
            /* The field value is NULL */
            if (!opt_xml)
              fputs("NULL", md_result_file);
            else
              print_xml_null_tag(md_result_file, "\t\t", "field name=",
                                 field->name, "\n");
          }
          check_io(md_result_file);
        }
      }

      if (opt_xml)
      {
        fputs("\t</row>\n", md_result_file);
        check_io(md_result_file);
      }

      if (extended_insert)
      {
        ulong row_length;
        dynstr_append_checked(&extended_row,")");
        row_length= 2 + extended_row.length;
        if (total_length + row_length < opt_net_buffer_length)
        {
          total_length+= row_length;
          fputc(',',md_result_file);            /* Always row break */
          fputs(extended_row.str,md_result_file);
        }
        else
        {
          if (row_break)
            fputs(";\n", md_result_file);
          row_break=1;                          /* This is first row */

          fputs(insert_pat.str,md_result_file);
          fputs(extended_row.str,md_result_file);
          total_length= row_length+init_length;
        }
        check_io(md_result_file);
      }
      else if (!opt_xml)
      {
        fputs(");\n", md_result_file);
        check_io(md_result_file);
      }
    }

    /* XML - close table tag and supress regular output */
    if (opt_xml)
        fputs("\t</table_data>\n", md_result_file);
    else if (extended_insert && row_break)
      fputs(";\n", md_result_file);             /* If not empty table */
    fflush(md_result_file);
    check_io(md_result_file);
    if (mysql_errno(mysql))
    {
      my_snprintf(buf, sizeof(buf),
                  "%s: Error %d: %s when dumping table %s at row: %ld\n",
                  my_progname,
                  mysql_errno(mysql),
                  mysql_error(mysql),
                  result_table,
                  rownr);
      fputs(buf,stderr);
      error= EX_CONSCHECK;
      goto err;
    }

    /* Moved enable keys to before unlock per bug 15977 */
    if (opt_disable_keys)
    {
      fprintf(md_result_file,"/*!40000 ALTER TABLE %s ENABLE KEYS */;\n",
              opt_quoted_table);
      check_io(md_result_file);
    }
    if (opt_lock)
    {
      fputs("UNLOCK TABLES;\n", md_result_file);
      check_io(md_result_file);
    }
    if (opt_autocommit)
    {
      fprintf(md_result_file, "commit;\n");
      check_io(md_result_file);
    }
    mysql_free_result(res);
  }
  dynstr_free(&query_string);
  DBUG_VOID_RETURN;

err:
  dynstr_free(&query_string);
  maybe_exit(error);
  DBUG_VOID_RETURN;
} /* dump_table */


static char *getTableName(int reset)
{
  static MYSQL_RES *res= NULL;
  MYSQL_ROW    row;

  if (!res)
  {
    if (!(res= mysql_list_tables(mysql,NullS)))
      return(NULL);
  }
  if ((row= mysql_fetch_row(res)))
    return((char*) row[0]);

  if (reset)
    mysql_data_seek(res,0);      /* We want to read again */
  else
  {
    mysql_free_result(res);
    res= NULL;
  }
  return(NULL);
} /* getTableName */


/*
  dump all logfile groups and tablespaces
*/

static int dump_all_tablespaces()
{
  return dump_tablespaces(NULL);
}

static int dump_tablespaces_for_tables(char *db, char **table_names, int tables)
{
  DYNAMIC_STRING where;
  int r;
  int i;
  char name_buff[NAME_LEN*2+3];

  mysql_real_escape_string(mysql, name_buff, db, strlen(db));

  init_dynamic_string_checked(&where, " AND TABLESPACE_NAME IN ("
                      "SELECT DISTINCT TABLESPACE_NAME FROM"
                      " INFORMATION_SCHEMA.PARTITIONS"
                      " WHERE"
                      " TABLE_SCHEMA='", 256, 1024);
  dynstr_append_checked(&where, name_buff);
  dynstr_append_checked(&where, "' AND TABLE_NAME IN (");

  for (i=0 ; i<tables ; i++)
  {
    mysql_real_escape_string(mysql, name_buff,
                             table_names[i], strlen(table_names[i]));

    dynstr_append_checked(&where, "'");
    dynstr_append_checked(&where, name_buff);
    dynstr_append_checked(&where, "',");
  }
  dynstr_trunc(&where, 1);
  dynstr_append_checked(&where,"))");

  DBUG_PRINT("info",("Dump TS for Tables where: %s",where.str));
  r= dump_tablespaces(where.str);
  dynstr_free(&where);
  return r;
}

static int dump_tablespaces_for_databases(char** databases)
{
  DYNAMIC_STRING where;
  int r;
  int i;

  init_dynamic_string_checked(&where, " AND TABLESPACE_NAME IN ("
                      "SELECT DISTINCT TABLESPACE_NAME FROM"
                      " INFORMATION_SCHEMA.PARTITIONS"
                      " WHERE"
                      " TABLE_SCHEMA IN (", 256, 1024);

  for (i=0 ; databases[i]!=NULL ; i++)
  {
    char db_name_buff[NAME_LEN*2+3];
    mysql_real_escape_string(mysql, db_name_buff,
                             databases[i], strlen(databases[i]));
    dynstr_append_checked(&where, "'");
    dynstr_append_checked(&where, db_name_buff);
    dynstr_append_checked(&where, "',");
  }
  dynstr_trunc(&where, 1);
  dynstr_append_checked(&where,"))");

  DBUG_PRINT("info",("Dump TS for DBs where: %s",where.str));
  r= dump_tablespaces(where.str);
  dynstr_free(&where);
  return r;
}

static int dump_tablespaces(char* ts_where)
{
  MYSQL_ROW row;
  MYSQL_RES *tableres;
  char buf[FN_REFLEN];
  DYNAMIC_STRING sqlbuf;
  int first= 0;
  /*
    The following are used for parsing the EXTRA field
  */
  char extra_format[]= "UNDO_BUFFER_SIZE=";
  char *ubs;
  char *endsemi;
  DBUG_ENTER("dump_tablespaces");

  init_dynamic_string_checked(&sqlbuf,
                      "SELECT LOGFILE_GROUP_NAME,"
                      " FILE_NAME,"
                      " TOTAL_EXTENTS,"
                      " INITIAL_SIZE,"
                      " ENGINE,"
                      " EXTRA"
                      " FROM INFORMATION_SCHEMA.FILES"
                      " WHERE FILE_TYPE = 'UNDO LOG'"
                      " AND FILE_NAME IS NOT NULL",
                      256, 1024);
  if(ts_where)
  {
    dynstr_append_checked(&sqlbuf,
                  " AND LOGFILE_GROUP_NAME IN ("
                  "SELECT DISTINCT LOGFILE_GROUP_NAME"
                  " FROM INFORMATION_SCHEMA.FILES"
                  " WHERE FILE_TYPE = 'DATAFILE'"
                  );
    dynstr_append_checked(&sqlbuf, ts_where);
    dynstr_append_checked(&sqlbuf, ")");
  }
  dynstr_append_checked(&sqlbuf,
                " GROUP BY LOGFILE_GROUP_NAME, FILE_NAME"
                ", ENGINE"
                " ORDER BY LOGFILE_GROUP_NAME");

  if (mysql_query(mysql, sqlbuf.str) ||
      !(tableres = mysql_store_result(mysql)))
  {
    dynstr_free(&sqlbuf);
    if (mysql_errno(mysql) == ER_BAD_TABLE_ERROR ||
        mysql_errno(mysql) == ER_BAD_DB_ERROR ||
        mysql_errno(mysql) == ER_UNKNOWN_TABLE)
    {
      fprintf(md_result_file,
              "\n--\n-- Not dumping tablespaces as no INFORMATION_SCHEMA.FILES"
              " table on this server\n--\n");
      check_io(md_result_file);
      DBUG_RETURN(0);
    }

    my_printf_error(0, "Error: '%s' when trying to dump tablespaces",
                    MYF(0), mysql_error(mysql));
    DBUG_RETURN(1);
  }

  buf[0]= 0;
  while ((row= mysql_fetch_row(tableres)))
  {
    if (strcmp(buf, row[0]) != 0)
      first= 1;
    if (first)
    {
      if (!opt_xml && opt_comments)
      {
	fprintf(md_result_file,"\n--\n-- Logfile group: %s\n--\n", row[0]);
	check_io(md_result_file);
      }
      fprintf(md_result_file, "\nCREATE");
    }
    else
    {
      fprintf(md_result_file, "\nALTER");
    }
    fprintf(md_result_file,
            " LOGFILE GROUP %s\n"
            "  ADD UNDOFILE '%s'\n",
            row[0],
            row[1]);
    if (first)
    {
      ubs= strstr(row[5],extra_format);
      if(!ubs)
        break;
      ubs+= strlen(extra_format);
      endsemi= strstr(ubs,";");
      if(endsemi)
        endsemi[0]= '\0';
      fprintf(md_result_file,
              "  UNDO_BUFFER_SIZE %s\n",
              ubs);
    }
    fprintf(md_result_file,
            "  INITIAL_SIZE %s\n"
            "  ENGINE=%s;\n",
            row[3],
            row[4]);
    check_io(md_result_file);
    if (first)
    {
      first= 0;
      strxmov(buf, row[0], NullS);
    }
  }
  dynstr_free(&sqlbuf);
  mysql_free_result(tableres);
  init_dynamic_string_checked(&sqlbuf,
                      "SELECT DISTINCT TABLESPACE_NAME,"
                      " FILE_NAME,"
                      " LOGFILE_GROUP_NAME,"
                      " EXTENT_SIZE,"
                      " INITIAL_SIZE,"
                      " ENGINE"
                      " FROM INFORMATION_SCHEMA.FILES"
                      " WHERE FILE_TYPE = 'DATAFILE'",
                      256, 1024);

  if(ts_where)
    dynstr_append_checked(&sqlbuf, ts_where);

  dynstr_append_checked(&sqlbuf, " ORDER BY TABLESPACE_NAME, LOGFILE_GROUP_NAME");

  if (mysql_query_with_error_report(mysql, &tableres, sqlbuf.str))
  {
    dynstr_free(&sqlbuf);
    DBUG_RETURN(1);
  }

  buf[0]= 0;
  while ((row= mysql_fetch_row(tableres)))
  {
    if (strcmp(buf, row[0]) != 0)
      first= 1;
    if (first)
    {
      if (!opt_xml && opt_comments)
      {
	fprintf(md_result_file,"\n--\n-- Tablespace: %s\n--\n", row[0]);
	check_io(md_result_file);
      }
      fprintf(md_result_file, "\nCREATE");
    }
    else
    {
      fprintf(md_result_file, "\nALTER");
    }
    fprintf(md_result_file,
            " TABLESPACE %s\n"
            "  ADD DATAFILE '%s'\n",
            row[0],
            row[1]);
    if (first)
    {
      fprintf(md_result_file,
              "  USE LOGFILE GROUP %s\n"
              "  EXTENT_SIZE %s\n",
              row[2],
              row[3]);
    }
    fprintf(md_result_file,
            "  INITIAL_SIZE %s\n"
            "  ENGINE=%s;\n",
            row[4],
            row[5]);
    check_io(md_result_file);
    if (first)
    {
      first= 0;
      strxmov(buf, row[0], NullS);
    }
  }

  mysql_free_result(tableres);
  dynstr_free(&sqlbuf);
  DBUG_RETURN(0);
}

static int dump_all_databases()
{
  MYSQL_ROW row;
  MYSQL_RES *tableres;
  int result=0;

  if (mysql_query_with_error_report(mysql, &tableres, "SHOW DATABASES"))
    return 1;
  while ((row= mysql_fetch_row(tableres)))
  {
    if (dump_all_tables_in_db(row[0]))
      result=1;
  }
  if (seen_views)
  {
    if (mysql_query(mysql, "SHOW DATABASES") ||
        !(tableres= mysql_store_result(mysql)))
    {
      my_printf_error(0, "Error: Couldn't execute 'SHOW DATABASES': %s",
                      MYF(0), mysql_error(mysql));
      return 1;
    }
    while ((row= mysql_fetch_row(tableres)))
    {
      if (dump_all_views_in_db(row[0]))
        result=1;
    }
  }
  return result;
}
/* dump_all_databases */


static int dump_databases(char **db_names)
{
  int result=0;
  char **db;
  DBUG_ENTER("dump_databases");

  for (db= db_names ; *db ; db++)
  {
    if (dump_all_tables_in_db(*db))
      result=1;
  }
  if (!result && seen_views)
  {
    for (db= db_names ; *db ; db++)
    {
      if (dump_all_views_in_db(*db))
        result=1;
    }
  }
  DBUG_RETURN(result);
} /* dump_databases */


/*
View Specific database initalization.

SYNOPSIS
  init_dumping_views
  qdatabase      quoted name of the database

RETURN VALUES
  0        Success.
  1        Failure.
*/
int init_dumping_views(char *qdatabase __attribute__((unused)))
{
    return 0;
} /* init_dumping_views */


/*
Table Specific database initalization.

SYNOPSIS
  init_dumping_tables
  qdatabase      quoted name of the database

RETURN VALUES
  0        Success.
  1        Failure.
*/

int init_dumping_tables(char *qdatabase)
{
  DBUG_ENTER("init_dumping_tables");

  if (!opt_create_db)
  {
    char qbuf[256];
    MYSQL_ROW row;
    MYSQL_RES *dbinfo;

    my_snprintf(qbuf, sizeof(qbuf),
                "SHOW CREATE DATABASE IF NOT EXISTS %s",
                qdatabase);

    if (mysql_query(mysql, qbuf) || !(dbinfo = mysql_store_result(mysql)))
    {
      /* Old server version, dump generic CREATE DATABASE */
      if (opt_drop_database)
        fprintf(md_result_file,
                "\n/*!40000 DROP DATABASE IF EXISTS %s*/;\n",
                qdatabase);
      fprintf(md_result_file,
              "\nCREATE DATABASE /*!32312 IF NOT EXISTS*/ %s;\n",
              qdatabase);
    }
    else
    {
      if (opt_drop_database)
        fprintf(md_result_file,
                "\n/*!40000 DROP DATABASE IF EXISTS %s*/;\n",
                qdatabase);
      row = mysql_fetch_row(dbinfo);
      if (row[1])
      {
        fprintf(md_result_file,"\n%s;\n",row[1]);
      }
      mysql_free_result(dbinfo);
    }
  }
  DBUG_RETURN(0);
} /* init_dumping_tables */


static int init_dumping(char *database, int init_func(char*))
{
  if (mysql_get_server_version(mysql) >= 50003 &&
      !my_strcasecmp(&my_charset_latin1, database, "information_schema"))
    return 1;

  if (mysql_select_db(mysql, database))
  {
    DB_error(mysql, "when selecting the database");
    return 1;                   /* If --force */
  }
  if (!path && !opt_xml)
  {
    if (opt_databases || opt_alldbs)
    {
      /*
        length of table name * 2 (if name contains quotes), 2 quotes and 0
      */
      char quoted_database_buf[NAME_LEN*2+3];
      char *qdatabase= quote_name(database,quoted_database_buf,opt_quoted);
      if (opt_comments)
      {
        fprintf(md_result_file,"\n--\n-- Current Database: %s\n--\n", qdatabase);
        check_io(md_result_file);
      }

      /* Call the view or table specific function */
      init_func(qdatabase);

      fprintf(md_result_file,"\nUSE %s;\n", qdatabase);
      check_io(md_result_file);
    }
  }
  if (extended_insert)
    init_dynamic_string_checked(&extended_row, "", 1024, 1024);
  return 0;
} /* init_dumping */


/* Return 1 if we should copy the table */

my_bool include_table(const uchar *hash_key, size_t len)
{
  return !hash_search(&ignore_table, hash_key, len);
}


static int dump_all_tables_in_db(char *database)
{
  char *table;
  uint numrows;
  char table_buff[NAME_LEN*2+3];
  char hash_key[2*NAME_LEN+2];  /* "db.tablename" */
  char *afterdot;
  int using_mysql_db= my_strcasecmp(&my_charset_latin1, database, "mysql");
  DBUG_ENTER("dump_all_tables_in_db");

  afterdot= strmov(hash_key, database);
  *afterdot++= '.';

  if (init_dumping(database, init_dumping_tables))
    DBUG_RETURN(1);
  if (opt_xml)
    print_xml_tag(md_result_file, "", "\n", "database", "name=", database, NullS);
  if (lock_tables)
  {
    DYNAMIC_STRING query;
    init_dynamic_string_checked(&query, "LOCK TABLES ", 256, 1024);
    for (numrows= 0 ; (table= getTableName(1)) ; )
    {
      char *end= strmov(afterdot, table);
      if (include_table((uchar*) hash_key,end - hash_key))
      {
        numrows++;
        dynstr_append_checked(&query, quote_name(table, table_buff, 1));
        dynstr_append_checked(&query, " READ /*!32311 LOCAL */,");
      }
    }
    if (numrows && mysql_real_query(mysql, query.str, query.length-1))
      DB_error(mysql, "when using LOCK TABLES");
            /* We shall continue here, if --force was given */
    dynstr_free(&query);
  }
  if (flush_logs)
  {
    if (mysql_refresh(mysql, REFRESH_LOG))
      DB_error(mysql, "when doing refresh");
           /* We shall continue here, if --force was given */
  }
  while ((table= getTableName(0)))
  {
    char *end= strmov(afterdot, table);
    if (include_table((uchar*) hash_key, end - hash_key))
    {
      dump_table(table,database);
      my_free(order_by, MYF(MY_ALLOW_ZERO_PTR));
      order_by= 0;
      if (opt_dump_triggers && ! opt_xml &&
          mysql_get_server_version(mysql) >= 50009)
      {
        if (dump_triggers_for_table(table, database))
        {
          if (path)
            my_fclose(md_result_file, MYF(MY_WME));
          maybe_exit(EX_MYSQLERR);
        }
      }
    }
  }
  if (opt_events && !opt_xml &&
      mysql_get_server_version(mysql) >= 50106)
  {
    DBUG_PRINT("info", ("Dumping events for database %s", database));
    dump_events_for_db(database);
  }
  if (opt_routines && !opt_xml &&
      mysql_get_server_version(mysql) >= 50009)
  {
    DBUG_PRINT("info", ("Dumping routines for database %s", database));
    dump_routines_for_db(database);
  }
  if (opt_xml)
  {
    fputs("</database>\n", md_result_file);
    check_io(md_result_file);
  }
  if (lock_tables)
    VOID(mysql_query_with_error_report(mysql, 0, "UNLOCK TABLES"));
  if (flush_privileges && using_mysql_db == 0)
  {
    fprintf(md_result_file,"\n--\n-- Flush Grant Tables \n--\n");
    fprintf(md_result_file,"\n/*! FLUSH PRIVILEGES */;\n");
  }
  DBUG_RETURN(0);
} /* dump_all_tables_in_db */


/*
   dump structure of views of database

   SYNOPSIS
     dump_all_views_in_db()
     database  database name

  RETURN
    0 OK
    1 ERROR
*/

static my_bool dump_all_views_in_db(char *database)
{
  char *table;
  uint numrows;
  char table_buff[NAME_LEN*2+3];
  char hash_key[2*NAME_LEN+2];  /* "db.tablename" */
  char *afterdot;

  afterdot= strmov(hash_key, database);
  *afterdot++= '.';

  if (init_dumping(database, init_dumping_views))
    return 1;
  if (opt_xml)
    print_xml_tag(md_result_file, "", "\n", "database", "name=", database, NullS);
  if (lock_tables)
  {
    DYNAMIC_STRING query;
    init_dynamic_string_checked(&query, "LOCK TABLES ", 256, 1024);
    for (numrows= 0 ; (table= getTableName(1)); )
    {
      char *end= strmov(afterdot, table);
      if (include_table((uchar*) hash_key,end - hash_key))
      {
        numrows++;
        dynstr_append_checked(&query, quote_name(table, table_buff, 1));
        dynstr_append_checked(&query, " READ /*!32311 LOCAL */,");
      }
    }
    if (numrows && mysql_real_query(mysql, query.str, query.length-1))
      DB_error(mysql, "when using LOCK TABLES");
            /* We shall continue here, if --force was given */
    dynstr_free(&query);
  }
  if (flush_logs)
  {
    if (mysql_refresh(mysql, REFRESH_LOG))
      DB_error(mysql, "when doing refresh");
           /* We shall continue here, if --force was given */
  }
  while ((table= getTableName(0)))
  {
    char *end= strmov(afterdot, table);
    if (include_table((uchar*) hash_key, end - hash_key))
      get_view_structure(table, database);
  }
  if (opt_xml)
  {
    fputs("</database>\n", md_result_file);
    check_io(md_result_file);
  }
  if (lock_tables)
    VOID(mysql_query_with_error_report(mysql, 0, "UNLOCK TABLES"));
  return 0;
} /* dump_all_tables_in_db */


/*
  get_actual_table_name -- executes a SHOW TABLES LIKE '%s' to get the actual
  table name from the server for the table name given on the command line.
  we do this because the table name given on the command line may be a
  different case (e.g.  T1 vs t1)

  RETURN
    pointer to the table name
    0 if error
*/

static char *get_actual_table_name(const char *old_table_name, MEM_ROOT *root)
{
  char *name= 0;
  MYSQL_RES  *table_res;
  MYSQL_ROW  row;
  char query[50 + 2*NAME_LEN];
  char show_name_buff[FN_REFLEN];
  DBUG_ENTER("get_actual_table_name");

  /* Check memory for quote_for_like() */
  DBUG_ASSERT(2*sizeof(old_table_name) < sizeof(show_name_buff));
  my_snprintf(query, sizeof(query), "SHOW TABLES LIKE %s",
              quote_for_like(old_table_name, show_name_buff));

  if (mysql_query_with_error_report(mysql, 0, query))
    return NullS;

  if ((table_res= mysql_store_result(mysql)))
  {
    my_ulonglong num_rows= mysql_num_rows(table_res);
    if (num_rows > 0)
    {
      ulong *lengths;
      /*
        Return first row
        TODO: Return all matching rows
      */
      row= mysql_fetch_row(table_res);
      lengths= mysql_fetch_lengths(table_res);
      name= strmake_root(root, row[0], lengths[0]);
    }
    mysql_free_result(table_res);
  }
  DBUG_PRINT("exit", ("new_table_name: %s", name));
  DBUG_RETURN(name);
}


static int dump_selected_tables(char *db, char **table_names, int tables)
{
  char table_buff[NAME_LEN*2+3];
  DYNAMIC_STRING lock_tables_query;
  MEM_ROOT root;
  char **dump_tables, **pos, **end;
  DBUG_ENTER("dump_selected_tables");

  if (init_dumping(db, init_dumping_tables))
    DBUG_RETURN(1);

  init_alloc_root(&root, 8192, 0);
  if (!(dump_tables= pos= (char**) alloc_root(&root, tables * sizeof(char *))))
     die(EX_EOM, "alloc_root failure.");

  init_dynamic_string_checked(&lock_tables_query, "LOCK TABLES ", 256, 1024);
  for (; tables > 0 ; tables-- , table_names++)
  {
    /* the table name passed on commandline may be wrong case */
    if ((*pos= get_actual_table_name(*table_names, &root)))
    {
      /* Add found table name to lock_tables_query */
      if (lock_tables)
      {
        dynstr_append_checked(&lock_tables_query, quote_name(*pos, table_buff, 1));
        dynstr_append_checked(&lock_tables_query, " READ /*!32311 LOCAL */,");
      }
      pos++;
    }
    else
    {
      if (!ignore_errors)
      {
        dynstr_free(&lock_tables_query);
        free_root(&root, MYF(0));
      }
      maybe_die(EX_ILLEGAL_TABLE, "Couldn't find table: \"%s\"", *table_names);
      /* We shall countinue here, if --force was given */
    }
  }
  end= pos;

  if (lock_tables)
  {
    if (mysql_real_query(mysql, lock_tables_query.str,
                         lock_tables_query.length-1))
    {
      if (!ignore_errors)
      {
        dynstr_free(&lock_tables_query);
        free_root(&root, MYF(0));
      }
      DB_error(mysql, "when doing LOCK TABLES");
       /* We shall countinue here, if --force was given */
    }
  }
  dynstr_free(&lock_tables_query);
  if (flush_logs)
  {
    if (mysql_refresh(mysql, REFRESH_LOG))
    {
      if (!ignore_errors)
        free_root(&root, MYF(0));
      DB_error(mysql, "when doing refresh");
    }
     /* We shall countinue here, if --force was given */
  }
  if (opt_xml)
    print_xml_tag(md_result_file, "", "\n", "database", "name=", db, NullS);

  /* Dump each selected table */
  for (pos= dump_tables; pos < end; pos++)
  {
    DBUG_PRINT("info",("Dumping table %s", *pos));
    dump_table(*pos, db);
    if (opt_dump_triggers &&
        mysql_get_server_version(mysql) >= 50009)
    {
      if (dump_triggers_for_table(*pos, db))
      {
        if (path)
          my_fclose(md_result_file, MYF(MY_WME));
        maybe_exit(EX_MYSQLERR);
      }
    }
  }

  /* Dump each selected view */
  if (seen_views)
  {
    for (pos= dump_tables; pos < end; pos++)
      get_view_structure(*pos, db);
  }
  if (opt_events && !opt_xml &&
      mysql_get_server_version(mysql) >= 50106)
  {
    DBUG_PRINT("info", ("Dumping events for database %s", db));
    dump_events_for_db(db);
  }
  /* obtain dump of routines (procs/functions) */
  if (opt_routines  && !opt_xml &&
      mysql_get_server_version(mysql) >= 50009)
  {
    DBUG_PRINT("info", ("Dumping routines for database %s", db));
    dump_routines_for_db(db);
  }
  free_root(&root, MYF(0));
  my_free(order_by, MYF(MY_ALLOW_ZERO_PTR));
  order_by= 0;
  if (opt_xml)
  {
    fputs("</database>\n", md_result_file);
    check_io(md_result_file);
  }
  if (lock_tables)
    VOID(mysql_query_with_error_report(mysql, 0, "UNLOCK TABLES"));
  DBUG_RETURN(0);
} /* dump_selected_tables */


static int do_show_master_status(MYSQL *mysql_con)
{
  MYSQL_ROW row;
  MYSQL_RES *master;
  const char *comment_prefix=
    (opt_master_data == MYSQL_OPT_MASTER_DATA_COMMENTED_SQL) ? "-- " : "";
  if (mysql_query_with_error_report(mysql_con, &master, "SHOW MASTER STATUS"))
  {
    return 1;
  }
  else
  {
    row= mysql_fetch_row(master);
    if (row && row[0] && row[1])
    {
      /* SHOW MASTER STATUS reports file and position */
      if (opt_comments)
        fprintf(md_result_file,
                "\n--\n-- Position to start replication or point-in-time "
                "recovery from\n--\n\n");
      fprintf(md_result_file,
              "%sCHANGE MASTER TO MASTER_LOG_FILE='%s', MASTER_LOG_POS=%s;\n",
              comment_prefix, row[0], row[1]);
      check_io(md_result_file);
    }
    else if (!ignore_errors)
    {
      /* SHOW MASTER STATUS reports nothing and --force is not enabled */
      my_printf_error(0, "Error: Binlogging on server not active",
                      MYF(0));
      mysql_free_result(master);
      return 1;
    }
    mysql_free_result(master);
  }
  return 0;
}


static int do_flush_tables_read_lock(MYSQL *mysql_con)
{
  /*
    We do first a FLUSH TABLES. If a long update is running, the FLUSH TABLES
    will wait but will not stall the whole mysqld, and when the long update is
    done the FLUSH TABLES WITH READ LOCK will start and succeed quickly. So,
    FLUSH TABLES is to lower the probability of a stage where both mysqldump
    and most client connections are stalled. Of course, if a second long
    update starts between the two FLUSHes, we have that bad stall.
  */
  return
    ( mysql_query_with_error_report(mysql_con, 0, "FLUSH TABLES") ||
      mysql_query_with_error_report(mysql_con, 0,
                                    "FLUSH TABLES WITH READ LOCK") );
}


static int do_unlock_tables(MYSQL *mysql_con)
{
  return mysql_query_with_error_report(mysql_con, 0, "UNLOCK TABLES");
}

static int get_bin_log_name(MYSQL *mysql_con,
                            char* buff_log_name, uint buff_len)
{
  MYSQL_RES *res;
  MYSQL_ROW row;

  if (mysql_query(mysql_con, "SHOW MASTER STATUS") ||
      !(res= mysql_store_result(mysql)))
    return 1;

  if (!(row= mysql_fetch_row(res)))
  {
    mysql_free_result(res);
    return 1;
  }
  /*
    Only one row is returned, and the first column is the name of the
    active log.
  */
  strmake(buff_log_name, row[0], buff_len - 1);

  mysql_free_result(res);
  return 0;
}

static int purge_bin_logs_to(MYSQL *mysql_con, char* log_name)
{
  DYNAMIC_STRING str;
  int err;
  init_dynamic_string_checked(&str, "PURGE BINARY LOGS TO '", 1024, 1024);
  dynstr_append_checked(&str, log_name);
  dynstr_append_checked(&str, "'");
  err = mysql_query_with_error_report(mysql_con, 0, str.str);
  dynstr_free(&str);
  return err;
}


static int start_transaction(MYSQL *mysql_con)
{
  /*
    We use BEGIN for old servers. --single-transaction --master-data will fail
    on old servers, but that's ok as it was already silently broken (it didn't
    do a consistent read, so better tell people frankly, with the error).

    We want the first consistent read to be used for all tables to dump so we
    need the REPEATABLE READ level (not anything lower, for example READ
    COMMITTED would give one new consistent read per dumped table).
  */
  if ((mysql_get_server_version(mysql_con) < 40100) && opt_master_data)
  {
    fprintf(stderr, "-- %s: the combination of --single-transaction and "
            "--master-data requires a MySQL server version of at least 4.1 "
            "(current server's version is %s). %s\n",
            ignore_errors ? "Warning" : "Error",
            mysql_con->server_version ? mysql_con->server_version : "unknown",
            ignore_errors ? "Continuing due to --force, backup may not be consistent across all tables!" : "Aborting.");
    if (!ignore_errors)
      exit(EX_MYSQLERR);
  }

  return (mysql_query_with_error_report(mysql_con, 0,
                                        "SET SESSION TRANSACTION ISOLATION "
                                        "LEVEL REPEATABLE READ") ||
          mysql_query_with_error_report(mysql_con, 0,
                                        "START TRANSACTION "
                                        "/*!40100 WITH CONSISTENT SNAPSHOT */"));
}


static ulong find_set(TYPELIB *lib, const char *x, uint length,
                      char **err_pos, uint *err_len)
{
  const char *end= x + length;
  ulong found= 0;
  uint find;
  char buff[255];

  *err_pos= 0;                  /* No error yet */
  while (end > x && my_isspace(charset_info, end[-1]))
    end--;

  *err_len= 0;
  if (x != end)
  {
    const char *start= x;
    for (;;)
    {
      const char *pos= start;
      uint var_len;

      for (; pos != end && *pos != ','; pos++) ;
      var_len= (uint) (pos - start);
      strmake(buff, start, min(sizeof(buff), var_len));
      find= find_type(buff, lib, var_len);
      if (!find)
      {
        *err_pos= (char*) start;
        *err_len= var_len;
      }
      else
        found|= ((longlong) 1 << (find - 1));
      if (pos == end)
        break;
      start= pos + 1;
    }
  }
  return found;
}


/* Print a value with a prefix on file */
static void print_value(FILE *file, MYSQL_RES  *result, MYSQL_ROW row,
                        const char *prefix, const char *name,
                        int string_value)
{
  MYSQL_FIELD   *field;
  mysql_field_seek(result, 0);

  for ( ; (field= mysql_fetch_field(result)) ; row++)
  {
    if (!strcmp(field->name,name))
    {
      if (row[0] && row[0][0] && strcmp(row[0],"0")) /* Skip default */
      {
        fputc(' ',file);
        fputs(prefix, file);
        if (string_value)
          unescape(file,row[0],(uint) strlen(row[0]));
        else
          fputs(row[0], file);
        check_io(file);
        return;
      }
    }
  }
  return;                                       /* This shouldn't happen */
} /* print_value */


/*
  SYNOPSIS

  Check if we the table is one of the table types that should be ignored:
  MRG_ISAM, MRG_MYISAM, if opt_delayed, if that table supports delayed inserts.
  If the table should be altogether ignored, it returns a TRUE, FALSE if it
  should not be ignored. If the user has selected to use INSERT DELAYED, it
  sets the value of the bool pointer supports_delayed_inserts to 0 if not
  supported, 1 if it is supported.

  ARGS

    check_if_ignore_table()
    table_name                  Table name to check
    table_type                  Type of table

  GLOBAL VARIABLES
    mysql                       MySQL connection
    verbose                     Write warning messages

  RETURN
    char (bit value)            See IGNORE_ values at top
*/

char check_if_ignore_table(const char *table_name, char *table_type)
{
  char result= IGNORE_NONE;
  char buff[FN_REFLEN+80], show_name_buff[FN_REFLEN];
  MYSQL_RES *res= NULL;
  MYSQL_ROW row;
  DBUG_ENTER("check_if_ignore_table");

  /* Check memory for quote_for_like() */
  DBUG_ASSERT(2*sizeof(table_name) < sizeof(show_name_buff));
  my_snprintf(buff, sizeof(buff), "show table status like %s",
              quote_for_like(table_name, show_name_buff));
  if (mysql_query_with_error_report(mysql, &res, buff))
  {
    if (mysql_errno(mysql) != ER_PARSE_ERROR)
    {                                   /* If old MySQL version */
      verbose_msg("-- Warning: Couldn't get status information for "
                  "table %s (%s)\n", table_name, mysql_error(mysql));
      DBUG_RETURN(result);                       /* assume table is ok */
    }
  }
  if (!(row= mysql_fetch_row(res)))
  {
    fprintf(stderr,
            "Error: Couldn't read status information for table %s (%s)\n",
            table_name, mysql_error(mysql));
    mysql_free_result(res);
    DBUG_RETURN(result);                         /* assume table is ok */
  }
  if (!(row[1]))
    strmake(table_type, "VIEW", NAME_LEN-1);
  else
  {
    /*
      If the table type matches any of these, we do support delayed inserts.
      Note: we do not want to skip dumping this table if if is not one of
      these types, but we do want to use delayed inserts in the dump if
      the table type is _NOT_ one of these types
    */
    strmake(table_type, row[1], NAME_LEN-1);
    if (opt_delayed)
    {
      if (strcmp(table_type,"MyISAM") &&
          strcmp(table_type,"ISAM") &&
          strcmp(table_type,"ARCHIVE") &&
          strcmp(table_type,"HEAP") &&
          strcmp(table_type,"MEMORY"))
        result= IGNORE_INSERT_DELAYED;
    }

    /*
      If these two types, we do want to skip dumping the table
    */
    if (!opt_no_data &&
        (!my_strcasecmp(&my_charset_latin1, table_type, "MRG_MyISAM") ||
         !strcmp(table_type,"MRG_ISAM")))
      result= IGNORE_DATA;
  }
  mysql_free_result(res);
  DBUG_RETURN(result);
}


/*
  Get string of comma-separated primary key field names

  SYNOPSIS
    char *primary_key_fields(const char *table_name)
    RETURNS     pointer to allocated buffer (must be freed by caller)
    table_name  quoted table name

  DESCRIPTION
    Use SHOW KEYS FROM table_name, allocate a buffer to hold the
    field names, and then build that string and return the pointer
    to that buffer.

    Returns NULL if there is no PRIMARY or UNIQUE key on the table,
    or if there is some failure.  It is better to continue to dump
    the table unsorted, rather than exit without dumping the data.
*/

static char *primary_key_fields(const char *table_name)
{
  MYSQL_RES  *res= NULL;
  MYSQL_ROW  row;
  /* SHOW KEYS FROM + table name * 2 (escaped) + 2 quotes + \0 */
  char show_keys_buff[15 + NAME_LEN * 2 + 3];
  uint result_length= 0;
  char *result= 0;
  char buff[NAME_LEN * 2 + 3];
  char *quoted_field;

  my_snprintf(show_keys_buff, sizeof(show_keys_buff),
              "SHOW KEYS FROM %s", table_name);
  if (mysql_query(mysql, show_keys_buff) ||
      !(res= mysql_store_result(mysql)))
  {
    fprintf(stderr, "Warning: Couldn't read keys from table %s;"
            " records are NOT sorted (%s)\n",
            table_name, mysql_error(mysql));
    /* Don't exit, because it's better to print out unsorted records */
    goto cleanup;
  }

  /*
   * Figure out the length of the ORDER BY clause result.
   * Note that SHOW KEYS is ordered:  a PRIMARY key is always the first
   * row, and UNIQUE keys come before others.  So we only need to check
   * the first key, not all keys.
   */
  if ((row= mysql_fetch_row(res)) && atoi(row[1]) == 0)
  {
    /* Key is unique */
    do
    {
      quoted_field= quote_name(row[4], buff, 0);
      result_length+= strlen(quoted_field) + 1; /* + 1 for ',' or \0 */
    } while ((row= mysql_fetch_row(res)) && atoi(row[3]) > 1);
  }

  /* Build the ORDER BY clause result */
  if (result_length)
  {
    char *end;
    /* result (terminating \0 is already in result_length) */
    result= my_malloc(result_length + 10, MYF(MY_WME));
    if (!result)
    {
      fprintf(stderr, "Error: Not enough memory to store ORDER BY clause\n");
      goto cleanup;
    }
    mysql_data_seek(res, 0);
    row= mysql_fetch_row(res);
    quoted_field= quote_name(row[4], buff, 0);
    end= strmov(result, quoted_field);
    while ((row= mysql_fetch_row(res)) && atoi(row[3]) > 1)
    {
      quoted_field= quote_name(row[4], buff, 0);
      end= strxmov(end, ",", quoted_field, NullS);
    }
  }

cleanup:
  if (res)
    mysql_free_result(res);

  return result;
}


/*
  Replace a substring

  SYNOPSIS
    replace
    ds_str      The string to search and perform the replace in
    search_str  The string to search for
    search_len  Length of the string to search for
    replace_str The string to replace with
    replace_len Length of the string to replace with

  RETURN
    0 String replaced
    1 Could not find search_str in str
*/

static int replace(DYNAMIC_STRING *ds_str,
                   const char *search_str, ulong search_len,
                   const char *replace_str, ulong replace_len)
{
  DYNAMIC_STRING ds_tmp;
  const char *start= strstr(ds_str->str, search_str);
  if (!start)
    return 1;
  init_dynamic_string_checked(&ds_tmp, "",
                      ds_str->length + replace_len, 256);
  dynstr_append_mem_checked(&ds_tmp, ds_str->str, start - ds_str->str);
  dynstr_append_mem_checked(&ds_tmp, replace_str, replace_len);
  dynstr_append_checked(&ds_tmp, start + search_len);
  dynstr_set_checked(ds_str, ds_tmp.str);
  dynstr_free(&ds_tmp);
  return 0;
}


/*
  Getting VIEW structure

  SYNOPSIS
    get_view_structure()
    table   view name
    db      db name

  RETURN
    0 OK
    1 ERROR
*/

static my_bool get_view_structure(char *table, char* db)
{
  MYSQL_RES  *table_res;
  MYSQL_ROW  row;
  MYSQL_FIELD *field;
  char       *result_table, *opt_quoted_table;
  char       table_buff[NAME_LEN*2+3];
  char       table_buff2[NAME_LEN*2+3];
  char       query[QUERY_LENGTH];
  FILE       *sql_file= md_result_file;
  DBUG_ENTER("get_view_structure");

  if (opt_no_create_info) /* Don't write table creation info */
    DBUG_RETURN(0);

  verbose_msg("-- Retrieving view structure for table %s...\n", table);

#ifdef NOT_REALLY_USED_YET
  sprintf(insert_pat,"SET OPTION SQL_QUOTE_SHOW_CREATE=%d",
          (opt_quoted || opt_keywords));
#endif

  result_table=     quote_name(table, table_buff, 1);
  opt_quoted_table= quote_name(table, table_buff2, 0);

  if (switch_character_set_results(mysql, "binary"))
    DBUG_RETURN(1);

  my_snprintf(query, sizeof(query), "SHOW CREATE TABLE %s", result_table);

  if (mysql_query_with_error_report(mysql, &table_res, query))
  {
    switch_character_set_results(mysql, default_charset);
    DBUG_RETURN(0);
  }

  /* Check if this is a view */
  field= mysql_fetch_field_direct(table_res, 0);
  if (strcmp(field->name, "View") != 0)
  {
    switch_character_set_results(mysql, default_charset);
    verbose_msg("-- It's base table, skipped\n");
    DBUG_RETURN(0);
  }

  /* If requested, open separate .sql file for this view */
  if (path)
  {
    if (!(sql_file= open_sql_file_for_table(table)))
      DBUG_RETURN(1);

    write_header(sql_file, db);
  }

  if (!opt_xml && opt_comments)
  {
    fprintf(sql_file, "\n--\n-- Final view structure for view %s\n--\n\n",
            result_table);
    check_io(sql_file);
  }
  fprintf(sql_file, "/*!50001 DROP TABLE %s*/;\n", opt_quoted_table);
  if (opt_drop)
  {
    fprintf(sql_file, "/*!50001 DROP VIEW IF EXISTS %s*/;\n",
            opt_quoted_table);
    check_io(sql_file);
  }


  my_snprintf(query, sizeof(query),
              "SELECT CHECK_OPTION, DEFINER, SECURITY_TYPE, "
              "       CHARACTER_SET_CLIENT, COLLATION_CONNECTION "
              "FROM information_schema.views "
              "WHERE table_name=\"%s\" AND table_schema=\"%s\"", table, db);

  if (mysql_query(mysql, query))
  {
    /*
      Use the raw output from SHOW CREATE TABLE if
       information_schema query fails.
     */
    row= mysql_fetch_row(table_res);
    fprintf(sql_file, "/*!50001 %s */;\n", row[1]);
    check_io(sql_file);
    mysql_free_result(table_res);
  }
  else
  {
    char *ptr;
    ulong *lengths;
    char search_buf[256], replace_buf[256];
    ulong search_len, replace_len;
    DYNAMIC_STRING ds_view;

    /* Save the result of SHOW CREATE TABLE in ds_view */
    row= mysql_fetch_row(table_res);
    lengths= mysql_fetch_lengths(table_res);
    init_dynamic_string_checked(&ds_view, row[1], lengths[1] + 1, 1024);
    mysql_free_result(table_res);

    /* Get the result from "select ... information_schema" */
    if (!(table_res= mysql_store_result(mysql)) ||
        !(row= mysql_fetch_row(table_res)))
    {
      if (table_res)
        mysql_free_result(table_res);
      dynstr_free(&ds_view);
      DB_error(mysql, "when trying to save the result of SHOW CREATE TABLE in ds_view.");
      DBUG_RETURN(1);
    }

    lengths= mysql_fetch_lengths(table_res);

    /*
      "WITH %s CHECK OPTION" is available from 5.0.2
      Surround it with !50002 comments
    */
    if (strcmp(row[0], "NONE"))
    {

      ptr= search_buf;
      search_len= (ulong)(strxmov(ptr, "WITH ", row[0],
                                  " CHECK OPTION", NullS) - ptr);
      ptr= replace_buf;
      replace_len=(ulong)(strxmov(ptr, "*/\n/*!50002 WITH ", row[0],
                                  " CHECK OPTION", NullS) - ptr);
      replace(&ds_view, search_buf, search_len, replace_buf, replace_len);
    }

    /*
      "DEFINER=%s SQL SECURITY %s" is available from 5.0.13
      Surround it with !50013 comments
    */
    {
      size_t     user_name_len;
      char       user_name_str[USERNAME_LENGTH + 1];
      char       quoted_user_name_str[USERNAME_LENGTH * 2 + 3];
      size_t     host_name_len;
      char       host_name_str[HOSTNAME_LENGTH + 1];
      char       quoted_host_name_str[HOSTNAME_LENGTH * 2 + 3];

      parse_user(row[1], lengths[1], user_name_str, &user_name_len,
                 host_name_str, &host_name_len);

      ptr= search_buf;
      search_len=
        (ulong)(strxmov(ptr, "DEFINER=",
                        quote_name(user_name_str, quoted_user_name_str, FALSE),
                        "@",
                        quote_name(host_name_str, quoted_host_name_str, FALSE),
                        " SQL SECURITY ", row[2], NullS) - ptr);
      ptr= replace_buf;
      replace_len=
        (ulong)(strxmov(ptr, "*/\n/*!50013 DEFINER=",
                        quote_name(user_name_str, quoted_user_name_str, FALSE),
                        "@",
                        quote_name(host_name_str, quoted_host_name_str, FALSE),
                        " SQL SECURITY ", row[2],
                        " */\n/*!50001", NullS) - ptr);
      replace(&ds_view, search_buf, search_len, replace_buf, replace_len);
    }

    /* Dump view structure to file */

    fprintf(sql_file,
            "/*!50001 SET @saved_cs_client          = @@character_set_client */;\n"
            "/*!50001 SET @saved_cs_results         = @@character_set_results */;\n"
            "/*!50001 SET @saved_col_connection     = @@collation_connection */;\n"
            "/*!50001 SET character_set_client      = %s */;\n"
            "/*!50001 SET character_set_results     = %s */;\n"
            "/*!50001 SET collation_connection      = %s */;\n"
            "/*!50001 %s */;\n"
            "/*!50001 SET character_set_client      = @saved_cs_client */;\n"
            "/*!50001 SET character_set_results     = @saved_cs_results */;\n"
            "/*!50001 SET collation_connection      = @saved_col_connection */;\n",
            (const char *) row[3],
            (const char *) row[3],
            (const char *) row[4],
            (const char *) ds_view.str);

    check_io(sql_file);
    mysql_free_result(table_res);
    dynstr_free(&ds_view);
  }

  if (switch_character_set_results(mysql, default_charset))
    DBUG_RETURN(1);

  /* If a separate .sql file was opened, close it now */
  if (sql_file != md_result_file)
  {
    fputs("\n", sql_file);
    write_footer(sql_file);
    my_fclose(sql_file, MYF(MY_WME));
  }
  DBUG_RETURN(0);
}

/*
  The following functions are wrappers for the dynamic string functions
  and if they fail, the wrappers will terminate the current process.
*/

#define DYNAMIC_STR_ERROR_MSG "Couldn't perform DYNAMIC_STRING operation"

static void init_dynamic_string_checked(DYNAMIC_STRING *str, const char *init_str,
			    uint init_alloc, uint alloc_increment)
{
  if (init_dynamic_string(str, init_str, init_alloc, alloc_increment))
    die(EX_MYSQLERR, DYNAMIC_STR_ERROR_MSG);
}

static void dynstr_append_checked(DYNAMIC_STRING* dest, const char* src)
{
  if (dynstr_append(dest, src))
    die(EX_MYSQLERR, DYNAMIC_STR_ERROR_MSG);
}

static void dynstr_set_checked(DYNAMIC_STRING *str, const char *init_str)
{
  if (dynstr_set(str, init_str))
    die(EX_MYSQLERR, DYNAMIC_STR_ERROR_MSG);
}

static void dynstr_append_mem_checked(DYNAMIC_STRING *str, const char *append,
			  uint length)
{
  if (dynstr_append_mem(str, append, length))
    die(EX_MYSQLERR, DYNAMIC_STR_ERROR_MSG);
}

static void dynstr_realloc_checked(DYNAMIC_STRING *str, ulong additional_size)
{
  if (dynstr_realloc(str, additional_size))
    die(EX_MYSQLERR, DYNAMIC_STR_ERROR_MSG);
}


int main(int argc, char **argv)
{
  char bin_log_name[FN_REFLEN];
  int exit_code;
  MY_INIT("mysqldump");

  compatible_mode_normal_str[0]= 0;
  default_charset= (char *)mysql_universal_client_charset;
  bzero((char*) &ignore_table, sizeof(ignore_table));

  exit_code= get_options(&argc, &argv);
  if (exit_code)
  {
    free_resources(0);
    exit(exit_code);
  }

  if (log_error_file)
  {
    if(!(stderror_file= freopen(log_error_file, "a+", stderr)))
    {
      free_resources(0);
      exit(EX_MYSQLERR);
    }
  }

  if (connect_to_db(current_host, current_user, opt_password))
  {
    free_resources(0);
    exit(EX_MYSQLERR);
  }
  if (!path)
    write_header(md_result_file, *argv);

  if ((opt_lock_all_tables || opt_master_data) &&
      do_flush_tables_read_lock(mysql))
    goto err;
  if (opt_single_transaction && start_transaction(mysql))
      goto err;
  if (opt_delete_master_logs)
  {
    if (mysql_refresh(mysql, REFRESH_LOG) ||
        get_bin_log_name(mysql, bin_log_name, sizeof(bin_log_name)))
      goto err;
    flush_logs= 0;
  }
  if (opt_lock_all_tables || opt_master_data)
  {
    if (flush_logs && mysql_refresh(mysql, REFRESH_LOG))
      goto err;
    flush_logs= 0; /* not anymore; that would not be sensible */
  }
  if (opt_master_data && do_show_master_status(mysql))
    goto err;
  if (opt_single_transaction && do_unlock_tables(mysql)) /* unlock but no commit! */
    goto err;

  if (opt_alltspcs)
    dump_all_tablespaces();

  if (opt_alldbs)
  {
    if (!opt_alltspcs && !opt_notspcs)
      dump_all_tablespaces();
    dump_all_databases();
  }
  else if (argc > 1 && !opt_databases)
  {
    /* Only one database and selected table(s) */
    if (!opt_alltspcs && !opt_notspcs)
      dump_tablespaces_for_tables(*argv, (argv + 1), (argc -1));
    dump_selected_tables(*argv, (argv + 1), (argc - 1));
  }
  else
  {
    /* One or more databases, all tables */
    if (!opt_alltspcs && !opt_notspcs)
      dump_tablespaces_for_databases(argv);
    dump_databases(argv);
  }

  /* ensure dumped data flushed */
  if (md_result_file && fflush(md_result_file))
  {
    if (!first_error)
      first_error= EX_MYSQLERR;
    goto err;
  }
  /* everything successful, purge the old logs files */
  if (opt_delete_master_logs && purge_bin_logs_to(mysql, bin_log_name))
    goto err;

#ifdef HAVE_SMEM
  my_free(shared_memory_base_name,MYF(MY_ALLOW_ZERO_PTR));
#endif
  /*
    No reason to explicitely COMMIT the transaction, neither to explicitely
    UNLOCK TABLES: these will be automatically be done by the server when we
    disconnect now. Saves some code here, some network trips, adds nothing to
    server.
  */
err:
  dbDisconnect(current_host);
  if (!path)
    write_footer(md_result_file);
  free_resources();

  if (stderror_file)
    fclose(stderror_file);

  return(first_error);
} /* main */<|MERGE_RESOLUTION|>--- conflicted
+++ resolved
@@ -420,19 +420,13 @@
    "Creates a consistent snapshot by dumping all tables in a single "
    "transaction. Works ONLY for tables stored in storage engines which "
    "support multiversioning (currently only InnoDB does); the dump is NOT "
-<<<<<<< HEAD
-   "guaranteed to be consistent for other storage engines. Option "
-   "automatically turns off --lock-tables.",
-   (uchar**) &opt_single_transaction, (uchar**) &opt_single_transaction, 0,
-=======
    "guaranteed to be consistent for other storage engines. "
    "While a --single-transaction dump is in process, to ensure a valid "
    "dump file (correct table contents and binary log position), no other "
    "connection should use the following statements: ALTER TABLE, DROP "
    "TABLE, RENAME TABLE, TRUNCATE TABLE, as consistent snapshot is not "
    "isolated from them. Option automatically turns off --lock-tables.",
-   (gptr*) &opt_single_transaction, (gptr*) &opt_single_transaction, 0,
->>>>>>> 2bcf5b4e
+   (uchar**) &opt_single_transaction, (uchar**) &opt_single_transaction, 0,
    GET_BOOL, NO_ARG,  0, 0, 0, 0, 0, 0},
   {"skip-opt", OPT_SKIP_OPTIMIZATION,
    "Disable --opt. Disables --add-drop-table, --add-locks, --create-options, --quick, --extended-insert, --lock-tables, --set-charset, and --disable-keys.",
