/* Copyright (c) 2022 Percona LLC and/or its affiliates. All rights reserved.

   This program is free software; you can redistribute it and/or
   modify it under the terms of the GNU General Public License
   as published by the Free Software Foundation; version 2 of
   the License.

   This program is distributed in the hope that it will be useful,
   but WITHOUT ANY WARRANTY; without even the implied warranty of
   MERCHANTABILITY or FITNESS FOR A PARTICULAR PURPOSE. See the
   GNU General Public License for more details.

   You should have received a copy of the GNU General Public License
   along with this program; if not, write to the Free Software
   Foundation, Inc., 51 Franklin St, Fifth Floor, Boston, MA  02110-1301  USA */

#include <array>
#include <bitset>
#include <chrono>
#include <stdexcept>
#include <string>
#include <thread>

#include <boost/algorithm/string/predicate.hpp>

#include <boost/lexical_cast/try_lexical_convert.hpp>

#include <boost/preprocessor/stringize.hpp>

#include <mysql/components/component_implementation.h>

#include <mysql/components/services/component_sys_var_service.h>
#include <mysql/components/services/mysql_current_thread_reader.h>
#include <mysql/components/services/mysql_runtime_error.h>
<<<<<<< HEAD
#include <mysql/components/services/mysql_system_variable.h>
=======
#include <mysql/components/services/udf_metadata.h>
>>>>>>> 53fa12bd
#include <mysql/components/services/udf_registration.h>

#include <mysqlpp/udf_context_charset_extension.hpp>
#include <mysqlpp/udf_registration.hpp>
#include <mysqlpp/udf_wrappers.hpp>

#include <opensslpp/core_error.hpp>
#include <opensslpp/dh_compute_operations.hpp>
#include <opensslpp/dh_key.hpp>
#include <opensslpp/dh_padding.hpp>
#include <opensslpp/digest_operations.hpp>
#include <opensslpp/dsa_key.hpp>
#include <opensslpp/dsa_sign_verify_operations.hpp>
#include <opensslpp/evp_pkey.hpp>
#include <opensslpp/evp_pkey_algorithm.hpp>
#include <opensslpp/evp_pkey_sign_verify_operations.hpp>
#include <opensslpp/evp_pkey_signature_padding.hpp>
#include <opensslpp/operation_cancelled_error.hpp>
#include <opensslpp/rsa_encrypt_decrypt_operations.hpp>
#include <opensslpp/rsa_encryption_padding.hpp>
#include <opensslpp/rsa_key.hpp>

#include "server_helpers.h"

// defined as a macro because needed both raw and stringized
#define CURRENT_COMPONENT_NAME encryption_udf
#define CURRENT_COMPONENT_NAME_STR BOOST_PP_STRINGIZE(CURRENT_COMPONENT_NAME)

REQUIRES_SERVICE_PLACEHOLDER(mysql_runtime_error);
REQUIRES_SERVICE_PLACEHOLDER(udf_registration);
REQUIRES_SERVICE_PLACEHOLDER(mysql_udf_metadata);
REQUIRES_SERVICE_PLACEHOLDER(component_sys_variable_register);
REQUIRES_SERVICE_PLACEHOLDER(component_sys_variable_unregister);
REQUIRES_SERVICE_PLACEHOLDER(mysql_current_thread_reader);
REQUIRES_SERVICE_PLACEHOLDER(mysql_system_variable_reader);

namespace {

opensslpp::evp_pkey_algorithm get_and_validate_algorithm_id_by_label(
    std::string_view algorithm) {
  if (algorithm.data() == nullptr)
    throw std::invalid_argument("Algorithm cannot be NULL");

  if (boost::iequals(algorithm, "rsa"))
    return opensslpp::evp_pkey_algorithm::rsa;
  if (boost::iequals(algorithm, "dsa"))
    return opensslpp::evp_pkey_algorithm::dsa;
  if (boost::iequals(algorithm, "dh")) return opensslpp::evp_pkey_algorithm::dh;

  throw std::invalid_argument("Invalid algorithm specified");
}

opensslpp::rsa_encryption_padding
get_and_validate_rsa_encryption_padding_by_label(std::string_view padding) {
  if (padding.data() == nullptr)
    throw std::invalid_argument("RSA encryption padding scheme cannot be NULL");

  if (boost::iequals(padding, "no"))
    return opensslpp::rsa_encryption_padding::no;
  if (boost::iequals(padding, "pkcs1"))
    return opensslpp::rsa_encryption_padding::pkcs1;
  if (boost::iequals(padding, "oaep"))
    return opensslpp::rsa_encryption_padding::pkcs1_oaep;

  throw std::invalid_argument(
      "Invalid RSA encryption padding scheme specified");
}

opensslpp::evp_pkey_signature_padding
get_and_validate_evp_pkey_signature_padding_by_label(std::string_view padding) {
  if (padding.data() == nullptr)
    throw std::invalid_argument("RSA signature padding scheme cannot be NULL");

  if (boost::iequals(padding, "pkcs1"))
    return opensslpp::evp_pkey_signature_padding::rsa_pkcs1;
  if (boost::iequals(padding, "pkcs1_pss"))
    return opensslpp::evp_pkey_signature_padding::rsa_pkcs1_pss;

  throw std::invalid_argument("Invalid RSA signature padding scheme specified");
}

enum class threshold_index_type { rsa, dsa, dh, delimiter };
constexpr std::size_t number_of_thresholds =
    static_cast<std::size_t>(threshold_index_type::delimiter);

uint bits_threshold_values[number_of_thresholds] = {};
bool legacy_padding_scheme_value{false};

struct threshold_definition {
  std::size_t min;
  std::size_t max;
  const char *var_name;
  const char *var_description;
};

// DSA max key length must be <= OPENSSL_DSA_MAX_MODULUS_BITS (10000)
// and be a multiple of 64, therefore 9984
constexpr std::size_t aligned_max_dsa_bits = 10000U / 64U * 64U;

constexpr std::array<threshold_definition, number_of_thresholds> thresholds = {
    threshold_definition{
        1024U, 16384U, "rsa_bits_threshold",
        "Maximum RSA key length in bits for create_asymmetric_priv_key()"},
    threshold_definition{
        1024U, aligned_max_dsa_bits, "dsa_bits_threshold",
        "Maximum DSA key length in bits for create_asymmetric_priv_key()"},
    threshold_definition{
        1024U, 10000U, "dh_bits_threshold",
        "Maximum DH key length in bits for create_dh_parameters()"}};
constexpr char legacy_padding_scheme_variable_name[] = "legacy_padding_scheme";
constexpr char legacy_padding_scheme_variable_description[] =
    "Enable legacy padding scheme for RSA sign/verify and encrypt/decrypt";

using udf_int_arg_raw_type = mysqlpp::udf_arg_t<INT_RESULT>::value_type;
bool check_if_bits_in_range(udf_int_arg_raw_type value,
                            threshold_index_type threshold_index) noexcept {
  const auto casted_threshold_index{static_cast<std::size_t>(threshold_index)};
  const auto &threshold = thresholds[casted_threshold_index];

  if (value < static_cast<udf_int_arg_raw_type>(threshold.min)) return false;

<<<<<<< HEAD
  std::size_t max_value = threshold.max;

  static constexpr std::size_t var_buffer_length = 63U;
  using var_buffer_type = std::array<char, var_buffer_length + 1>;
  var_buffer_type var_buffer;
  void *var_buffer_ptr = var_buffer.data();
  std::size_t var_length = var_buffer_length;

  if (mysql_service_mysql_system_variable_reader->get(
          nullptr, "GLOBAL", CURRENT_COMPONENT_NAME_STR, threshold.var_name,
          &var_buffer_ptr, &var_length) == 0) {
    std::size_t extracted_var_value = 0;
    if (boost::conversion::try_lexical_convert(
            static_cast<char *>(var_buffer_ptr), var_length,
            extracted_var_value))
      max_value = extracted_var_value;
  }
=======
  std::size_t max_value = bits_threshold_values[casted_threshold_index];
>>>>>>> 53fa12bd

  if (value > static_cast<udf_int_arg_raw_type>(max_value)) return false;
  return true;
}
bool check_if_legacy_padding_scheme() noexcept {
  return legacy_padding_scheme_value;
}

opensslpp::key_generation_cancellation_callback create_cancellation_callback() {
  THD *local_thd = nullptr;
  if (mysql_service_mysql_current_thread_reader->get(&local_thd) != 0 ||
      local_thd == nullptr)
    throw std::invalid_argument("Cannot extract current THD");

  return [local_thd]() noexcept -> bool { return is_thd_killed(local_thd); };
}

constexpr char ascii_charset_name[]{"ascii"};
constexpr char binary_charset_name[]{"binary"};

// CREATE_ASYMMETRIC_PRIV_KEY(@algorithm, {@key_len|@dh_parameters})
// This functions generates a private key using the given algorithm
// (@algorithm) and key length (@key_len) or Diffie-Hellman
// secret(@dh_parameters), and returns the key as a binary string in PEM format.
// If key generation fails, the result is NULL.
class create_asymmetric_priv_key_impl {
 public:
  create_asymmetric_priv_key_impl(mysqlpp::udf_context &ctx) {
    if (ctx.get_number_of_args() != 2)
      throw std::invalid_argument("Function requires exactly two arguments");

    mysqlpp::udf_context_charset_extension charset_ext{
        mysql_service_mysql_udf_metadata};

    // result
    ctx.mark_result_const(false);
    ctx.mark_result_nullable(true);
    charset_ext.set_return_value_charset(ctx, ascii_charset_name);

    // arg0 - @algorithm
    ctx.mark_arg_nullable(0, false);
    ctx.set_arg_type(0, STRING_RESULT);
    charset_ext.set_arg_value_charset(ctx, 0, ascii_charset_name);

    // arg1 - @key_len|@dh_parameters
    ctx.mark_arg_nullable(1, false);
    ctx.set_arg_type(1, STRING_RESULT);
    charset_ext.set_arg_value_charset(ctx, 1, ascii_charset_name);
  }

  mysqlpp::udf_result_t<STRING_RESULT> calculate(
      const mysqlpp::udf_context &ctx);
};

mysqlpp::udf_result_t<STRING_RESULT> create_asymmetric_priv_key_impl::calculate(
    const mysqlpp::udf_context &ctx) {
  auto algorithm_sv = ctx.get_arg<STRING_RESULT>(0);
  auto algorithm_id = get_and_validate_algorithm_id_by_label(algorithm_sv);
  auto length_or_dh_parameters_sv = ctx.get_arg<STRING_RESULT>(1);

  std::string pem;
  if (algorithm_id == opensslpp::evp_pkey_algorithm::dh) {
    auto key =
        opensslpp::dh_key::import_parameters_pem(length_or_dh_parameters_sv);
    key.promote_to_key();
    pem = opensslpp::dh_key::export_private_pem(key);
  } else {
    std::uint32_t length = 0;
    if (!boost::conversion::try_lexical_convert(length_or_dh_parameters_sv,
                                                length))
      throw std::invalid_argument("Key length is not a numeric value");

    if (algorithm_id == opensslpp::evp_pkey_algorithm::rsa) {
      if (!check_if_bits_in_range(length, threshold_index_type::rsa))
        throw std::invalid_argument("Invalid RSA key length specified");

      opensslpp::evp_pkey key;
      try {
        key = opensslpp::evp_pkey::generate(algorithm_id, length,
                                            create_cancellation_callback());
      } catch (const opensslpp::operation_cancelled_error &e) {
        throw mysqlpp::udf_exception{e.what(), ER_QUERY_INTERRUPTED};
      }
      pem = opensslpp::evp_pkey::export_private_pem(key);
    } else if (algorithm_id == opensslpp::evp_pkey_algorithm::dsa) {
      if (!check_if_bits_in_range(length, threshold_index_type::dsa))
        throw std::invalid_argument("Invalid DSA key length specified");
      opensslpp::dsa_key key;
      try {
        key = opensslpp::dsa_key::generate_parameters(
            length, create_cancellation_callback());
      } catch (const opensslpp::operation_cancelled_error &e) {
        throw mysqlpp::udf_exception{e.what(), ER_QUERY_INTERRUPTED};
      }
      key.promote_to_key();
      pem = opensslpp::dsa_key::export_private_pem(key);
    }
  }

  return {std::move(pem)};
}

// CREATE_ASYMMETRIC_PUB_KEY(@algorithm, @priv_key_str)
// Derives a public key from the given private key using the given algorithm,
// and returns the key as a binary string in PEM format.
// If key derivation fails, the result is NULL.
class create_asymmetric_pub_key_impl {
 public:
  create_asymmetric_pub_key_impl(mysqlpp::udf_context &ctx) {
    if (ctx.get_number_of_args() != 2)
      throw std::invalid_argument("Function requires exactly two arguments");

    mysqlpp::udf_context_charset_extension charset_ext{
        mysql_service_mysql_udf_metadata};

    // result
    ctx.mark_result_const(false);
    ctx.mark_result_nullable(true);
    charset_ext.set_return_value_charset(ctx, ascii_charset_name);

    // arg0 - @algorithm
    ctx.mark_arg_nullable(0, false);
    ctx.set_arg_type(0, STRING_RESULT);
    charset_ext.set_arg_value_charset(ctx, 0, ascii_charset_name);

    // arg1 - @priv_key_str
    ctx.mark_arg_nullable(1, false);
    ctx.set_arg_type(1, STRING_RESULT);
    charset_ext.set_arg_value_charset(ctx, 1, ascii_charset_name);
  }

  mysqlpp::udf_result_t<STRING_RESULT> calculate(
      const mysqlpp::udf_context &ctx);
};

mysqlpp::udf_result_t<STRING_RESULT> create_asymmetric_pub_key_impl::calculate(
    const mysqlpp::udf_context &ctx) {
  auto algorithm_sv = ctx.get_arg<STRING_RESULT>(0);
  auto algorithm_id = get_and_validate_algorithm_id_by_label(algorithm_sv);
  auto priv_key_pem_sv = ctx.get_arg<STRING_RESULT>(1);

  std::string pem;
  if (algorithm_id == opensslpp::evp_pkey_algorithm::rsa) {
    auto priv_key = opensslpp::evp_pkey::import_private_pem(priv_key_pem_sv);
    pem = opensslpp::evp_pkey::export_public_pem(priv_key);
  } else if (algorithm_id == opensslpp::evp_pkey_algorithm::dsa) {
    auto priv_key = opensslpp::dsa_key::import_private_pem(priv_key_pem_sv);
    pem = opensslpp::dsa_key::export_public_pem(priv_key);
  } else if (algorithm_id == opensslpp::evp_pkey_algorithm::dh) {
    auto priv_key = opensslpp::dh_key::import_private_pem(priv_key_pem_sv);
    pem = opensslpp::dh_key::export_public_pem(priv_key);
  }
  return {std::move(pem)};
}

// ASYMMETRIC_ENCRYPT(@algorithm, @str, @key_str)
// Encrypts a string using the given algorithm and key string, and returns
// the resulting ciphertext as a binary string.
// If encryption fails, the result is NULL.
class asymmetric_encrypt_impl {
 public:
  asymmetric_encrypt_impl(mysqlpp::udf_context &ctx) {
    if (ctx.get_number_of_args() < 3 || ctx.get_number_of_args() > 4)
      throw std::invalid_argument("Function requires three or four arguments");

    mysqlpp::udf_context_charset_extension charset_ext{
        mysql_service_mysql_udf_metadata};

    // result
    ctx.mark_result_const(false);
    ctx.mark_result_nullable(true);
    charset_ext.set_return_value_charset(ctx, binary_charset_name);

    // arg0 - @algorithm
    ctx.mark_arg_nullable(0, false);
    ctx.set_arg_type(0, STRING_RESULT);
    charset_ext.set_arg_value_charset(ctx, 0, ascii_charset_name);

    // arg1 - @str
    ctx.mark_arg_nullable(1, false);
    ctx.set_arg_type(1, STRING_RESULT);
    charset_ext.set_arg_value_charset(ctx, 1, binary_charset_name);

    // arg2 - @key_str
    ctx.mark_arg_nullable(2, false);
    ctx.set_arg_type(2, STRING_RESULT);
    charset_ext.set_arg_value_charset(ctx, 2, ascii_charset_name);

    // optional arg3 - @padding
    if (ctx.get_number_of_args() == 4) {
      ctx.mark_arg_nullable(3, false);
      ctx.set_arg_type(3, STRING_RESULT);
      charset_ext.set_arg_value_charset(ctx, 3, ascii_charset_name);
    }
  }

  mysqlpp::udf_result_t<STRING_RESULT> calculate(
      const mysqlpp::udf_context &ctx);
};

mysqlpp::udf_result_t<STRING_RESULT> asymmetric_encrypt_impl::calculate(
    const mysqlpp::udf_context &ctx) {
  auto algorithm_sv = ctx.get_arg<STRING_RESULT>(0);
  auto algorithm_id = get_and_validate_algorithm_id_by_label(algorithm_sv);
  if (algorithm_id != opensslpp::evp_pkey_algorithm::rsa)
    throw std::invalid_argument("Invalid algorithm specified");

  auto message_sv = ctx.get_arg<STRING_RESULT>(1);
  auto key_pem_sv = ctx.get_arg<STRING_RESULT>(2);

  opensslpp::rsa_encryption_padding padding{
      check_if_legacy_padding_scheme()
          ? opensslpp::rsa_encryption_padding::pkcs1
          : opensslpp::rsa_encryption_padding::pkcs1_oaep};
  if (ctx.get_number_of_args() == 4) {
    auto padding_sv = ctx.get_arg<STRING_RESULT>(3);
    padding = get_and_validate_rsa_encryption_padding_by_label(padding_sv);
  }

  opensslpp::rsa_key key;
  try {
    key = opensslpp::rsa_key::import_private_pem(key_pem_sv);
  } catch (const opensslpp::core_error &) {
    key = opensslpp::rsa_key::import_public_pem(key_pem_sv);
  }

  return {
      key.is_private()
          ? opensslpp::encrypt_with_rsa_private_key(message_sv, key, padding)
          : opensslpp::encrypt_with_rsa_public_key(message_sv, key, padding)};
}

// ASYMMETRIC_DECRYPT(@algorithm, @crypt_str, @key_str)
// Decrypts an encrypted string using the given algorithm and key string, and
// returns the resulting plaintext as a binary string. If decryption fails, the
// result is NULL.
class asymmetric_decrypt_impl {
 public:
  asymmetric_decrypt_impl(mysqlpp::udf_context &ctx) {
    if (ctx.get_number_of_args() < 3 || ctx.get_number_of_args() > 4)
      throw std::invalid_argument("Function requires three or four arguments");

    mysqlpp::udf_context_charset_extension charset_ext{
        mysql_service_mysql_udf_metadata};

    // result
    ctx.mark_result_const(false);
    ctx.mark_result_nullable(true);
    charset_ext.set_return_value_charset(ctx, binary_charset_name);

    // arg0 - @algorithm
    ctx.mark_arg_nullable(0, false);
    ctx.set_arg_type(0, STRING_RESULT);
    charset_ext.set_arg_value_charset(ctx, 0, ascii_charset_name);

    // arg1 - @crypt_str
    ctx.mark_arg_nullable(1, false);
    ctx.set_arg_type(1, STRING_RESULT);
    charset_ext.set_arg_value_charset(ctx, 1, binary_charset_name);

    // arg2 - @key_str
    ctx.mark_arg_nullable(2, false);
    ctx.set_arg_type(2, STRING_RESULT);
    charset_ext.set_arg_value_charset(ctx, 2, ascii_charset_name);

    // optional arg3 - @padding
    if (ctx.get_number_of_args() == 4) {
      ctx.mark_arg_nullable(3, false);
      ctx.set_arg_type(3, STRING_RESULT);
      charset_ext.set_arg_value_charset(ctx, 3, ascii_charset_name);
    }
  }

  mysqlpp::udf_result_t<STRING_RESULT> calculate(
      const mysqlpp::udf_context &ctx);
};

mysqlpp::udf_result_t<STRING_RESULT> asymmetric_decrypt_impl::calculate(
    const mysqlpp::udf_context &ctx) {
  auto algorithm_sv = ctx.get_arg<STRING_RESULT>(0);
  auto algorithm_id = get_and_validate_algorithm_id_by_label(algorithm_sv);
  if (algorithm_id != opensslpp::evp_pkey_algorithm::rsa)
    throw std::invalid_argument("Invalid algorithm specified");

  auto message_sv = ctx.get_arg<STRING_RESULT>(1);
  auto key_pem_sv = ctx.get_arg<STRING_RESULT>(2);

  opensslpp::rsa_encryption_padding padding{
      check_if_legacy_padding_scheme()
          ? opensslpp::rsa_encryption_padding::pkcs1
          : opensslpp::rsa_encryption_padding::pkcs1_oaep};
  if (ctx.get_number_of_args() == 4) {
    auto padding_sv = ctx.get_arg<STRING_RESULT>(3);
    padding = get_and_validate_rsa_encryption_padding_by_label(padding_sv);
  }

  opensslpp::rsa_key key;
  try {
    key = opensslpp::rsa_key::import_private_pem(key_pem_sv);
  } catch (const opensslpp::core_error &) {
    key = opensslpp::rsa_key::import_public_pem(key_pem_sv);
  }

  return {
      key.is_private()
          ? opensslpp::decrypt_with_rsa_private_key(message_sv, key, padding)
          : opensslpp::decrypt_with_rsa_public_key(message_sv, key, padding)};
}

// CREATE_DIGEST(@digest_type, @str)
// Creates a digest from the given string using the given digest type, and
// returns the digest as a binary string.
// If digest generation fails, the result is NULL.
// Supported @digest_type values: 'SHA224', 'SHA256', 'SHA384', 'SHA512'
class create_digest_impl {
 public:
  create_digest_impl(mysqlpp::udf_context &ctx) {
    if (ctx.get_number_of_args() != 2)
      throw std::invalid_argument("Function requires exactly two arguments");

    mysqlpp::udf_context_charset_extension charset_ext{
        mysql_service_mysql_udf_metadata};

    // result
    ctx.mark_result_const(false);
    ctx.mark_result_nullable(true);
    charset_ext.set_return_value_charset(ctx, binary_charset_name);

    // arg0 - @digest_type
    ctx.mark_arg_nullable(0, false);
    ctx.set_arg_type(0, STRING_RESULT);
    charset_ext.set_arg_value_charset(ctx, 0, ascii_charset_name);

    // arg1 - @str
    ctx.mark_arg_nullable(1, false);
    ctx.set_arg_type(1, STRING_RESULT);
    charset_ext.set_arg_value_charset(ctx, 1, binary_charset_name);
  }

  mysqlpp::udf_result_t<STRING_RESULT> calculate(
      const mysqlpp::udf_context &ctx);
};

mysqlpp::udf_result_t<STRING_RESULT> create_digest_impl::calculate(
    const mysqlpp::udf_context &ctx) {
  auto digest_type_sv = ctx.get_arg<STRING_RESULT>(0);
  auto digest_type = static_cast<std::string>(digest_type_sv);

  auto message_sv = ctx.get_arg<STRING_RESULT>(1);

  return {opensslpp::calculate_digest(digest_type, message_sv)};
}

// ASYMMETRIC_SIGN(@algorithm, @digest_str, @priv_key_str, @digest_type)
// Signs a digest string using a private key string, and returns the signature
// as a binary string.
// If signing fails, the result is NULL.
// @digest_str is the digest string. It can be generated by calling
// CREATE_DIGEST().
// @digest_type indicates the digest algorithm used to generate the digest
// string.
// @priv_key_str is the private key string to use for signing the digest string.
// It must be a valid key string in PEM format.
// @algorithm indicates the encryption algorithm used to create the key.
// Supported @algorithm values: 'RSA', 'DSA'
// Supported @digest_type values: 'SHA224', 'SHA256', 'SHA384', 'SHA512'
class asymmetric_sign_impl {
 public:
  asymmetric_sign_impl(mysqlpp::udf_context &ctx) {
    if (ctx.get_number_of_args() < 4 || ctx.get_number_of_args() > 5)
      throw std::invalid_argument("Function requires four or five arguments");

    mysqlpp::udf_context_charset_extension charset_ext{
        mysql_service_mysql_udf_metadata};

    // result
    ctx.mark_result_const(false);
    ctx.mark_result_nullable(true);
    charset_ext.set_return_value_charset(ctx, binary_charset_name);

    // arg0 - @algorithm
    ctx.mark_arg_nullable(0, false);
    ctx.set_arg_type(0, STRING_RESULT);
    charset_ext.set_arg_value_charset(ctx, 0, ascii_charset_name);

    // arg1 - @digest_str
    ctx.mark_arg_nullable(1, false);
    ctx.set_arg_type(1, STRING_RESULT);
    charset_ext.set_arg_value_charset(ctx, 1, binary_charset_name);

    // arg2 - @priv_key_str
    ctx.mark_arg_nullable(2, false);
    ctx.set_arg_type(2, STRING_RESULT);
    charset_ext.set_arg_value_charset(ctx, 2, ascii_charset_name);

    // arg3 - @digest_type
    ctx.mark_arg_nullable(3, false);
    ctx.set_arg_type(3, STRING_RESULT);
    charset_ext.set_arg_value_charset(ctx, 3, ascii_charset_name);

    // optional arg4 - @padding
    if (ctx.get_number_of_args() == 5) {
      ctx.mark_arg_nullable(4, false);
      ctx.set_arg_type(4, STRING_RESULT);
      charset_ext.set_arg_value_charset(ctx, 4, ascii_charset_name);
    }
  }

  mysqlpp::udf_result_t<STRING_RESULT> calculate(
      const mysqlpp::udf_context &ctx);
};

mysqlpp::udf_result_t<STRING_RESULT> asymmetric_sign_impl::calculate(
    const mysqlpp::udf_context &ctx) {
  auto algorithm_sv = ctx.get_arg<STRING_RESULT>(0);
  auto algorithm_id = get_and_validate_algorithm_id_by_label(algorithm_sv);
  if (algorithm_id != opensslpp::evp_pkey_algorithm::rsa &&
      algorithm_id != opensslpp::evp_pkey_algorithm::dsa)
    throw std::invalid_argument("Invalid algorithm specified");

  opensslpp::evp_pkey_signature_padding signature_padding{
      check_if_legacy_padding_scheme()
          ? opensslpp::evp_pkey_signature_padding::rsa_pkcs1
          : opensslpp::evp_pkey_signature_padding::rsa_pkcs1_pss};
  if (ctx.get_number_of_args() == 5) {
    if (algorithm_id != opensslpp::evp_pkey_algorithm::rsa)
      throw std::invalid_argument(
          "Signature padding scheme can only be specified for the RSA "
          "algorithm");
    auto signature_padding_sv = ctx.get_arg<STRING_RESULT>(4);
    signature_padding = get_and_validate_evp_pkey_signature_padding_by_label(
        signature_padding_sv);
  }

  auto message_digest_sv = ctx.get_arg<STRING_RESULT>(1);
  auto private_key_pem_sv = ctx.get_arg<STRING_RESULT>(2);
  auto digest_type_sv = ctx.get_arg<STRING_RESULT>(3);
  auto digest_type = static_cast<std::string>(digest_type_sv);

  std::string signature;
  if (algorithm_id == opensslpp::evp_pkey_algorithm::rsa) {
    auto private_key =
        opensslpp::evp_pkey::import_private_pem(private_key_pem_sv);
    signature = opensslpp::sign_with_private_evp_pkey(
        digest_type, message_digest_sv, private_key, signature_padding);
  } else if (algorithm_id == opensslpp::evp_pkey_algorithm::dsa) {
    auto private_key =
        opensslpp::dsa_key::import_private_pem(private_key_pem_sv);
    signature = opensslpp::sign_with_dsa_private_key(
        digest_type, message_digest_sv, private_key);
  }
  return {std::move(signature)};
}

// ASYMMETRIC_VERIFY(@algorithm, @digest_str, @sig_str, @pub_key_str,
// @digest_type) Verifies whether the signature string matches the digest
// string, and returns 1 or 0 to indicate whether verification succeeded or
// failed.
// @digest_str is the digest string. It can be generated by calling
// CREATE_DIGEST().
// @digest_type indicates the digest algorithm used to generate the digest
// string.
// @sig_str is the signature string. It can be generated by calling
// ASYMMETRIC_SIGN().
// @pub_key_str is the public key string of the signer. It corresponds to the
// private key passed to ASYMMETRIC_SIGN() to generate the signature string
// and must be a valid key string in PEM format.
// @algorithm indicates the encryption algorithm used to create the key.
// Supported algorithm values: 'RSA', 'DSA'
// Supported digest_type values: 'SHA224', 'SHA256', 'SHA384', 'SHA512'
class asymmetric_verify_impl {
 public:
  asymmetric_verify_impl(mysqlpp::udf_context &ctx) {
    if (ctx.get_number_of_args() < 5 || ctx.get_number_of_args() > 6)
      throw std::invalid_argument("Function requires five or six arguments");

    mysqlpp::udf_context_charset_extension charset_ext{
        mysql_service_mysql_udf_metadata};

    // result
    ctx.mark_result_const(false);
    ctx.mark_result_nullable(true);
    // return value charset is not set here as its type is INT_RESULT

    // arg0 - @algorithm
    ctx.mark_arg_nullable(0, false);
    ctx.set_arg_type(0, STRING_RESULT);
    charset_ext.set_arg_value_charset(ctx, 0, ascii_charset_name);

    // arg1 - @digest_str
    ctx.mark_arg_nullable(1, false);
    ctx.set_arg_type(1, STRING_RESULT);
    charset_ext.set_arg_value_charset(ctx, 1, binary_charset_name);

    // arg2 - @sig_str
    ctx.mark_arg_nullable(2, false);
    ctx.set_arg_type(2, STRING_RESULT);
    charset_ext.set_arg_value_charset(ctx, 2, binary_charset_name);

    // arg3 - @pub_key_str
    ctx.mark_arg_nullable(3, false);
    ctx.set_arg_type(3, STRING_RESULT);
    charset_ext.set_arg_value_charset(ctx, 3, ascii_charset_name);

    // arg4 - @digest_type
    ctx.mark_arg_nullable(4, false);
    ctx.set_arg_type(4, STRING_RESULT);
    charset_ext.set_arg_value_charset(ctx, 4, ascii_charset_name);

    // optional arg5 - @padding
    if (ctx.get_number_of_args() == 6) {
      ctx.mark_arg_nullable(5, false);
      ctx.set_arg_type(5, STRING_RESULT);
      charset_ext.set_arg_value_charset(ctx, 5, ascii_charset_name);
    }
  }

  mysqlpp::udf_result_t<INT_RESULT> calculate(const mysqlpp::udf_context &ctx);
};

mysqlpp::udf_result_t<INT_RESULT> asymmetric_verify_impl::calculate(
    const mysqlpp::udf_context &ctx) {
  auto algorithm_sv = ctx.get_arg<STRING_RESULT>(0);
  auto algorithm_id = get_and_validate_algorithm_id_by_label(algorithm_sv);
  if (algorithm_id != opensslpp::evp_pkey_algorithm::rsa &&
      algorithm_id != opensslpp::evp_pkey_algorithm::dsa)
    throw std::invalid_argument("Invalid algorithm specified");

  opensslpp::evp_pkey_signature_padding signature_padding{
      check_if_legacy_padding_scheme()
          ? opensslpp::evp_pkey_signature_padding::rsa_pkcs1
          : opensslpp::evp_pkey_signature_padding::rsa_pkcs1_pss};
  if (ctx.get_number_of_args() == 6) {
    if (algorithm_id != opensslpp::evp_pkey_algorithm::rsa)
      throw std::invalid_argument(
          "Signature padding scheme can only be specified for the RSA "
          "algorithm");
    auto signature_padding_sv = ctx.get_arg<STRING_RESULT>(5);
    signature_padding = get_and_validate_evp_pkey_signature_padding_by_label(
        signature_padding_sv);
  }

  auto message_digest_sv = ctx.get_arg<STRING_RESULT>(1);
  auto signature_sv = ctx.get_arg<STRING_RESULT>(2);
  auto public_key_pem_sv = ctx.get_arg<STRING_RESULT>(3);
  auto digest_type_sv = ctx.get_arg<STRING_RESULT>(4);
  auto digest_type = static_cast<std::string>(digest_type_sv);

  bool verification_result = false;
  if (algorithm_id == opensslpp::evp_pkey_algorithm::rsa) {
    auto public_key = opensslpp::evp_pkey::import_public_pem(public_key_pem_sv);
    verification_result = opensslpp::verify_with_public_evp_pkey(
        digest_type, message_digest_sv, signature_sv, public_key,
        signature_padding);
  } else if (algorithm_id == opensslpp::evp_pkey_algorithm::dsa) {
    auto public_key = opensslpp::dsa_key::import_public_pem(public_key_pem_sv);
    verification_result = opensslpp::verify_with_dsa_public_key(
        digest_type, message_digest_sv, signature_sv, public_key);
  }
  return {verification_result ? 1LL : 0LL};
}

// CREATE_DH_PARAMETERS(@key_len)
// Creates parameters for generating a DH private/public key pair and returns
// them in PEM format. The parameters can be passed to
// CREATE_ASYMMETRIC_PRIV_KEY(). If secret generation fails, the result is null.
// Supported @key_len values: The minimum and maximum key lengths in bits are
// 1,024 and 10,000. These key-length limits are constraints imposed by OpenSSL.
class create_dh_parameters_impl {
 public:
  create_dh_parameters_impl(mysqlpp::udf_context &ctx) {
    if (ctx.get_number_of_args() != 1)
      throw std::invalid_argument("Function requires exactly one argument");

    mysqlpp::udf_context_charset_extension charset_ext{
        mysql_service_mysql_udf_metadata};

    // result
    ctx.mark_result_const(false);
    ctx.mark_result_nullable(true);
    charset_ext.set_return_value_charset(ctx, ascii_charset_name);

    // arg0 - @key_len
    ctx.mark_arg_nullable(0, false);
    ctx.set_arg_type(0, INT_RESULT);
    // argument charset is not set here as its type is INT_RESULT
  }

  mysqlpp::udf_result_t<STRING_RESULT> calculate(
      const mysqlpp::udf_context &ctx);
};

mysqlpp::udf_result_t<STRING_RESULT> create_dh_parameters_impl::calculate(
    const mysqlpp::udf_context &ctx) {
  auto optional_length = ctx.get_arg<INT_RESULT>(0);
  if (!optional_length)
    throw std::invalid_argument("Parameters length cannot be NULL");
  auto length = optional_length.value();

  if (!check_if_bits_in_range(length, threshold_index_type::dh))
    throw std::invalid_argument("Invalid DH parameters length specified");

  opensslpp::dh_key key;
  try {
    key = opensslpp::dh_key::generate_parameters(
        length, opensslpp::dh_key::default_generator,
        create_cancellation_callback());
  } catch (const opensslpp::operation_cancelled_error &e) {
    throw mysqlpp::udf_exception{e.what(), ER_QUERY_INTERRUPTED};
  }
  key.promote_to_key();

  return {opensslpp::dh_key::export_parameters_pem(key)};
}

// ASYMMETRIC_DERIVE(@pub_key_str, @priv_key_str)
// Derives a symmetric key using the private key of one party and the public
// key of another, and returns the resulting key as a binary string.
// If key derivation fails, the result is NULL.
// @pub_key_str and @priv_key_str must be valid key strings in PEM format.
// They must be created using the DH algorithm.
class asymmetric_derive_impl {
 public:
  asymmetric_derive_impl(mysqlpp::udf_context &ctx) {
    if (ctx.get_number_of_args() != 2)
      throw std::invalid_argument("Function requires exactly two arguments");

    mysqlpp::udf_context_charset_extension charset_ext{
        mysql_service_mysql_udf_metadata};

    // result
    ctx.mark_result_const(false);
    ctx.mark_result_nullable(true);
    charset_ext.set_return_value_charset(ctx, binary_charset_name);

    // arg0 - @pub_key_str
    ctx.mark_arg_nullable(0, false);
    ctx.set_arg_type(0, STRING_RESULT);
    charset_ext.set_arg_value_charset(ctx, 0, ascii_charset_name);

    // arg1 - @priv_key_str
    ctx.mark_arg_nullable(1, false);
    ctx.set_arg_type(1, STRING_RESULT);
    charset_ext.set_arg_value_charset(ctx, 1, ascii_charset_name);
  }

  mysqlpp::udf_result_t<STRING_RESULT> calculate(
      const mysqlpp::udf_context &ctx);
};

mysqlpp::udf_result_t<STRING_RESULT> asymmetric_derive_impl::calculate(
    const mysqlpp::udf_context &ctx) {
  auto public_key_pem_sv = ctx.get_arg<STRING_RESULT>(0);
  auto public_key = opensslpp::dh_key::import_public_pem(public_key_pem_sv);

  auto private_key_pem_sv = ctx.get_arg<STRING_RESULT>(1);
  auto private_key = opensslpp::dh_key::import_private_pem(private_key_pem_sv);

  return {opensslpp::compute_dh_key(public_key, private_key,
                                    opensslpp::dh_padding::nist_sp800_56a)};
}

}  // end of anonymous namespace

DECLARE_STRING_UDF_AUTO(create_asymmetric_priv_key)
DECLARE_STRING_UDF_AUTO(create_asymmetric_pub_key)
DECLARE_STRING_UDF_AUTO(asymmetric_encrypt)
DECLARE_STRING_UDF_AUTO(asymmetric_decrypt)
DECLARE_STRING_UDF_AUTO(create_digest)
DECLARE_STRING_UDF_AUTO(asymmetric_sign)
DECLARE_INT_UDF_AUTO(asymmetric_verify)
DECLARE_STRING_UDF_AUTO(create_dh_parameters)
DECLARE_STRING_UDF_AUTO(asymmetric_derive)

// TODO: in c++20 (where CTAD works for alias templates) this shoud be changed
// to 'static const udf_info_container known_udfs'
static const std::array known_udfs{
    DECLARE_UDF_INFO_AUTO(create_asymmetric_priv_key),
    DECLARE_UDF_INFO_AUTO(create_asymmetric_pub_key),
    DECLARE_UDF_INFO_AUTO(asymmetric_encrypt),
    DECLARE_UDF_INFO_AUTO(asymmetric_decrypt),
    DECLARE_UDF_INFO_AUTO(create_digest),
    DECLARE_UDF_INFO_AUTO(asymmetric_sign),
    DECLARE_UDF_INFO_AUTO(asymmetric_verify),
    DECLARE_UDF_INFO_AUTO(create_dh_parameters),
    DECLARE_UDF_INFO_AUTO(asymmetric_derive)};

static void encryption_udf_my_error(int error_id, myf flags, ...) {
  va_list args;
  va_start(args, flags);
  mysql_service_mysql_runtime_error->emit(error_id, flags, args);
  va_end(args);
}

using udf_bitset_type =
    mysqlpp::udf_bitset<std::tuple_size_v<decltype(known_udfs)>>;
static udf_bitset_type registered_udfs;

using threshold_bitset_type = std::bitset<number_of_thresholds>;
static threshold_bitset_type registered_thresholds;
static bool legacy_padding_scheme_variable_registered{false};

static mysql_service_status_t component_init() {
  // here, we use a custom error reporting function 'encryption_udf_my_error()'
  // based on the 'mysql_service_mysql_runtime_error' service instead of
  // the standard 'my_error()' from 'mysys' to get rid of the 'mysys'
  // dependency for this component
  mysqlpp::udf_error_reporter::instance() = &encryption_udf_my_error;
  std::size_t index = 0U;

  for (const auto &threshold : thresholds) {
    if (!registered_thresholds.test(index)) {
      INTEGRAL_CHECK_ARG(uint) arg;
      arg.def_val = threshold.max;
      arg.min_val = threshold.min;
      arg.max_val = threshold.max;
      arg.blk_sz = 0;
      if (mysql_service_component_sys_variable_register->register_variable(
              CURRENT_COMPONENT_NAME_STR, threshold.var_name,
              PLUGIN_VAR_INT | PLUGIN_VAR_UNSIGNED | PLUGIN_VAR_RQCMDARG,
              threshold.var_description, nullptr, nullptr, &arg,
              &bits_threshold_values[index]) == 0)
        registered_thresholds.set(index);
    }
    ++index;
  }
  if (!legacy_padding_scheme_variable_registered) {
    BOOL_CHECK_ARG(bool) arg;
    arg.def_val = false;
    if (mysql_service_component_sys_variable_register->register_variable(
            CURRENT_COMPONENT_NAME_STR, legacy_padding_scheme_variable_name,
            PLUGIN_VAR_BOOL, legacy_padding_scheme_variable_description,
            nullptr, nullptr, &arg, &legacy_padding_scheme_value) == 0) {
      legacy_padding_scheme_variable_registered = true;
    }
  }

  mysqlpp::register_udfs(mysql_service_udf_registration, known_udfs,
                         registered_udfs);
  return registered_udfs.all() && registered_thresholds.all() &&
                 legacy_padding_scheme_variable_registered
             ? 0
             : 1;
}

static mysql_service_status_t component_deinit() {
  mysqlpp::unregister_udfs(mysql_service_udf_registration, known_udfs,
                           registered_udfs);

  std::size_t index = 0;
  for (const auto &threshold : thresholds) {
    if (registered_thresholds.test(index)) {
      if (mysql_service_component_sys_variable_unregister->unregister_variable(
              CURRENT_COMPONENT_NAME_STR, threshold.var_name) == 0) {
        registered_thresholds.reset(index);
      }
    }
    ++index;
  }
  if (legacy_padding_scheme_variable_registered) {
    if (mysql_service_component_sys_variable_unregister->unregister_variable(
            CURRENT_COMPONENT_NAME_STR, legacy_padding_scheme_variable_name) ==
        0) {
      legacy_padding_scheme_variable_registered = false;
    }
  }

  return registered_udfs.none() && registered_thresholds.none() &&
                 !legacy_padding_scheme_variable_registered
             ? 0
             : 1;
}

// clang-format off
BEGIN_COMPONENT_PROVIDES(CURRENT_COMPONENT_NAME)
END_COMPONENT_PROVIDES();

BEGIN_COMPONENT_REQUIRES(CURRENT_COMPONENT_NAME)
  REQUIRES_SERVICE(mysql_runtime_error),
  REQUIRES_SERVICE(udf_registration),
  REQUIRES_SERVICE(mysql_udf_metadata),
  REQUIRES_SERVICE(component_sys_variable_register),
  REQUIRES_SERVICE(component_sys_variable_unregister),
  REQUIRES_SERVICE(mysql_current_thread_reader),
  REQUIRES_SERVICE(mysql_system_variable_reader),
END_COMPONENT_REQUIRES();

BEGIN_COMPONENT_METADATA(CURRENT_COMPONENT_NAME)
  METADATA("mysql.author", "Percona Corporation"),
  METADATA("mysql.license", "GPL"),
END_COMPONENT_METADATA();

DECLARE_COMPONENT(CURRENT_COMPONENT_NAME, CURRENT_COMPONENT_NAME_STR)
  component_init,
  component_deinit,
END_DECLARE_COMPONENT();
// clang-format on

DECLARE_LIBRARY_COMPONENTS &COMPONENT_REF(CURRENT_COMPONENT_NAME)
    END_DECLARE_LIBRARY_COMPONENTS<|MERGE_RESOLUTION|>--- conflicted
+++ resolved
@@ -32,11 +32,7 @@
 #include <mysql/components/services/component_sys_var_service.h>
 #include <mysql/components/services/mysql_current_thread_reader.h>
 #include <mysql/components/services/mysql_runtime_error.h>
-<<<<<<< HEAD
-#include <mysql/components/services/mysql_system_variable.h>
-=======
 #include <mysql/components/services/udf_metadata.h>
->>>>>>> 53fa12bd
 #include <mysql/components/services/udf_registration.h>
 
 #include <mysqlpp/udf_context_charset_extension.hpp>
@@ -71,7 +67,6 @@
 REQUIRES_SERVICE_PLACEHOLDER(component_sys_variable_register);
 REQUIRES_SERVICE_PLACEHOLDER(component_sys_variable_unregister);
 REQUIRES_SERVICE_PLACEHOLDER(mysql_current_thread_reader);
-REQUIRES_SERVICE_PLACEHOLDER(mysql_system_variable_reader);
 
 namespace {
 
@@ -158,27 +153,7 @@
 
   if (value < static_cast<udf_int_arg_raw_type>(threshold.min)) return false;
 
-<<<<<<< HEAD
-  std::size_t max_value = threshold.max;
-
-  static constexpr std::size_t var_buffer_length = 63U;
-  using var_buffer_type = std::array<char, var_buffer_length + 1>;
-  var_buffer_type var_buffer;
-  void *var_buffer_ptr = var_buffer.data();
-  std::size_t var_length = var_buffer_length;
-
-  if (mysql_service_mysql_system_variable_reader->get(
-          nullptr, "GLOBAL", CURRENT_COMPONENT_NAME_STR, threshold.var_name,
-          &var_buffer_ptr, &var_length) == 0) {
-    std::size_t extracted_var_value = 0;
-    if (boost::conversion::try_lexical_convert(
-            static_cast<char *>(var_buffer_ptr), var_length,
-            extracted_var_value))
-      max_value = extracted_var_value;
-  }
-=======
   std::size_t max_value = bits_threshold_values[casted_threshold_index];
->>>>>>> 53fa12bd
 
   if (value > static_cast<udf_int_arg_raw_type>(max_value)) return false;
   return true;
@@ -963,7 +938,6 @@
   REQUIRES_SERVICE(component_sys_variable_register),
   REQUIRES_SERVICE(component_sys_variable_unregister),
   REQUIRES_SERVICE(mysql_current_thread_reader),
-  REQUIRES_SERVICE(mysql_system_variable_reader),
 END_COMPONENT_REQUIRES();
 
 BEGIN_COMPONENT_METADATA(CURRENT_COMPONENT_NAME)
