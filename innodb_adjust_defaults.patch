--- conflicted
+++ resolved
@@ -8,11 +8,7 @@
 diff -ruN a/storage/innodb_plugin/handler/ha_innodb.cc b/storage/innodb_plugin/handler/ha_innodb.cc
 --- a/storage/innodb_plugin/handler/ha_innodb.cc	2010-04-30 16:39:14.000000000 +0900
 +++ b/storage/innodb_plugin/handler/ha_innodb.cc	2010-04-30 16:43:26.000000000 +0900
-<<<<<<< HEAD
-@@ -11186,7 +11186,7 @@
-=======
-@@ -11210,7 +11210,7 @@
->>>>>>> edf1bf22
+@@ -11218,7 +11218,7 @@
  static MYSQL_SYSVAR_ULONG(use_purge_thread, srv_use_purge_thread,
    PLUGIN_VAR_RQCMDARG | PLUGIN_VAR_READONLY,
    "Number of purge devoted threads. #### over 1 is EXPERIMENTAL ####",
@@ -21,11 +17,7 @@
  
  static MYSQL_SYSVAR_BOOL(overwrite_relay_log_info, innobase_overwrite_relay_log_info,
    PLUGIN_VAR_NOCMDARG | PLUGIN_VAR_READONLY,
-<<<<<<< HEAD
-@@ -11286,7 +11286,7 @@
-=======
-@@ -11310,7 +11310,7 @@
->>>>>>> edf1bf22
+@@ -11318,7 +11318,7 @@
  static MYSQL_SYSVAR_BOOL(adaptive_flushing, srv_adaptive_flushing,
    PLUGIN_VAR_NOCMDARG,
    "Attempt flushing dirty pages to avoid IO bursts at checkpoints.",
@@ -34,11 +26,7 @@
  
  static MYSQL_SYSVAR_ULONG(max_purge_lag, srv_max_purge_lag,
    PLUGIN_VAR_RQCMDARG,
-<<<<<<< HEAD
-@@ -11531,7 +11531,7 @@
-=======
-@@ -11555,7 +11555,7 @@
->>>>>>> edf1bf22
+@@ -11563,7 +11563,7 @@
  static MYSQL_SYSVAR_ULONG(ibuf_active_contract, srv_ibuf_active_contract,
    PLUGIN_VAR_RQCMDARG,
    "Enable/Disable active_contract of insert buffer. 0:disable 1:enable",
@@ -47,11 +35,7 @@
  
  static MYSQL_SYSVAR_ULONG(ibuf_accel_rate, srv_ibuf_accel_rate,
    PLUGIN_VAR_RQCMDARG,
-<<<<<<< HEAD
-@@ -11609,8 +11609,8 @@
-=======
-@@ -11635,8 +11635,8 @@
->>>>>>> edf1bf22
+@@ -11643,8 +11643,8 @@
  };
  static MYSQL_SYSVAR_ENUM(adaptive_checkpoint, srv_adaptive_checkpoint,
    PLUGIN_VAR_RQCMDARG,
