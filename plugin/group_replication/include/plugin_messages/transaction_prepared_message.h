/* Copyright (c) 2018, 2023, Oracle and/or its affiliates.

   This program is free software; you can redistribute it and/or modify
   it under the terms of the GNU General Public License, version 2.0,
   as published by the Free Software Foundation.

   This program is also distributed with certain software (including
   but not limited to OpenSSL) that is licensed under separate terms,
   as designated in a particular file or component or in included license
   documentation.  The authors of MySQL hereby grant you an additional
   permission to link the program and your derivative works with the
   separately licensed software that they have included with MySQL.

   This program is distributed in the hope that it will be useful,
   but WITHOUT ANY WARRANTY; without even the implied warranty of
   MERCHANTABILITY or FITNESS FOR A PARTICULAR PURPOSE.  See the
   GNU General Public License, version 2.0, for more details.

   You should have received a copy of the GNU General Public License
   along with this program; if not, write to the Free Software
   Foundation, Inc., 51 Franklin St, Fifth Floor, Boston, MA 02110-1301  USA */

#ifndef TRANSACTION_PREPARED_MESSAGE_INCLUDED
#define TRANSACTION_PREPARED_MESSAGE_INCLUDED

#include <mysql/group_replication_priv.h>
#include <vector>

#include "my_inttypes.h"
#include "plugin/group_replication/include/gcs_plugin_messages.h"

/*
  @class Transaction_prepared_message
 */
class Transaction_prepared_message : public Plugin_gcs_message {
 public:
  enum enum_payload_item_type {
    // This type should not be used anywhere.
    PIT_UNKNOWN = 0,

    // Length of the payload item: 8 bytes
    PIT_TRANSACTION_PREPARED_GNO = 1,

    // Length of the payload item: 16 bytes.
    // Optional item.
    PIT_TRANSACTION_PREPARED_SID = 2,

    // Length of the payload item: 8 bytes
    PIT_SENT_TIMESTAMP = 3,

<<<<<<< HEAD
    // No valid type codes can appear after this one.
    PIT_MAX = 4
=======
    // Length of the payload item: 1-32
    // Optional item.
    PIT_TRANSACTION_PREPARED_TAG = 4,

    // No valid type codes can appear after this one.
    PIT_MAX = 5
>>>>>>> 824e2b40
  };

  /**
   Message constructor

   @param[in]  tsid             the prepared transaction tsid
   @param[in]  is_tsid_specified information on whether tsid is specified
   @param[in]  gno              the prepared transaction gno
  */
  Transaction_prepared_message(const gr::Gtid_tsid &tsid,
                               bool is_tsid_specified, rpl_gno gno);

  /**
   Message decode constructor

   @param[in]  buf              message buffer
   @param[in]  len              message buffer length
  */
  Transaction_prepared_message(const unsigned char *buf, size_t len);
  ~Transaction_prepared_message() override;

  rpl_gno get_gno();

  /**
    Return the time at which the message contained in the buffer was sent.
    @see Metrics_handler::get_current_time()

    @param[in] buffer            the buffer to decode from.
    @param[in] length            the buffer length

    @return the time on which the message was sent.
  */
  static uint64_t get_sent_timestamp(const unsigned char *buffer,
                                     size_t length);

<<<<<<< HEAD
=======
  /// @brief returns information on whether TSID is specified for this trx
  /// @return information on whether TSID is specified for this trx
  bool is_tsid_specified() const { return m_tsid_specified; }

  /// @brief TSID accessor
  /// @return Const reference to transaction TSID
  const gr::Gtid_tsid &get_tsid();

  using Error_ptr = mysql::utils::Error_ptr;

  /// @brief Checks whether message encoding/decoding succeeded
  /// @return Message validity
  bool is_valid() const;

  /// @brief Gets information about decoding/encoding error
  /// @return Const reference to decoding/encoding error information
  const Error_ptr &get_error() const;

>>>>>>> 824e2b40
 protected:
  /*
   Implementation of the template methods
   */
  void encode_payload(std::vector<unsigned char> *buffer) const override;
  void decode_payload(const unsigned char *buffer,
                      const unsigned char *end) override;

 private:
  bool m_tsid_specified;
  rpl_gno m_gno;
  gr::Gtid_tsid m_tsid;
  /// Holds information about error that might occur during encoding/decoding
  Error_ptr m_error;
};

#endif /* TRANSACTION_PREPARED_MESSAGE_INCLUDED */<|MERGE_RESOLUTION|>--- conflicted
+++ resolved
@@ -48,17 +48,12 @@
     // Length of the payload item: 8 bytes
     PIT_SENT_TIMESTAMP = 3,
 
-<<<<<<< HEAD
-    // No valid type codes can appear after this one.
-    PIT_MAX = 4
-=======
     // Length of the payload item: 1-32
     // Optional item.
     PIT_TRANSACTION_PREPARED_TAG = 4,
 
     // No valid type codes can appear after this one.
     PIT_MAX = 5
->>>>>>> 824e2b40
   };
 
   /**
@@ -94,8 +89,6 @@
   static uint64_t get_sent_timestamp(const unsigned char *buffer,
                                      size_t length);
 
-<<<<<<< HEAD
-=======
   /// @brief returns information on whether TSID is specified for this trx
   /// @return information on whether TSID is specified for this trx
   bool is_tsid_specified() const { return m_tsid_specified; }
@@ -114,7 +107,6 @@
   /// @return Const reference to decoding/encoding error information
   const Error_ptr &get_error() const;
 
->>>>>>> 824e2b40
  protected:
   /*
    Implementation of the template methods
