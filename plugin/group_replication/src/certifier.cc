/* Copyright (c) 2014, 2023, Oracle and/or its affiliates.

   This program is free software; you can redistribute it and/or modify
   it under the terms of the GNU General Public License, version 2.0,
   as published by the Free Software Foundation.

   This program is also distributed with certain software (including
   but not limited to OpenSSL) that is licensed under separate terms,
   as designated in a particular file or component or in included license
   documentation.  The authors of MySQL hereby grant you an additional
   permission to link the program and your derivative works with the
   separately licensed software that they have included with MySQL.

   This program is distributed in the hope that it will be useful,
   but WITHOUT ANY WARRANTY; without even the implied warranty of
   MERCHANTABILITY or FITNESS FOR A PARTICULAR PURPOSE.  See the
   GNU General Public License, version 2.0, for more details.

   You should have received a copy of the GNU General Public License
   along with this program; if not, write to the Free Software
   Foundation, Inc., 51 Franklin St, Fifth Floor, Boston, MA 02110-1301  USA */

#include <assert.h>
#include <signal.h>
#include <time.h>
#include <map>

#include <mysql/components/services/log_builtins.h>
#include "mutex_lock.h"
#include "my_dbug.h"
#include "my_systime.h"
#include "mysql/gtid/tsid.h"
#include "plugin/group_replication/include/certifier.h"
#include "plugin/group_replication/include/observer_trans.h"
#include "plugin/group_replication/include/plugin.h"
#include "plugin/group_replication/include/plugin_handlers/metrics_handler.h"
#include "plugin/group_replication/include/plugin_messages/recovery_metadata_message_compressed_parts.h"
#include "plugin/group_replication/include/services/system_variable/get_system_variable.h"
#include "scope_guard.h"

using namespace gr;

const std::string Certifier::GTID_EXTRACTED_NAME = "gtid_extracted";
const std::string Certifier::CERTIFICATION_INFO_ERROR_NAME =
    "certification_info_error";

static void *launch_broadcast_thread(void *arg) {
  Certifier_broadcast_thread *handler = (Certifier_broadcast_thread *)arg;
  handler->dispatcher();
  return nullptr;
}

Certifier_broadcast_thread::Certifier_broadcast_thread()
    : aborted(false),
      broadcast_thd_state(),
      broadcast_counter(0),
      broadcast_gtid_executed_period(BROADCAST_GTID_EXECUTED_PERIOD) {
  DBUG_EXECUTE_IF("group_replication_certifier_broadcast_thread_big_period",
                  { broadcast_gtid_executed_period = 600; });

  mysql_mutex_init(key_GR_LOCK_cert_broadcast_run, &broadcast_run_lock,
                   MY_MUTEX_INIT_FAST);
  mysql_cond_init(key_GR_COND_cert_broadcast_run, &broadcast_run_cond);
  mysql_mutex_init(key_GR_LOCK_cert_broadcast_dispatcher_run,
                   &broadcast_dispatcher_lock, MY_MUTEX_INIT_FAST);
  mysql_cond_init(key_GR_COND_cert_broadcast_dispatcher_run,
                  &broadcast_dispatcher_cond);
}

Certifier_broadcast_thread::~Certifier_broadcast_thread() {
  mysql_mutex_destroy(&broadcast_run_lock);
  mysql_cond_destroy(&broadcast_run_cond);
  mysql_mutex_destroy(&broadcast_dispatcher_lock);
  mysql_cond_destroy(&broadcast_dispatcher_cond);
}

int Certifier_broadcast_thread::initialize() {
  DBUG_TRACE;

  mysql_mutex_lock(&broadcast_run_lock);
  if (broadcast_thd_state.is_thread_alive()) {
    mysql_mutex_unlock(&broadcast_run_lock); /* purecov: inspected */
    return 0;                                /* purecov: inspected */
  }

  aborted = false;

  if ((mysql_thread_create(key_GR_THD_cert_broadcast, &broadcast_pthd,
                           get_connection_attrib(), launch_broadcast_thread,
                           (void *)this))) {
    mysql_mutex_unlock(&broadcast_run_lock); /* purecov: inspected */
    return 1;                                /* purecov: inspected */
  }
  broadcast_thd_state.set_created();

  while (broadcast_thd_state.is_alive_not_running()) {
    DBUG_PRINT("sleep", ("Waiting for certifier broadcast thread to start"));
    mysql_cond_wait(&broadcast_run_cond, &broadcast_run_lock);
  }
  mysql_mutex_unlock(&broadcast_run_lock);

  return 0;
}

int Certifier_broadcast_thread::terminate() {
  DBUG_TRACE;

  mysql_mutex_lock(&broadcast_run_lock);
  if (broadcast_thd_state.is_thread_dead()) {
    mysql_mutex_unlock(&broadcast_run_lock);
    return 0;
  }

  aborted = true;
  while (broadcast_thd_state.is_thread_alive()) {
    DBUG_PRINT("loop", ("killing certifier broadcast thread"));
    mysql_mutex_lock(&broadcast_thd->LOCK_thd_data);

    // awake the cycle
    mysql_mutex_lock(&broadcast_dispatcher_lock);
    mysql_cond_broadcast(&broadcast_dispatcher_cond);
    mysql_mutex_unlock(&broadcast_dispatcher_lock);

    broadcast_thd->awake(THD::NOT_KILLED);
    mysql_mutex_unlock(&broadcast_thd->LOCK_thd_data);
    mysql_cond_wait(&broadcast_run_cond, &broadcast_run_lock);
  }
  mysql_mutex_unlock(&broadcast_run_lock);

  return 0;
}

void Certifier_broadcast_thread::dispatcher() {
  DBUG_TRACE;

  // Thread context operations
  THD *thd = new THD;
  my_thread_init();
  thd->set_new_thread_id();
  thd->thread_stack = (char *)&thd;
  thd->store_globals();
  global_thd_manager_add_thd(thd);
  broadcast_thd = thd;

  mysql_mutex_lock(&broadcast_run_lock);
  broadcast_thd_state.set_running();
  mysql_cond_broadcast(&broadcast_run_cond);
  mysql_mutex_unlock(&broadcast_run_lock);

  while (!aborted) {
    // Broadcast Transaction identifiers every 30 seconds
    if (broadcast_counter % 30 == 0) {
      applier_module->get_pipeline_stats_member_collector()
          ->set_send_transaction_identifiers();
      if (applier_module->is_applier_thread_waiting()) {
        applier_module->get_pipeline_stats_member_collector()
            ->clear_transactions_waiting_apply();
      }
    }

    applier_module->run_flow_control_step();

    if (broadcast_counter % broadcast_gtid_executed_period == 0) {
      broadcast_gtid_executed();
    }

    Certification_handler *cert = applier_module->get_certification_handler();
    Certifier_interface *cert_module = (cert ? cert->get_certifier() : nullptr);

    // stable_set_handle() is capable to identify if all information required
    // for it to run is already delivered to this member.
    if (cert_module) {
      cert_module->stable_set_handle();
    }

    mysql_mutex_lock(&broadcast_dispatcher_lock);
    if (aborted) {
      mysql_mutex_unlock(&broadcast_dispatcher_lock); /* purecov: inspected */
      break;                                          /* purecov: inspected */
    }
    struct timespec abstime;
    set_timespec(&abstime, 1);
    mysql_cond_timedwait(&broadcast_dispatcher_cond, &broadcast_dispatcher_lock,
                         &abstime);
    mysql_mutex_unlock(&broadcast_dispatcher_lock);

    broadcast_counter++;
  }

  Gcs_interface_factory::cleanup_thread_communication_resources(
      Gcs_operations::get_gcs_engine());

  thd->release_resources();
  global_thd_manager_remove_thd(thd);
  delete thd;
  my_thread_end();

  mysql_mutex_lock(&broadcast_run_lock);
  broadcast_thd_state.set_terminated();
  mysql_cond_broadcast(&broadcast_run_cond);
  mysql_mutex_unlock(&broadcast_run_lock);

  my_thread_exit(nullptr);
}

int Certifier_broadcast_thread::broadcast_gtid_executed() {
  DBUG_TRACE;

  /*
    Member may be still joining group so we need to check if:
      1) communication interfaces are ready to be used;
      2) member is ONLINE, that is, distributed recovery is complete.
  */
  if (local_member_info == nullptr) return 0; /* purecov: inspected */
  Group_member_info::Group_member_status member_status =
      local_member_info->get_recovery_status();
  if (member_status != Group_member_info::MEMBER_ONLINE &&
      member_status != Group_member_info::MEMBER_IN_RECOVERY)
    return 0;

  int error = 0;
  uchar *encoded_gtid_executed = nullptr;
  size_t length;
  get_server_encoded_gtid_executed(&encoded_gtid_executed, &length);

  Gtid_Executed_Message gtid_executed_message;
  std::vector<uchar> encoded_gtid_executed_message;
  gtid_executed_message.append_gtid_executed(encoded_gtid_executed, length);

  enum enum_gcs_error send_err =
      gcs_module->send_message(gtid_executed_message, true);
  if (send_err == GCS_MESSAGE_TOO_BIG) {
    LogPluginErr(
        ERROR_LEVEL,
        ER_GRP_RPL_BROADCAST_COMMIT_MSSG_TOO_BIG); /* purecov: inspected */
    error = 1;                                     /* purecov: inspected */
  } else if (send_err == GCS_NOK) {
    LogPluginErr(
        INFORMATION_LEVEL,
        ER_GRP_RPL_BROADCAST_COMMIT_TRANS_MSSG_FAILED); /* purecov: inspected */
    error = 1;                                          /* purecov: inspected */
  }

#if !defined(NDEBUG)
  char *encoded_gtid_executed_string =
      encoded_gtid_set_to_string(encoded_gtid_executed, length);
  DBUG_PRINT("info", ("Certifier broadcast executed_set: %s",
                      encoded_gtid_executed_string));
  my_free(encoded_gtid_executed_string);
#endif

  my_free(encoded_gtid_executed);
  return error;
}

Certifier::Certifier()
    : initialized(false),
      certification_info(
          Malloc_allocator<std::pair<const std::string, Gtid_set_ref *>>(
              key_certification_info)),
      positive_cert(0),
      negative_cert(0),
      parallel_applier_last_committed_global(1),
      parallel_applier_sequence_number(2),
      certifying_already_applied_transactions(false),
      conflict_detection_enable(!local_member_info->in_primary_mode()) {
  last_conflict_free_transaction.clear();

#if !defined(NDEBUG)
  certifier_garbage_collection_block = false;
  /*
    Debug flag to block the garbage collection and discard incoming stable
    set messages while garbage collection is on going.
  */
  DBUG_EXECUTE_IF("certifier_garbage_collection_block",
                  certifier_garbage_collection_block = true;);

  same_member_message_discarded = false;
  /*
    Debug flag to check for similar member sending multiple messages.
  */
  DBUG_EXECUTE_IF("certifier_inject_duplicate_certifier_data_message",
                  same_member_message_discarded = true;);
#endif

  certification_info_tsid_map = new Tsid_map(nullptr);
  incoming = new Synchronized_queue<Data_packet *>(key_certification_data_gc);

  stable_gtid_set_lock = new Checkable_rwlock(
#ifdef HAVE_PSI_INTERFACE
      key_GR_RWLOCK_cert_stable_gtid_set
#endif
  );
  stable_tsid_map = new Tsid_map(stable_gtid_set_lock);
  stable_gtid_set = new Gtid_set(stable_tsid_map, stable_gtid_set_lock);
  broadcast_thread = new Certifier_broadcast_thread();

  group_gtid_tsid_map = new Tsid_map(nullptr);
  group_gtid_executed = new Gtid_set(group_gtid_tsid_map, nullptr);
  group_gtid_extracted = new Gtid_set(group_gtid_tsid_map, nullptr);

  mysql_mutex_init(key_GR_LOCK_certification_info, &LOCK_certification_info,
                   MY_MUTEX_INIT_FAST);
  mysql_mutex_init(key_GR_LOCK_cert_members, &LOCK_members, MY_MUTEX_INIT_FAST);
}

Certifier::~Certifier() {
  mysql_mutex_lock(&LOCK_certification_info);
  initialized = false;
  clear_certification_info();
  delete certification_info_tsid_map;

  delete stable_gtid_set;
  delete stable_tsid_map;
  delete stable_gtid_set_lock;
  delete group_gtid_executed;
  delete group_gtid_extracted;
<<<<<<< HEAD
  delete group_gtid_tsid_map;
=======
  delete group_gtid_sid_map;
  mysql_mutex_unlock(&LOCK_certification_info);
  delete broadcast_thread;
>>>>>>> 6467f70f

  mysql_mutex_lock(&LOCK_members);
  clear_members();
  clear_incoming();
  mysql_mutex_unlock(&LOCK_members);
  delete incoming;

  mysql_mutex_destroy(&LOCK_certification_info);
  mysql_mutex_destroy(&LOCK_members);
}

int Certifier::initialize_server_gtid_set(bool get_server_gtid_retrieved) {
  DBUG_TRACE;
  mysql_mutex_assert_owner(&LOCK_certification_info);
  int error = 0;
  Get_system_variable *get_system_variable = nullptr;
  std::string gtid_executed;
  std::string applier_retrieved_gtids;

  gr::Gtid_tsid group_tsid;
  const char *group_name = get_group_name_var();
  gr::Gtid_tsid view_tsid;
  const char *view_uuid = get_view_change_uuid_var();
  if (group_tsid.from_cstring(group_name) == 0) {
    LogPluginErr(ERROR_LEVEL,
                 ER_GRP_RPL_GROUP_NAME_PARSE_ERROR); /* purecov: inspected */
    error = 1;                                       /* purecov: inspected */
    goto end;                                        /* purecov: inspected */
  }

  group_gtid_tsid_map_group_sidno = group_gtid_tsid_map->add_tsid(group_tsid);
  if (group_gtid_tsid_map_group_sidno < 0) {
    LogPluginErr(
        ERROR_LEVEL,
        ER_GRP_RPL_ADD_GRPSID_TO_GRPGTIDSID_MAP_ERROR); /* purecov: inspected */
    error = 1;                                          /* purecov: inspected */
    goto end;                                           /* purecov: inspected */
  }

  if (group_gtid_executed->ensure_sidno(group_gtid_tsid_map_group_sidno) !=
      RETURN_STATUS_OK) {
    LogPluginErr(
        ERROR_LEVEL,
        ER_GRP_RPL_UPDATE_GRPGTID_EXECUTED_ERROR); /* purecov: inspected */
    error = 1;                                     /* purecov: inspected */
    goto end;                                      /* purecov: inspected */
  }

  if (group_gtid_extracted->ensure_sidno(group_gtid_tsid_map_group_sidno) !=
      RETURN_STATUS_OK) {
    LogPluginErr(ERROR_LEVEL,
                 ER_GRP_RPL_DONOR_TRANS_INFO_ERROR); /* purecov: inspected */
    error = 1;                                       /* purecov: inspected */
    goto end;                                        /* purecov: inspected */
  }

  if (strcmp(view_uuid, "AUTOMATIC") == 0) {
    views_sidno_group_representation = group_gtid_tsid_map_group_sidno;
    views_sidno_server_representation = get_group_sidno();
  } else {
    if (view_tsid.from_cstring(view_uuid) == 0) {
      /* purecov: begin inspected */
      LogPluginErr(ERROR_LEVEL, ER_GRP_RPL_VIEW_CHANGE_UUID_PARSE_ERROR);
      error = 1;
      goto end;
      /* purecov: end */
    }

    views_sidno_group_representation = group_gtid_tsid_map->add_tsid(view_tsid);
    if (views_sidno_group_representation < 0) {
      /* purecov: begin inspected */
      LogPluginErr(ERROR_LEVEL,
                   ER_GRP_RPL_ADD_VIEW_CHANGE_UUID_TO_GRP_SID_MAP_ERROR);
      error = 1;
      goto end;
      /* purecov: end */
    }
    views_sidno_server_representation = get_view_change_sidno();

    if (group_gtid_executed->ensure_sidno(views_sidno_group_representation) !=
        RETURN_STATUS_OK) {
      /* purecov: begin inspected */
      LogPluginErr(ERROR_LEVEL,
                   ER_GRP_RPL_UPDATE_GRPGTID_VIEW_CHANGE_UUID_EXECUTED_ERROR);
      error = 1;
      goto end;
      /* purecov: end */
    }

    if (group_gtid_extracted->ensure_sidno(views_sidno_group_representation) !=
        RETURN_STATUS_OK) {
      /* purecov: begin inspected */
      LogPluginErr(ERROR_LEVEL,
                   ER_GRP_RPL_DONOR_VIEW_CHANGE_UUID_TRANS_INFO_ERROR);
      error = 1;
      goto end;
      /* purecov: end */
    }
  }

  get_system_variable = new Get_system_variable();

  error = get_system_variable->get_global_gtid_executed(gtid_executed);
  DBUG_EXECUTE_IF("gr_server_gtid_executed_extraction_error", error = 1;);
  if (error) {
    LogPluginErr(WARNING_LEVEL, ER_GRP_RPL_ERROR_FETCHING_GTID_EXECUTED_SET);
    goto end;
  }

  if (group_gtid_executed->add_gtid_text(gtid_executed.c_str()) !=
      RETURN_STATUS_OK) {
    LogPluginErr(
        ERROR_LEVEL,
        ER_GRP_RPL_ADD_GTID_TO_GRPGTID_EXECUTED_ERROR); /* purecov: inspected */
    error = 1;                                          /* purecov: inspected */
    goto end;                                           /* purecov: inspected */
  }

  if (get_server_gtid_retrieved) {
    Replication_thread_api applier_channel("group_replication_applier");
    if (applier_channel.get_retrieved_gtid_set(applier_retrieved_gtids)) {
      LogPluginErr(WARNING_LEVEL,
                   ER_GRP_RPL_ERROR_FETCHING_GTID_SET); /* purecov: inspected */
      error = 1;                                        /* purecov: inspected */
      goto end;                                         /* purecov: inspected */
    }

    if (group_gtid_executed->add_gtid_text(applier_retrieved_gtids.c_str()) !=
        RETURN_STATUS_OK) {
      LogPluginErr(
          ERROR_LEVEL,
          ER_GRP_RPL_ADD_RETRIEVED_SET_TO_GRP_GTID_EXECUTED_ERROR); /* purecov:
                                                                       inspected
                                                                     */
      error = 1; /* purecov: inspected */
      goto end;  /* purecov: inspected */
    }
  }

  gtid_generator.recompute(*get_group_gtid_set());

end:
  delete get_system_variable;

  return error;
}

void Certifier::add_to_group_gtid_executed_internal(rpl_sidno sidno,
                                                    rpl_gno gno) {
  DBUG_TRACE;
  mysql_mutex_assert_owner(&LOCK_certification_info);

  group_gtid_executed->_add_gtid(sidno, gno);
  /*
    We only need to track certified transactions on
    group_gtid_extracted while:
     1) certifier is handling already applied transactions
        on distributed recovery procedure;
     2) the transaction does have a group GTID.
     3) the transactions use the view UUID
  */
  if (certifying_already_applied_transactions &&
      (sidno == group_gtid_tsid_map_group_sidno ||
       sidno == views_sidno_group_representation))
    group_gtid_extracted->_add_gtid(sidno, gno);
}

void Certifier::clear_certification_info() {
  mysql_mutex_assert_owner(&LOCK_certification_info);
  for (Certification_info::iterator it = certification_info.begin();
       it != certification_info.end(); ++it) {
    // We can only delete the last reference.
    if (it->second->unlink() == 0) delete it->second;
  }

  certification_info.clear();
}

void Certifier::clear_incoming() {
  DBUG_TRACE;
  mysql_mutex_assert_owner(&LOCK_members);
  while (!this->incoming->empty()) {
    Data_packet *packet = nullptr;
    this->incoming->pop(&packet);
    delete packet;
  }
}

void Certifier::clear_members() {
  DBUG_TRACE;
  mysql_mutex_assert_owner(&LOCK_members);
  members.clear();
}

int Certifier::initialize(ulonglong gtid_assignment_block_size) {
  DBUG_TRACE;
  int error = 0;
  MUTEX_LOCK(guard, &LOCK_certification_info);

  if (is_initialized()) {
    return 1;
  }

  assert(gtid_assignment_block_size >= 1);

  gtid_generator.initialize(gtid_assignment_block_size);

  /*
    We need to initialize group_gtid_executed from both GTID_EXECUTED
    and applier retrieved GTID set to consider the already certified
    but not yet applied GTIDs, that may exist on applier relay log when
    this member is the one bootstrapping the group.
  */
  if (initialize_server_gtid_set(true)) {
    LogPluginErr(ERROR_LEVEL, ER_GRP_RPL_CERTIFICATION_INITIALIZATION_FAILURE);
    return 1;
  }

  error = broadcast_thread->initialize();
  initialized = !error;
  return error;
}

int Certifier::terminate() {
  DBUG_TRACE;
  int error = 0;

  if (is_initialized()) error = broadcast_thread->terminate();

  return error;
}

void Certifier::increment_parallel_applier_sequence_number(
    bool update_parallel_applier_last_committed_global) {
  DBUG_TRACE;
  mysql_mutex_assert_owner(&LOCK_certification_info);

  assert(parallel_applier_last_committed_global <
         parallel_applier_sequence_number);
  if (update_parallel_applier_last_committed_global)
    parallel_applier_last_committed_global = parallel_applier_sequence_number;

  parallel_applier_sequence_number++;
}

namespace {

/// @brief This function will add a given tsid into the gtid_set
/// In case adding tsid fails, plugin will report error_code
/// @param tsid Tsid to be added into gtid_set
/// @param gtid_set Gtid set into which tsid will be added
std::pair<rpl_sidno, mysql::utils::Return_status>
add_tsid_to_gtid_set_and_sid_map(gr::Gtid_tsid &tsid, Gtid_set &gtid_set) {
  // Add received transaction GTID tsid to TSID map in gtid_set
  auto certification_state = mysql::utils::Return_status::ok;
  auto sidno = gtid_set.get_tsid_map()->add_tsid(tsid);
  if (sidno < 1) {
    LogPluginErr(ERROR_LEVEL, ER_OUT_OF_RESOURCES);
    certification_state = mysql::utils::Return_status::error;
    sidno = 0;
  }
  if (gtid_set.ensure_sidno(sidno) != RETURN_STATUS_OK) {
    LogPluginErr(ERROR_LEVEL, ER_OUT_OF_RESOURCES);
    certification_state = mysql::utils::Return_status::error;
    sidno = 0;
  }
  return std::make_pair(sidno, certification_state);
}

}  // namespace

std::tuple<rpl_sidno, rpl_sidno, rpl_sidno, mysql::utils::Return_status>
Certifier::extract_sidno(Gtid_log_event &gle, bool is_gtid_specified,
                         Gtid_set &snapshot_gtid_set,
                         Gtid_set &group_gtid_set) {
  std::tuple<rpl_sidno, rpl_sidno, rpl_sidno, mysql::utils::Return_status>
      result = std::make_tuple(0, 0, 0, mysql::utils::Return_status::error);

  // Get the tsid: either the specified one or the group's one.
  gr::Gtid_tsid tsid;
  rpl_sidno server_sidno;
  if (is_gtid_specified) {
    // SPECIFIED GTID
    tsid = gle.get_tsid();
    server_sidno = gle.get_sidno(true);
  } else {
    // AUTOMATIC tagged/untagged
    const char *group_name = get_group_name_var();
    server_sidno = get_group_sidno();
    std::ignore = tsid.from_cstring(group_name);
    if (gle.is_tagged()) {
      tsid.set_tag(gle.get_tsid().get_tag());
      server_sidno = get_sidno_from_global_tsid_map(tsid);
    }
  }

  if (server_sidno == -1) {
    LogPluginErr(ERROR_LEVEL, ER_OUT_OF_RESOURCES);
    return result;
  }

  // get snapshot sidno
  auto [snapshot_sidno, snapshot_add_code] =
      add_tsid_to_gtid_set_and_sid_map(tsid, snapshot_gtid_set);
  if (snapshot_add_code == mysql::utils::Return_status::error) {
    return result;
  }

  // get group sidno
  auto [group_sidno, group_add_code] =
      add_tsid_to_gtid_set_and_sid_map(tsid, group_gtid_set);
  if (group_add_code == mysql::utils::Return_status::error) {
    return result;
  }

  return std::make_tuple(group_sidno, snapshot_sidno, server_sidno,
                         mysql::utils::Return_status::ok);
}

Certified_gtid Certifier::end_certification_result(
    const rpl_sidno &gtid_global_sidno, const rpl_sidno &gtid_group_sidno,
    const rpl_gno &generated_gno, bool is_gtid_specified,
    bool local_transaction, const Certification_result &certification_result) {
  rpl_gno gno = generated_gno;
  if (certification_result == Certification_result::error) {
    gno = -1;
  } else if (certification_result == Certification_result::negative) {
    gno = 0;
  }
  DBUG_PRINT(
      "info",
      ("Group replication Certifier: certification result: %" PRId64, gno));
  Gtid server_gtid, group_gtid;
  server_gtid.clear();
  group_gtid.clear();
  server_gtid.sidno = gtid_global_sidno;
  group_gtid.sidno = gtid_group_sidno;
  server_gtid.gno = group_gtid.gno = gno;
  return Certified_gtid(server_gtid, group_gtid, is_gtid_specified,
                        local_transaction, certification_result);
}

Certification_result Certifier::add_writeset_to_certification_info(
    int64 &transaction_last_committed, Gtid_set *snapshot_version,
    std::list<const char *> *write_set, bool local_transaction) {
  // Only consider remote transactions for parallel applier indexes.
  int64 transaction_sequence_number =
      local_transaction ? -1 : parallel_applier_sequence_number;
  Gtid_set_ref *snapshot_version_value = new Gtid_set_ref(
      certification_info_tsid_map, transaction_sequence_number);
  if (snapshot_version_value->add_gtid_set(snapshot_version) !=
      RETURN_STATUS_OK) {
    delete snapshot_version_value;
    LogPluginErr(ERROR_LEVEL, ER_GRP_RPL_UPDATE_TRANS_SNAPSHOT_REF_VER_ERROR);
    return Certification_result::error;
  }

  for (std::list<const char *>::iterator it = write_set->begin();
       it != write_set->end(); ++it) {
    int64 item_previous_sequence_number = -1;

    add_item(*it, snapshot_version_value, &item_previous_sequence_number);

    /*
      Exclude previous sequence number that are smaller than global
      last committed and that are the current sequence number.
      transaction_last_committed is initialized with
      parallel_applier_last_committed_global on the beginning of
      "certify" method.
    */
    if (item_previous_sequence_number > transaction_last_committed &&
        item_previous_sequence_number != parallel_applier_sequence_number)
      transaction_last_committed = item_previous_sequence_number;
  }
  return Certification_result::positive;
}

namespace {

/*
  Only throw the error if the gtid is both on group_gtid_executed
  and executed_gtids due to the following scenario(bug#34157846):

  It is possible that gtid can be present in group_gtid_executed but
  not in executed_gtids(i.e the gtid is not logged in the binary
  log).
   1)replica-worker - starts transaction execution,
                      slave_worker_exec_event()->..calls
                      group_replication_trans_before_commit.
   2)gr-applier     - certifies the transaction and add gtid to
                      group_gtid_executed.
   3)replica-worker - proceeds to commit but commit order deadlock
                      occurred and rollbacked the transaction.
   4)replica-worker - retries the transaction,
                      i) calls group_replication_trans_before_commit.
                      ii) gr-applier tries to certify again the retried
                          transaction.
                      iii) retry certification would fail, if there is no
                           check on gtid present in both executed_gtids
                           and group_gtid_executed, since gtid is already
                           added to group_gtid_executed as part of initial
                           try(step 2).
*/
[[NODISCARD]] Certification_result check_gtid_collision(
    rpl_sidno gtid_group_sidno, rpl_sidno gtid_global_sidno, rpl_gno gno,
    Gtid_set &group_gtid_executed, const std::string &sid_str) {
  if (group_gtid_executed.contains_gtid(gtid_group_sidno, gno)) {
    // sidno is relative to global_tsid_map.
    Gtid gtid = {gtid_global_sidno, gno};
    if (is_gtid_committed(gtid)) {
      LogPluginErr(ERROR_LEVEL, ER_GRP_RPL_GTID_ALREADY_USED, sid_str.c_str(),
                   gno);
      return Certification_result::negative;
    }
  }
  return Certification_result::positive;
}

}  // namespace

void Certifier::update_transaction_dependency_timestamps(
    Gtid_log_event &gle, bool has_write_set, int64 transaction_last_committed) {
  bool update_parallel_applier_last_committed_global = false;

  /*
    'CREATE TABLE ... AS SELECT' is considered a DML, though in reality it
    is DDL + DML, which write-sets do not capture all dependencies.
    It is flagged through gle->last_committed and gle->sequence_number so
    that it is only executed on parallel applier after all precedent
    transactions like any other DDL.
  */
  if (0 == gle.last_committed && 0 == gle.sequence_number) {
    update_parallel_applier_last_committed_global = true;
  }

  if (!has_write_set || update_parallel_applier_last_committed_global) {
    /*
      DDL does not have write-set, so we need to ensure that it
      is applied without any other transaction in parallel.
    */
    transaction_last_committed = parallel_applier_sequence_number - 1;
  }

  gle.last_committed = transaction_last_committed;
  gle.sequence_number = parallel_applier_sequence_number;
  assert(gle.last_committed >= 0);
  assert(gle.sequence_number > 0);
  assert(gle.last_committed < gle.sequence_number);

  increment_parallel_applier_sequence_number(
      !has_write_set || update_parallel_applier_last_committed_global);

  /*
    Every Group Replication is started and the first remote transaction
    is queued on replication_group_applier channel, we need to reset
    applier internal previous sequence_number. Otherwise, if during the
    start there was backlog to apply on replication_group_applier channel,
    the previous sequence_number will be greater than the new one, which
    is considered a error case.
    Previously this reset was done by the View_change_log_event transaction,
    but now that transaction may not be logged.
  */
  if (is_first_remote_transaction_certified) {
    is_first_remote_transaction_certified = false;
    gle.last_committed = 0;
    gle.sequence_number = 0;
  }
}

void debug_print_group_gtid_sets(const Gtid_set &group_gtid_executed,
                                 const Gtid_set &group_gtid_extracted,
                                 bool set_value) {
#ifndef NDEBUG
  char *group_gtid_executed_string = nullptr;
  char *group_gtid_extracted_string = nullptr;
  group_gtid_executed.to_string(&group_gtid_executed_string, true);
  group_gtid_extracted.to_string(&group_gtid_extracted_string, true);
  DBUG_PRINT(
      "info",
      ("Set certifying_already_applied_transactions to %d. "
       "group_gtid_executed: \"%s\"; group_gtid_extracted_string: \"%s\"",
       set_value, group_gtid_executed_string, group_gtid_extracted_string));
  my_free(group_gtid_executed_string);
  my_free(group_gtid_extracted_string);
#endif
}

Certified_gtid Certifier::certify(Gtid_set *snapshot_version,
                                  std::list<const char *> *write_set,
                                  bool is_gtid_specified,
                                  const char *member_uuid, Gtid_log_event *gle,
                                  bool local_transaction) {
  DBUG_TRACE;

  rpl_sidno gtid_group_sidno = 0, gtid_snapshot_sidno = 0,
            gtid_global_sidno = 0;

  rpl_gno gtid_gno = 0;

  const bool has_write_set = !write_set->empty();

  auto end_certification = [
    &is_gtid_specified, &gtid_global_sidno, &gtid_group_sidno, &gtid_gno,
    local_transaction,
    this
  ](Certification_result result) -> auto {
    update_certified_transaction_count(result == Certification_result::positive,
                                       local_transaction);
    return end_certification_result(gtid_global_sidno, gtid_group_sidno,
                                    gtid_gno, is_gtid_specified,
                                    local_transaction, result);
  };

  if (!is_initialized()) {
    return end_certification(Certification_result::error);
  }

  MUTEX_LOCK(guard, &LOCK_certification_info);
  int64 transaction_last_committed = parallel_applier_last_committed_global;

  DBUG_EXECUTE_IF("certifier_force_1_negative_certification", {
    DBUG_SET("-d,certifier_force_1_negative_certification");
    return end_certification(Certification_result::negative);
  });

  if (conflict_detection_enable) {
    for (std::list<const char *>::iterator it = write_set->begin();
         it != write_set->end(); ++it) {
      Gtid_set *certified_write_set_snapshot_version =
          get_certified_write_set_snapshot_version(*it);

      /*
        If the previous certified transaction snapshot version is not
        a subset of the incoming transaction snapshot version, the current
        transaction was executed on top of outdated data, so it will be
        negatively certified. Otherwise, this transaction is marked
        certified and goes into applier.
      */
      if (certified_write_set_snapshot_version != nullptr &&
          !certified_write_set_snapshot_version->is_subset(snapshot_version))
        return end_certification(Certification_result::negative);
    }
  }

  if (certifying_already_applied_transactions &&
      !group_gtid_extracted->is_subset_not_equals(group_gtid_executed)) {
    certifying_already_applied_transactions = false;

    debug_print_group_gtid_sets(*group_gtid_executed, *group_gtid_extracted,
                                false);
  }

  mysql::utils::Return_status certification_state;
  std::tie(gtid_group_sidno, gtid_snapshot_sidno, gtid_global_sidno,
           certification_state) =
      extract_sidno(*gle, is_gtid_specified, *snapshot_version,
                    *group_gtid_executed);

  if (certification_state == mysql::utils::Return_status::error) {
    return end_certification(Certification_result::error);
  }

  /*
    If the current transaction doesn't have a specified GTID, one
    for group UUID will be generated.
    This situation happens when transactions are executed with
    GTID_NEXT equal to AUTOMATIC_GTID (the default case).
  */
  if (!is_gtid_specified) {
    mysql::utils::Return_status gno_generation_result;
    std::tie(gtid_gno, gno_generation_result) =
        gtid_generator.get_next_available_gtid(member_uuid, gtid_group_sidno,
                                               *get_group_gtid_set());
    if (gno_generation_result != mysql::utils::Return_status::ok) {
      return end_certification(Certification_result::error);
    }
    DBUG_PRINT("info", ("Group replication Certifier: generated transaction "
                        "identifier: %" PRId64,
                        gtid_gno));
  } else {
    gtid_gno = gle->get_gno();
    auto tsid_str = gle->get_tsid().to_string();
    auto gtid_collision_check_code =
        check_gtid_collision(gtid_group_sidno, gtid_global_sidno, gtid_gno,
                             *group_gtid_executed, tsid_str);
    if (gtid_collision_check_code == Certification_result::negative) {
      return end_certification(Certification_result::negative);
    }
    DBUG_PRINT(
        "info",
        ("Group replication Certifier: there was no transaction identifier "
         "generated since transaction already had a GTID specified"));
  }

  // Add received transaction GTID to transaction snapshot version.
  snapshot_version->_add_gtid(gtid_snapshot_sidno, gtid_gno);

  // Store last conflict free transaction identification.
  // sidno must be relative to group_gtid_sid_map.
  last_conflict_free_transaction.set(gtid_group_sidno, gtid_gno);

  /*
    Add the transaction's write set to certification info.
  */
  if (has_write_set) {
    auto add_writeset_code = add_writeset_to_certification_info(
        transaction_last_committed, snapshot_version, write_set,
        local_transaction);
    if (add_writeset_code != Certification_result::positive) {
      return end_certification(Certification_result::error);
    }
  }

  // Update parallel applier indexes for local transactions
  if (!local_transaction) {
    update_transaction_dependency_timestamps(*gle, has_write_set,
                                             transaction_last_committed);
  }

  return end_certification(Certification_result::positive);
}

int Certifier::add_gtid_to_group_gtid_executed(const Gtid &gtid) {
  DBUG_TRACE;
<<<<<<< HEAD
  MUTEX_LOCK(guard, &LOCK_certification_info);
  add_to_group_gtid_executed_internal(gtid.sidno, gtid.gno);
  return 0;
}

const Gtid_set *Certifier::get_group_gtid_set() const {
  return certifying_already_applied_transactions ? group_gtid_extracted
                                                 : group_gtid_executed;
=======

  if (!is_initialized()) {
    return 1;
  }

  mysql_mutex_lock(&LOCK_certification_info);
  rpl_sidno sidno = gle->get_sidno(group_gtid_sid_map);

  if (sidno < 1) {
    LogPluginErr(ERROR_LEVEL,
                 ER_GRP_RPL_FETCH_TRANS_SIDNO_ERROR); /* purecov: inspected */
    mysql_mutex_unlock(&LOCK_certification_info);     /* purecov: inspected */
    return 1;                                         /* purecov: inspected */
  }

  if (group_gtid_executed->ensure_sidno(sidno) != RETURN_STATUS_OK) {
    LogPluginErr(ERROR_LEVEL,
                 ER_GRP_RPL_ERROR_VERIFYING_SIDNO); /* purecov: inspected */
    mysql_mutex_unlock(&LOCK_certification_info);   /* purecov: inspected */
    return 1;                                       /* purecov: inspected */
  }

  add_to_group_gtid_executed_internal(sidno, gle->get_gno());

  mysql_mutex_unlock(&LOCK_certification_info);
  return 0;
}

int Certifier::add_group_gtid_to_group_gtid_executed(rpl_gno gno) {
  DBUG_TRACE;

  if (!is_initialized()) {
    return 1;
  }

  mysql_mutex_lock(&LOCK_certification_info);
  add_to_group_gtid_executed_internal(group_gtid_sid_map_group_sidno, gno);
  mysql_mutex_unlock(&LOCK_certification_info);
  return 0;
}

/*
  This method will return the next GNO for the current transaction, it
  will work with two behaviours:

  1) member_uuid == NULL || gtid_assignment_block_size <= 1
     View_change_log_events creation does call this method with
     member_uuid set to NULL to force it to be created with the
     first available GNO of the group. This will ensure that all
     members do use the same GNO for it.
     After a View_change_log_event is created we recompute available
     GNOs to ensure that all members do have the same available GNOs
     set.
     This branch is also used when gtid_assignment_block_size is
     set to 1, meaning that GNO will be assigned sequentially
     according with certification order.

  2) On the second branch we assign GNOs according to intervals
     assigned to each member.
     To avoid having eternal gaps when a member do use all of its
     assigned GNOs, periodically we recompute the intervals, this
     will make that GNOs available to other members.
     The GNO is generated within the interval of available GNOs for
     a given member.
     When a member exhaust its assigned GNOs we reserve more for it
     from the available GNOs set.
*/
rpl_gno Certifier::get_group_next_available_gtid(const char *member_uuid) {
  return get_next_available_gtid(member_uuid, group_gtid_sid_map_group_sidno);
>>>>>>> 6467f70f
}

Gtid_set *Certifier::get_group_gtid_set() {
  return certifying_already_applied_transactions ? group_gtid_extracted
                                                 : group_gtid_executed;
}

void Certifier::gtid_intervals_computation() {
  DBUG_TRACE;
  mysql_mutex_lock(&LOCK_certification_info);
  if (gtid_generator.get_gtid_assignment_block_size() > 1) {
    gtid_generator.recompute(*get_group_gtid_set());
  }
  mysql_mutex_unlock(&LOCK_certification_info);
}

bool Certifier::add_item(const char *item, Gtid_set_ref *snapshot_version,
                         int64 *item_previous_sequence_number) {
  DBUG_TRACE;
  mysql_mutex_assert_owner(&LOCK_certification_info);
  bool error = true;
  std::string key(item);
  Certification_info::iterator it = certification_info.find(key);
  snapshot_version->link();

  if (it == certification_info.end()) {
    std::pair<Certification_info::iterator, bool> ret =
        certification_info.insert(
            std::pair<std::string, Gtid_set_ref *>(key, snapshot_version));
    error = !ret.second;
  } else {
    *item_previous_sequence_number =
        it->second->get_parallel_applier_sequence_number();

    if (it->second->unlink() == 0) delete it->second;

    it->second = snapshot_version;
    error = false;
  }

  DBUG_EXECUTE_IF("group_replication_certifier_after_add_item", {
    const char act[] =
        "now signal "
        "signal.group_replication_certifier_after_add_item_reached "
        "wait_for "
        "signal.group_replication_certifier_after_add_item_continue";
    assert(!debug_sync_set_action(current_thd, STRING_WITH_LEN(act)));
  });

  return error;
}

Gtid_set *Certifier::get_certified_write_set_snapshot_version(
    const char *item) {
  DBUG_TRACE;
  mysql_mutex_assert_owner(&LOCK_certification_info);

  if (!is_initialized()) return nullptr; /* purecov: inspected */

  Certification_info::iterator it;
  std::string item_str(item);

  it = certification_info.find(item_str);

  if (it == certification_info.end())
    return nullptr;
  else
    return it->second;
}

int Certifier::get_group_stable_transactions_set_string(char **buffer,
                                                        size_t *length) {
  DBUG_TRACE;
  int error = 1;

  if (!is_initialized()) {
    return 1;
  }

  /*
    Stable transactions set may not be accurate during recovery,
    thence we do not externalize it on
    performance_schema.replication_group_member_stats table.
  */
  if (local_member_info->get_recovery_status() ==
      Group_member_info::MEMBER_IN_RECOVERY) {
    return 0;
  }

  char *m_buffer = nullptr;
  int m_length = stable_gtid_set->to_string(&m_buffer, true);
  if (m_length >= 0) {
    *buffer = m_buffer;
    *length = static_cast<size_t>(m_length);
    error = 0;
  } else
    my_free(m_buffer); /* purecov: inspected */

  return error;
}

bool Certifier::set_group_stable_transactions_set(Gtid_set *executed_gtid_set) {
  DBUG_TRACE;

  if (!is_initialized()) return true; /* purecov: inspected */

  if (executed_gtid_set == nullptr) {
    LogPluginErr(ERROR_LEVEL,
                 ER_GRP_RPL_INVALID_GTID_SET); /* purecov: inspected */
    return true;                               /* purecov: inspected */
  }

  stable_gtid_set_lock->wrlock();
  if (stable_gtid_set->add_gtid_set(executed_gtid_set) != RETURN_STATUS_OK) {
    stable_gtid_set_lock->unlock(); /* purecov: inspected */
    LogPluginErr(ERROR_LEVEL,
                 ER_GRP_RPL_UPDATE_GTID_SET_ERROR); /* purecov: inspected */
    return true;                                    /* purecov: inspected */
  }
  stable_gtid_set_lock->unlock();

  garbage_collect();

  return false;
}

void Certifier::garbage_collect() {
  DBUG_TRACE;

  if (!is_initialized()) {
    return;
  }

  /*
    This debug option works together with
    `group_replication_certifier_broadcast_thread_big_period`
    by disabling the manual garbage collection that happens when
    a View_log_change_event is logged.
    Applier_module::apply_view_change_packet() does call
    Certifier::set_group_stable_transactions_set().
  */
  DBUG_EXECUTE_IF("group_replication_do_not_clear_certification_database",
                  { return; };);

  mysql_mutex_lock(&LOCK_certification_info);

  /*
    When a transaction "t" is applied to all group members and for all
    ongoing, i.e., not yet committed or aborted transactions,
    "t" was already committed when they executed (thus "t"
    precedes them), then "t" is stable and can be removed from
    the certification info.
  */
  Certification_info::iterator it = certification_info.begin();
  stable_gtid_set_lock->wrlock();
  while (it != certification_info.end()) {
    if (it->second->is_subset_not_equals(stable_gtid_set)) {
      if (it->second->unlink() == 0) delete it->second;
      certification_info.erase(it++);
    } else
      ++it;
  }
  stable_gtid_set_lock->unlock();

  /*
    We need to update parallel applier indexes since we do not know
    what write sets were purged, which may cause transactions
    last committed to be incorrectly computed.
  */
  increment_parallel_applier_sequence_number(true);

#if !defined(NDEBUG)
  /*
    This part blocks the garbage collection process for 300 sec in order to
    simulate the case that while garbage collection is going on, we should
    skip the stable set messages round in order to prevent simultaneous
    access to stable_gtid_set.
  */
  if (certifier_garbage_collection_block) {
    certifier_garbage_collection_block = false;
    // my_sleep expects a given number of microseconds.
    my_sleep(broadcast_thread->BROADCAST_GTID_EXECUTED_PERIOD * 1500000);
  }
#endif

  mysql_mutex_unlock(&LOCK_certification_info);

  /*
    Applier channel received set does only contain the GTIDs of the
    remote (committed by other members) transactions. On the long
    term, the gaps may create performance issues on the received
    set update. To avoid that, periodically, we update the received
    set with the full set of transactions committed on the group,
    closing the gaps.
  */
  if (channel_add_executed_gtids_to_received_gtids(
          applier_module_channel_name)) {
    LogPluginErr(
        WARNING_LEVEL,
        ER_GRP_RPL_RECEIVED_SET_MISSING_GTIDS); /* purecov: inspected */
  }
}

int Certifier::handle_certifier_data(
    const uchar *data, ulong len, const Gcs_member_identifier &gcs_member_id) {
  DBUG_TRACE;
  bool member_message_received = false;

  if (!is_initialized()) return 1; /* purecov: inspected */

  /*
    On members recovering through clone the GTID_EXECUTED is only
    updated after the server restart that finishes the procedure.
    During that procedure they will periodically send the GTID_EXECUTED
    that the server had once joined the group. This will restrain the
    common set of transactions applied on all members, which in consequence
    will render the certification garbage collection void.
    As such, we only consider ONLINE members for the common set of
    transactions applied on all members.
    When recovering members change to ONLINE state, their certification
    info will be updated with the one of the donor at the join, being
    garbage collect on the future calls of this method.
  */
  if (group_member_mgr->get_group_member_status_by_member_id(gcs_member_id) !=
      Group_member_info::MEMBER_ONLINE) {
    return 0;
  }

  mysql_mutex_lock(&LOCK_members);
  std::string member_id = gcs_member_id.get_member_id();
#if !defined(NDEBUG)
  if (same_member_message_discarded) {
    /*
      Injecting the member_id in the member's vector to simulate the case of
      same member sending multiple messages.
    */
    this->members.push_back(member_id);
  }
#endif

  const size_t number_of_members_online =
      group_member_mgr->get_number_of_members_online();
  if (this->members.size() != number_of_members_online) {
    /*
      We check for the member_id of the current message if it is present in
      the member vector or not. If it is present, we will need to discard the
      message. If not we will add the message in the incoming message
      synchronized queue for stable set handling.
    */
    std::vector<std::string>::iterator it;
    it = std::find(members.begin(), members.end(), member_id);
    if (it != members.end())
      member_message_received = true;
    else
      this->members.push_back(member_id);

    /*
      Since member is not present we can queue this message.
    */
    if (!member_message_received) {
      this->incoming->push(
          new Data_packet(data, len, key_certification_data_gc));
    }
    // else: ignore the message, no point in alerting the user about this.
  }

#if !defined(NDEBUG)
  if (same_member_message_discarded) {
    /*
      Clearing the flag here as the members vector is not cleaned above.
    */
    same_member_message_discarded = false;
    clear_members();
  }
#endif

  mysql_mutex_unlock(&LOCK_members);
  return 0;
}

int Certifier::stable_set_handle() {
  DBUG_TRACE;

  if (!is_initialized() || nullptr == group_member_mgr) {
    return 0;
  }

  /*
    If the incoming message queue size is equal to the number of the ONLINE
    members in the group, we are sure that each ONLINE member has sent
    their gtid_executed. So we can go ahead with the stable set handling.
  */
  mysql_mutex_lock(&LOCK_members);
  const size_t incoming_size = this->incoming->size();
  const size_t number_of_members_online =
      group_member_mgr->get_number_of_members_online();
  if (incoming_size < 1 || number_of_members_online < 1 ||
      incoming_size != number_of_members_online) {
    mysql_mutex_unlock(&LOCK_members);
    return 0;
  }

  /* Start garbage collection duration. */
  const auto garbage_collection_begin = Metrics_handler::get_current_time();

  Data_packet *packet = nullptr;
  int error = 0;

  Tsid_map tsid_map(nullptr);
  Gtid_set executed_set(&tsid_map, nullptr);

  /*
    Compute intersection between all received sets.
  */
  while (!error && !this->incoming->empty()) {
    this->incoming->pop(&packet);

    if (packet == nullptr) {
      LogPluginErr(ERROR_LEVEL,
                   ER_GRP_RPL_NULL_PACKET); /* purecov: inspected */
      error = 1;                            /* purecov: inspected */
      break;                                /* purecov: inspected */
    }

    uchar *payload = packet->payload;
    Gtid_set member_set(&tsid_map, nullptr);
    Gtid_set intersection_result(&tsid_map, nullptr);

    if (member_set.add_gtid_encoding(payload, packet->len) !=
        RETURN_STATUS_OK) {
      LogPluginErr(ERROR_LEVEL,
                   ER_GRP_RPL_CANT_READ_GTID); /* purecov: inspected */
      error = 1;                               /* purecov: inspected */
    } else {
      /*
        First member set? If so we only need to add it to executed set.
      */
      if (executed_set.is_empty()) {
        if (executed_set.add_gtid_set(&member_set)) {
          LogPluginErr(
              ERROR_LEVEL,
              ER_GRP_RPL_PROCESS_GTID_SET_ERROR); /* purecov: inspected */
          error = 1;                              /* purecov: inspected */
        }
      } else {
        /*
          We have three sets:
            member_set:          the one sent from a given member;
            executed_set:        the one that contains the intersection of
                                 the computed sets until now;
            intersection_result: the intersection between set and
                                 intersection_result.
          So we compute the intersection between set and executed_set, and
          set that value to executed_set to be used on the next intersection.
        */
        if (member_set.intersection(&executed_set, &intersection_result) !=
            RETURN_STATUS_OK) {
          LogPluginErr(
              ERROR_LEVEL,
              ER_GRP_RPL_PROCESS_INTERSECTION_GTID_SET_ERROR); /* purecov:
                                                                  inspected */
          error = 1; /* purecov: inspected */
        } else {
          executed_set.clear();
          if (executed_set.add_gtid_set(&intersection_result) !=
              RETURN_STATUS_OK) {
            LogPluginErr(
                ERROR_LEVEL,
                ER_GRP_RPL_PROCESS_GTID_SET_ERROR); /* purecov: inspected */
            error = 1;                              /* purecov: inspected */
          }
        }
      }
    }

    delete packet;
  }

  if (!error) {
    stable_gtid_set_lock->wrlock();
    if (stable_gtid_set->add_gtid_set(&executed_set) != RETURN_STATUS_OK) {
      LogPluginErr(ERROR_LEVEL,
                   ER_GRP_RPL_SET_STABLE_TRANS_ERROR); /* purecov: inspected */
      error = 1;                                       /* purecov: inspected */
    }
    stable_gtid_set_lock->unlock();
  }

#if !defined(NDEBUG)
  char *executed_set_string;
  executed_set.to_string(&executed_set_string);
  DBUG_PRINT("info", ("Certifier stable_set_handle: executed_set: %s",
                      executed_set_string));
  my_free(executed_set_string);
#endif

  /*
    Clearing the members to proceed with the next round of garbage
    collection.
  */
  clear_members();
  mysql_mutex_unlock(&LOCK_members);

  if (!error) {
    garbage_collect();

    /* Update garbage collection metrics. */
    const auto garbage_collection_end = Metrics_handler::get_current_time();
    metrics_handler->add_garbage_collection_run(garbage_collection_begin,
                                                garbage_collection_end);
  }

  return error;
}

void Certifier::handle_view_change() {
  DBUG_TRACE;

  if (!is_initialized()) {
    return;
  }

  mysql_mutex_lock(&LOCK_members);
  clear_incoming();
  clear_members();
  mysql_mutex_unlock(&LOCK_members);
}

void Certifier::get_certification_info(
    std::map<std::string, std::string> *cert_info) {
  DBUG_TRACE;
<<<<<<< HEAD
  MUTEX_LOCK(guard, &LOCK_certification_info);
=======

  if (!is_initialized()) {
    return;
  }

  mysql_mutex_lock(&LOCK_certification_info);
>>>>>>> 6467f70f

  for (Certification_info::iterator it = certification_info.begin();
       it != certification_info.end(); ++it) {
    std::string key = it->first;
    assert(key.compare(GTID_EXTRACTED_NAME) != 0);

    size_t len = it->second->get_encoded_length();
    uchar *buf = (uchar *)my_malloc(key_certification_data, len, MYF(0));
    it->second->encode(buf);
    std::string value(reinterpret_cast<const char *>(buf), len);
    my_free(buf);

    (*cert_info).insert(std::pair<std::string, std::string>(key, value));
  }

  // Add the group_gtid_executed to certification info sent to joiners.
  size_t len = group_gtid_executed->get_encoded_length();
  uchar *buf = (uchar *)my_malloc(key_certification_data, len, MYF(0));
  group_gtid_executed->encode(buf);
  std::string value(reinterpret_cast<const char *>(buf), len);
  my_free(buf);
  (*cert_info)
      .insert(std::pair<std::string, std::string>(GTID_EXTRACTED_NAME, value));
}

bool Certifier::set_certification_info_recovery_metadata(
    Recovery_metadata_message *recovery_metadata_message) {
  /*
    1. Get Compressed Certification info packet count from the received
       recovery metadata.
  */
  std::pair<Recovery_metadata_message::enum_recovery_metadata_message_error,
            unsigned int>
      payload_certification_info_packet_count_error =
          recovery_metadata_message
              ->get_decoded_compressed_certification_info_packet_count();

  /*
    1.1. If certification info packet count is 0 which means certification info
         payload is empty return false as recovery still need to process.
  */
  if (payload_certification_info_packet_count_error.first ==
      Recovery_metadata_message::enum_recovery_metadata_message_error::
          ERR_CERT_INFO_EMPTY) {
    return false;
  }

  // 1.2. If error while decoding certification info packet count, return error.
  if (payload_certification_info_packet_count_error.first !=
      Recovery_metadata_message::enum_recovery_metadata_message_error::
          RECOVERY_METADATA_MESSAGE_OK) {
    return true;
  }

  // 1.3. Get certification info packet count value.
  unsigned int compressed_certification_info_packet_count{
      payload_certification_info_packet_count_error.second};

  DBUG_EXECUTE_IF("group_replication_certification_info_packet_count_check",
                  assert(compressed_certification_info_packet_count > 1););

  // 2. Get Compression type from the received recovery metadata.
  std::pair<Recovery_metadata_message::enum_recovery_metadata_message_error,
            GR_compress::enum_compression_type>
      payload_compression_type_error =
          recovery_metadata_message->get_decoded_compression_type();

  if (payload_compression_type_error.first !=
      Recovery_metadata_message::enum_recovery_metadata_message_error::
          RECOVERY_METADATA_MESSAGE_OK) {
    return true;
  }

  // 2.1 Get Compression type value.
  GR_compress::enum_compression_type compression_type{
      payload_compression_type_error.second};

  /*
    3. Get compressed certification info iterator to iterate through
       multiple packets of compressed certification info.
  */
  Recovery_metadata_message_compressed_parts compressed_parts(
      recovery_metadata_message, compressed_certification_info_packet_count);

  mysql_mutex_lock(&LOCK_certification_info);
  clear_certification_info();

  // 3.1. Iterate through compressed certification info packets.
  uint compressed_certification_info_packet_count_aux{0};
  for (auto single_compressed_part : compressed_parts) {
    /*
      3.2. Decompress, unserialize using protobuf and then add it's content
           to local certification info.
    */
    if (set_certification_info_part(compression_type,
                                    std::get<0>(single_compressed_part),
                                    std::get<1>(single_compressed_part),
                                    std::get<2>(single_compressed_part))) {
      mysql_mutex_unlock(&LOCK_certification_info);
      return true;
    }
    ++compressed_certification_info_packet_count_aux;
  }

  /*
    3.3. Check if number of received compressed certification info packets match
         with packets sent.
  */
  if (compressed_certification_info_packet_count !=
      compressed_certification_info_packet_count_aux) {
    LogPluginErr(ERROR_LEVEL,
                 ER_GROUP_REPLICATION_METADATA_CERT_INFO_PACKET_COUNT_ERROR);
    mysql_mutex_unlock(&LOCK_certification_info);
    return true;
  }

  /*
    4. Sets the received gtid_executed from metadata sender.
       Extract the donor group_gtid_executed so that it can be used to
       while member is applying transactions that were already applied
       by distributed recovery procedure.
  */
  std::pair<Recovery_metadata_message::enum_recovery_metadata_message_error,
            std::reference_wrapper<std::string>>
      payload_after_gtids_error =
          recovery_metadata_message->get_decoded_group_gtid_executed();

  // 4.1. Set group_gtid_extracted if not error.
  if (payload_after_gtids_error.first ==
      Recovery_metadata_message::enum_recovery_metadata_message_error::
          RECOVERY_METADATA_MESSAGE_OK) {
    std::string gtid_extracted_set{payload_after_gtids_error.second.get()};
    if (group_gtid_extracted->add_gtid_text(gtid_extracted_set.c_str()) !=
        RETURN_STATUS_OK) {
      LogPluginErr(ERROR_LEVEL,
                   ER_GROUP_REPLICATION_METADATA_READ_GTID_EXECUTED);
      mysql_mutex_unlock(&LOCK_certification_info);
      return true;
    }
  } else {
    // Error decoding group_gtid_executed.
    LogPluginErr(ERROR_LEVEL, ER_GROUP_REPLICATION_METADATA_READ_GTID_EXECUTED);
    mysql_mutex_unlock(&LOCK_certification_info);
    return true;
  }

  mysql_mutex_unlock(&LOCK_certification_info);
  return false;
}

bool Certifier::set_certification_info_part(
    GR_compress::enum_compression_type compression_type,
    const unsigned char *buffer, unsigned long long buffer_length,
    unsigned long long uncompressed_buffer_length) {
  DBUG_TRACE;
  unsigned char *uncompressed_buffer{nullptr};
  std::size_t uncompressed_buffer_size{0};

  mysql_mutex_assert_owner(&LOCK_certification_info);

  if (buffer != nullptr && buffer_length > 0 &&
      uncompressed_buffer_length > 0) {
    // 1. Initialize compression library.
    GR_decompress *decompress = new GR_decompress(compression_type);

    // 2. Decompress data.
    GR_decompress::enum_decompression_error decompression_error =
        decompress->decompress(buffer, buffer_length,
                               uncompressed_buffer_length);

    // 3. Verify decompression is successful.
    if (decompression_error !=
        GR_decompress::enum_decompression_error::DECOMPRESSION_OK) {
      LogPluginErr(ERROR_LEVEL, ER_GROUP_REPLICATION_DECOMPRESS_PROCESS);
      delete decompress;
      return true;
    }

    // 4. Get data after decompression.
    std::tie(uncompressed_buffer, uncompressed_buffer_size) =
        decompress->get_buffer();
    if (uncompressed_buffer == nullptr || uncompressed_buffer_size == 0) {
      LogPluginErr(ERROR_LEVEL,
                   ER_GROUP_REPLICATION_METADATA_CERT_INFO_PACKET_EMPTY);
      delete decompress;
      return true;
    }

    // 5. Unserialize uncompressed data using Protobuf.
    ProtoCertificationInformationMap cert_info;
    if (!cert_info.ParseFromArray(uncompressed_buffer,
                                  uncompressed_buffer_size)) {
      LogPluginErr(ERROR_LEVEL, ER_GROUP_REPLICATION_METADATA_PROTOBUF_PARSING);
      delete decompress;
      return true;
    }

    // 6. Now release compression library object so output buffer memory can be
    //    released.
    delete decompress;

    // 7. Insert data to certification info.
    for (auto it = cert_info.data().begin(); it != cert_info.data().end();
         ++it) {
      std::string key = it->first;

      Gtid_set_ref *value = new Gtid_set_ref(certification_info_tsid_map, -1);
      if (value->add_gtid_encoding(
              reinterpret_cast<const uchar *>(it->second.c_str()),
              it->second.length()) != RETURN_STATUS_OK) {
        LogPluginErr(ERROR_LEVEL, ER_GRP_RPL_CANT_READ_WRITE_SET_ITEM,
                     key.c_str());
        return true;
      }
      value->link();
      certification_info.insert(
          std::pair<std::string, Gtid_set_ref *>(key, value));
    }

    return false;
  }

  // 8. Error if input compressed certification_info packet is empty.
  LogPluginErr(ERROR_LEVEL,
               ER_GROUP_REPLICATION_METADATA_CERT_INFO_PACKET_EMPTY);
  return true;
}

bool Certifier::initialize_server_gtid_set_after_distributed_recovery() {
  DBUG_TRACE;

  if (!is_initialized()) {
    return {-1, -1};
  }

  mysql_mutex_lock(&LOCK_certification_info);
  if (initialize_server_gtid_set(false)) {
    LogPluginErr(ERROR_LEVEL, ER_GRP_RPL_INIT_CERTIFICATION_INFO_FAILURE);
    mysql_mutex_unlock(&LOCK_certification_info);
    return true;
  }

  mysql_mutex_unlock(&LOCK_certification_info);
  return false;
}

bool Certifier::compress_packet(
    ProtoCertificationInformationMap &proto_cert_info,
    unsigned char **uncompresssed_buffer,
    std::vector<GR_compress *> &compressor_list,
    GR_compress::enum_compression_type compression_type) {
  size_t proto_cert_info_size = proto_cert_info.ByteSizeLong();
  *uncompresssed_buffer =
      (uchar *)my_realloc(key_compression_data, *uncompresssed_buffer,
                          proto_cert_info_size, MYF(0));

  if (*uncompresssed_buffer == nullptr) {
    LogPluginErr(ERROR_LEVEL, ER_GROUP_REPLICATION_METADATA_MEMORY_ALLOC,
                 "Serializing Protobuf Map");
    return true;
  }

  // 1. Serialize Protobuf Map
  if (!proto_cert_info.SerializeToArray(*uncompresssed_buffer,
                                        proto_cert_info_size)) {
    LogPluginErr(ERROR_LEVEL, ER_GROUP_REPLICATION_PROTOBUF_SERIALIZING_ERROR,
                 "Certification_info");
    return true;
  }

  proto_cert_info.clear_data();

  // 2. Initialize compression library.
  GR_compress *compress = new GR_compress(compression_type);

  // 3. Compress data.
  GR_compress::enum_compression_error error =
      compress->compress(*uncompresssed_buffer, proto_cert_info_size);

  // 4. Verify compression is successful.
  if (error != GR_compress::enum_compression_error::COMPRESSION_OK) {
    LogPluginErr(ERROR_LEVEL, ER_GROUP_REPLICATION_COMPRESS_PROCESS);
    delete compress;
    return true;
  }

  // 5. Add compressed data to vector.
  compressor_list.push_back(compress);
  return false;
}

bool Certifier::get_certification_info_recovery_metadata(
    Recovery_metadata_message *recovery_metadata_message) {
  DBUG_TRACE;
  bool error{false};
  size_t max_length{0};
  size_t max_compressed_packet_size_val{MAX_COMPRESSED_PACKET_SIZE};
  std::string key{};
  uchar *buf{nullptr};
  uchar *uncompresssed_buffer{nullptr};
  std::string value{};
  size_t len{0};
  ProtoCertificationInformationMap proto_cert_info;

  mysql_mutex_lock(&LOCK_certification_info);

  // I. Generate Compressed certification_info packets.
  for (Certification_info::iterator it = certification_info.begin();
       it != certification_info.end(); ++it) {
    // 1. Read data from certification_info map.
    key.assign(it->first);

    len = it->second->get_encoded_length();
    buf = (uchar *)my_realloc(key_certification_data, buf, len, MYF(0));
    if (buf == nullptr) {
      LogPluginErr(ERROR_LEVEL, ER_GROUP_REPLICATION_METADATA_MEMORY_ALLOC,
                   "reading data from certification_info");
      error = true;
      goto err;
    }
    it->second->encode(buf);
    value.assign(reinterpret_cast<const char *>(buf), len);

    // 2. Add to Protobuf map.
    (*proto_cert_info.mutable_data())[key] = value;

    // 3. If read size is greater than MAX_COMPRESSED_PACKET_SIZE,
    //    call compress_packet() which will
    //    - serialize Protobuf Map,
    //    - compress serialized string,
    //    - The compressed data is pushed to a std::vector, so that multiple
    //      packets of compressed data is prepared.
    max_length += (key.length() + len);
    DBUG_EXECUTE_IF("group_replication_max_compressed_packet_size_10000",
                    { max_compressed_packet_size_val = 10000; });
    if (max_length > max_compressed_packet_size_val) {
      if (compress_packet(
              proto_cert_info, &uncompresssed_buffer,
              recovery_metadata_message->get_encode_compressor_list(),
              recovery_metadata_message->get_encode_compression_type())) {
        error = true;
        goto err;
      }
      max_length = 0;
    }
  }

  if (max_length > 0) {
    if (compress_packet(
            proto_cert_info, &uncompresssed_buffer,
            recovery_metadata_message->get_encode_compressor_list(),
            recovery_metadata_message->get_encode_compression_type())) {
      error = true;
      goto err;
    }
  }

  // II. Get executed gtid set.
  //     Add the group_gtid_executed to Recovery Metadata which will be sent
  //     to joiners.
  len = group_gtid_executed->get_encoded_length();
  buf = (uchar *)my_realloc(key_certification_data, buf, len, MYF(0));
  if (buf == nullptr) {
    LogPluginErr(ERROR_LEVEL, ER_GROUP_REPLICATION_METADATA_MEMORY_ALLOC,
                 "getting executed gtid set for Recovery Metadata");
    error = true;
    goto err;
  }
  group_gtid_executed->encode(buf);
  recovery_metadata_message->get_encode_group_gtid_executed().assign(
      reinterpret_cast<const char *>(buf), len);

err:
  my_free(buf);
  my_free(uncompresssed_buffer);
  mysql_mutex_unlock(&LOCK_certification_info);
  return error;
}

std::pair<Gtid, mysql::utils::Return_status>
Certifier::generate_view_change_group_gtid() {
  DBUG_TRACE;

  MUTEX_LOCK(guard, &LOCK_certification_info);
  auto [generated_gno, generation_code] =
      gtid_generator.get_next_available_gtid(
          nullptr, views_sidno_group_representation, *get_group_gtid_set());

  DBUG_EXECUTE_IF("certifier_assert_next_seqno_equal_5",
                  assert(generated_gno == 5););
  DBUG_EXECUTE_IF("certifier_assert_next_seqno_equal_7",
                  assert(generated_gno == 7););

  if (generation_code == mysql::utils::Return_status::ok)
    add_to_group_gtid_executed_internal(views_sidno_group_representation,
                                        generated_gno);

  Gtid resulting_gtid{views_sidno_server_representation, generated_gno};
  return std::make_pair(resulting_gtid, generation_code);
}

int Certifier::set_certification_info(
    std::map<std::string, std::string> *cert_info) {
  DBUG_TRACE;
  assert(cert_info != nullptr);

  if (!is_initialized()) {
    return 1;
  }

  if (cert_info->size() == 1) {
    std::map<std::string, std::string>::iterator it =
        cert_info->find(CERTIFICATION_INFO_ERROR_NAME);
    if (it != cert_info->end()) {
      // The certification database could not be transmitted
      LogPluginErr(ERROR_LEVEL, ER_GRP_RPL_ERROR_ON_CERT_DB_INSTALL,
                   it->second.c_str());
      return 1;
    }
  }

  MUTEX_LOCK(guard, &LOCK_certification_info);

  clear_certification_info();
  for (std::map<std::string, std::string>::iterator it = cert_info->begin();
       it != cert_info->end(); ++it) {
    std::string key = it->first;

    /*
      Extract the donor group_gtid_executed so that it can be used to
      while member is applying transactions that were already applied
      by distributed recovery procedure.
    */
    if (it->first.compare(GTID_EXTRACTED_NAME) == 0) {
      if (group_gtid_extracted->add_gtid_encoding(
              reinterpret_cast<const uchar *>(it->second.c_str()),
              it->second.length()) != RETURN_STATUS_OK) {
        LogPluginErr(
            ERROR_LEVEL,
            ER_GRP_RPL_CANT_READ_GRP_GTID_EXTRACTED); /* purecov: inspected */
        return 1;                                     /* purecov: inspected */
      }
      continue;
    }

    Gtid_set_ref *value = new Gtid_set_ref(certification_info_tsid_map, -1);
    if (value->add_gtid_encoding(
            reinterpret_cast<const uchar *>(it->second.c_str()),
            it->second.length()) != RETURN_STATUS_OK) {
      delete value; /* purecov: inspected */
      LogPluginErr(ERROR_LEVEL, ER_GRP_RPL_CANT_READ_WRITE_SET_ITEM,
                   key.c_str()); /* purecov: inspected */
      return 1;                  /* purecov: inspected */
    }
    value->link();
    certification_info.insert(
        std::pair<std::string, Gtid_set_ref *>(key, value));
  }

  if (initialize_server_gtid_set()) {
    LogPluginErr(
        ERROR_LEVEL,
        ER_GRP_RPL_INIT_CERTIFICATION_INFO_FAILURE); /* purecov: inspected */
    return 1;                                        /* purecov: inspected */
  }

  if (group_gtid_extracted->is_subset_not_equals(group_gtid_executed)) {
    certifying_already_applied_transactions = true;
    gtid_generator.recompute(*get_group_gtid_set());

    debug_print_group_gtid_sets(*group_gtid_executed, *group_gtid_extracted,
                                true);
  }

  return 0;
}

void Certifier::update_certified_transaction_count(bool result,
                                                   bool local_transaction) {
  mysql_mutex_assert_owner(&LOCK_certification_info);

  if (result)
    positive_cert++;
  else
    negative_cert++;

  const Group_member_info::Group_member_status member_status =
      local_member_info->get_recovery_status();
  assert(member_status == Group_member_info::MEMBER_ONLINE ||
         member_status == Group_member_info::MEMBER_IN_RECOVERY);

  applier_module->get_pipeline_stats_member_collector()
      ->increment_transactions_certified();

  /*
    If transaction is local and rolledback
    increment local negative certifier count
  */
  if (local_transaction && !result) {
    applier_module->get_pipeline_stats_member_collector()
        ->increment_transactions_local_rollback();
  }

  if (member_status == Group_member_info::MEMBER_IN_RECOVERY) {
    applier_module->get_pipeline_stats_member_collector()
        ->increment_transactions_certified_during_recovery();

    if (!result) {
      applier_module->get_pipeline_stats_member_collector()
          ->increment_transactions_certified_negatively_during_recovery();
    }
  }
}

ulonglong Certifier::get_positive_certified() { return positive_cert; }

ulonglong Certifier::get_negative_certified() { return negative_cert; }

ulonglong Certifier::get_certification_info_size() {
  return certification_info.size();
}

void Certifier::get_last_conflict_free_transaction(std::string *value) {
  int length = 0;
  char buffer[Gtid::MAX_TEXT_LENGTH + 1];

<<<<<<< HEAD
  MUTEX_LOCK(guard, &LOCK_certification_info);
  if (last_conflict_free_transaction.is_empty()) return;
=======
  if (!is_initialized()) {
    return;
  }

  mysql_mutex_lock(&LOCK_certification_info);
  if (last_conflict_free_transaction.is_empty()) goto end;
>>>>>>> 6467f70f

  length =
      last_conflict_free_transaction.to_string(group_gtid_tsid_map, buffer);
  if (length > 0) value->assign(buffer);
}

void Certifier::enable_conflict_detection() {
  DBUG_TRACE;

<<<<<<< HEAD
  MUTEX_LOCK(guard, &LOCK_certification_info);
=======
  if (!is_initialized()) {
    return;
  }

  mysql_mutex_lock(&LOCK_certification_info);
>>>>>>> 6467f70f
  conflict_detection_enable = true;
  local_member_info->enable_conflict_detection();
}

void Certifier::disable_conflict_detection() {
  DBUG_TRACE;
  assert(local_member_info->in_primary_mode());
<<<<<<< HEAD
  {
    MUTEX_LOCK(guard, &LOCK_certification_info);
    conflict_detection_enable = false;
    local_member_info->disable_conflict_detection();
  }
=======

  if (!is_initialized()) {
    return;
  }

  mysql_mutex_lock(&LOCK_certification_info);
  conflict_detection_enable = false;
  local_member_info->disable_conflict_detection();
  mysql_mutex_unlock(&LOCK_certification_info);

>>>>>>> 6467f70f
  LogPluginErr(INFORMATION_LEVEL, ER_GRP_RPL_CONFLICT_DETECTION_DISABLED);
}

bool Certifier::is_conflict_detection_enable() {
  DBUG_TRACE;
<<<<<<< HEAD
  MUTEX_LOCK(guard, &LOCK_certification_info);
=======

  if (!is_initialized()) {
    return false;
  }

  mysql_mutex_lock(&LOCK_certification_info);
>>>>>>> 6467f70f
  bool result = conflict_detection_enable;
  return result;
}

/*
  Gtid_Executed_Message implementation
 */

Gtid_Executed_Message::Gtid_Executed_Message()
    : Plugin_gcs_message(CT_CERTIFICATION_MESSAGE) {}

Gtid_Executed_Message::~Gtid_Executed_Message() = default;

void Gtid_Executed_Message::append_gtid_executed(uchar *gtid_data, size_t len) {
  data.insert(data.end(), gtid_data, gtid_data + len);
}

void Gtid_Executed_Message::encode_payload(
    std::vector<unsigned char> *buffer) const {
  DBUG_TRACE;

  encode_payload_item_type_and_length(buffer, PIT_GTID_EXECUTED, data.size());
  buffer->insert(buffer->end(), data.begin(), data.end());

  encode_payload_item_int8(buffer, PIT_SENT_TIMESTAMP,
                           Metrics_handler::get_current_time());
}

void Gtid_Executed_Message::decode_payload(const unsigned char *buffer,
                                           const unsigned char *) {
  DBUG_TRACE;
  const unsigned char *slider = buffer;
  uint16 payload_item_type = 0;
  unsigned long long payload_item_length = 0;

  decode_payload_item_type_and_length(&slider, &payload_item_type,
                                      &payload_item_length);
  data.clear();
  data.insert(data.end(), slider, slider + payload_item_length);
}

uint64_t Gtid_Executed_Message::get_sent_timestamp(const unsigned char *buffer,
                                                   size_t length) {
  DBUG_TRACE;
  return Plugin_gcs_message::get_sent_timestamp(buffer, length,
                                                PIT_SENT_TIMESTAMP);
}<|MERGE_RESOLUTION|>--- conflicted
+++ resolved
@@ -315,13 +315,9 @@
   delete stable_gtid_set_lock;
   delete group_gtid_executed;
   delete group_gtid_extracted;
-<<<<<<< HEAD
   delete group_gtid_tsid_map;
-=======
-  delete group_gtid_sid_map;
   mysql_mutex_unlock(&LOCK_certification_info);
   delete broadcast_thread;
->>>>>>> 6467f70f
 
   mysql_mutex_lock(&LOCK_members);
   clear_members();
@@ -946,7 +942,11 @@
 
 int Certifier::add_gtid_to_group_gtid_executed(const Gtid &gtid) {
   DBUG_TRACE;
-<<<<<<< HEAD
+
+  if (!is_initialized()) {
+    return 1;
+  }
+
   MUTEX_LOCK(guard, &LOCK_certification_info);
   add_to_group_gtid_executed_internal(gtid.sidno, gtid.gno);
   return 0;
@@ -955,77 +955,6 @@
 const Gtid_set *Certifier::get_group_gtid_set() const {
   return certifying_already_applied_transactions ? group_gtid_extracted
                                                  : group_gtid_executed;
-=======
-
-  if (!is_initialized()) {
-    return 1;
-  }
-
-  mysql_mutex_lock(&LOCK_certification_info);
-  rpl_sidno sidno = gle->get_sidno(group_gtid_sid_map);
-
-  if (sidno < 1) {
-    LogPluginErr(ERROR_LEVEL,
-                 ER_GRP_RPL_FETCH_TRANS_SIDNO_ERROR); /* purecov: inspected */
-    mysql_mutex_unlock(&LOCK_certification_info);     /* purecov: inspected */
-    return 1;                                         /* purecov: inspected */
-  }
-
-  if (group_gtid_executed->ensure_sidno(sidno) != RETURN_STATUS_OK) {
-    LogPluginErr(ERROR_LEVEL,
-                 ER_GRP_RPL_ERROR_VERIFYING_SIDNO); /* purecov: inspected */
-    mysql_mutex_unlock(&LOCK_certification_info);   /* purecov: inspected */
-    return 1;                                       /* purecov: inspected */
-  }
-
-  add_to_group_gtid_executed_internal(sidno, gle->get_gno());
-
-  mysql_mutex_unlock(&LOCK_certification_info);
-  return 0;
-}
-
-int Certifier::add_group_gtid_to_group_gtid_executed(rpl_gno gno) {
-  DBUG_TRACE;
-
-  if (!is_initialized()) {
-    return 1;
-  }
-
-  mysql_mutex_lock(&LOCK_certification_info);
-  add_to_group_gtid_executed_internal(group_gtid_sid_map_group_sidno, gno);
-  mysql_mutex_unlock(&LOCK_certification_info);
-  return 0;
-}
-
-/*
-  This method will return the next GNO for the current transaction, it
-  will work with two behaviours:
-
-  1) member_uuid == NULL || gtid_assignment_block_size <= 1
-     View_change_log_events creation does call this method with
-     member_uuid set to NULL to force it to be created with the
-     first available GNO of the group. This will ensure that all
-     members do use the same GNO for it.
-     After a View_change_log_event is created we recompute available
-     GNOs to ensure that all members do have the same available GNOs
-     set.
-     This branch is also used when gtid_assignment_block_size is
-     set to 1, meaning that GNO will be assigned sequentially
-     according with certification order.
-
-  2) On the second branch we assign GNOs according to intervals
-     assigned to each member.
-     To avoid having eternal gaps when a member do use all of its
-     assigned GNOs, periodically we recompute the intervals, this
-     will make that GNOs available to other members.
-     The GNO is generated within the interval of available GNOs for
-     a given member.
-     When a member exhaust its assigned GNOs we reserve more for it
-     from the available GNOs set.
-*/
-rpl_gno Certifier::get_group_next_available_gtid(const char *member_uuid) {
-  return get_next_available_gtid(member_uuid, group_gtid_sid_map_group_sidno);
->>>>>>> 6467f70f
 }
 
 Gtid_set *Certifier::get_group_gtid_set() {
@@ -1035,6 +964,11 @@
 
 void Certifier::gtid_intervals_computation() {
   DBUG_TRACE;
+
+  if (!is_initialized()) {
+    return;
+  }
+
   mysql_mutex_lock(&LOCK_certification_info);
   if (gtid_generator.get_gtid_assignment_block_size() > 1) {
     gtid_generator.recompute(*get_group_gtid_set());
@@ -1457,16 +1391,12 @@
 void Certifier::get_certification_info(
     std::map<std::string, std::string> *cert_info) {
   DBUG_TRACE;
-<<<<<<< HEAD
-  MUTEX_LOCK(guard, &LOCK_certification_info);
-=======
 
   if (!is_initialized()) {
     return;
   }
 
-  mysql_mutex_lock(&LOCK_certification_info);
->>>>>>> 6467f70f
+  MUTEX_LOCK(guard, &LOCK_certification_info);
 
   for (Certification_info::iterator it = certification_info.begin();
        it != certification_info.end(); ++it) {
@@ -1550,6 +1480,10 @@
   */
   Recovery_metadata_message_compressed_parts compressed_parts(
       recovery_metadata_message, compressed_certification_info_packet_count);
+
+  if (!is_initialized()) {
+    return true;
+  }
 
   mysql_mutex_lock(&LOCK_certification_info);
   clear_certification_info();
@@ -1699,7 +1633,7 @@
   DBUG_TRACE;
 
   if (!is_initialized()) {
-    return {-1, -1};
+    return true;
   }
 
   mysql_mutex_lock(&LOCK_certification_info);
@@ -1770,6 +1704,10 @@
   std::string value{};
   size_t len{0};
   ProtoCertificationInformationMap proto_cert_info;
+
+  if (!is_initialized()) {
+    return true;
+  }
 
   mysql_mutex_lock(&LOCK_certification_info);
 
@@ -1850,6 +1788,11 @@
 Certifier::generate_view_change_group_gtid() {
   DBUG_TRACE;
 
+  if (!is_initialized()) {
+    Gtid resulting_gtid{-1, -1};
+    return std::make_pair(resulting_gtid, mysql::utils::Return_status::error);
+  }
+
   MUTEX_LOCK(guard, &LOCK_certification_info);
   auto [generated_gno, generation_code] =
       gtid_generator.get_next_available_gtid(
@@ -1993,17 +1936,12 @@
   int length = 0;
   char buffer[Gtid::MAX_TEXT_LENGTH + 1];
 
-<<<<<<< HEAD
+  if (!is_initialized()) {
+    return;
+  }
+
   MUTEX_LOCK(guard, &LOCK_certification_info);
   if (last_conflict_free_transaction.is_empty()) return;
-=======
-  if (!is_initialized()) {
-    return;
-  }
-
-  mysql_mutex_lock(&LOCK_certification_info);
-  if (last_conflict_free_transaction.is_empty()) goto end;
->>>>>>> 6467f70f
 
   length =
       last_conflict_free_transaction.to_string(group_gtid_tsid_map, buffer);
@@ -2013,15 +1951,11 @@
 void Certifier::enable_conflict_detection() {
   DBUG_TRACE;
 
-<<<<<<< HEAD
-  MUTEX_LOCK(guard, &LOCK_certification_info);
-=======
   if (!is_initialized()) {
     return;
   }
 
-  mysql_mutex_lock(&LOCK_certification_info);
->>>>>>> 6467f70f
+  MUTEX_LOCK(guard, &LOCK_certification_info);
   conflict_detection_enable = true;
   local_member_info->enable_conflict_detection();
 }
@@ -2029,39 +1963,27 @@
 void Certifier::disable_conflict_detection() {
   DBUG_TRACE;
   assert(local_member_info->in_primary_mode());
-<<<<<<< HEAD
+
+  if (!is_initialized()) {
+    return;
+  }
+
   {
     MUTEX_LOCK(guard, &LOCK_certification_info);
     conflict_detection_enable = false;
     local_member_info->disable_conflict_detection();
   }
-=======
-
-  if (!is_initialized()) {
-    return;
-  }
-
-  mysql_mutex_lock(&LOCK_certification_info);
-  conflict_detection_enable = false;
-  local_member_info->disable_conflict_detection();
-  mysql_mutex_unlock(&LOCK_certification_info);
-
->>>>>>> 6467f70f
   LogPluginErr(INFORMATION_LEVEL, ER_GRP_RPL_CONFLICT_DETECTION_DISABLED);
 }
 
 bool Certifier::is_conflict_detection_enable() {
   DBUG_TRACE;
-<<<<<<< HEAD
-  MUTEX_LOCK(guard, &LOCK_certification_info);
-=======
 
   if (!is_initialized()) {
     return false;
   }
 
-  mysql_mutex_lock(&LOCK_certification_info);
->>>>>>> 6467f70f
+  MUTEX_LOCK(guard, &LOCK_certification_info);
   bool result = conflict_detection_enable;
   return result;
 }
