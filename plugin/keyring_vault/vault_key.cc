--- conflicted
+++ resolved
@@ -18,19 +18,14 @@
 void Vault_key::xor_data() { /* We do not xor data in keyring_vault */
 }
 
-<<<<<<< HEAD
-uchar *Vault_key::get_key_data() const { return key.get(); }
-=======
-void Vault_key::xor_data(uchar *, size_t)
-{
-  /* We do not xor data in keyring_vault */
+void Vault_key::xor_data(uchar *,
+                         size_t) { /* We do not xor data in keyring_vault */
 }
 
-uchar* Vault_key::get_key_data() const
-{
-  return key.get();
+void xor_data(uchar *, size_t) { /* We do not xor data in keyring_vault */
 }
->>>>>>> 96d1006e
+
+uchar *Vault_key::get_key_data() const { return key.get(); }
 
 size_t Vault_key::get_key_data_size() const { return key_len; }
 
