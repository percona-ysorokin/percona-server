--- conflicted
+++ resolved
@@ -7,39 +7,16 @@
 CREATE TEMPORARY TABLE t01 (a TEXT) ENGINE=InnoDB;
 INSERT INTO t01 VALUES ('Lorem ipsum dolor sit amet, consectetur adipiscing elit');
 CREATE TEMPORARY TABLE t04 (a TEXT) ENGINE=InnoDB ROW_FORMAT=COMPRESSED;
-<<<<<<< HEAD
 ERROR HY000: CREATE TEMPORARY TABLE is not allowed with ROW_FORMAT=COMPRESSED or KEY_BLOCK_SIZE.
-=======
-INSERT INTO t04 VALUES ('Praesent tristique eros a tempus fringilla');
-DROP TABLE t04;
->>>>>>> 32e8fdcf
 SET GLOBAL innodb_temp_tablespace_encrypt = ON;
 CREATE TEMPORARY TABLE t02 (a INT) ENGINE=InnoDB;
 CREATE TEMPORARY TABLE t03 (a TEXT) ENGINE=InnoDB;
 INSERT INTO t03 VALUES ('Curabitur laoreet, velit non interdum venenatis');
-<<<<<<< HEAD
-Pattern not found.
 CREATE TEMPORARY TABLE t05 (a INT) ENGINE=InnoDB;
 INSERT INTO t05 VALUES (1), (2), (3);
 CREATE TEMPORARY TABLE t06 (a INT) ENGINE=InnoDB ENCRYPTION='n';
-ERROR HY000: InnoDB : ENCRYPTION is not accepted syntax for CREATE/ALTER table, for tables in general/shared tablespace.
+ERROR HY000: ENCRYPTION clause is not valid for temporary tablespace.
 SET GLOBAL innodb_temp_tablespace_encrypt = OFF;
-=======
-SET GLOBAL innodb_encrypt_tables=ON;
-CREATE TEMPORARY TABLE t04 (a TEXT) ENGINE=InnoDB ROW_FORMAT=COMPRESSED;
-SET GLOBAL innodb_encrypt_tables=OFF;
-INSERT INTO t04 VALUES ('Praesent tristique eros a tempus fringilla');
-DROP TABLE t04;
-CREATE TEMPORARY TABLE t05 (a TEXT) ENGINE=InnoDB ROW_FORMAT=COMPRESSED ENCRYPTION='y';
-INSERT INTO t05 VALUES ('Quisque malesuada placerat nisl');
-DROP TABLE t05;
-CREATE TEMPORARY TABLE t06 (a TEXT) ENGINE=InnoDB ROW_FORMAT=COMPRESSED ENCRYPTION='n';
-INSERT INTO t06 VALUES ('Sed in libero ut nibh placerat accumsan');
-DROP TABLE t06;
-SET GLOBAL innodb_temp_tablespace_encrypt = OFF;
-CREATE TEMPORARY TABLE t07 (a INT) ENGINE=InnoDB ENCRYPTION='Y';
-ERROR HY000: InnoDB: Tablespace `innodb_temporary` cannot contain an ENCRYPTED table.
->>>>>>> 32e8fdcf
 CREATE TEMPORARY TABLE t07 (a INT) ENGINE=InnoDB;
 INSERT INTO t07 VALUES (1), (2), (3);
 DROP TABLE t07;
@@ -78,25 +55,4 @@
 SELECT * FROM t1 WHERE a IN(SELECT MAX(a) FROM t1);
 a
 11061
-DROP TABLE t1;
-# innodb temp table encrypt is ON:
-CREATE TEMPORARY TABLE t1 (a INT);
-ERROR HY000: InnoDB: Tablespace `innodb_temporary` can contain only an ENCRYPTED tables.
-CREATE TEMPORARY TABLE tmp1 (a TEXT) ENCRYPTION='y';
-INSERT INTO tmp1 VALUES ('Maecenas condimentum leo eu lorem aliquam malesuada');
-CREATE TEMPORARY TABLE tmp2 (a TEXT) ENCRYPTION='y';
-CREATE TEMPORARY TABLE t1 (a INT) KEY_BLOCK_SIZE=8 ENCRYPTION='y';
-DROP TABLE t1;
-CREATE TEMPORARY TABLE t1 (a INT) KEY_BLOCK_SIZE=8 ENCRYPTION='n';
-DROP TABLE t1;
-SET GLOBAL innodb_temp_tablespace_encrypt = OFF;
-CREATE TEMPORARY TABLE t1 (a INT) ENCRYPTION='y';
-ERROR HY000: InnoDB: Tablespace `innodb_temporary` cannot contain an ENCRYPTED table.
-INSERT INTO tmp2 VALUES ('Nam vestibulum mauris massa');
-CREATE TEMPORARY TABLE tmp3 (a TEXT);
-INSERT INTO tmp3 VALUES ('Sed sodales ligula sed enim condimentum');
-CREATE TEMPORARY TABLE t1 (a INT) ROW_FORMAT=COMPRESSED ENCRYPTION='y';
-DROP TABLE t1;
-CREATE TEMPORARY TABLE t1 (a INT) ROW_FORMAT=COMPRESSED ENCRYPTION='n';
-DROP TABLE t1;
-SET GLOBAL innodb_temp_tablespace_encrypt = ON;+DROP TABLE t1;