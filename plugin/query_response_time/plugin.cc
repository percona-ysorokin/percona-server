/* Copyright (C) 2014 Percona and Sergey Vojtovich

   This program is free software; you can redistribute it and/or modify
   it under the terms of the GNU General Public License as published by
   the Free Software Foundation; version 2 of the License.

   This program is distributed in the hope that it will be useful,
   but WITHOUT ANY WARRANTY; without even the implied warranty of
   MERCHANTABILITY or FITNESS FOR A PARTICULAR PURPOSE.  See the
   GNU General Public License for more details.

   You should have received a copy of the GNU General Public License
   along with this program; if not, write to the Free Software
   Foundation, Inc., 51 Franklin Street, Fifth Floor, Boston, MA  02110-1301,  USA */

#ifndef MYSQL_SERVER
#define MYSQL_SERVER
#endif
#include <sql_class.h>
#include <table.h>
#include <sql_show.h>
#include <mysql/plugin_audit.h>
#include <sp_instr.h>
#include <sql_parse.h>
#include <sql_prepare.h>
#include "query_response_time.h"


ulong opt_query_response_time_range_base= QRT_DEFAULT_BASE;
static my_bool opt_query_response_time_stats= FALSE;
static my_bool opt_query_response_time_flush= FALSE;


static void query_response_time_flush_update(
              MYSQL_THD thd __attribute__((unused)),
              struct st_mysql_sys_var *var __attribute__((unused)),
              void *tgt __attribute__((unused)),
              const void *save __attribute__((unused)))
{
  query_response_time_flush();
}


static MYSQL_SYSVAR_ULONG(range_base, opt_query_response_time_range_base,
       PLUGIN_VAR_RQCMDARG,
       "Select base of log for query_response_time ranges."
       "WARNING: change of this variable take effect only after next "
       "FLUSH QUERY_RESPONSE_TIME execution.",
       NULL, NULL, QRT_DEFAULT_BASE, 2, QRT_MAXIMUM_BASE, 1);
static MYSQL_SYSVAR_BOOL(stats, opt_query_response_time_stats,
       PLUGIN_VAR_OPCMDARG,
       "Enable and disable collection of query times.",
       NULL, NULL, FALSE);
static MYSQL_SYSVAR_BOOL(flush, opt_query_response_time_flush,
       PLUGIN_VAR_NOCMDOPT,
       "Update of this variable flushes statistics and re-reads "
       "query_response_time_range_base.",
       NULL, query_response_time_flush_update, FALSE);
#ifndef DBUG_OFF
static MYSQL_THDVAR_ULONGLONG(exec_time_debug, PLUGIN_VAR_NOCMDOPT,
       "Pretend queries take this many microseconds. When 0 (the default) use "
       "the actual execution time. Used only for debugging.",
       NULL, NULL, 0, 0, LONG_TIMEOUT, 1);
#endif

enum session_stat
{
  session_stat_global,
  session_stat_on,
  session_stat_off
};

static const char *session_stat_names[]= {"GLOBAL", "ON", "OFF"};
static TYPELIB session_stat_typelib= { array_elements(session_stat_names) - 1,
                                       "", session_stat_names, NULL};

static MYSQL_THDVAR_ENUM(session_stats, PLUGIN_VAR_RQCMDARG,
       "Controls query response time statistics collection for the current "
       "session: ON - enable, OFF - disable, GLOBAL - use "
       "query_response_time_stats value", NULL, NULL,
       session_stat_global, &session_stat_typelib);

static struct st_mysql_sys_var *query_response_time_info_vars[]=
{
  MYSQL_SYSVAR(range_base),
  MYSQL_SYSVAR(stats),
  MYSQL_SYSVAR(flush),
#ifndef DBUG_OFF
  MYSQL_SYSVAR(exec_time_debug),
#endif
  MYSQL_SYSVAR(session_stats),
  NULL
};


ST_FIELD_INFO query_response_time_fields_info[] =
{
  { "TIME",
    QRT_TIME_STRING_LENGTH,
    MYSQL_TYPE_STRING,
    0,
    0,
    "",
    SKIP_OPEN_TABLE },
  { "COUNT",
    MY_INT32_NUM_DECIMAL_DIGITS,
    MYSQL_TYPE_LONG,
    0,
    MY_I_S_UNSIGNED,
    "",
    SKIP_OPEN_TABLE },
  { "TOTAL",
    QRT_TIME_STRING_LENGTH,
    MYSQL_TYPE_STRING,
    0,
    0,
    "",
    SKIP_OPEN_TABLE },
  { 0, 0, MYSQL_TYPE_NULL, 0, 0, 0, 0 }
};


static int query_response_time_info_init(void *p)
{
  ST_SCHEMA_TABLE *i_s_query_response_time= (ST_SCHEMA_TABLE *) p;
  i_s_query_response_time->fields_info= query_response_time_fields_info;
  if (!my_strcasecmp(system_charset_info, i_s_query_response_time->table_name,
                     "QUERY_RESPONSE_TIME"))
    i_s_query_response_time->fill_table= query_response_time_fill;
  else if (!my_strcasecmp(system_charset_info,
                          i_s_query_response_time->table_name,
                          "QUERY_RESPONSE_TIME_READ"))
    i_s_query_response_time->fill_table= query_response_time_fill_ro;
  else if (!my_strcasecmp(system_charset_info,
                          i_s_query_response_time->table_name,
                          "QUERY_RESPONSE_TIME_WRITE"))
    i_s_query_response_time->fill_table= query_response_time_fill_rw;
  else
    DBUG_ASSERT(0);
  query_response_time_init();
  return 0;
}


static int query_response_time_info_deinit(void *arg __attribute__((unused)))
{
  opt_query_response_time_stats= FALSE;
  query_response_time_free();
  return 0;
}


static struct st_mysql_information_schema query_response_time_info_descriptor=
{ MYSQL_INFORMATION_SCHEMA_INTERFACE_VERSION };

<<<<<<< HEAD
static int query_response_time_audit_notify(MYSQL_THD thd,
                                            mysql_event_class_t event_class,
                                            const void *event)
=======
static bool query_response_time_should_log(MYSQL_THD thd)
{
  const enum session_stat session_stat_val
    = static_cast<session_stat>(THDVAR(thd, session_stats));
  return (session_stat_val == session_stat_on)
    || (session_stat_val == session_stat_global
        && opt_query_response_time_stats);
}

static void query_response_time_audit_notify(MYSQL_THD thd,
                                             unsigned int event_class,
                                             const void *event)
>>>>>>> 13390e90
{
  const struct mysql_event_general *event_general=
    (const struct mysql_event_general *) event;
  DBUG_ASSERT(event_class == MYSQL_AUDIT_GENERAL_CLASS);
  if (event_general->event_subclass == MYSQL_AUDIT_GENERAL_STATUS &&
      query_response_time_should_log(thd))
  {
    /*
     Get sql command id of currently executed statement
     inside of stored function or procedure. If the command is "PREPARE"
     don't get the statement inside of "PREPARE". If the statement
     is not inside of stored function or procedure get sql command id
     of the statement itself.
    */
    enum_sql_command sql_command=
      (
        thd->lex->sql_command != SQLCOM_PREPARE &&
        thd->sp_runtime_ctx &&
        thd->stmt_arena &&
        ((sp_lex_instr *)thd->stmt_arena)->get_command() >= 0
      ) ?
      (enum_sql_command)((sp_lex_instr *)thd->stmt_arena)->get_command() :
      thd->lex->sql_command;
    if (sql_command == SQLCOM_EXECUTE)
    {
      const LEX_CSTRING *name=
        (
          thd->sp_runtime_ctx &&
          thd->stmt_arena &&
          ((sp_lex_instr *)thd->stmt_arena)->get_prepared_stmt_name()
        )                                                               ?
        /* If we are inside of SP */
        ((sp_lex_instr *)thd->stmt_arena)->get_prepared_stmt_name()     :
        /* otherwise */
        &thd->lex->prepared_stmt_name;
      Prepared_statement *stmt= thd->stmt_map.find_by_name(*name);
      /* In case of EXECUTE <non-existing-PS>, keep SQLCOM_EXECUTE as the
      command. */
      if (likely(stmt && stmt->lex))
        sql_command= stmt->lex->sql_command;
    }
    QUERY_TYPE query_type=
      (sql_command_flags[sql_command] & CF_CHANGES_DATA) ? WRITE : READ;
#ifndef DBUG_OFF
    if (THDVAR(thd, exec_time_debug)) {
      ulonglong t = THDVAR(thd, exec_time_debug);
      if ((thd->lex->sql_command == SQLCOM_SET_OPTION) ||
          (thd->lex->spname && thd->stmt_arena && thd->sp_runtime_ctx &&
              ((sp_lex_instr *)thd->stmt_arena)->get_command() ==
              SQLCOM_SET_OPTION )) {
          t = 0;
      }
      query_response_time_collect(query_type, t);
    }
    else
#endif
      query_response_time_collect(query_type,
                                  thd->utime_after_query -
                                  thd->utime_after_lock);
  }
  return 0;
}


static struct st_mysql_audit query_response_time_audit_descriptor=
{
  MYSQL_AUDIT_INTERFACE_VERSION, NULL, query_response_time_audit_notify,
  { MYSQL_AUDIT_GENERAL_ALL, 0, 0, 0, 0, 0, 0, 0, 0, 0 }
};


mysql_declare_plugin(query_response_time)
{
  MYSQL_INFORMATION_SCHEMA_PLUGIN,
  &query_response_time_info_descriptor,
  "QUERY_RESPONSE_TIME",
  "Percona and Sergey Vojtovich",
  "Query Response Time Distribution INFORMATION_SCHEMA Plugin",
  PLUGIN_LICENSE_GPL,
  query_response_time_info_init,
  query_response_time_info_deinit,
  0x0100,
  NULL,
  query_response_time_info_vars,
  (void *)"1.0",
  0,
},
{
  MYSQL_INFORMATION_SCHEMA_PLUGIN,
  &query_response_time_info_descriptor,
  "QUERY_RESPONSE_TIME_READ",
  "Percona and Sergey Vojtovich",
  "Query Response Time Distribution INFORMATION_SCHEMA Plugin",
  PLUGIN_LICENSE_GPL,
  query_response_time_info_init,
  query_response_time_info_deinit,
  0x0100,
  NULL,
  NULL,
  (void *)"1.0",
  0,
},
{
  MYSQL_INFORMATION_SCHEMA_PLUGIN,
  &query_response_time_info_descriptor,
  "QUERY_RESPONSE_TIME_WRITE",
  "Percona and Sergey Vojtovich",
  "Query Response Time Distribution INFORMATION_SCHEMA Plugin",
  PLUGIN_LICENSE_GPL,
  query_response_time_info_init,
  query_response_time_info_deinit,
  0x0100,
  NULL,
  NULL,
  (void *)"1.0",
  0,
},
{
  MYSQL_AUDIT_PLUGIN,
  &query_response_time_audit_descriptor,
  "QUERY_RESPONSE_TIME_AUDIT",
  "Percona and Sergey Vojtovich",
  "Query Response Time Distribution Audit Plugin",
  PLUGIN_LICENSE_GPL,
  NULL,
  NULL,
  0x0100,
  NULL,
  NULL,
  (void *)"1.0",
  0,
}
mysql_declare_plugin_end;<|MERGE_RESOLUTION|>--- conflicted
+++ resolved
@@ -153,11 +153,6 @@
 static struct st_mysql_information_schema query_response_time_info_descriptor=
 { MYSQL_INFORMATION_SCHEMA_INTERFACE_VERSION };
 
-<<<<<<< HEAD
-static int query_response_time_audit_notify(MYSQL_THD thd,
-                                            mysql_event_class_t event_class,
-                                            const void *event)
-=======
 static bool query_response_time_should_log(MYSQL_THD thd)
 {
   const enum session_stat session_stat_val
@@ -167,10 +162,9 @@
         && opt_query_response_time_stats);
 }
 
-static void query_response_time_audit_notify(MYSQL_THD thd,
-                                             unsigned int event_class,
-                                             const void *event)
->>>>>>> 13390e90
+static int query_response_time_audit_notify(MYSQL_THD thd,
+                                            mysql_event_class_t event_class,
+                                            const void *event)
 {
   const struct mysql_event_general *event_general=
     (const struct mysql_event_general *) event;
