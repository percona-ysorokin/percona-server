--- conflicted
+++ resolved
@@ -617,43 +617,6 @@
   return 0;
 }
 
-<<<<<<< HEAD
-static int test_com_process_kill(void *p) {
-  DBUG_TRACE;
-
-  MYSQL_SESSION st_session;
-  Callback_data cbd;
-
-  WRITE_STR("COM_KILL\n");
-
-  ENSURE_API_NOT_NULL(st_session = srv_session_open(nullptr, p));
-
-  switch_user(st_session, user_privileged);
-  MYSQL_SESSION st_session_victim;
-  ENSURE_API_NOT_NULL(st_session_victim =
-                          srv_session_open(session_error_cb, p));
-
-  WRITE_VAL("session is dead? %i\n",
-            thd_killed(srv_session_info_get_thd(st_session_victim)));
-
-  COM_DATA cmd;
-
-  cmd.com_kill.id = srv_session_info_get_session_id(st_session_victim);
-  ENSURE_API_OK(command_service_run_command(
-      st_session, COM_PROCESS_KILL, &cmd, &my_charset_utf8mb3_general_ci,
-      &sql_cbs, CS_TEXT_REPRESENTATION, &cbd));
-
-  WRITE_VAL("session is dead now? %i\n",
-            thd_killed(srv_session_info_get_thd(st_session_victim)));
-
-  ENSURE_API_OK(srv_session_close(st_session));
-  ENSURE_API_OK(srv_session_close(st_session_victim));
-
-  return 0;
-}
-
-=======
->>>>>>> 824e2b40
 static int test_priv(void *p) {
   DBUG_TRACE;
 
