<<<<<<< HEAD
/* Copyright (c) 2015, 2018, Oracle and/or its affiliates. All rights reserved.
=======
/* Copyright (c) 2015, 2019, Oracle and/or its affiliates. All rights reserved.
>>>>>>> 4869291f

   This program is free software; you can redistribute it and/or modify
   it under the terms of the GNU General Public License, version 2.0,
   as published by the Free Software Foundation.

   This program is also distributed with certain software (including
   but not limited to OpenSSL) that is licensed under separate terms,
   as designated in a particular file or component or in included license
   documentation.  The authors of MySQL hereby grant you an additional
   permission to link the program and your derivative works with the
   separately licensed software that they have included with MySQL.

   This program is distributed in the hope that it will be useful,
   but WITHOUT ANY WARRANTY; without even the implied warranty of
   MERCHANTABILITY or FITNESS FOR A PARTICULAR PURPOSE.  See the
   GNU General Public License, version 2.0, for more details.

   You should have received a copy of the GNU General Public License
   along with this program; if not, write to the Free Software
   Foundation, Inc., 51 Franklin St, Fifth Floor, Boston, MA 02110-1301  USA */

#include <ctype.h>
#include <fcntl.h>
#include <mysql/plugin.h>
#include <mysql_version.h>
#include <stdlib.h>

#include "m_string.h"  // strlen
#include "my_dbug.h"
#include "my_dir.h"
#include "my_inttypes.h"
#include "my_io.h"
#include "my_sys.h"          // my_write, my_malloc
#include "sql/sql_plugin.h"  // st_plugin_int
<<<<<<< HEAD
=======
#include "template_utils.h"
>>>>>>> 4869291f

#define LOG_COMPONENT_TAG "test_session_in_thd"

#include <mysql/components/my_service.h>
#include <mysql/components/services/log_builtins.h>
#include <mysqld_error.h>

static const char *log_filename = "test_session_in_thd";

#define MAX_SESSIONS 500

#define STRING_BUFFER_SIZE 512

#define WRITE_STR(format)                         \
  snprintf(buffer, sizeof(buffer), "%s", format); \
  my_write(outfile, (uchar *)buffer, strlen(buffer), MYF(0))
#define WRITE_VAL(format, value)                   \
  snprintf(buffer, sizeof(buffer), format, value); \
  my_write(outfile, (uchar *)buffer, strlen(buffer), MYF(0))
static const char *sep =
    "=========================================================================="
    "==================\n";

<<<<<<< HEAD
#define WRITE_SEP() my_write(outfile, (uchar *)sep, strlen(sep), MYF(0))
=======
#define WRITE_SEP() \
  my_write(outfile, pointer_cast<const uchar *>(sep), strlen(sep), MYF(0))
>>>>>>> 4869291f

static SERVICE_TYPE(registry) *reg_srv = nullptr;
SERVICE_TYPE(log_builtins) *log_bi = nullptr;
SERVICE_TYPE(log_builtins_string) *log_bs = nullptr;

static File outfile;

struct test_services_context {
  my_thread_handle test_services_thread;
};

/* SQL (system) variable to control number of sessions                    */
/* Only effective at start of mysqld by setting it as option --loose-...  */
int nb_sessions;
static MYSQL_SYSVAR_INT(nb_sessions, nb_sessions, PLUGIN_VAR_RQCMDARG,
                        "number of sessions", NULL, NULL, 1, 1, 500, 0);

static SYS_VAR *test_services_sysvars[] = {MYSQL_SYSVAR(nb_sessions), NULL};

static void test_session(void *p) {
  char buffer[STRING_BUFFER_SIZE];
  DBUG_ENTER("test_session");

  MYSQL_SESSION sessions[MAX_SESSIONS];
  bool session_ret = false;
  void *plugin_ctx = p;

  /* Open session 1: Must pass */
  for (int i = 0; i < nb_sessions; i++) {
    WRITE_VAL("sql open session %d.\n", i);
    sessions[i] = srv_session_open(NULL, plugin_ctx);
    if (!sessions[i])
      LogPluginErrMsg(ERROR_LEVEL, ER_LOG_PRINTF_MSG,
                      "srv_session_open_%d failed.", i);
  }

  /* close session 1: Must pass i*/
  WRITE_VAL("close following nb of sessions: %d\n", nb_sessions);
  for (int i = 0; i < nb_sessions; i++) {
    WRITE_VAL("sql session close session %d.\n", nb_sessions - 1 - i);
    session_ret = srv_session_close(sessions[nb_sessions - 1 - i]);
    if (session_ret)
      LogPluginErrMsg(ERROR_LEVEL, ER_LOG_PRINTF_MSG,
                      "srv_session_close_%d failed.", nb_sessions - 1 - i);
  }

  /* Open session 1: Must pass */
  for (int i = 0; i < nb_sessions; i++) {
    WRITE_VAL("sql open session %d.\n", i);
    sessions[i] = srv_session_open(NULL, plugin_ctx);
    if (!sessions[i])
      LogPluginErrMsg(ERROR_LEVEL, ER_LOG_PRINTF_MSG,
                      "srv_session_open_%d failed.", i);
  }

  /* close session 1: Must pass */
  WRITE_VAL("close following nb of sessions: %d\n", nb_sessions);
  for (int i = 0; i < nb_sessions; i++) {
    WRITE_VAL("sql session close session %d.\n", i);
    session_ret = srv_session_close(sessions[i]);
    if (session_ret)
      LogPluginErrMsg(ERROR_LEVEL, ER_LOG_PRINTF_MSG,
                      "srv_session_close_%d failed.", i);
  }

  DBUG_VOID_RETURN;
}

struct test_thread_context {
  my_thread_handle thread;
  void *p;
  bool thread_finished;
  void (*test_function)(void *);
};

static void *test_sql_threaded_wrapper(void *param) {
  char buffer[STRING_BUFFER_SIZE];
  struct test_thread_context *context = (struct test_thread_context *)param;

  WRITE_SEP();
  WRITE_STR("init thread\n");
  if (srv_session_init_thread(context->p))
    LogPluginErr(ERROR_LEVEL, ER_LOG_PRINTF_MSG,
                 "srv_session_init_thread failed.");

  context->test_function(context->p);

  WRITE_STR("deinit thread\n");
  srv_session_deinit_thread();

  context->thread_finished = true;
  return NULL;
}

static void create_log_file(const char *log_name) {
  char filename[FN_REFLEN];

  fn_format(filename, log_name, "", ".log",
            MY_REPLACE_EXT | MY_UNPACK_FILENAME);
  unlink(filename);
  outfile = my_open(filename, O_CREAT | O_RDWR, MYF(0));
}

static void test_in_spawned_thread(void *p, void (*test_function)(void *)) {
  my_thread_attr_t attr; /* Thread attributes */
  my_thread_attr_init(&attr);
  (void)my_thread_attr_setdetachstate(&attr, MY_THREAD_CREATE_JOINABLE);

  struct test_thread_context context;

  context.p = p;
  context.thread_finished = false;
  context.test_function = test_function;

  /* now create the thread and call test_session within the thread. */
  if (my_thread_create(&(context.thread), &attr, test_sql_threaded_wrapper,
                       &context) != 0)
    LogPluginErr(ERROR_LEVEL, ER_LOG_PRINTF_MSG,
                 "Could not create test session thread");
  else
    my_thread_join(&context.thread, NULL);
}

static int test_sql_service_plugin_init(void *p) {
  char buffer[STRING_BUFFER_SIZE];
  DBUG_ENTER("test_sql_service_plugin_init");
  if (init_logging_service_for_plugin(&reg_srv, &log_bi, &log_bs))
    DBUG_RETURN(1);
  LogPluginErr(INFORMATION_LEVEL, ER_LOG_PRINTF_MSG, "Installation.");

  create_log_file(log_filename);

  WRITE_STR("Follows threaded run\n");
  test_in_spawned_thread(p, test_session);

  my_close(outfile, MYF(0));

  DBUG_RETURN(0);
}

static int test_sql_service_plugin_deinit(void *) {
  deinit_logging_service_for_plugin(&reg_srv, &log_bi, &log_bs);
  DBUG_ENTER("test_sql_service_plugin_deinit");
  DBUG_RETURN(0);
}

struct st_mysql_daemon test_session_service_plugin = {
    MYSQL_DAEMON_INTERFACE_VERSION};

/*
  Plugin library descriptor
*/

mysql_declare_plugin(test_daemon){
    MYSQL_DAEMON_PLUGIN,
    &test_session_service_plugin,
    "test_session_in_thd",
    "Horst Hunger, Andrey Hristov",
    "Test sessions in thread",
    PLUGIN_LICENSE_GPL,
    test_sql_service_plugin_init,   /* Plugin Init      */
    NULL,                           /* Plugin Check uninstall    */
    test_sql_service_plugin_deinit, /* Plugin Deinit    */
    0x0100,                         /* 1.0              */
    NULL,                           /* status variables */
    test_services_sysvars,          /* system variables */
    NULL,                           /* config options   */
    0,                              /* flags            */
} mysql_declare_plugin_end;<|MERGE_RESOLUTION|>--- conflicted
+++ resolved
@@ -1,8 +1,4 @@
-<<<<<<< HEAD
-/* Copyright (c) 2015, 2018, Oracle and/or its affiliates. All rights reserved.
-=======
 /* Copyright (c) 2015, 2019, Oracle and/or its affiliates. All rights reserved.
->>>>>>> 4869291f
 
    This program is free software; you can redistribute it and/or modify
    it under the terms of the GNU General Public License, version 2.0,
@@ -37,10 +33,7 @@
 #include "my_io.h"
 #include "my_sys.h"          // my_write, my_malloc
 #include "sql/sql_plugin.h"  // st_plugin_int
-<<<<<<< HEAD
-=======
 #include "template_utils.h"
->>>>>>> 4869291f
 
 #define LOG_COMPONENT_TAG "test_session_in_thd"
 
@@ -64,12 +57,8 @@
     "=========================================================================="
     "==================\n";
 
-<<<<<<< HEAD
-#define WRITE_SEP() my_write(outfile, (uchar *)sep, strlen(sep), MYF(0))
-=======
 #define WRITE_SEP() \
   my_write(outfile, pointer_cast<const uchar *>(sep), strlen(sep), MYF(0))
->>>>>>> 4869291f
 
 static SERVICE_TYPE(registry) *reg_srv = nullptr;
 SERVICE_TYPE(log_builtins) *log_bi = nullptr;
