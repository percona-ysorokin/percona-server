--- conflicted
+++ resolved
@@ -66,9 +66,10 @@
 ulong audit_log_syslog_priority= 0;
 static char *audit_log_exclude_accounts= NULL;
 static char *audit_log_include_accounts= NULL;
-<<<<<<< HEAD
 static char *audit_log_exclude_databases= NULL;
 static char *audit_log_include_databases= NULL;
+static char *audit_log_exclude_commands= NULL;
+static char *audit_log_include_commands= NULL;
 
 PSI_memory_key key_memory_audit_log_logger_handle;
 PSI_memory_key key_memory_audit_log_handler;
@@ -78,6 +79,7 @@
 PSI_memory_key key_memory_audit_log_thd_local;
 PSI_memory_key key_memory_audit_log_accounts;
 PSI_memory_key key_memory_audit_log_databases;
+PSI_memory_key key_memory_audit_log_commands;
 
 static PSI_memory_info all_audit_log_memory[]=
 {
@@ -89,11 +91,8 @@
   {&key_memory_audit_log_thd_local, "audit_log_thd_local", 0},
   {&key_memory_audit_log_accounts, "audit_log_accounts", 0},
   {&key_memory_audit_log_databases, "audit_log_databases", 0},
+  {&key_memory_audit_log_commands, "audit_log_commands", 0},
 };
-=======
-static char *audit_log_exclude_commands= NULL;
-static char *audit_log_include_commands= NULL;
->>>>>>> bc36a760
 
 static int audit_log_syslog_facility_codes[]=
   { LOG_USER,   LOG_AUTHPRIV, LOG_CRON,   LOG_DAEMON, LOG_FTP,
@@ -808,11 +807,7 @@
 {
   /* size of allocated large buffer to for record formatting */
   size_t record_buffer_size;
-<<<<<<< HEAD
   /* skip session logging */
-=======
-  /* skip logging session */
->>>>>>> bc36a760
   my_bool skip_session;
   /* skip logging for the next query */
   my_bool skip_query;
@@ -844,11 +839,7 @@
 
 
 static
-<<<<<<< HEAD
 int audit_log_plugin_init(MYSQL_PLUGIN plugin_info)
-=======
-int audit_log_plugin_init(void *arg MY_ATTRIBUTE((unused)))
->>>>>>> bc36a760
 {
   char buf[1024];
   size_t len;
@@ -888,13 +879,11 @@
   my_free(audit_log_include_accounts);
   my_free(audit_log_exclude_accounts);
 
-<<<<<<< HEAD
   my_free(audit_log_include_databases);
   my_free(audit_log_exclude_databases);
-=======
+
   my_free(audit_log_include_commands);
   my_free(audit_log_exclude_commands);
->>>>>>> bc36a760
 
   return(0);
 }
@@ -963,13 +952,12 @@
 {
   DBUG_ASSERT(audit_log_include_accounts == NULL ||
               audit_log_exclude_accounts == NULL);
-<<<<<<< HEAD
+
   DBUG_ASSERT(audit_log_include_databases == NULL ||
               audit_log_exclude_databases == NULL);
-=======
+
   DBUG_ASSERT(audit_log_include_commands == NULL ||
               audit_log_exclude_commands == NULL);
->>>>>>> bc36a760
 
   if (event_class == MYSQL_AUDIT_CONNECTION_CLASS)
   {
@@ -1001,25 +989,12 @@
 
     local->skip_session= FALSE;
     if (audit_log_include_accounts != NULL &&
-<<<<<<< HEAD
         !audit_log_check_account_included(priv_user.str, priv_user.length,
                                           priv_host.str, priv_host.length))
       local->skip_session= TRUE;
     if (audit_log_exclude_accounts != NULL &&
         audit_log_check_account_excluded(priv_user.str, priv_user.length,
                                          priv_host.str, priv_host.length))
-=======
-        !audit_log_check_account_included(event_connection->user,
-                                          event_connection->user_length,
-                                          event_connection->host,
-                                          event_connection->host_length))
-      local->skip_session= TRUE;
-    if (audit_log_exclude_accounts != NULL &&
-        audit_log_check_account_excluded(event_connection->user,
-                                         event_connection->user_length,
-                                         event_connection->host,
-                                         event_connection->host_length))
->>>>>>> bc36a760
       local->skip_session= TRUE;
 
     if (event_connection->status == 0)
@@ -1038,7 +1013,6 @@
 
     if (event_general->event_subclass == MYSQL_AUDIT_GENERAL_STATUS)
     {
-<<<<<<< HEAD
       DBUG_ASSERT(local->stack.frames[local->stack.top].query == NULL
                   || local->stack.frames[local->stack.top].query
                       == event_general->general_query.str);
@@ -1051,6 +1025,16 @@
               && local->stack.frames[local->stack.top].databases_accessed > 0
               && local->stack.frames[local->stack.top].databases_excluded
                  == local->stack.frames[local->stack.top].databases_accessed;
+
+      local->skip_query|= audit_log_include_commands
+            && !audit_log_check_command_included(
+                     event_general->general_sql_command.str,
+                     event_general->general_sql_command.length);
+
+      local->skip_query|= audit_log_exclude_commands
+            && audit_log_check_command_excluded(
+                     event_general->general_sql_command.str,
+                     event_general->general_sql_command.length);
 
       local->stack.frames[local->stack.top].databases_included= 0;
       local->stack.frames[local->stack.top].databases_accessed= 0;
@@ -1065,23 +1049,6 @@
             strncmp(event_general->general_command.str, "Quit", 4) == 0) ||
            (event_general->general_command.length == 11 &&
             strncmp(event_general->general_command.str,
-=======
-      local->skip_query= audit_log_include_commands
-            && !audit_log_check_command_included(
-                     event_general->general_sql_command.str,
-                     event_general->general_sql_command.length);
-
-      local->skip_query|= audit_log_exclude_commands
-            && audit_log_check_command_excluded(
-                     event_general->general_sql_command.str,
-                     event_general->general_sql_command.length);
-
-      if (!local->skip_query &&
-          ((event_general->general_command_length == 4 &&
-            strncmp(event_general->general_command, "Quit", 4) == 0) ||
-           (event_general->general_command_length == 11 &&
-            strncmp(event_general->general_command,
->>>>>>> bc36a760
                     "Change user", 11) == 0)))
         local->skip_query= TRUE;
     }
@@ -1160,15 +1127,9 @@
 
 
 static
-<<<<<<< HEAD
 int audit_log_notify(MYSQL_THD thd MY_ATTRIBUTE((unused)),
                      mysql_event_class_t event_class,
                      const void *event)
-=======
-void audit_log_notify(MYSQL_THD thd MY_ATTRIBUTE((unused)),
-                      unsigned int event_class,
-                      const void *event)
->>>>>>> bc36a760
 {
   char buf[4096];
   char *log_rec = NULL;
@@ -1183,11 +1144,7 @@
     return 0;
 
   if (local->skip_session)
-<<<<<<< HEAD
     return 0;
-=======
-    return;
->>>>>>> bc36a760
 
   if (event_class == MYSQL_AUDIT_GENERAL_CLASS)
   {
@@ -1544,11 +1501,7 @@
 
 static
 int
-<<<<<<< HEAD
 audit_log_exclude_databases_validate(
-=======
-audit_log_exclude_commands_validate(
->>>>>>> bc36a760
           MYSQL_THD thd MY_ATTRIBUTE((unused)),
           struct st_mysql_sys_var *var MY_ATTRIBUTE((unused)),
           void *save,
@@ -1558,11 +1511,7 @@
   char buf[80];
   int len= sizeof(buf);
 
-<<<<<<< HEAD
   if (audit_log_include_databases)
-=======
-  if (audit_log_include_commands)
->>>>>>> bc36a760
     return 1;
 
   new_val = value->val_str(value, buf, &len);
@@ -1573,11 +1522,7 @@
 }
 
 static
-<<<<<<< HEAD
 void audit_log_exclude_databases_update(
-=======
-void audit_log_exclude_commands_update(
->>>>>>> bc36a760
           MYSQL_THD thd MY_ATTRIBUTE((unused)),
           struct st_mysql_sys_var *var MY_ATTRIBUTE((unused)),
           void *var_ptr MY_ATTRIBUTE((unused)),
@@ -1585,7 +1530,6 @@
 {
   const char *new_val= *(const char **)(save);
 
-<<<<<<< HEAD
   DBUG_ASSERT(audit_log_include_databases == NULL);
 
   my_free(audit_log_exclude_databases);
@@ -1613,7 +1557,88 @@
 static
 int
 audit_log_include_databases_validate(
-=======
+          MYSQL_THD thd MY_ATTRIBUTE((unused)),
+          struct st_mysql_sys_var *var MY_ATTRIBUTE((unused)),
+          void *save,
+          struct st_mysql_value *value)
+{
+  const char *new_val;
+  char buf[80];
+  int len= sizeof(buf);
+
+  if (audit_log_exclude_databases)
+    return 1;
+
+  new_val = value->val_str(value, buf, &len);
+
+  *(const char **)(save) = new_val;
+
+  return 0;
+}
+
+static
+void audit_log_include_databases_update(
+          MYSQL_THD thd MY_ATTRIBUTE((unused)),
+          struct st_mysql_sys_var *var MY_ATTRIBUTE((unused)),
+          void *var_ptr MY_ATTRIBUTE((unused)),
+          const void *save)
+{
+  const char *new_val= *(const char **)(save);
+
+  DBUG_ASSERT(audit_log_exclude_databases == NULL);
+
+  my_free(audit_log_include_databases);
+  audit_log_include_databases= NULL;
+
+  if (new_val != NULL)
+  {
+    audit_log_include_databases= my_strdup(PSI_NOT_INSTRUMENTED,
+                                          new_val, MYF(MY_FAE));
+    audit_log_set_include_databases(audit_log_include_databases);
+  }
+  else
+  {
+    audit_log_set_include_databases("");
+  }
+}
+
+static MYSQL_SYSVAR_STR(include_databases, audit_log_include_databases,
+       PLUGIN_VAR_RQCMDARG,
+       "Comma separated list of databases for which events should be logged.",
+       audit_log_include_databases_validate,
+       audit_log_include_databases_update, NULL);
+
+static
+int
+audit_log_exclude_commands_validate(
+          MYSQL_THD thd MY_ATTRIBUTE((unused)),
+          struct st_mysql_sys_var *var MY_ATTRIBUTE((unused)),
+          void *save,
+          struct st_mysql_value *value)
+{
+  const char *new_val;
+  char buf[80];
+  int len= sizeof(buf);
+
+  if (audit_log_include_commands)
+    return 1;
+
+  new_val = value->val_str(value, buf, &len);
+
+  *(const char **)(save) = new_val;
+
+  return 0;
+}
+
+static
+void audit_log_exclude_commands_update(
+          MYSQL_THD thd MY_ATTRIBUTE((unused)),
+          struct st_mysql_sys_var *var MY_ATTRIBUTE((unused)),
+          void *var_ptr MY_ATTRIBUTE((unused)),
+          const void *save)
+{
+  const char *new_val= *(const char **)(save);
+
   DBUG_ASSERT(audit_log_include_commands == NULL);
 
   my_free(audit_log_exclude_commands);
@@ -1621,7 +1646,8 @@
 
   if (new_val != NULL)
   {
-    audit_log_exclude_commands= my_strdup(new_val, MYF(MY_FAE));
+    audit_log_exclude_commands= my_strdup(PSI_NOT_INSTRUMENTED,
+                                          new_val, MYF(MY_FAE));
     audit_log_set_exclude_commands(audit_log_exclude_commands);
   }
   else
@@ -1640,7 +1666,6 @@
 static
 int
 audit_log_include_commands_validate(
->>>>>>> bc36a760
           MYSQL_THD thd MY_ATTRIBUTE((unused)),
           struct st_mysql_sys_var *var MY_ATTRIBUTE((unused)),
           void *save,
@@ -1650,11 +1675,7 @@
   char buf[80];
   int len= sizeof(buf);
 
-<<<<<<< HEAD
-  if (audit_log_exclude_databases)
-=======
   if (audit_log_exclude_commands)
->>>>>>> bc36a760
     return 1;
 
   new_val = value->val_str(value, buf, &len);
@@ -1665,11 +1686,7 @@
 }
 
 static
-<<<<<<< HEAD
-void audit_log_include_databases_update(
-=======
 void audit_log_include_commands_update(
->>>>>>> bc36a760
           MYSQL_THD thd MY_ATTRIBUTE((unused)),
           struct st_mysql_sys_var *var MY_ATTRIBUTE((unused)),
           void *var_ptr MY_ATTRIBUTE((unused)),
@@ -1677,30 +1694,6 @@
 {
   const char *new_val= *(const char **)(save);
 
-<<<<<<< HEAD
-  DBUG_ASSERT(audit_log_exclude_databases == NULL);
-
-  my_free(audit_log_include_databases);
-  audit_log_include_databases= NULL;
-
-  if (new_val != NULL)
-  {
-    audit_log_include_databases= my_strdup(PSI_NOT_INSTRUMENTED,
-                                          new_val, MYF(MY_FAE));
-    audit_log_set_include_databases(audit_log_include_databases);
-  }
-  else
-  {
-    audit_log_set_include_databases("");
-  }
-}
-
-static MYSQL_SYSVAR_STR(include_databases, audit_log_include_databases,
-       PLUGIN_VAR_RQCMDARG,
-       "Comma separated list of databases for which events should be logged.",
-       audit_log_include_databases_validate,
-       audit_log_include_databases_update, NULL);
-=======
   DBUG_ASSERT(audit_log_exclude_commands == NULL);
 
   my_free(audit_log_include_commands);
@@ -1708,7 +1701,8 @@
 
   if (new_val != NULL)
   {
-    audit_log_include_commands= my_strdup(new_val, MYF(MY_FAE));
+    audit_log_include_commands= my_strdup(PSI_NOT_INSTRUMENTED,
+                                          new_val, MYF(MY_FAE));
     audit_log_set_include_commands(audit_log_include_commands);
   }
   else
@@ -1722,7 +1716,6 @@
        "Comma separated list of commands for which events should be logged.",
        audit_log_include_commands_validate,
        audit_log_include_commands_update, NULL);
->>>>>>> bc36a760
 
 static MYSQL_THDVAR_STR(local,
                         PLUGIN_VAR_READONLY | PLUGIN_VAR_MEMALLOC | \
@@ -1747,13 +1740,10 @@
   MYSQL_SYSVAR(query_stack),
   MYSQL_SYSVAR(exclude_accounts),
   MYSQL_SYSVAR(include_accounts),
-<<<<<<< HEAD
   MYSQL_SYSVAR(exclude_databases),
   MYSQL_SYSVAR(include_databases),
-=======
   MYSQL_SYSVAR(exclude_commands),
   MYSQL_SYSVAR(include_commands),
->>>>>>> bc36a760
   MYSQL_SYSVAR(local),
   NULL
 };
