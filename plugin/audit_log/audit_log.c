--- conflicted
+++ resolved
@@ -802,13 +802,9 @@
 {
   /* size of allocated large buffer for record formatting */
   size_t record_buffer_size;
-<<<<<<< HEAD
-  /* skip session logging */
-=======
   /* large buffer for record formatting */
   char *record_buffer;
-  /* skip logging session */
->>>>>>> e587c810
+  /* skip session logging */
   my_bool skip_session;
   /* skip logging for the next query */
   my_bool skip_query;
@@ -1779,12 +1775,9 @@
     THDVAR_SET(thd, local, thd_local_init_buf);
     local= (audit_log_thd_local *) THDVAR(thd, local);
     memset(local, 0, sizeof(audit_log_thd_local));
-<<<<<<< HEAD
+    THDVAR(thd, local_ptr)= (ulong) local;
 
     realloc_stack_frames(thd, 4);
-=======
-    THDVAR(thd, local_ptr)= (ulong) local;
->>>>>>> e587c810
   }
   return local;
 }
