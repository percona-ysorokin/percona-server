--- conflicted
+++ resolved
@@ -74,9 +74,6 @@
 PSI_memory_key key_memory_audit_log_logger_handle;
 PSI_memory_key key_memory_audit_log_handler;
 PSI_memory_key key_memory_audit_log_buffer;
-PSI_memory_key key_memory_audit_log_record_buffer;
-PSI_memory_key key_memory_audit_log_query_stack;
-PSI_memory_key key_memory_audit_log_thd_local;
 PSI_memory_key key_memory_audit_log_accounts;
 PSI_memory_key key_memory_audit_log_databases;
 PSI_memory_key key_memory_audit_log_commands;
@@ -86,9 +83,6 @@
   {&key_memory_audit_log_logger_handle, "audit_log_logger_handle", 0},
   {&key_memory_audit_log_handler, "audit_log_handler", 0},
   {&key_memory_audit_log_buffer, "audit_log_buffer", 0},
-  {&key_memory_audit_log_record_buffer, "audit_log_record_buffer", 0},
-  {&key_memory_audit_log_query_stack, "audit_log_query_stack", 0},
-  {&key_memory_audit_log_thd_local, "audit_log_thd_local", 0},
   {&key_memory_audit_log_accounts, "audit_log_accounts", 0},
   {&key_memory_audit_log_databases, "audit_log_databases", 0},
   {&key_memory_audit_log_commands, "audit_log_commands", 0},
@@ -1769,19 +1763,11 @@
 
   if (unlikely(local == NULL))
   {
-<<<<<<< HEAD
-    local= (audit_log_thd_local *)
-            my_malloc(key_memory_audit_log_thd_local,
-                      sizeof(audit_log_thd_local),
-                      MYF(MY_FAE | MY_ZEROFILL));
-    THDVAR(thd, local)= (char *) local;
-
-    realloc_stack_frames(thd, 4);
-=======
     THDVAR_SET(thd, local, thd_local_init_buf);
     local= (audit_log_thd_local *) THDVAR(thd, local);
     memset(local, 0, sizeof(audit_log_thd_local));
->>>>>>> 6cbbb9b0
+
+    realloc_stack_frames(thd, 4);
   }
   return local;
 }
@@ -1799,13 +1785,8 @@
   if (local->record_buffer_size < size)
   {
     local->record_buffer_size= size;
-<<<<<<< HEAD
-    buf= (char *) my_realloc(key_memory_audit_log_record_buffer, buf, size,
-                             MYF(MY_FAE | MY_ALLOW_ZERO_PTR));
-    THDVAR(thd, record_buffer)= (char *) buf;
-=======
-
-    buf = (char *) my_malloc(size, MYF(MY_FAE));
+
+    buf = (char *) my_malloc(PSI_NOT_INSTRUMENTED, size, MYF(MY_FAE));
     memset(buf, 1, size - 1);
     buf[size - 1]= 0;
 
@@ -1814,7 +1795,6 @@
     my_free(buf);
 
     buf = (char *) THDVAR(thd, record_buffer);
->>>>>>> 6cbbb9b0
   }
 
   return buf;
@@ -1832,15 +1812,24 @@
 
   if (local->stack.size < size)
   {
+    char *buf= (char *) my_malloc(PSI_NOT_INSTRUMENTED,
+                                  (local->stack.size + size) *
+                                  sizeof(query_stack_frame),
+                                  MYF(MY_FAE));
+    memset(buf + local->stack.size * sizeof(query_stack_frame), 1,
+           size * sizeof(query_stack_frame) - 1);
+    buf[(local->stack.size + size) * sizeof(query_stack_frame) - 1]= 0;
+    if (local->stack.size > 0)
+      memcpy(buf, stack, local->stack.size * sizeof(query_stack_frame));
+    THDVAR_SET(thd, query_stack,
+               buf + local->stack.size * sizeof(query_stack_frame));
+    stack= (query_stack_frame *) THDVAR(thd, query_stack);
+    memset(stack, 0, size * sizeof(query_stack_frame));
+    if (local->stack.size > 0)
+      memcpy(stack, buf, local->stack.size * sizeof(query_stack_frame));
+    local->stack.frames= stack;
     local->stack.size= size;
-    stack= (query_stack_frame *) my_realloc(key_memory_audit_log_query_stack,
-                                            stack,
-                                            size * sizeof(query_stack_frame),
-                                            MYF(MY_FAE
-                                                | MY_ALLOW_ZERO_PTR
-                                                | MY_ZEROFILL));
-    local->stack.frames= stack;
-    THDVAR(thd, query_stack)= (char *) stack;
+    my_free(buf);
   }
 
   return stack;
