--- conflicted
+++ resolved
@@ -502,11 +502,7 @@
   */
   rpl_sid fake_sid;
   fake_sid.parse("aaaaaaaa-aaaa-aaaa-aaaa-aaaaaaaaaaaa",
-<<<<<<< HEAD
-                 binary_log::Uuid::TEXT_LENGTH);
-=======
                  mysql::gtid::Uuid::TEXT_LENGTH);
->>>>>>> 87307d4d
   const rpl_sidno fake_sidno = get_sidno_from_global_sid_map(fake_sid);
   const rpl_gno fake_gno = get_last_executed_gno(fake_sidno) + 1;
 
@@ -688,11 +684,7 @@
   // Get the last delivered gno (should be 0)
   rpl_sid fake_sid;
   fake_sid.parse("aaaaaaaa-aaaa-aaaa-aaaa-aaaaaaaaaaaa",
-<<<<<<< HEAD
-                 binary_log::Uuid::TEXT_LENGTH);
-=======
                  mysql::gtid::Uuid::TEXT_LENGTH);
->>>>>>> 87307d4d
   const rpl_sidno fake_sidno = get_sidno_from_global_sid_map(fake_sid);
   rpl_gno gno = channel_get_last_delivered_gno(interface_channel, fake_sidno);
   assert(gno == 0);
