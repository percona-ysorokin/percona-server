--- conflicted
+++ resolved
@@ -187,35 +187,8 @@
   sa_family_t family;
 };
 
-<<<<<<< HEAD
 void vio_proxy_protocol_add(const st_vio_network &net) noexcept;
-=======
-Vio* vio_new(my_socket sd, enum enum_vio_type type, uint flags);
-Vio*  mysql_socket_vio_new(MYSQL_SOCKET mysql_socket, enum enum_vio_type type, uint flags);
-#ifdef _WIN32
-Vio* vio_new_win32pipe(HANDLE hPipe);
-Vio* vio_new_win32shared_memory(HANDLE handle_file_map,
-                                HANDLE handle_map,
-                                HANDLE event_server_wrote,
-                                HANDLE event_server_read,
-                                HANDLE event_client_wrote,
-                                HANDLE event_client_read,
-                                HANDLE event_conn_closed);
-#else
-#define HANDLE void *
-#endif /* _WIN32 */
-
-void vio_proxy_protocol_add(const struct st_vio_network *net);
-void vio_proxy_cleanup();
-void    vio_delete(Vio* vio);
-int vio_shutdown(Vio* vio, int how);
-int vio_cancel(Vio* vio, int how);
-my_bool vio_reset(Vio* vio, enum enum_vio_type type,
-                  my_socket sd, void *ssl, uint flags);
-size_t  vio_read(Vio *vio, uchar *	buf, size_t size);
-size_t  vio_read_buff(Vio *vio, uchar * buf, size_t size);
-size_t  vio_write(Vio *vio, const uchar * buf, size_t size);
->>>>>>> 3be4fb02
+void vio_proxy_cleanup() noexcept;
 /* setsockopt TCP_NODELAY at IPPROTO_TCP level, when possible */
 int vio_fastsend(MYSQL_VIO vio);
 /* setsockopt SO_KEEPALIVE at SOL_SOCKET level, when possible */
