#include "plugin.h"
typedef void * MYSQL_PLUGIN;
struct st_mysql_xid {
  long formatID;
  long gtrid_length;
  long bqual_length;
  char data[128];
};
typedef struct st_mysql_xid MYSQL_XID;
enum enum_mysql_show_type
{
  SHOW_UNDEF, SHOW_BOOL,
  SHOW_INT,
  SHOW_LONG,
  SHOW_LONGLONG,
  SHOW_SIGNED_INT,
  SHOW_SIGNED_LONG,
  SHOW_SIGNED_LONGLONG,
  SHOW_CHAR, SHOW_CHAR_PTR,
  SHOW_ARRAY, SHOW_FUNC, SHOW_DOUBLE
};
enum enum_mysql_show_scope
{
  SHOW_SCOPE_UNDEF,
  SHOW_SCOPE_GLOBAL
};
struct st_mysql_show_var
{
  const char *name;
  char *value;
  enum enum_mysql_show_type type;
  enum enum_mysql_show_scope scope;
};
typedef int (*mysql_show_var_func)(void*, struct st_mysql_show_var*, char *);
struct st_mysql_sys_var;
struct st_mysql_value;
typedef int (*mysql_var_check_func)(void* thd,
                                    struct st_mysql_sys_var *var,
                                    void *save, struct st_mysql_value *value);
typedef void (*mysql_var_update_func)(void* thd,
                                      struct st_mysql_sys_var *var,
                                      void *var_ptr, const void *save);
struct st_mysql_plugin
{
  int type;
  void *info;
  const char *name;
  const char *author;
  const char *descr;
  int license;
  int (*init)(MYSQL_PLUGIN);
  int (*deinit)(MYSQL_PLUGIN);
  unsigned int version;
  struct st_mysql_show_var *status_vars;
  struct st_mysql_sys_var **system_vars;
  void * __reserved1;
  unsigned long flags;
};
struct st_mysql_daemon
{
  int interface_version;
};
struct st_mysql_information_schema
{
  int interface_version;
};
struct st_mysql_storage_engine
{
  int interface_version;
};
struct handlerton;
 struct Mysql_replication {
   int interface_version;
 };
struct st_mysql_value
{
  int (*value_type)(struct st_mysql_value *);
  const char *(*val_str)(struct st_mysql_value *, char *buffer, int *length);
  int (*val_real)(struct st_mysql_value *, double *realbuf);
  int (*val_int)(struct st_mysql_value *, long long *intbuf);
  int (*is_unsigned)(struct st_mysql_value *);
};
int thd_in_lock_tables(const void* thd);
int thd_tablespace_op(const void* thd);
long long thd_test_options(const void* thd, long long test_options);
int thd_sql_command(const void* thd);
const char *set_thd_proc_info(void* thd, const char *info,
                              const char *calling_func,
                              const char *calling_file,
                              const unsigned int calling_line);
void **thd_ha_data(const void* thd, const struct handlerton *hton);
void thd_storage_lock_wait(void* thd, long long value);
int thd_tx_isolation(const void* thd);
int thd_tx_is_read_only(const void* thd);
void* thd_tx_arbitrate(void* requestor, void* holder);
int thd_tx_priority(const void* thd);
int thd_tx_is_dd_trx(const void* thd);
char *thd_security_context(void* thd, char *buffer, size_t length,
                           size_t max_query_len);
void thd_inc_row_count(void* thd);
int thd_allow_batch(void* thd);
<<<<<<< HEAD
void thd_mark_transaction_to_rollback(void* thd, int all);
enum mysql_trx_stat_type
{
  MYSQL_TRX_STAT_IO_READ_BYTES,
  MYSQL_TRX_STAT_IO_READ_WAIT_USECS,
  MYSQL_TRX_STAT_LOCK_WAIT_USECS,
  MYSQL_TRX_STAT_INNODB_QUEUE_WAIT_USECS,
  MYSQL_TRX_STAT_ACCESS_PAGE_ID
};
void thd_report_innodb_stat(void* thd, unsigned long long trx_id,
                            enum mysql_trx_stat_type type,
                            unsigned long long value);
=======
void increment_thd_innodb_stats(void* thd,
                    unsigned long long trx_id,
                    long io_reads,
                    long long io_read,
                    uint64_t io_reads_wait_timer,
                    uint64_t lock_que_wait_timer,
                    uint64_t que_wait_timer,
                    long page_access);
>>>>>>> d060c3dc
unsigned long thd_log_slow_verbosity(const void* thd);
int thd_opt_slow_log();
int thd_is_background_thread(const void* thd);
int mysql_tmpfile(const char *prefix);
int thd_killed(const void* thd);
void thd_set_kill_status(const void* thd);
void thd_binlog_pos(const void* thd,
                    const char **file_var,
                    unsigned long long *pos_var);
unsigned long thd_get_thread_id(const void* thd);
int64_t thd_get_query_id(const void* thd);
void thd_get_xid(const void* thd, MYSQL_XID *xid);
void mysql_query_cache_invalidate4(void* thd,
                                   const char *key, unsigned int key_length,
                                   int using_trx);
void *thd_get_ha_data(const void* thd, const struct handlerton *hton);
void thd_set_ha_data(void* thd, const struct handlerton *hton,
                     const void *ha_data);
int thd_command(const void* thd);
long long thd_start_time(const void* thd);
void thd_kill(unsigned long id);
int thd_get_ft_query_extra_word_chars(void);
#include "mysql/mysql_lex_string.h"
struct st_mysql_lex_string
{
  char *str;
  size_t length;
};
typedef struct st_mysql_lex_string MYSQL_LEX_STRING;
struct st_mysql_const_lex_string
{
  const char *str;
  size_t length;
};
typedef struct st_mysql_const_lex_string MYSQL_LEX_CSTRING;
#include "my_command.h"
enum enum_server_command
{
  COM_SLEEP,
  COM_QUIT,
  COM_INIT_DB,
  COM_QUERY,
  COM_FIELD_LIST,
  COM_CREATE_DB,
  COM_DROP_DB,
  COM_REFRESH,
  COM_SHUTDOWN,
  COM_STATISTICS,
  COM_PROCESS_INFO,
  COM_CONNECT,
  COM_PROCESS_KILL,
  COM_DEBUG,
  COM_PING,
  COM_TIME,
  COM_DELAYED_INSERT,
  COM_CHANGE_USER,
  COM_BINLOG_DUMP,
  COM_TABLE_DUMP,
  COM_CONNECT_OUT,
  COM_REGISTER_SLAVE,
  COM_STMT_PREPARE,
  COM_STMT_EXECUTE,
  COM_STMT_SEND_LONG_DATA,
  COM_STMT_CLOSE,
  COM_STMT_RESET,
  COM_SET_OPTION,
  COM_STMT_FETCH,
  COM_DAEMON,
  COM_BINLOG_DUMP_GTID,
  COM_RESET_CONNECTION,
  COM_END
};
#include "my_sqlcommand.h"
enum enum_sql_command {
  SQLCOM_SELECT,
  SQLCOM_CREATE_TABLE,
  SQLCOM_CREATE_INDEX,
  SQLCOM_ALTER_TABLE,
  SQLCOM_UPDATE,
  SQLCOM_INSERT,
  SQLCOM_INSERT_SELECT,
  SQLCOM_DELETE,
  SQLCOM_TRUNCATE,
  SQLCOM_DROP_TABLE,
  SQLCOM_DROP_INDEX,
  SQLCOM_SHOW_DATABASES,
  SQLCOM_SHOW_TABLES,
  SQLCOM_SHOW_FIELDS,
  SQLCOM_SHOW_KEYS,
  SQLCOM_SHOW_VARIABLES,
  SQLCOM_SHOW_STATUS,
  SQLCOM_SHOW_ENGINE_LOGS,
  SQLCOM_SHOW_ENGINE_STATUS,
  SQLCOM_SHOW_ENGINE_MUTEX,
  SQLCOM_SHOW_PROCESSLIST,
  SQLCOM_SHOW_MASTER_STAT,
  SQLCOM_SHOW_SLAVE_STAT,
  SQLCOM_SHOW_GRANTS,
  SQLCOM_SHOW_CREATE,
  SQLCOM_SHOW_CHARSETS,
  SQLCOM_SHOW_COLLATIONS,
  SQLCOM_SHOW_CREATE_DB,
  SQLCOM_SHOW_TABLE_STATUS,
  SQLCOM_SHOW_TRIGGERS,
  SQLCOM_LOAD,
  SQLCOM_SET_OPTION,
  SQLCOM_LOCK_TABLES,
  SQLCOM_UNLOCK_TABLES,
  SQLCOM_GRANT,
  SQLCOM_CHANGE_DB,
  SQLCOM_CREATE_DB,
  SQLCOM_DROP_DB,
  SQLCOM_ALTER_DB,
  SQLCOM_REPAIR,
  SQLCOM_REPLACE,
  SQLCOM_REPLACE_SELECT,
  SQLCOM_CREATE_FUNCTION,
  SQLCOM_DROP_FUNCTION,
  SQLCOM_REVOKE,
  SQLCOM_OPTIMIZE,
  SQLCOM_CHECK,
  SQLCOM_ASSIGN_TO_KEYCACHE,
  SQLCOM_PRELOAD_KEYS,
  SQLCOM_FLUSH,
  SQLCOM_KILL,
  SQLCOM_ANALYZE,
  SQLCOM_ROLLBACK,
  SQLCOM_ROLLBACK_TO_SAVEPOINT,
  SQLCOM_COMMIT,
  SQLCOM_SAVEPOINT,
  SQLCOM_RELEASE_SAVEPOINT,
  SQLCOM_SLAVE_START,
  SQLCOM_SLAVE_STOP,
  SQLCOM_START_GROUP_REPLICATION,
  SQLCOM_STOP_GROUP_REPLICATION,
  SQLCOM_BEGIN,
  SQLCOM_CHANGE_MASTER,
  SQLCOM_CHANGE_REPLICATION_FILTER,
  SQLCOM_RENAME_TABLE,
  SQLCOM_RESET,
  SQLCOM_PURGE,
  SQLCOM_PURGE_BEFORE,
  SQLCOM_SHOW_BINLOGS,
  SQLCOM_SHOW_OPEN_TABLES,
  SQLCOM_HA_OPEN,
  SQLCOM_HA_CLOSE,
  SQLCOM_HA_READ,
  SQLCOM_SHOW_SLAVE_HOSTS,
  SQLCOM_DELETE_MULTI,
  SQLCOM_UPDATE_MULTI,
  SQLCOM_SHOW_BINLOG_EVENTS,
  SQLCOM_DO,
  SQLCOM_SHOW_WARNS,
  SQLCOM_EMPTY_QUERY,
  SQLCOM_SHOW_ERRORS,
  SQLCOM_SHOW_STORAGE_ENGINES,
  SQLCOM_SHOW_PRIVILEGES,
  SQLCOM_HELP,
  SQLCOM_CREATE_USER,
  SQLCOM_DROP_USER,
  SQLCOM_RENAME_USER,
  SQLCOM_REVOKE_ALL,
  SQLCOM_CHECKSUM,
  SQLCOM_CREATE_PROCEDURE,
  SQLCOM_CREATE_SPFUNCTION,
  SQLCOM_CALL,
  SQLCOM_DROP_PROCEDURE,
  SQLCOM_ALTER_PROCEDURE,
  SQLCOM_ALTER_FUNCTION,
  SQLCOM_SHOW_CREATE_PROC,
  SQLCOM_SHOW_CREATE_FUNC,
  SQLCOM_SHOW_STATUS_PROC,
  SQLCOM_SHOW_STATUS_FUNC,
  SQLCOM_PREPARE,
  SQLCOM_EXECUTE,
  SQLCOM_DEALLOCATE_PREPARE,
  SQLCOM_CREATE_VIEW,
  SQLCOM_DROP_VIEW,
  SQLCOM_CREATE_TRIGGER,
  SQLCOM_DROP_TRIGGER,
  SQLCOM_XA_START,
  SQLCOM_XA_END,
  SQLCOM_XA_PREPARE,
  SQLCOM_XA_COMMIT,
  SQLCOM_XA_ROLLBACK,
  SQLCOM_XA_RECOVER,
  SQLCOM_SHOW_PROC_CODE,
  SQLCOM_SHOW_FUNC_CODE,
  SQLCOM_ALTER_TABLESPACE,
  SQLCOM_INSTALL_PLUGIN,
  SQLCOM_UNINSTALL_PLUGIN,
  SQLCOM_BINLOG_BASE64_EVENT,
  SQLCOM_SHOW_PLUGINS,
  SQLCOM_CREATE_SERVER,
  SQLCOM_DROP_SERVER,
  SQLCOM_ALTER_SERVER,
  SQLCOM_CREATE_EVENT,
  SQLCOM_ALTER_EVENT,
  SQLCOM_DROP_EVENT,
  SQLCOM_SHOW_CREATE_EVENT,
  SQLCOM_SHOW_EVENTS,
  SQLCOM_SHOW_CREATE_TRIGGER,
  SQLCOM_ALTER_DB_UPGRADE,
  SQLCOM_SHOW_PROFILE,
  SQLCOM_SHOW_PROFILES,
  SQLCOM_SIGNAL,
  SQLCOM_RESIGNAL,
  SQLCOM_SHOW_RELAYLOG_EVENTS,
  SQLCOM_GET_DIAGNOSTICS,
  SQLCOM_ALTER_USER,
  SQLCOM_EXPLAIN_OTHER,
  SQLCOM_SHOW_CREATE_USER,
  SQLCOM_SHUTDOWN,
  SQLCOM_ALTER_INSTANCE,
  SQLCOM_SHOW_USER_STATS,
  SQLCOM_SHOW_TABLE_STATS,
  SQLCOM_SHOW_INDEX_STATS,
  SQLCOM_SHOW_CLIENT_STATS,
  SQLCOM_SHOW_THREAD_STATS,
  SQLCOM_LOCK_TABLES_FOR_BACKUP,
  SQLCOM_LOCK_BINLOG_FOR_BACKUP,
  SQLCOM_UNLOCK_BINLOG,
  SQLCOM_CREATE_COMPRESSION_DICTIONARY,
  SQLCOM_DROP_COMPRESSION_DICTIONARY,
  SQLCOM_END
};
typedef enum
{
  MYSQL_AUDIT_GENERAL_CLASS = 0,
  MYSQL_AUDIT_CONNECTION_CLASS = 1,
  MYSQL_AUDIT_PARSE_CLASS = 2,
  MYSQL_AUDIT_AUTHORIZATION_CLASS = 3,
  MYSQL_AUDIT_TABLE_ACCESS_CLASS = 4,
  MYSQL_AUDIT_GLOBAL_VARIABLE_CLASS = 5,
  MYSQL_AUDIT_SERVER_STARTUP_CLASS = 6,
  MYSQL_AUDIT_SERVER_SHUTDOWN_CLASS = 7,
  MYSQL_AUDIT_COMMAND_CLASS = 8,
  MYSQL_AUDIT_QUERY_CLASS = 9,
  MYSQL_AUDIT_STORED_PROGRAM_CLASS = 10,
  MYSQL_AUDIT_CLASS_MASK_SIZE
} mysql_event_class_t;
struct st_mysql_audit
{
  int interface_version;
  void (*release_thd)(void*);
  int (*event_notify)(void*, mysql_event_class_t, const void *);
  unsigned long class_mask[MYSQL_AUDIT_CLASS_MASK_SIZE];
};
typedef enum enum_sql_command enum_sql_command_t;
typedef enum
{
  MYSQL_AUDIT_GENERAL_LOG = 1 << 0,
  MYSQL_AUDIT_GENERAL_ERROR = 1 << 1,
  MYSQL_AUDIT_GENERAL_RESULT = 1 << 2,
  MYSQL_AUDIT_GENERAL_STATUS = 1 << 3
} mysql_event_general_subclass_t;
struct mysql_event_general
{
  mysql_event_general_subclass_t event_subclass;
  int general_error_code;
  unsigned long general_thread_id;
  MYSQL_LEX_CSTRING general_user;
  MYSQL_LEX_CSTRING general_command;
  MYSQL_LEX_CSTRING general_query;
  struct charset_info_st *general_charset;
  unsigned long long general_time;
  unsigned long long general_rows;
  MYSQL_LEX_CSTRING general_host;
  MYSQL_LEX_CSTRING general_sql_command;
  MYSQL_LEX_CSTRING general_external_user;
  MYSQL_LEX_CSTRING general_ip;
};
typedef enum
{
  MYSQL_AUDIT_CONNECTION_CONNECT = 1 << 0,
  MYSQL_AUDIT_CONNECTION_DISCONNECT = 1 << 1,
  MYSQL_AUDIT_CONNECTION_CHANGE_USER = 1 << 2,
  MYSQL_AUDIT_CONNECTION_PRE_AUTHENTICATE = 1 << 3
} mysql_event_connection_subclass_t;
struct mysql_event_connection
{
  mysql_event_connection_subclass_t event_subclass;
  int status;
  unsigned long connection_id;
  MYSQL_LEX_CSTRING user;
  MYSQL_LEX_CSTRING priv_user;
  MYSQL_LEX_CSTRING external_user;
  MYSQL_LEX_CSTRING proxy_user;
  MYSQL_LEX_CSTRING host;
  MYSQL_LEX_CSTRING ip;
  MYSQL_LEX_CSTRING database;
  int connection_type;
};
typedef enum
{
  MYSQL_AUDIT_PARSE_PREPARSE = 1 << 0,
  MYSQL_AUDIT_PARSE_POSTPARSE = 1 << 1
} mysql_event_parse_subclass_t;
typedef enum
{
  MYSQL_AUDIT_PARSE_REWRITE_PLUGIN_NONE = 0,
  MYSQL_AUDIT_PARSE_REWRITE_PLUGIN_QUERY_REWRITTEN = 1 << 0,
  MYSQL_AUDIT_PARSE_REWRITE_PLUGIN_IS_PREPARED_STATEMENT = 1 << 1
} mysql_event_parse_rewrite_plugin_flag;
struct mysql_event_parse
{
  mysql_event_parse_subclass_t event_subclass;
  mysql_event_parse_rewrite_plugin_flag *flags;
  MYSQL_LEX_CSTRING query;
  MYSQL_LEX_CSTRING *rewritten_query;
};
typedef enum
{
  MYSQL_AUDIT_AUTHORIZATION_USER = 1 << 0,
  MYSQL_AUDIT_AUTHORIZATION_DB = 1 << 1,
  MYSQL_AUDIT_AUTHORIZATION_TABLE = 1 << 2,
  MYSQL_AUDIT_AUTHORIZATION_COLUMN = 1 << 3,
  MYSQL_AUDIT_AUTHORIZATION_PROCEDURE = 1 << 4,
  MYSQL_AUDIT_AUTHORIZATION_PROXY = 1 << 5
} mysql_event_authorization_subclass_t;
struct mysql_event_authorization
{
  mysql_event_authorization_subclass_t event_subclass;
  int status;
  unsigned int connection_id;
  enum_sql_command_t sql_command_id;
  MYSQL_LEX_CSTRING query;
  const struct charset_info_st *query_charset;
  MYSQL_LEX_CSTRING database;
  MYSQL_LEX_CSTRING table;
  MYSQL_LEX_CSTRING object;
  unsigned long requested_privilege;
  unsigned long granted_privilege;
};
typedef enum
{
  MYSQL_AUDIT_TABLE_ACCESS_READ = 1 << 0,
  MYSQL_AUDIT_TABLE_ACCESS_INSERT = 1 << 1,
  MYSQL_AUDIT_TABLE_ACCESS_UPDATE = 1 << 2,
  MYSQL_AUDIT_TABLE_ACCESS_DELETE = 1 << 3
} mysql_event_table_access_subclass_t;
struct mysql_event_table_access
{
  mysql_event_table_access_subclass_t event_subclass;
  unsigned long connection_id;
  enum_sql_command_t sql_command_id;
  MYSQL_LEX_CSTRING query;
  const struct charset_info_st *query_charset;
  MYSQL_LEX_CSTRING table_database;
  MYSQL_LEX_CSTRING table_name;
};
typedef enum
{
  MYSQL_AUDIT_GLOBAL_VARIABLE_GET = 1 << 0,
  MYSQL_AUDIT_GLOBAL_VARIABLE_SET = 1 << 1
} mysql_event_global_variable_subclass_t;
struct mysql_event_global_variable
{
  mysql_event_global_variable_subclass_t event_subclass;
  unsigned long connection_id;
  enum_sql_command_t sql_command_id;
  MYSQL_LEX_CSTRING variable_name;
  MYSQL_LEX_CSTRING variable_value;
};
typedef enum
{
  MYSQL_AUDIT_SERVER_STARTUP_STARTUP = 1 << 0
} mysql_event_server_startup_subclass_t;
struct mysql_event_server_startup
{
  mysql_event_server_startup_subclass_t event_subclass;
  const char **argv;
  unsigned int argc;
};
typedef enum
{
  MYSQL_AUDIT_SERVER_SHUTDOWN_SHUTDOWN = 1 << 0
} mysql_event_server_shutdown_subclass_t;
typedef enum
{
  MYSQL_AUDIT_SERVER_SHUTDOWN_REASON_SHUTDOWN,
  MYSQL_AUDIT_SERVER_SHUTDOWN_REASON_ABORT
} mysql_server_shutdown_reason_t;
struct mysql_event_server_shutdown
{
  mysql_event_server_shutdown_subclass_t event_subclass;
  int exit_code;
  mysql_server_shutdown_reason_t reason;
};
typedef enum
{
  MYSQL_AUDIT_COMMAND_START = 1 << 0,
  MYSQL_AUDIT_COMMAND_END = 1 << 1
} mysql_event_command_subclass_t;
typedef enum enum_server_command enum_server_command_t;
struct mysql_event_command
{
  mysql_event_command_subclass_t event_subclass;
  int status;
  unsigned long connection_id;
  enum_server_command_t command_id;
};
typedef enum
{
  MYSQL_AUDIT_QUERY_START = 1 << 0,
  MYSQL_AUDIT_QUERY_NESTED_START = 1 << 1,
  MYSQL_AUDIT_QUERY_STATUS_END = 1 << 2,
  MYSQL_AUDIT_QUERY_NESTED_STATUS_END = 1 << 3
} mysql_event_query_subclass_t;
struct mysql_event_query
{
  mysql_event_query_subclass_t event_subclass;
  int status;
  unsigned long connection_id;
  enum_sql_command_t sql_command_id;
  MYSQL_LEX_CSTRING query;
  const struct charset_info_st *query_charset;
};
typedef enum
{
  MYSQL_AUDIT_STORED_PROGRAM_EXECUTE = 1 << 0
} mysql_event_stored_program_subclass_t;
struct mysql_event_stored_program
{
  mysql_event_stored_program_subclass_t event_subclass;
  unsigned long connection_id;
  enum_sql_command_t sql_command_id;
  MYSQL_LEX_CSTRING query;
  const struct charset_info_st *query_charset;
  MYSQL_LEX_CSTRING database;
  MYSQL_LEX_CSTRING name;
  void *parameters;
};<|MERGE_RESOLUTION|>--- conflicted
+++ resolved
@@ -99,7 +99,6 @@
                            size_t max_query_len);
 void thd_inc_row_count(void* thd);
 int thd_allow_batch(void* thd);
-<<<<<<< HEAD
 void thd_mark_transaction_to_rollback(void* thd, int all);
 enum mysql_trx_stat_type
 {
@@ -111,17 +110,7 @@
 };
 void thd_report_innodb_stat(void* thd, unsigned long long trx_id,
                             enum mysql_trx_stat_type type,
-                            unsigned long long value);
-=======
-void increment_thd_innodb_stats(void* thd,
-                    unsigned long long trx_id,
-                    long io_reads,
-                    long long io_read,
-                    uint64_t io_reads_wait_timer,
-                    uint64_t lock_que_wait_timer,
-                    uint64_t que_wait_timer,
-                    long page_access);
->>>>>>> d060c3dc
+                            uint64_t value);
 unsigned long thd_log_slow_verbosity(const void* thd);
 int thd_opt_slow_log();
 int thd_is_background_thread(const void* thd);
