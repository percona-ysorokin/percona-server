--- conflicted
+++ resolved
@@ -637,7 +637,6 @@
 void thd_inc_row_count(MYSQL_THD thd);
 int thd_allow_batch(MYSQL_THD thd);
 
-<<<<<<< HEAD
 
 /**
   Mark transaction to rollback and mark error as fatal to a
@@ -674,18 +673,8 @@
 */
 void thd_report_innodb_stat(MYSQL_THD thd, unsigned long long trx_id,
                             enum mysql_trx_stat_type type,
-                            unsigned long long       value);
-
-=======
-void increment_thd_innodb_stats(MYSQL_THD thd,
-                    unsigned long long trx_id,
-                    long io_reads,
-                    long long io_read,
-                    uint64_t io_reads_wait_timer,
-                    uint64_t lock_que_wait_timer,
-                    uint64_t que_wait_timer,
-                    long page_access);
->>>>>>> d060c3dc
+                            uint64_t value);
+
 unsigned long thd_log_slow_verbosity(const MYSQL_THD thd);
 
 int thd_opt_slow_log();
