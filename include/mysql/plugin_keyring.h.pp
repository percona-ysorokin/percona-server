--- conflicted
+++ resolved
@@ -108,7 +108,6 @@
 void thd_inc_row_count(void * thd);
 int thd_allow_batch(void * thd);
 void thd_mark_transaction_to_rollback(void * thd, int all);
-<<<<<<< HEAD
 enum mysql_trx_stat_type {
   MYSQL_TRX_STAT_IO_READ_BYTES,
   MYSQL_TRX_STAT_IO_READ_WAIT_USECS,
@@ -123,31 +122,21 @@
 int thd_opt_slow_log();
 int thd_is_background_thread(const void * thd);
 int mysql_tmpfile(const char *prefix);
-int thd_killed(const void * v_thd);
-=======
-int mysql_tmpfile(const char *prefix);
 int thd_killed(const void *v_thd);
->>>>>>> 4869291f
 void thd_set_kill_status(const void * thd);
 void thd_binlog_pos(const void * thd, const char **file_var,
                     unsigned long long *pos_var);
 unsigned long thd_get_thread_id(const void * thd);
-<<<<<<< HEAD
 int64_t thd_get_query_id(const void * thd);
-=======
->>>>>>> 4869291f
 void thd_get_xid(const void * thd, MYSQL_XID *xid);
 void *thd_get_ha_data(const void * thd, const struct handlerton *hton);
 void thd_set_ha_data(void * thd, const struct handlerton *hton,
                      const void *ha_data);
 void remove_ssl_err_thread_state();
-<<<<<<< HEAD
 int thd_command(const void * thd);
 long long thd_start_time(const void * thd);
 void thd_kill(unsigned long id);
 int thd_get_ft_query_extra_word_chars(void);
-=======
->>>>>>> 4869291f
 struct st_mysql_keyring {
   int interface_version;
   bool (*mysql_key_store)(const char *key_id, const char *key_type,
