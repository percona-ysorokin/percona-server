<<<<<<< HEAD
/* Copyright (c) 2012, 2017, Oracle and/or its affiliates. All rights reserved.
=======
/* Copyright (c) 2012, 2019, Oracle and/or its affiliates. All rights reserved.
>>>>>>> 4869291f

  This program is free software; you can redistribute it and/or modify
  it under the terms of the GNU General Public License, version 2.0,
  as published by the Free Software Foundation.

  This program is also distributed with certain software (including
  but not limited to OpenSSL) that is licensed under separate terms,
  as designated in a particular file or component or in included license
  documentation.  The authors of MySQL hereby grant you an additional
  permission to link the program and your derivative works with the
  separately licensed software that they have included with MySQL.

  This program is distributed in the hope that it will be useful,
  but WITHOUT ANY WARRANTY; without even the implied warranty of
  MERCHANTABILITY or FITNESS FOR A PARTICULAR PURPOSE.  See the
  GNU General Public License, version 2.0, for more details.

  You should have received a copy of the GNU General Public License
  along with this program; if not, write to the Free Software
  Foundation, Inc., 51 Franklin St, Fifth Floor, Boston, MA 02110-1301  USA */

#ifndef PFS_TABLE_PROVIDER_H
#define PFS_TABLE_PROVIDER_H

/**
  @file include/pfs_table_provider.h
  Performance schema instrumentation (declarations).
*/

#include <sys/types.h>

#include "my_psi_config.h"

#ifdef HAVE_PSI_TABLE_INTERFACE
#ifdef MYSQL_SERVER
#ifndef MYSQL_DYNAMIC_PLUGIN
#ifndef WITH_LOCK_ORDER

#include "my_inttypes.h"
#include "my_macros.h"
#include "mysql/psi/psi_table.h"

#define PSI_TABLE_CALL(M) pfs_##M##_v1

PSI_table_share *pfs_get_table_share_v1(bool temporary,
                                        struct TABLE_SHARE *share);

void pfs_release_table_share_v1(PSI_table_share *share);

void pfs_drop_table_share_v1(bool temporary, const char *schema_name,
                             int schema_name_length, const char *table_name,
                             int table_name_length);

PSI_table *pfs_open_table_v1(PSI_table_share *share, const void *identity);

void pfs_unbind_table_v1(PSI_table *table);

PSI_table *pfs_rebind_table_v1(PSI_table_share *share, const void *identity,
                               PSI_table *table);

void pfs_close_table_v1(struct TABLE_SHARE *server_share, PSI_table *table);

PSI_table_locker *pfs_start_table_io_wait_v1(PSI_table_locker_state *state,
                                             PSI_table *table,
                                             PSI_table_io_operation op,
                                             uint index, const char *src_file,
                                             uint src_line);

PSI_table_locker *pfs_start_table_lock_wait_v1(PSI_table_locker_state *state,
                                               PSI_table *table,
                                               PSI_table_lock_operation op,
                                               ulong op_flags,
                                               const char *src_file,
                                               uint src_line);

void pfs_end_table_io_wait_v1(PSI_table_locker *locker, ulonglong numrows);

void pfs_end_table_lock_wait_v1(PSI_table_locker *locker);

void pfs_unlock_table_v1(PSI_table *table);

<<<<<<< HEAD
=======
#endif /* WITH_LOCK_ORDER */
>>>>>>> 4869291f
#endif /* MYSQL_DYNAMIC_PLUGIN */
#endif /* MYSQL_SERVER */
#endif /* HAVE_PSI_TABLE_INTERFACE */

#endif<|MERGE_RESOLUTION|>--- conflicted
+++ resolved
@@ -1,8 +1,4 @@
-<<<<<<< HEAD
-/* Copyright (c) 2012, 2017, Oracle and/or its affiliates. All rights reserved.
-=======
 /* Copyright (c) 2012, 2019, Oracle and/or its affiliates. All rights reserved.
->>>>>>> 4869291f
 
   This program is free software; you can redistribute it and/or modify
   it under the terms of the GNU General Public License, version 2.0,
@@ -84,10 +80,7 @@
 
 void pfs_unlock_table_v1(PSI_table *table);
 
-<<<<<<< HEAD
-=======
 #endif /* WITH_LOCK_ORDER */
->>>>>>> 4869291f
 #endif /* MYSQL_DYNAMIC_PLUGIN */
 #endif /* MYSQL_SERVER */
 #endif /* HAVE_PSI_TABLE_INTERFACE */
