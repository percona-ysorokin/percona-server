#ifndef MY_COMPILER_INCLUDED
#define MY_COMPILER_INCLUDED

/* Copyright (c) 2010, 2024, Oracle and/or its affiliates.

   This program is free software; you can redistribute it and/or modify
   it under the terms of the GNU General Public License, version 2.0,
   as published by the Free Software Foundation.

   This program is designed to work with certain software (including
   but not limited to OpenSSL) that is licensed under separate terms,
   as designated in a particular file or component or in included license
   documentation.  The authors of MySQL hereby grant you an additional
   permission to link the program and your derivative works with the
   separately licensed software that they have either included with
   the program or referenced in the documentation.

   This program is distributed in the hope that it will be useful,
   but WITHOUT ANY WARRANTY; without even the implied warranty of
   MERCHANTABILITY or FITNESS FOR A PARTICULAR PURPOSE.  See the
   GNU General Public License, version 2.0, for more details.

   You should have received a copy of the GNU General Public License
   along with this program; if not, write to the Free Software
   Foundation, Inc., 51 Franklin St, Fifth Floor, Boston, MA 02110-1301  USA */

/**
  @file include/my_compiler.h
  Header for compiler-dependent features.

  Intended to contain a set of reusable wrappers for preprocessor
  macros, attributes, pragmas, and any other features that are
  specific to a target compiler.
*/

#ifndef MYSQL_ABI_CHECK
#include <assert.h>
#include <stddef.h> /* size_t */
#endif

#include "my_config.h"

#include "mysql/attribute.h"

/*
  The macros below are borrowed from include/linux/compiler.h in the
  Linux kernel. Use them to indicate the likelihood of the truthfulness
  of a condition. This serves two purposes - newer versions of gcc will be
  able to optimize for branch predication, which could yield significant
  performance gains in frequently executed sections of the code, and the
  other reason to use them is for documentation
*/
#ifdef HAVE_BUILTIN_EXPECT

// likely/unlikely are likely to clash with other symbols, do not #define
#if defined(__cplusplus)
constexpr bool likely(bool expr) { return __builtin_expect(expr, true); }
constexpr bool unlikely(bool expr) { return __builtin_expect(expr, false); }
#else
#define likely(x) __builtin_expect((x), 1)
#define unlikely(x) __builtin_expect((x), 0)
#endif

#else /* HAVE_BUILTIN_EXPECT */

#if defined(__cplusplus)
constexpr bool likely(bool expr) { return expr; }
constexpr bool unlikely(bool expr) { return expr; }
#else
#define likely(x) (x)
#define unlikely(x) (x)
#endif

#endif /* HAVE_BUILTIN_EXPECT */

/* Communicate to the compiler the unreachability of the code. */
#ifdef HAVE_BUILTIN_UNREACHABLE
#define MY_ASSERT_UNREACHABLE() __builtin_unreachable()
#else
#define MY_ASSERT_UNREACHABLE() \
  do {                          \
    assert(0);                  \
  } while (0)
#endif

/* Visual Studio requires '__inline' for C code */
#if !defined(__cplusplus) && defined(_MSC_VER)
#define inline __inline
#endif

/* Provide __func__ macro definition for Visual Studio. */
#if defined(_MSC_VER)
#define __func__ __FUNCTION__
#endif

<<<<<<< HEAD
#if defined(__cplusplus) && defined(__cpp_attributes) && \
    defined(__has_cpp_attribute)
#if __has_cpp_attribute(nodiscard)
#define MY_NODISCARD [[nodiscard]]
#elif __has_cpp_attribute(gnu::warn_unused_result)
#define MY_NODISCARD [[gnu::warn_unused_result]]
#endif /* __has_cpp_attribute(gnu::warn_unused_result) */
#endif /* defined(__cplusplus) && defined(__cpp_attributes) && \
          defined(__has_cpp_attribute) */

#ifndef MY_NODISCARD
#define MY_NODISCARD MY_ATTRIBUTE((warn_unused_result))
#endif /* MY_NODISCARD */
=======
/*
  Disable MY_ATTRIBUTE for Sun Studio and Visual Studio.
  Note that Sun Studio supports some __attribute__ variants,
  but not format or unused which we use quite a lot.
*/
#ifndef MY_ATTRIBUTE
#if defined(__GNUC__) || defined(__clang__)
#define MY_ATTRIBUTE(A) __attribute__(A)
#else
#define MY_ATTRIBUTE(A)
#endif
#endif
>>>>>>> 69b73bc0

#if defined(_MSC_VER)
#define ALWAYS_INLINE __forceinline
#else
#define ALWAYS_INLINE __attribute__((always_inline)) inline
#endif

#if defined(_MSC_VER)
#define NO_INLINE __declspec(noinline)
#else
#define NO_INLINE __attribute__((noinline))
#endif

#ifndef __has_attribute
#define __has_attribute(x) 0
#endif

#ifndef SUPPRESS_UBSAN
// clang -fsanitize=undefined
#if defined(HAVE_UBSAN) && defined(__clang__)
#define SUPPRESS_UBSAN MY_ATTRIBUTE((no_sanitize("undefined")))
#if (__clang_major__ >= 10)
#define SUPPRESS_UBSAN_CLANG10 MY_ATTRIBUTE((no_sanitize("undefined")))
#endif
// gcc -fsanitize=undefined
#elif defined(HAVE_UBSAN) && __has_attribute(no_sanitize_undefined)
#define SUPPRESS_UBSAN MY_ATTRIBUTE((no_sanitize_undefined))
#else
#define SUPPRESS_UBSAN
#endif
#endif /* SUPPRESS_UBSAN */

// TODO(tdidriks) Fix new 'applying offset to null pointer' warnings.
#ifndef SUPPRESS_UBSAN_CLANG10
#define SUPPRESS_UBSAN_CLANG10
#endif

#ifndef SUPPRESS_TSAN
#if defined(HAVE_TSAN) && defined(__clang__)
#define SUPPRESS_TSAN MY_ATTRIBUTE((no_sanitize("thread")))
#elif defined(HAVE_TSAN) && __has_attribute(no_sanitize_thread)
#define SUPPRESS_TSAN MY_ATTRIBUTE((no_sanitize_thread))
#else
#define SUPPRESS_TSAN
#endif
#endif /* SUPPRESS_TSAN */

#ifdef _WIN32
#define STDCALL __stdcall
#else
#define STDCALL
#endif

/**
 * stringify parameters for C99/C++11 _Pragma().
 */
#define MY_COMPILER_CPP11_PRAGMA(X) _Pragma(#X)
/**
 * pass parameters to MSVC's __pragma() as is.
 */
#define MY_COMPILER_MSVC_PRAGMA(X) __pragma(X)

// enable compiler specified 'diagnostic' pragmas.
//
// 1. clang on windows defines both clang and msvc pragmas and generates the
// same warnings
// 2. clang defines both __clang__ and __GNUC__, but doesn't support all GCC
// warnings with the same name
//
//         +---------------------+
//         | enabled diagnostics |
//         +------+-------+------+
//         |  gcc | clang | msvc |
// +-------+------+-------+------+
// | gcc   |   x  |   -   |   -  |
// | clang |   -  |   x   |   x  |
// | msvc  |   -  |   -   |   x  |
// +-------+------+-------+------+
//    ^^^
//     +----- current compiler
//
// suppressions that aren't supported by the compiler are disabled to avoid
// "unsupported pragmas" warnings:
//
// @code
// // on GCC, clang-specific diagnostic pragmas are disabled
// MY_COMPILER_CLANG_DIAGNOSTIC_IGNORE("-Wdocumentation")
// @endcode

#if defined(__clang__)
#define MY_COMPILER_CLANG_DIAGNOSTIC_PUSH() \
  MY_COMPILER_CPP11_PRAGMA(clang diagnostic push)
#define MY_COMPILER_CLANG_DIAGNOSTIC_POP() \
  MY_COMPILER_CPP11_PRAGMA(clang diagnostic pop)
/**
 * ignore a compiler warning.
 *
 * @param X warning option to disable, must be quoted like "-Wdocumentation"
 */
#define MY_COMPILER_CLANG_DIAGNOSTIC_IGNORE(X) \
  MY_COMPILER_CPP11_PRAGMA(clang diagnostic ignored X)
/**
 * turn a compiler warning into an error.
 *
 * @param X warning option to turn into an error, must be a quoted string like
 * "-Wdocumentation"
 */
#define MY_COMPILER_CLANG_DIAGNOSTIC_ERROR(X) \
  MY_COMPILER_CPP11_PRAGMA(clang diagnostic error X)

#elif defined(__GNUC__)
#define MY_COMPILER_GCC_DIAGNOSTIC_PUSH() \
  MY_COMPILER_CPP11_PRAGMA(GCC diagnostic push)
#define MY_COMPILER_GCC_DIAGNOSTIC_POP() \
  MY_COMPILER_CPP11_PRAGMA(GCC diagnostic pop)
/**
 * ignore a compiler warning.
 *
 * @param X warning option to disable, must be quoted like "-Wdocumentation"
 */
#define MY_COMPILER_GCC_DIAGNOSTIC_IGNORE(X) \
  MY_COMPILER_CPP11_PRAGMA(GCC diagnostic ignored X)
/**
 * turn a compiler warning into an error.
 *
 * @param X warning option to turn into an error, must be quoted like
 * "-Wdocumentation"
 */
#define MY_COMPILER_GCC_DIAGNOSTIC_ERROR(X) \
  MY_COMPILER_CPP11_PRAGMA(GCC diagnostic error X)

#endif  // defined(__GNUC__)

#if defined(_MSC_VER)
#define MY_COMPILER_MSVC_DIAGNOSTIC_PUSH() \
  MY_COMPILER_MSVC_PRAGMA(warning(push))
#define MY_COMPILER_MSVC_DIAGNOSTIC_POP() MY_COMPILER_MSVC_PRAGMA(warning(pop))
/**
 * ignore a compiler warning.
 *
 * @param X warning number to disable
 */
#define MY_COMPILER_MSVC_DIAGNOSTIC_IGNORE(X) \
  MY_COMPILER_MSVC_PRAGMA(warning(disable : X))
#define MY_COMPILER_MSVC_DIAGNOSTIC_ERROR(X) \
  MY_COMPILER_MSVC_PRAGMA(warning(error : X))

#endif  // defined(_MSC_VER)

#if !defined(MY_COMPILER_CLANG_DIAGNOSTIC_ERROR)
#define MY_COMPILER_CLANG_DIAGNOSTIC_IGNORE(X)
#define MY_COMPILER_CLANG_DIAGNOSTIC_ERROR(X)
#endif

#if !defined(MY_COMPILER_GCC_DIAGNOSTIC_ERROR)
#define MY_COMPILER_GCC_DIAGNOSTIC_IGNORE(X)
#define MY_COMPILER_GCC_DIAGNOSTIC_ERROR(X)
#endif

#if !defined(MY_COMPILER_MSVC_DIAGNOSTIC_ERROR)
#define MY_COMPILER_MSVC_DIAGNOSTIC_IGNORE(X)
#define MY_COMPILER_MSVC_DIAGNOSTIC_ERROR(X)
#endif

/**
 * @def MY_COMPILER_DIAGNOSTIC_PUSH()
 *
 * save the compiler's diagnostic (enabled warnings, errors, ...) state
 *
 * @see MY_COMPILER_DIAGNOSTIC_POP()
 */

/**
 * @def MY_COMPILER_DIAGNOSTIC_POP()
 *
 * restore the compiler's diagnostic (enabled warnings, errors, ...) state
 *
 * @see MY_COMPILER_DIAGNOSTIC_PUSH()
 */

#if defined(__clang__)
#define MY_COMPILER_DIAGNOSTIC_PUSH() MY_COMPILER_CLANG_DIAGNOSTIC_PUSH()
#define MY_COMPILER_DIAGNOSTIC_POP() MY_COMPILER_CLANG_DIAGNOSTIC_POP()
#elif defined(__GNUC__)
#define MY_COMPILER_DIAGNOSTIC_PUSH() MY_COMPILER_GCC_DIAGNOSTIC_PUSH()
#define MY_COMPILER_DIAGNOSTIC_POP() MY_COMPILER_GCC_DIAGNOSTIC_POP()
#elif defined(_MSC_VER)
#define MY_COMPILER_DIAGNOSTIC_PUSH() MY_COMPILER_MSVC_DIAGNOSTIC_PUSH()
#define MY_COMPILER_DIAGNOSTIC_POP() MY_COMPILER_MSVC_DIAGNOSTIC_POP()
#else
#define MY_COMPILER_DIAGNOSTIC_PUSH()
#define MY_COMPILER_DIAGNOSTIC_POP()
#endif

/**
 * ignore -Wdocumentation compiler warnings for \@tparam.
 *
 * @code
 * MY_COMPILER_DIAGNOSTIC_PUSH()
 * MY_COMPILER_CLANG_WORKAROUND_TPARAM_DOCBUG()
 * ...
 * MY_COMPILER_DIAGNOSTIC_POP()
 * @endcode
 *
 * @see MY_COMPILER_DIAGNOSTIC_PUSH()
 * @see MY_COMPILER_DIAGNOSTIC_POP()
 *
 * allows to work around false positives -Wdocumentation warnings like:
 *
 * - \@tparam and explicitly instantiated templates
 *   https://bugs.llvm.org/show_bug.cgi?id=35144
 *
 */
#define MY_COMPILER_CLANG_WORKAROUND_TPARAM_DOCBUG() \
  MY_COMPILER_CLANG_DIAGNOSTIC_IGNORE("-Wdocumentation")

/**
 * ignore -Wdocumentation compiler warnings for \@see \@ref
 *
 * @code
 * MY_COMPILER_DIAGNOSTIC_PUSH()
 * MY_COMPILER_CLANG_WORKAROUND_REF_DOCBUG()
 * ...
 * MY_COMPILER_DIAGNOSTIC_POP()
 * @endcode
 *
 * @see MY_COMPILER_DIAGNOSTIC_PUSH()
 * @see MY_COMPILER_DIAGNOSTIC_POP()
 *
 * allows to work around false positives -Wdocumentation warnings like:
 *
 * - \@sa \@ref
 * - \@see \@ref
 * - \@return \@ref
 *   https://bugs.llvm.org/show_bug.cgi?id=38905
 *
 */
#define MY_COMPILER_CLANG_WORKAROUND_REF_DOCBUG() \
  MY_COMPILER_CLANG_DIAGNOSTIC_IGNORE("-Wdocumentation")

/**
 * ignore -Wunused-variable compiler warnings for \@see \@ref
 *
 * @code
 * MY_COMPILER_DIAGNOSTIC_PUSH()
 * MY_COMPILER_CLANG_WORKAROUND_FALSE_POSITIVE_UNUSED_VARIABLE_WARNING()
 * ...
 * MY_COMPILER_DIAGNOSTIC_POP()
 * @endcode
 *
 * @see MY_COMPILER_DIAGNOSTIC_PUSH()
 * @see MY_COMPILER_DIAGNOSTIC_POP()
 *
 * allows to work around false positives -Wunused-variable warnings like:
 *
 * - \@sa \@ref
 * - \@see \@ref
 * - \@return \@ref
 *   https://bugs.llvm.org/show_bug.cgi?id=46035
 *
 */
#define MY_COMPILER_CLANG_WORKAROUND_FALSE_POSITIVE_UNUSED_VARIABLE_WARNING() \
  MY_COMPILER_CLANG_DIAGNOSTIC_IGNORE("-Wunused-variable")

#endif /* MY_COMPILER_INCLUDED */<|MERGE_RESOLUTION|>--- conflicted
+++ resolved
@@ -92,35 +92,6 @@
 #if defined(_MSC_VER)
 #define __func__ __FUNCTION__
 #endif
-
-<<<<<<< HEAD
-#if defined(__cplusplus) && defined(__cpp_attributes) && \
-    defined(__has_cpp_attribute)
-#if __has_cpp_attribute(nodiscard)
-#define MY_NODISCARD [[nodiscard]]
-#elif __has_cpp_attribute(gnu::warn_unused_result)
-#define MY_NODISCARD [[gnu::warn_unused_result]]
-#endif /* __has_cpp_attribute(gnu::warn_unused_result) */
-#endif /* defined(__cplusplus) && defined(__cpp_attributes) && \
-          defined(__has_cpp_attribute) */
-
-#ifndef MY_NODISCARD
-#define MY_NODISCARD MY_ATTRIBUTE((warn_unused_result))
-#endif /* MY_NODISCARD */
-=======
-/*
-  Disable MY_ATTRIBUTE for Sun Studio and Visual Studio.
-  Note that Sun Studio supports some __attribute__ variants,
-  but not format or unused which we use quite a lot.
-*/
-#ifndef MY_ATTRIBUTE
-#if defined(__GNUC__) || defined(__clang__)
-#define MY_ATTRIBUTE(A) __attribute__(A)
-#else
-#define MY_ATTRIBUTE(A)
-#endif
-#endif
->>>>>>> 69b73bc0
 
 #if defined(_MSC_VER)
 #define ALWAYS_INLINE __forceinline
