/* Copyright (C) 2000 MySQL AB

   This program is free software; you can redistribute it and/or modify
   it under the terms of the GNU General Public License as published by
   the Free Software Foundation; either version 2 of the License, or
   (at your option) any later version.

   This program is distributed in the hope that it will be useful,
   but WITHOUT ANY WARRANTY; without even the implied warranty of
   MERCHANTABILITY or FITNESS FOR A PARTICULAR PURPOSE.  See the
   GNU General Public License for more details.

   You should have received a copy of the GNU General Public License
   along with this program; if not, write to the Free Software
   Foundation, Inc., 59 Temple Place, Suite 330, Boston, MA  02111-1307  USA */

/* This file should be included when using myisam_funktions */

#ifndef _myisam_h
#define _myisam_h
#ifdef	__cplusplus
extern "C" {
#endif

#ifndef _my_base_h
#include <my_base.h>
#endif
#ifndef _m_ctype_h
#include <m_ctype.h>
#endif
#ifndef _keycache_h
#include "keycache.h"
#endif
#include "my_handler.h"

	/* defines used by myisam-funktions */

/*
  There is a hard limit for the maximum number of keys as there are only
  8 bits in the index file header for the number of keys in a table.
  This means that 0..255 keys can exist for a table. The idea of
  MI_MAX_POSSIBLE_KEY is to ensure that one can use myisamchk & tools on
  a MyISAM table for which one has more keys than MyISAM is normally
  compiled for. If you don't have this, you will get a core dump when
  running myisamchk compiled for 128 keys on a table with 255 keys.
*/
#define MI_MAX_POSSIBLE_KEY         255             /* For myisam_chk */
#define MI_MAX_POSSIBLE_KEY_BUFF    (1024+6+6)      /* For myisam_chk */
/*
  The following defines can be increased if necessary.
  BUT: MI_MAX_KEY must be <= MI_MAX_POSSIBLE_KEY.
*/
#define MI_MAX_KEY                  64              /* Max allowed keys */
#define MI_MAX_KEY_SEG              16              /* Max segments for key */
#define MI_MAX_KEY_LENGTH           1000

#define MI_MAX_KEY_BUFF  (MI_MAX_KEY_LENGTH+MI_MAX_KEY_SEG*6+8+8)
#define MI_MAX_MSG_BUF      1024 /* used in CHECK TABLE, REPAIR TABLE */
#define MI_NAME_IEXT	".MYI"
#define MI_NAME_DEXT	".MYD"
/* Max extra space to use when sorting keys */
#define MI_MAX_TEMP_LENGTH	2*1024L*1024L*1024L

/* Possible values for myisam_block_size (must be power of 2) */
#define MI_KEY_BLOCK_LENGTH	1024	/* default key block length */
#define MI_MIN_KEY_BLOCK_LENGTH	1024	/* Min key block length */
#define MI_MAX_KEY_BLOCK_LENGTH	16384

#define mi_portable_sizeof_char_ptr 8

/*
  In the following macros '_keyno_' is 0 .. keys-1.
  If there can be more keys than bits in the key_map, the highest bit
  is for all upper keys. They cannot be switched individually.
  This means that clearing of high keys is ignored, setting one high key
  sets all high keys.
*/
#define MI_KEYMAP_BITS      (8 * SIZEOF_LONG_LONG)
#define MI_KEYMAP_HIGH_MASK (ULL(1) << (MI_KEYMAP_BITS - 1))
#define mi_get_mask_all_keys_active(_keys_) \
                            (((_keys_) < MI_KEYMAP_BITS) ? \
                             ((ULL(1) << (_keys_)) - ULL(1)) : \
                             (~ ULL(0)))

#if MI_MAX_KEY > MI_KEYMAP_BITS

#define mi_is_key_active(_keymap_,_keyno_) \
                            (((_keyno_) < MI_KEYMAP_BITS) ? \
                             test((_keymap_) & (ULL(1) << (_keyno_))) : \
                             test((_keymap_) & MI_KEYMAP_HIGH_MASK))
#define mi_set_key_active(_keymap_,_keyno_) \
                            (_keymap_)|= (((_keyno_) < MI_KEYMAP_BITS) ? \
                                          (ULL(1) << (_keyno_)) : \
                                          MI_KEYMAP_HIGH_MASK)
#define mi_clear_key_active(_keymap_,_keyno_) \
                            (_keymap_)&= (((_keyno_) < MI_KEYMAP_BITS) ? \
                                          (~ (ULL(1) << (_keyno_))) : \
                                          (~ (ULL(0))) /*ignore*/ )

#else

#define mi_is_key_active(_keymap_,_keyno_) \
                            test((_keymap_) & (ULL(1) << (_keyno_)))
#define mi_set_key_active(_keymap_,_keyno_) \
                            (_keymap_)|= (ULL(1) << (_keyno_))
#define mi_clear_key_active(_keymap_,_keyno_) \
                            (_keymap_)&= (~ (ULL(1) << (_keyno_)))

#endif

#define mi_is_any_key_active(_keymap_) \
                            test((_keymap_))
#define mi_is_all_keys_active(_keymap_,_keys_) \
                            ((_keymap_) == mi_get_mask_all_keys_active(_keys_))
#define mi_set_all_keys_active(_keymap_,_keys_) \
                            (_keymap_)= mi_get_mask_all_keys_active(_keys_)
#define mi_clear_all_keys_active(_keymap_) \
                            (_keymap_)= 0
#define mi_intersect_keys_active(_to_,_from_) \
                            (_to_)&= (_from_)
#define mi_is_any_intersect_keys_active(_keymap1_,_keys_,_keymap2_) \
                            ((_keymap1_) & (_keymap2_) & \
                             mi_get_mask_all_keys_active(_keys_))
#define mi_copy_keys_active(_to_,_maxkeys_,_from_) \
                            (_to_)= (mi_get_mask_all_keys_active(_maxkeys_) & \
                                     (_from_))

	/* Param to/from mi_info */

typedef struct st_mi_isaminfo		/* Struct from h_info */
{
  ha_rows records;			/* Records in database */
  ha_rows deleted;			/* Deleted records in database */
  my_off_t recpos;			/* Pos for last used record */
  my_off_t newrecpos;			/* Pos if we write new record */
  my_off_t dupp_key_pos;		/* Position to record with dupp key */
  my_off_t data_file_length,		/* Length of data file */
           max_data_file_length,
           index_file_length,
           max_index_file_length,
           delete_length;
  ulong reclength;			/* Recordlength */
  ulong mean_reclength;			/* Mean recordlength (if packed) */
  ulonglong auto_increment;
  ulonglong key_map;			/* Which keys are used */
  char  *data_file_name, *index_file_name;
  uint  keys;				/* Number of keys in use */
  uint	options;			/* HA_OPTION_... used */
  int	errkey,				/* With key was dupplicated on err */
	sortkey;			/* clustered by this key */
  File	filenr;				/* (uniq) filenr for datafile */
  time_t create_time;			/* When table was created */
  time_t check_time;
  time_t update_time;
  uint  reflength;
  ulong record_offset;
  ulong *rec_per_key;			/* for sql optimizing */
  uint raid_type,raid_chunks;
  ulong raid_chunksize;
} MI_ISAMINFO;


typedef struct st_mi_create_info
{
  const char *index_file_name, *data_file_name;	/* If using symlinks */
  ha_rows max_rows;
  ha_rows reloc_rows;
  ulonglong auto_increment;
  ulonglong data_file_length;
  ulonglong key_file_length;
  uint raid_type,raid_chunks;
  ulong raid_chunksize;
  uint old_options;
  uint8 language;
  my_bool with_auto_increment;
} MI_CREATE_INFO;

struct st_myisam_info;			/* For referense */
struct st_mi_isam_share;
typedef struct st_myisam_info MI_INFO;
struct st_mi_s_param;

typedef struct st_mi_keydef		/* Key definition with open & info */
{
  struct st_mi_isam_share *share;       /* Pointer to base (set in mi_open) */
  uint16 keysegs;			/* Number of key-segment */
  uint16 flag;				/* NOSAME, PACK_USED */

  uint8  key_alg;			/* BTREE, RTREE */
  uint16 block_length;			/* Length of keyblock (auto) */
  uint16 underflow_block_length;	/* When to execute underflow */
  uint16 keylength;			/* Tot length of keyparts (auto) */
  uint16 minlength;			/* min length of (packed) key (auto) */
  uint16 maxlength;			/* max length of (packed) key (auto) */
  uint16 block_size;			/* block_size (auto) */
  uint32 version;			/* For concurrent read/write */

  HA_KEYSEG *seg,*end;
  int (*bin_search)(struct st_myisam_info *info,struct st_mi_keydef *keyinfo,
		    uchar *page,uchar *key,
		    uint key_len,uint comp_flag,uchar * *ret_pos,
		    uchar *buff, my_bool *was_last_key);
  uint (*get_key)(struct st_mi_keydef *keyinfo,uint nod_flag,uchar * *page,
		  uchar *key);
  int (*pack_key)(struct st_mi_keydef *keyinfo,uint nod_flag,uchar *next_key,
		  uchar *org_key, uchar *prev_key, uchar *key,
		  struct st_mi_s_param *s_temp);
  void (*store_key)(struct st_mi_keydef *keyinfo, uchar *key_pos,
		    struct st_mi_s_param *s_temp);
  int (*ck_insert)(struct st_myisam_info *inf, uint k_nr, uchar *k, uint klen);
  int (*ck_delete)(struct st_myisam_info *inf, uint k_nr, uchar *k, uint klen);
} MI_KEYDEF;


#define MI_UNIQUE_HASH_LENGTH	4

typedef struct st_unique_def		/* Segment definition of unique */
{
  uint16 keysegs;			/* Number of key-segment */
  uchar key;				/* Mapped to which key */
  uint8 null_are_equal;
  HA_KEYSEG *seg,*end;
} MI_UNIQUEDEF;

typedef struct st_mi_decode_tree	/* Decode huff-table */
{
  uint16 *table;
  uint	 quick_table_bits;
  byte	 *intervalls;
} MI_DECODE_TREE;


struct st_mi_bit_buff;

/*
  Note that null markers should always be first in a row !
  When creating a column, one should only specify:
  type, length, null_bit and null_pos
*/

typedef struct st_columndef		/* column information */
{
  int16  type;				/* en_fieldtype */
  uint16 length;			/* length of field */
  uint32 offset;			/* Offset to position in row */
  uint8  null_bit;			/* If column may be 0 */
  uint16 null_pos;			/* position for null marker */

#ifndef NOT_PACKED_DATABASES
  void (*unpack)(struct st_columndef *rec,struct st_mi_bit_buff *buff,
		 uchar *start,uchar *end);
  enum en_fieldtype base_type;
  uint space_length_bits,pack_type;
  MI_DECODE_TREE *huff_tree;
#endif
} MI_COLUMNDEF;

/* invalidator function reference for Query Cache */
typedef void (* invalidator_by_filename)(const char * filename);

extern my_string myisam_log_filename;		/* Name of logfile */
extern ulong myisam_block_size;
extern ulong myisam_concurrent_insert;
extern my_bool myisam_flush,myisam_delay_key_write,myisam_single_user;
extern my_off_t myisam_max_temp_length;
extern ulong myisam_bulk_insert_tree_size, myisam_data_pointer_size;

	/* Prototypes for myisam-functions */

extern int mi_close(struct st_myisam_info *file);
extern int mi_delete(struct st_myisam_info *file,const byte *buff);
extern struct st_myisam_info *mi_open(const char *name,int mode,
				      uint wait_if_locked);
extern int mi_panic(enum ha_panic_function function);
extern int mi_rfirst(struct st_myisam_info *file,byte *buf,int inx);
extern int mi_rkey(struct st_myisam_info *file,byte *buf,int inx,
		   const byte *key,
		   uint key_len, enum ha_rkey_function search_flag);
extern int mi_rlast(struct st_myisam_info *file,byte *buf,int inx);
extern int mi_rnext(struct st_myisam_info *file,byte *buf,int inx);
extern int mi_rnext_same(struct st_myisam_info *info, byte *buf);
extern int mi_rprev(struct st_myisam_info *file,byte *buf,int inx);
extern int mi_rrnd(struct st_myisam_info *file,byte *buf, my_off_t pos);
extern int mi_scan_init(struct st_myisam_info *file);
extern int mi_scan(struct st_myisam_info *file,byte *buf);
extern int mi_rsame(struct st_myisam_info *file,byte *record,int inx);
extern int mi_rsame_with_pos(struct st_myisam_info *file,byte *record,
			     int inx, my_off_t pos);
extern int mi_update(struct st_myisam_info *file,const byte *old,
		     byte *new_record);
extern int mi_write(struct st_myisam_info *file,byte *buff);
extern my_off_t mi_position(struct st_myisam_info *file);
extern int mi_status(struct st_myisam_info *info, MI_ISAMINFO *x, uint flag);
extern int mi_lock_database(struct st_myisam_info *file,int lock_type);
extern int mi_create(const char *name,uint keys,MI_KEYDEF *keydef,
		     uint columns, MI_COLUMNDEF *columndef,
		     uint uniques, MI_UNIQUEDEF *uniquedef,
		     MI_CREATE_INFO *create_info, uint flags);
extern int mi_delete_table(const char *name);
extern int mi_rename(const char *from, const char *to);
extern int mi_extra(struct st_myisam_info *file,
		    enum ha_extra_function function,
		    void *extra_arg);
extern ha_rows mi_records_in_range(struct st_myisam_info *info,int inx,
                                   key_range *min_key, key_range *max_key);
extern int mi_log(int activate_log);
extern int mi_is_changed(struct st_myisam_info *info);
extern int mi_delete_all_rows(struct st_myisam_info *info);
extern ulong _mi_calc_blob_length(uint length , const byte *pos);
extern uint mi_get_pointer_length(ulonglong file_length, uint def);

/* this is used to pass to mysql_myisamchk_table -- by Sasha Pachev */

#define   MYISAMCHK_REPAIR 1  /* equivalent to myisamchk -r */
#define   MYISAMCHK_VERIFY 2  /* Verify, run repair if failure */

/*
  Definitions needed for myisamchk.c

  Entries marked as "QQ to be removed" are NOT used to
  pass check/repair options to mi_check.c. They are used
  internally by myisamchk.c or/and ha_myisam.cc and should NOT
  be stored together with other flags. They should be removed
  from the following list to make addition of new flags possible.
*/

#define T_AUTO_INC              1
#define T_AUTO_REPAIR           2              /* QQ to be removed */
#define T_BACKUP_DATA           4
#define T_CALC_CHECKSUM         8
#define T_CHECK                 16             /* QQ to be removed */
#define T_CHECK_ONLY_CHANGED    32             /* QQ to be removed */
#define T_CREATE_MISSING_KEYS   64
#define T_DESCRIPT              128
#define T_DONT_CHECK_CHECKSUM   256
#define T_EXTEND                512
#define T_FAST                  (1L << 10)     /* QQ to be removed */
#define T_FORCE_CREATE          (1L << 11)     /* QQ to be removed */
#define T_FORCE_UNIQUENESS      (1L << 12)
#define T_INFO                  (1L << 13)
#define T_MEDIUM                (1L << 14)
#define T_QUICK                 (1L << 15)     /* QQ to be removed */
#define T_READONLY              (1L << 16)     /* QQ to be removed */
#define T_REP                   (1L << 17)
#define T_REP_BY_SORT           (1L << 18)     /* QQ to be removed */
#define T_REP_PARALLEL          (1L << 19)     /* QQ to be removed */
#define T_RETRY_WITHOUT_QUICK   (1L << 20)
#define T_SAFE_REPAIR           (1L << 21)
#define T_SILENT                (1L << 22)
#define T_SORT_INDEX            (1L << 23)     /* QQ to be removed */
#define T_SORT_RECORDS          (1L << 24)     /* QQ to be removed */
#define T_STATISTICS            (1L << 25)
#define T_UNPACK                (1L << 26)
#define T_UPDATE_STATE          (1L << 27)
#define T_VERBOSE               (1L << 28)
#define T_VERY_SILENT           (1L << 29)
#define T_WAIT_FOREVER          (1L << 30)
#define T_WRITE_LOOP            ((ulong) 1L << 31)

#define T_REP_ANY               (T_REP | T_REP_BY_SORT | T_REP_PARALLEL)

/*
  Flags used by myisamchk.c or/and ha_myisam.cc that are NOT passed
  to mi_check.c follows:
*/

#define TT_USEFRM               1

#define O_NEW_INDEX	1		/* Bits set in out_flag */
#define O_NEW_DATA	2
#define O_DATA_LOST	4

/* these struct is used by my_check to tell it what to do */

typedef struct st_sort_key_blocks		/* Used when sorting */
{
  uchar *buff,*end_pos;
  uchar lastkey[MI_MAX_POSSIBLE_KEY_BUFF];
  uint last_length;
  int inited;
} SORT_KEY_BLOCKS;


/* 
  MyISAM supports several statistics collection methods. Currently statistics 
  collection method is not stored in MyISAM file and has to be specified for 
  each table analyze/repair operation in  MI_CHECK::stats_method.
*/

typedef enum 
{
  /* Treat NULLs as inequal when collecting statistics (default for 4.1/5.0) */
  MI_STATS_METHOD_NULLS_NOT_EQUAL,
  /* Treat NULLs as equal when collecting statistics (like 4.0 did) */
  MI_STATS_METHOD_NULLS_EQUAL
} enum_mi_stats_method;

typedef struct st_mi_check_param
{
  ulonglong auto_increment_value;
  ulonglong max_data_file_length;
  ulonglong keys_in_use;
  ulonglong max_record_length;
  my_off_t search_after_block;
  my_off_t new_file_pos,key_file_blocks;
  my_off_t keydata,totaldata,key_blocks,start_check_pos;
  ha_rows total_records,total_deleted;
  ha_checksum record_checksum,glob_crc;
  ulong	use_buffers,read_buffer_length,write_buffer_length,
	sort_buffer_length,sort_key_blocks;
  uint out_flag,warning_printed,error_printed,verbose;
  uint opt_sort_key,total_files,max_level;
  uint testflag, key_cache_block_size;
  uint8 language;
  my_bool using_global_keycache, opt_lock_memory, opt_follow_links;
  my_bool retry_repair, force_sort, calc_checksum;
  char temp_filename[FN_REFLEN],*isam_file_name;
  MY_TMPDIR *tmpdir;
  int tmpfile_createflag;
  myf myf_rw;
  IO_CACHE read_cache;
  ulonglong unique_count[MI_MAX_KEY_SEG+1];
  ha_checksum key_crc[MI_MAX_POSSIBLE_KEY];
  ulong rec_per_key_part[MI_MAX_KEY_SEG*MI_MAX_POSSIBLE_KEY];
  void *thd;
<<<<<<< HEAD
  const char *db_name, *table_name;
  const char *op_name;
=======
  char *db_name,*table_name;
  char *op_name;
  enum_mi_stats_method stats_method;
>>>>>>> 5953d7d3
} MI_CHECK;

typedef struct st_sort_ft_buf
{
  uchar *buf, *end;
  int   count;
  uchar lastkey[MI_MAX_KEY_BUFF];
} SORT_FT_BUF;

typedef struct st_sort_info
{
  my_off_t filelength,dupp,buff_length;
  ha_rows max_records;
  uint current_key, total_keys;
  myf myf_rw;
  enum data_file_type new_data_file_type;
  MI_INFO *info;
  MI_CHECK *param;
  char *buff;
  SORT_KEY_BLOCKS *key_block,*key_block_end;
  SORT_FT_BUF *ft_buf;
  /* sync things */
  uint got_error, threads_running;
#ifdef THREAD
  pthread_mutex_t mutex;
  pthread_cond_t  cond;
#endif
} SORT_INFO;

/* functions in mi_check */
void myisamchk_init(MI_CHECK *param);
int chk_status(MI_CHECK *param, MI_INFO *info);
int chk_del(MI_CHECK *param, register MI_INFO *info, uint test_flag);
int chk_size(MI_CHECK *param, MI_INFO *info);
int chk_key(MI_CHECK *param, MI_INFO *info);
int chk_data_link(MI_CHECK *param, MI_INFO *info,int extend);
int mi_repair(MI_CHECK *param, register MI_INFO *info,
	      my_string name, int rep_quick);
int mi_sort_index(MI_CHECK *param, register MI_INFO *info, my_string name);
int mi_repair_by_sort(MI_CHECK *param, register MI_INFO *info,
		      const char * name, int rep_quick);
int mi_repair_parallel(MI_CHECK *param, register MI_INFO *info,
		      const char * name, int rep_quick);
int change_to_newfile(const char * filename, const char * old_ext,
		      const char * new_ext, uint raid_chunks,
		      myf myflags);
int lock_file(MI_CHECK *param, File file, my_off_t start, int lock_type,
	      const char *filetype, const char *filename);
void lock_memory(MI_CHECK *param);
void update_auto_increment_key(MI_CHECK *param, MI_INFO *info,
			       my_bool repair);
int update_state_info(MI_CHECK *param, MI_INFO *info,uint update);
void update_key_parts(MI_KEYDEF *keyinfo, ulong *rec_per_key_part,
			     ulonglong *unique, ulonglong records);
int filecopy(MI_CHECK *param, File to,File from,my_off_t start,
	     my_off_t length, const char *type);
int movepoint(MI_INFO *info,byte *record,my_off_t oldpos,
	      my_off_t newpos, uint prot_key);
int write_data_suffix(SORT_INFO *sort_info, my_bool fix_datafile);
int test_if_almost_full(MI_INFO *info);
int recreate_table(MI_CHECK *param, MI_INFO **org_info, char *filename);
void mi_disable_non_unique_index(MI_INFO *info, ha_rows rows);
my_bool mi_test_if_sort_rep(MI_INFO *info, ha_rows rows, ulonglong key_map,
			    my_bool force);

int mi_init_bulk_insert(MI_INFO *info, ulong cache_size, ha_rows rows);
void mi_flush_bulk_insert(MI_INFO *info, uint inx);
void mi_end_bulk_insert(MI_INFO *info);
int mi_assign_to_key_cache(MI_INFO *info, ulonglong key_map, 
			   KEY_CACHE *key_cache);
void mi_change_key_cache(KEY_CACHE *old_key_cache,
			 KEY_CACHE *new_key_cache);
int mi_preload(MI_INFO *info, ulonglong key_map, my_bool ignore_leaves);

#ifdef	__cplusplus
}
#endif
#endif<|MERGE_RESOLUTION|>--- conflicted
+++ resolved
@@ -390,7 +390,7 @@
 typedef enum 
 {
   /* Treat NULLs as inequal when collecting statistics (default for 4.1/5.0) */
-  MI_STATS_METHOD_NULLS_NOT_EQUAL,
+  MI_STATS_METHOD_NULLS_NOT_EQUAL=1,
   /* Treat NULLs as equal when collecting statistics (like 4.0 did) */
   MI_STATS_METHOD_NULLS_EQUAL
 } enum_mi_stats_method;
@@ -423,14 +423,9 @@
   ha_checksum key_crc[MI_MAX_POSSIBLE_KEY];
   ulong rec_per_key_part[MI_MAX_KEY_SEG*MI_MAX_POSSIBLE_KEY];
   void *thd;
-<<<<<<< HEAD
   const char *db_name, *table_name;
   const char *op_name;
-=======
-  char *db_name,*table_name;
-  char *op_name;
   enum_mi_stats_method stats_method;
->>>>>>> 5953d7d3
 } MI_CHECK;
 
 typedef struct st_sort_ft_buf
