/* Copyright (c) 2012, 2019, Oracle and/or its affiliates. All rights reserved.

   This program is free software; you can redistribute it and/or modify
   it under the terms of the GNU General Public License, version 2.0,
   as published by the Free Software Foundation.

   This program is also distributed with certain software (including
   but not limited to OpenSSL) that is licensed under separate terms,
   as designated in a particular file or component or in included license
   documentation.  The authors of MySQL hereby grant you an additional
   permission to link the program and your derivative works with the
   separately licensed software that they have included with MySQL.

   This program is distributed in the hope that it will be useful,
   but WITHOUT ANY WARRANTY; without even the implied warranty of
   MERCHANTABILITY or FITNESS FOR A PARTICULAR PURPOSE.  See the
   GNU General Public License, version 2.0, for more details.

   You should have received a copy of the GNU General Public License
   along with this program; if not, write to the Free Software
   Foundation, Inc., 51 Franklin St, Fifth Floor, Boston, MA 02110-1301  USA */

/**
  @file include/crypt_genhash_impl.h
*/

#ifndef CRYPT_HASHGEN_IMPL_H
#define CRYPT_HASHGEN_IMPL_H
#define ROUNDS_DEFAULT 5000
#define ROUNDS_MIN 1000
#define ROUNDS_MAX ROUNDS_DEFAULT
#define MIXCHARS 32
#define CRYPT_SALT_LENGTH 20
#define CRYPT_MAGIC_LENGTH 3
#define CRYPT_PARAM_LENGTH 13
#define SHA256_HASH_LENGTH 43
#define CRYPT_MAX_PASSWORD_SIZE                                  \
  (CRYPT_SALT_LENGTH + SHA256_HASH_LENGTH + CRYPT_MAGIC_LENGTH + \
   CRYPT_PARAM_LENGTH)
#define MAX_PLAINTEXT_LENGTH 256

#include <stddef.h>

#include "my_macros.h"

<<<<<<< HEAD
int extract_user_salt(char **salt_begin, char **salt_end);
=======
int extract_user_salt(const char **salt_begin, const char **salt_end);
>>>>>>> 4869291f
char *my_crypt_genhash(char *ctbuffer, size_t ctbufflen, const char *plaintext,
                       size_t plaintext_len, const char *switchsalt,
                       const char **params, unsigned int *num_rounds = NULL);
void generate_user_salt(char *buffer, int buffer_len);
void xor_string(char *to, int to_len, char *pattern, int pattern_len);

#endif<|MERGE_RESOLUTION|>--- conflicted
+++ resolved
@@ -43,11 +43,7 @@
 
 #include "my_macros.h"
 
-<<<<<<< HEAD
-int extract_user_salt(char **salt_begin, char **salt_end);
-=======
 int extract_user_salt(const char **salt_begin, const char **salt_end);
->>>>>>> 4869291f
 char *my_crypt_genhash(char *ctbuffer, size_t ctbufflen, const char *plaintext,
                        size_t plaintext_len, const char *switchsalt,
                        const char **params, unsigned int *num_rounds = NULL);
