--- conflicted
+++ resolved
@@ -165,9 +165,6 @@
   SET(BUILD_IS_SINGLE_CONFIG FALSE)
 ENDIF()
 
-<<<<<<< HEAD
-# Maintainer mode is default on only for debug builds using GCC/G++
-=======
 INCLUDE(CTest)
 # Explicitly disabling BUILD_TESTING set by just included CTest, since other
 # code is not ready to handle BUILD_TESTING set. If you try to remove the
@@ -175,8 +172,7 @@
 # remove the hack.
 SET(BUILD_TESTING OFF)
 
-# Maintainer mode is default on only for Linux debug builds using GCC/G++
->>>>>>> 5cb0d2ad
+# Maintainer mode is default on only for debug builds using GCC/G++
 IF(CMAKE_BUILD_TYPE MATCHES "Debug" OR WITH_DEBUG)
   IF(CMAKE_COMPILER_IS_GNUCC AND CMAKE_COMPILER_IS_GNUCXX)
     SET(MYSQL_MAINTAINER_MODE ON CACHE BOOL
