--- conflicted
+++ resolved
@@ -20,15 +20,7 @@
 # along with this program; if not, write to the Free Software
 # Foundation, Inc., 51 Franklin St, Fifth Floor, Boston, MA 02110-1301  USA
 
-<<<<<<< HEAD
-# Build comp_sql - used for embedding SQL in C or C++ programs
-IF(NOT CMAKE_CROSSCOMPILING)
- MYSQL_ADD_EXECUTABLE(comp_sql comp_sql.cc SKIP_INSTALL)
- TARGET_LINK_LIBRARIES(comp_sql)
-ENDIF()
-=======
 MYSQL_ADD_EXECUTABLE(comp_sql comp_sql.cc SKIP_INSTALL)
->>>>>>> 4869291f
 
 # Add compiler information, for easier debugging of output from mysql_config.
 SET(COMPILER_ID_AND_VERSION
@@ -291,23 +283,6 @@
     SET (SHELL_PATH "/bin/sh")
   ENDIF()
 
-<<<<<<< HEAD
-IF(CMAKE_SYSTEM_NAME MATCHES "Linux")
-  SET (FIND_PROC
-    "ps wwwp $PID | grep -v mysqld_safe | grep -- $MYSQLD > /dev/null")
-ENDIF()
-IF(NOT FIND_PROC AND CMAKE_SYSTEM_NAME MATCHES "SunOS")
-  SET (FIND_PROC
-    "ps -p $PID | grep -v mysqld_safe | grep -- $MYSQLD > /dev/null")
-ENDIF()
-
-IF(NOT FIND_PROC)
-  # BSD styl
-  EXECUTE_PROCESS(COMMAND ps -uaxww OUTPUT_QUIET ERROR_QUIET RESULT_VARIABLE result)
-  IF(result MATCHES 0)
-     SET( FIND_PROC
-       "ps -uaxww | grep -v mysqld_safe | grep -- $MYSQLD | grep $PID > /dev/null")
-=======
   IF(LINUX)
     SET (FIND_PROC
       "ps wwwp $PID | grep -v mysqld_safe | grep -- $MYSQLD > /dev/null")
@@ -334,7 +309,6 @@
     IF(result MATCHES 0)
       SET( FIND_PROC "ps -ef | grep -v mysqld_safe | grep -- $MYSQLD | grep $PID > /dev/null")
     ENDIF()
->>>>>>> 4869291f
   ENDIF()
 
   EXECUTE_PROCESS(COMMAND sh -c "kill -0 $$"
@@ -344,35 +318,11 @@
   ELSE()
     SET(CHECK_PID "kill -s SIGCONT $PID  > /dev/null 2> /dev/null")
   ENDIF()
-<<<<<<< HEAD
-ENDIF()
-
-EXECUTE_PROCESS(COMMAND sh -c "kill -0 $$" OUTPUT_QUIET ERROR_QUIET RESULT_VARIABLE result)
-IF(result MATCHES 0)
-  SET(CHECK_PID "kill -0 $PID > /dev/null 2> /dev/null")
-ELSE()
-  SET(CHECK_PID "kill -s SIGCONT $PID  > /dev/null 2> /dev/null")
-ENDIF()
-=======
->>>>>>> 4869291f
 
   SET(MYSQLD_USER "mysql")
 
 ENDIF(UNIX)
 
-<<<<<<< HEAD
-SET(bindir ${prefix}/${INSTALL_BINDIR})
-SET(sbindir ${prefix}/${INSTALL_SBINDIR})
-SET(libexecdir ${prefix}/${INSTALL_SBINDIR})
-SET(pkgdatadir ${prefix}/${INSTALL_MYSQLSHAREDIR})
-IF(INSTALL_LAYOUT MATCHES "STANDALONE")
-  SET(localstatedir ${prefix}/data)
-ELSE()
-  SET(localstatedir ${MYSQL_DATADIR})
-ENDIF()
-
-=======
->>>>>>> 4869291f
 SET(prefix "${CMAKE_INSTALL_PREFIX}")
 SET(sysconfdir ${prefix})
 SET(bindir ${prefix}/${INSTALL_BINDIR})
@@ -400,13 +350,8 @@
   SET(TARGET_LINUX "false")
 ENDIF()
 
-<<<<<<< HEAD
 # Use cmake variables to inspect dependencies for 
 # perconaserverclient library (add -l stuff)
-=======
-# Use cmake variables to inspect dependencies for
-# mysqlclient library (add -l stuff)
->>>>>>> 4869291f
 SET(CLIENT_LIBS "")
 SET(LIBS "")
 
@@ -421,11 +366,8 @@
       IF(NOT lib STREQUAL "general" AND NOT ${var}  MATCHES "-l${lib} ")
         IF (lib MATCHES "^\\-l")
           SET(${var} "${${var}} ${lib} ")
-<<<<<<< HEAD
-=======
         ELSEIF (lib MATCHES "^\\-L")
           SET(${var} "${${var}} ${lib} ")
->>>>>>> 4869291f
         ELSEIF(lib MATCHES "^/")
           # Full path, convert to just filename, strip "lib" prefix and extension
           GET_FILENAME_COMPONENT(lib "${lib}" NAME_WE)
@@ -444,11 +386,7 @@
   STRING(REGEX REPLACE "[ ]+$" "" ${var} "${${var}}")
 ENDMACRO()
 
-<<<<<<< HEAD
 EXTRACT_LINK_LIBRARIES(perconaserverclient CLIENT_LIBS)
-=======
-EXTRACT_LINK_LIBRARIES(mysqlclient CLIENT_LIBS)
->>>>>>> 4869291f
 
 IF(MSVC)
   GET_TARGET_PROPERTY(LIBMYSQL_OS_SHLIB_VERSION perconaserverclient VERSION)
@@ -465,11 +403,7 @@
 IF (WITH_SSL STREQUAL "system")
   # We have implemented "system" for other platforms as well, but those
   # are non-native packages.
-<<<<<<< HEAD
-  IF(LINUX OR SOLARIS OR CMAKE_SYSTEM_NAME MATCHES "FreeBSD")
-=======
   IF(LINUX OR SOLARIS OR FREEBSD)
->>>>>>> 4869291f
     SET(CONFIG_REQUIRES_PRIVATE "openssl")
     STRING(REPLACE "-lssl" "" CONFIG_LIBS_PRIVATE "${CONFIG_LIBS_PRIVATE}")
     STRING(REPLACE "-lcrypto" "" CONFIG_LIBS_PRIVATE "${CONFIG_LIBS_PRIVATE}")
