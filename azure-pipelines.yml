jobs:
- job: BiDiScan
  pool:
    vmImage: 'ubuntu-20.04'

  steps:
  - checkout: self
    fetchDepth: 32

  - script: |
      git fetch origin 8.0
      CHANGED_FILES=$(git diff --name-only --relative --diff-filter AMR origin/8.0 -- . | tr '\n' ' ')

      if [ -z "${CHANGED_FILES}" ]; then
          echo --- No changed files
      else
          python $(Build.SourcesDirectory)/scripts/find_unicode_control.py -p bidi -v ${CHANGED_FILES}
      fi

- job:
  timeoutInMinutes: 240
  pool:
    vmImage: $(imageName)

  variables:
    UBUNTU_CODE_NAME: focal
<<<<<<< HEAD
    BOOST_VERSION: boost_1_73_0
=======
    BOOST_VERSION: boost_1_59_0
>>>>>>> 3ee10b9f
    BOOST_DIR: $(Pipeline.Workspace)/boost
    USE_CCACHE: 1
    CCACHE_DIR: $(Pipeline.Workspace)/ccache
    CCACHE_COMPRESS: 1
    CCACHE_COMPRESSLEVEL: 9
    CCACHE_CPP2: 1
    CCACHE_MAXSIZE: 2G
    OS_NAME: $(Agent.OS)
    PARENT_BRANCH: 5.7
    INVERTED: OFF

  strategy:
    matrix:
      macOS 12 Release:
        imageName: 'macOS-12'
        Compiler: clang
        BuildType: RelWithDebInfo

      ${{ if ne(variables['Build.Reason'], 'IndividualCI') }}:
        macOS 12 Debug:
          imageName: 'macOS-12'
          Compiler: clang
          BuildType: Debug

<<<<<<< HEAD
      # clang-6 and newer compilers
      Ubuntu Focal clang-14 Release:
=======
      # clang-5 and newer compilers
      clang-14 Release Ubuntu Focal:
>>>>>>> 3ee10b9f
        imageName: 'ubuntu-20.04'
        Compiler: clang
        CompilerVer: 14
        BuildType: RelWithDebInfo

      ${{ if ne(variables['Build.Reason'], 'IndividualCI') }}:
<<<<<<< HEAD
        Ubuntu Focal clang-14 Release INVERTED=ON:
=======
        clang-14 Release INVERTED=ON Ubuntu Focal:
>>>>>>> 3ee10b9f
          imageName: 'ubuntu-20.04'
          Compiler: clang
          CompilerVer: 14
          BuildType: RelWithDebInfo
          INVERTED: ON

      ${{ if ne(variables['Build.Reason'], 'IndividualCI') }}:
<<<<<<< HEAD
        Ubuntu Focal clang-14 Debug:
=======
        clang-14 Debug Ubuntu Focal:
>>>>>>> 3ee10b9f
          imageName: 'ubuntu-20.04'
          Compiler: clang
          CompilerVer: 14
          BuildType: Debug

<<<<<<< HEAD
      Ubuntu Focal clang-14 Debug INVERTED=ON:
=======
      clang-14 Debug INVERTED=ON Ubuntu Focal:
>>>>>>> 3ee10b9f
        imageName: 'ubuntu-20.04'
        Compiler: clang
        CompilerVer: 14
        BuildType: Debug
        INVERTED: ON

      ${{ if ne(variables['Build.Reason'], 'IndividualCI') }}:
<<<<<<< HEAD
        Ubuntu Focal clang-13 Release:
=======
        clang-13 Release Ubuntu Focal:
>>>>>>> 3ee10b9f
          imageName: 'ubuntu-20.04'
          Compiler: clang
          CompilerVer: 13
          BuildType: RelWithDebInfo

<<<<<<< HEAD
      Ubuntu Focal clang-13 Debug:
=======
      clang-13 Debug Ubuntu Focal:
>>>>>>> 3ee10b9f
        imageName: 'ubuntu-20.04'
        Compiler: clang
        CompilerVer: 13
        BuildType: Debug

      ${{ if ne(variables['Build.Reason'], 'IndividualCI') }}:
<<<<<<< HEAD
        Ubuntu Focal clang-12 Release:
=======
        clang-12 Release Ubuntu Focal:
>>>>>>> 3ee10b9f
          imageName: 'ubuntu-20.04'
          Compiler: clang
          CompilerVer: 12
          BuildType: RelWithDebInfo

      ${{ if ne(variables['Build.Reason'], 'IndividualCI') }}:
<<<<<<< HEAD
        Ubuntu Focal clang-12 Debug:
=======
        clang-12 Debug Ubuntu Focal:
>>>>>>> 3ee10b9f
          imageName: 'ubuntu-20.04'
          Compiler: clang
          CompilerVer: 12
          BuildType: Debug

      ${{ if ne(variables['Build.Reason'], 'IndividualCI') }}:
<<<<<<< HEAD
        Ubuntu Focal clang-11 Release:
=======
        clang-11 Release Ubuntu Focal:
>>>>>>> 3ee10b9f
          imageName: 'ubuntu-20.04'
          Compiler: clang
          CompilerVer: 11
          BuildType: RelWithDebInfo

<<<<<<< HEAD
      Ubuntu Focal clang-11 Debug:
=======
      clang-11 Debug Ubuntu Focal:
>>>>>>> 3ee10b9f
        imageName: 'ubuntu-20.04'
        Compiler: clang
        CompilerVer: 11
        BuildType: Debug

      ${{ if ne(variables['Build.Reason'], 'IndividualCI') }}:
<<<<<<< HEAD
        Ubuntu Focal clang-10 Release:
=======
        clang-10 Release Ubuntu Focal:
>>>>>>> 3ee10b9f
          imageName: 'ubuntu-20.04'
          Compiler: clang
          CompilerVer: 10
          BuildType: RelWithDebInfo

      ${{ if ne(variables['Build.Reason'], 'IndividualCI') }}:
<<<<<<< HEAD
        Ubuntu Focal clang-10 Debug:
=======
        clang-10 Debug Ubuntu Focal:
>>>>>>> 3ee10b9f
          imageName: 'ubuntu-20.04'
          Compiler: clang
          CompilerVer: 10
          BuildType: Debug

      ${{ if ne(variables['Build.Reason'], 'IndividualCI') }}:
<<<<<<< HEAD
        Ubuntu Focal clang-9 Release:
=======
        clang-9 Release Ubuntu Focal:
>>>>>>> 3ee10b9f
          imageName: 'ubuntu-20.04'
          Compiler: clang
          CompilerVer: 9
          BuildType: RelWithDebInfo

<<<<<<< HEAD
      Ubuntu Focal clang-9 Debug:
=======
      clang-9 Debug Ubuntu Focal:
>>>>>>> 3ee10b9f
        imageName: 'ubuntu-20.04'
        Compiler: clang
        CompilerVer: 9
        BuildType: Debug

      ${{ if ne(variables['Build.Reason'], 'IndividualCI') }}:
<<<<<<< HEAD
        Ubuntu Focal clang-8 Release:
=======
        clang-8 Release Ubuntu Focal:
>>>>>>> 3ee10b9f
          imageName: 'ubuntu-20.04'
          Compiler: clang
          CompilerVer: 8
          BuildType: RelWithDebInfo

      ${{ if ne(variables['Build.Reason'], 'IndividualCI') }}:
<<<<<<< HEAD
        Ubuntu Focal clang-8 Debug:
=======
        clang-8 Debug Ubuntu Focal:
>>>>>>> 3ee10b9f
          imageName: 'ubuntu-20.04'
          Compiler: clang
          CompilerVer: 8
          BuildType: Debug

      ${{ if ne(variables['Build.Reason'], 'IndividualCI') }}:
<<<<<<< HEAD
        Ubuntu Focal clang-7 Release:
=======
        clang-7 Release Ubuntu Focal:
>>>>>>> 3ee10b9f
          imageName: 'ubuntu-20.04'
          Compiler: clang
          CompilerVer: 7
          BuildType: RelWithDebInfo

<<<<<<< HEAD
      Ubuntu Focal clang-7 Debug:
=======
      clang-7 Debug Ubuntu Focal:
>>>>>>> 3ee10b9f
        imageName: 'ubuntu-20.04'
        Compiler: clang
        CompilerVer: 7
        BuildType: Debug

      ${{ if ne(variables['Build.Reason'], 'IndividualCI') }}:
<<<<<<< HEAD
        Ubuntu Focal clang-6 Release:
=======
        clang-6 Release Ubuntu Focal:
>>>>>>> 3ee10b9f
          imageName: 'ubuntu-20.04'
          Compiler: clang
          CompilerVer: 6.0
          BuildType: RelWithDebInfo

      ${{ if ne(variables['Build.Reason'], 'IndividualCI') }}:
<<<<<<< HEAD
        Ubuntu Focal clang-6 Debug:
=======
        clang-6 Debug Ubuntu Focal:
>>>>>>> 3ee10b9f
          imageName: 'ubuntu-20.04'
          Compiler: clang
          CompilerVer: 6.0
          BuildType: Debug

<<<<<<< HEAD
      # gcc-7 and newer compilers
      Ubuntu Focal gcc-11 Release:
=======
      ${{ if ne(variables['Build.Reason'], 'IndividualCI') }}:
        clang-5 Release Ubuntu Bionic:
          imageName: 'ubuntu-18.04'
          UBUNTU_CODE_NAME: bionic
          Compiler: clang
          CompilerVer: 5.0
          BuildType: RelWithDebInfo

      clang-5 Debug Ubuntu Bionic:
        imageName: 'ubuntu-18.04'
        UBUNTU_CODE_NAME: bionic
        Compiler: clang
        CompilerVer: 5.0
        BuildType: Debug

      # gcc-5 and newer compilers
      gcc-11 Release Ubuntu Focal:
>>>>>>> 3ee10b9f
        imageName: 'ubuntu-20.04'
        Compiler: gcc
        CompilerVer: 11
        BuildType: RelWithDebInfo

<<<<<<< HEAD
      Ubuntu Focal gcc-11 Debug:
=======
      gcc-11 Debug Ubuntu Focal:
>>>>>>> 3ee10b9f
        imageName: 'ubuntu-20.04'
        Compiler: gcc
        CompilerVer: 11
        BuildType: Debug

      ${{ if ne(variables['Build.Reason'], 'IndividualCI') }}:
<<<<<<< HEAD
        Ubuntu Focal gcc-10 Release:
=======
        gcc-10 Release Ubuntu Focal:
>>>>>>> 3ee10b9f
          imageName: 'ubuntu-20.04'
          Compiler: gcc
          CompilerVer: 10
          BuildType: RelWithDebInfo

      ${{ if ne(variables['Build.Reason'], 'IndividualCI') }}:
<<<<<<< HEAD
        Ubuntu Focal gcc-10 Debug:
=======
        gcc-10 Debug Ubuntu Focal:
>>>>>>> 3ee10b9f
          imageName: 'ubuntu-20.04'
          Compiler: gcc
          CompilerVer: 10
          BuildType: Debug

      ${{ if ne(variables['Build.Reason'], 'IndividualCI') }}:
<<<<<<< HEAD
        Ubuntu Focal gcc-9 Release:
=======
        gcc-9 Release Ubuntu Focal:
>>>>>>> 3ee10b9f
          imageName: 'ubuntu-20.04'
          Compiler: gcc
          CompilerVer: 9
          BuildType: RelWithDebInfo

<<<<<<< HEAD
      Ubuntu Focal gcc-9 Debug:
=======
      gcc-9 Debug Ubuntu Focal:
>>>>>>> 3ee10b9f
        imageName: 'ubuntu-20.04'
        Compiler: gcc
        CompilerVer: 9
        BuildType: Debug

      ${{ if ne(variables['Build.Reason'], 'IndividualCI') }}:
<<<<<<< HEAD
        Ubuntu Focal gcc-8 Release:
=======
        gcc-8 Release Ubuntu Focal:
>>>>>>> 3ee10b9f
          imageName: 'ubuntu-20.04'
          Compiler: gcc
          CompilerVer: 8
          BuildType: RelWithDebInfo

      ${{ if ne(variables['Build.Reason'], 'IndividualCI') }}:
<<<<<<< HEAD
        Ubuntu Focal gcc-8 Debug:
=======
        gcc-8 Debug Ubuntu Focal:
>>>>>>> 3ee10b9f
          imageName: 'ubuntu-20.04'
          Compiler: gcc
          CompilerVer: 8
          BuildType: Debug

      ${{ if ne(variables['Build.Reason'], 'IndividualCI') }}:
<<<<<<< HEAD
        Ubuntu Focal gcc-7 Release:
=======
        gcc-7 Release Ubuntu Focal:
>>>>>>> 3ee10b9f
          imageName: 'ubuntu-20.04'
          Compiler: gcc
          CompilerVer: 7
          BuildType: RelWithDebInfo

<<<<<<< HEAD
      Ubuntu Focal gcc-7 Debug:
=======
      gcc-7 Debug Ubuntu Focal:
>>>>>>> 3ee10b9f
        imageName: 'ubuntu-20.04'
        Compiler: gcc
        CompilerVer: 7
        BuildType: Debug

<<<<<<< HEAD
=======
      ${{ if ne(variables['Build.Reason'], 'IndividualCI') }}:
        gcc-6 Release Ubuntu Bionic:
          imageName: 'ubuntu-18.04'
          UBUNTU_CODE_NAME: bionic
          Compiler: gcc
          CompilerVer: 6
          BuildType: RelWithDebInfo

      ${{ if ne(variables['Build.Reason'], 'IndividualCI') }}:
        gcc-6 Debug Ubuntu Bionic:
          imageName: 'ubuntu-18.04'
          UBUNTU_CODE_NAME: bionic
          Compiler: gcc
          CompilerVer: 6
          BuildType: Debug

      ${{ if ne(variables['Build.Reason'], 'IndividualCI') }}:
        gcc-5 Release Ubuntu Bionic:
          imageName: 'ubuntu-18.04'
          UBUNTU_CODE_NAME: bionic
          Compiler: gcc
          CompilerVer: 5
          BuildType: RelWithDebInfo

      gcc-5 Debug Ubuntu Bionic:
        imageName: 'ubuntu-18.04'
        UBUNTU_CODE_NAME: bionic
        Compiler: gcc
        CompilerVer: 5
        BuildType: Debug


>>>>>>> 3ee10b9f
  steps:
  - script: |
      uname -r
      df -Th
      ls -l ..
      pwd
      ls -l
      if [[ "$OS_NAME" == "Linux" ]]; then
        COMPILER_VER=$(CompilerVer)
        SELECTED_CC=$(Compiler)-$(CompilerVer)
        if [[ "$(Compiler)" == "clang" ]]; then
          SELECTED_CXX=clang++-$(CompilerVer)
          PACKAGES="$SELECTED_CC $PACKAGES"
        else
          SELECTED_CXX=g++-$(CompilerVer)
          PACKAGES="$SELECTED_CXX $PACKAGES"
        fi
      else
        COMPILER_VER=`$(Compiler) -v 2>&1 | head -1 | awk '{print $4}'`
        SELECTED_CC=$(Compiler)
        SELECTED_CXX=clang++
      fi

      echo SELECTED_CC=$SELECTED_CC SELECTED_CXX=$SELECTED_CXX BuildType=$(BuildType) Ubuntu=$(UBUNTU_CODE_NAME) OS_NAME=$OS_NAME
      echo --- Configure required LLVM and Ubuntu Toolchain repositories
      if [[ "$OS_NAME" == "Linux" ]] && [[ "$SELECTED_CC" == "clang"* ]]; then
        PACKAGES="llvm-$(CompilerVer)-dev $PACKAGES"
        curl -sSL "http://apt.llvm.org/llvm-snapshot.gpg.key" | sudo -E apt-key add -
        echo "deb http://apt.llvm.org/$(UBUNTU_CODE_NAME)/ llvm-toolchain-$(UBUNTU_CODE_NAME)-$(CompilerVer) main" | sudo tee -a /etc/apt/sources.list > /dev/null
      fi

      echo --- Update list of packages and download dependencies
      if [[ "$OS_NAME" == "Linux" ]]; then
        sudo -E apt-add-repository -y "ppa:ubuntu-toolchain-r/test"
        sudo -E apt-get -yq update >> ~/apt-get-update.log 2>&1

        sudo -E apt-get -yq --no-install-suggests --no-install-recommends --allow-unauthenticated install $PACKAGES cmake cmake-curses-gui ccache bison libncurses5-dev libaio-dev libmecab-dev libnuma-dev liblzma-dev libssl-dev libreadline-dev libpam-dev libcurl4-openssl-dev libldap2-dev libkrb5-dev libsasl2-dev libsasl2-modules-gssapi-mit || exit 1;
        if [[ "$(INVERTED)" != "ON" ]]; then
          sudo -E apt-get -yq --no-install-suggests --no-install-recommends --allow-unauthenticated install libevent-dev libeditline-dev liblz4-dev protobuf-compiler libprotobuf-dev libprotoc-dev || exit 1;
        fi
      else
         brew update
<<<<<<< HEAD
         brew install ccache protobuf lz4 re2 rapidjson openssl@1.1
=======
         brew install ccache protobuf lz4 openssl@1.1
>>>>>>> 3ee10b9f
      fi

      UPDATE_TIME=$SECONDS
      echo --- Packages updated in $UPDATE_TIME seconds.

      echo "SELECTED_CC=$SELECTED_CC (`which $SELECTED_CC`) SELECTED_CXX=$SELECTED_CXX (`which $SELECTED_CXX`)"
      $SELECTED_CC -v
      $SELECTED_CXX -v
      ccache --version
      ccache -p
      ccache --zero-stats
      df -Th

      echo "##vso[task.setvariable variable=CompilerMajorVer]${COMPILER_VER}"
      echo "##vso[task.setvariable variable=SELECTED_CC]$SELECTED_CC"
      echo "##vso[task.setvariable variable=SELECTED_CXX]$SELECTED_CXX"
      echo "##vso[task.setvariable variable=UPDATE_TIME]$UPDATE_TIME"

    displayName: '*** Install Build Dependencies'

  - task: Cache@2
    continueOnError: true
    inputs:
      key: '"ccache"| "$(PARENT_BRANCH)" | "$(imageName)-$(Compiler)-$(CompilerMajorVer)-$(BuildType)" | "$(Build.SourceVersion)"'
      restoreKeys: '"ccache" | "$(PARENT_BRANCH)" | "$(imageName)-$(Compiler)-$(CompilerMajorVer)-$(BuildType)"'
      path: $(CCACHE_DIR)
    displayName: '*** Download/upload ccached files'

  - task: Cache@2
    continueOnError: true
    inputs:
      key: $(BOOST_VERSION)
      restoreKeys: $(BOOST_VERSION)
      path: $(BOOST_DIR)
    displayName: '*** Download/upload $(BOOST_VERSION) libraries'

  - checkout: self
    fetchDepth: 32

  - script: |
      df -Th
      git submodule sync
      git submodule update --init --force --depth=256
    displayName: '*** Update git submodules'

  - script: |
      df -Th
      echo SELECTED_CC=$SELECTED_CC SELECTED_CXX=$SELECTED_CXX BuildType=$(BuildType) INVERTED=$(INVERTED) imageName=$(imageName) OS_NAME=$OS_NAME
      echo --- Set cmake parameters
      COMPILE_OPT+=(
        -DCMAKE_C_FLAGS_DEBUG=-g1
        -DCMAKE_CXX_FLAGS_DEBUG=-g1
        '-DCMAKE_C_FLAGS_RELWITHDEBINFO=-O2 -g1 -DNDEBUG'
        '-DCMAKE_CXX_FLAGS_RELWITHDEBINFO=-O2 -g1 -DNDEBUG'
      )

<<<<<<< HEAD
=======
      if [[ "$OS_NAME" == "Linux" ]] && [[ "$SELECTED_CC" =~ clang-(5.0)$ ]]; then
        COMPILE_OPT+=(
          '-DCMAKE_C_FLAGS=-isystem /usr/include/c++/9 -isystem /usr/include'
          '-DCMAKE_CXX_FLAGS=-isystem /usr/include/c++/9 -isystem /usr/include'
        )
      fi
      if [[ "$OS_NAME" == "Linux" ]] && [[ "$SELECTED_CC" == "clang"* ]]; then
        COMPILE_OPT+=(
          '-DCMAKE_AR=/usr/bin/ar'
          '-DCMAKE_RANLIB=/usr/bin/ranlib'
        )
      fi

>>>>>>> 3ee10b9f
      CMAKE_OPT="
        -DCMAKE_BUILD_TYPE=$(BuildType)
        -DBUILD_CONFIG=mysql_release
        -DENABLE_DOWNLOADS=1
        -DDOWNLOAD_BOOST=1
        -DWITH_BOOST=$(BOOST_DIR)
<<<<<<< HEAD
        -DCMAKE_C_COMPILER_LAUNCHER=$CCACHE_BIN
        -DCMAKE_CXX_COMPILER_LAUNCHER=$CCACHE_BIN
        -DWITH_ROCKSDB=ON
=======
        -DCMAKE_C_COMPILER=$SELECTED_CC
        -DCMAKE_CXX_COMPILER=$SELECTED_CXX
        -DCMAKE_C_COMPILER_LAUNCHER=ccache
        -DCMAKE_CXX_COMPILER_LAUNCHER=ccache
>>>>>>> 3ee10b9f
        -DWITH_KEYRING_VAULT=ON
        -DWITH_KEYRING_VAULT_TEST=ON
        -DWITH_PAM=ON
      "

      if [[ ( "$(Compiler)" == "gcc" ) && ( $(bc <<< "$(CompilerVer) < 8.1") -eq 1 ) ]]; then
        CMAKE_OPT+="
          -DWITH_ROUTER=OFF
        "
      fi

      if [[ "$OS_NAME" == "Darwin" ]]; then
        CMAKE_OPT+="
          -DMYSQL_MAINTAINER_MODE=OFF
          -DWITH_TOKUDB=OFF
<<<<<<< HEAD
          -DWITH_PROTOBUF=system
          -DWITH_SYSTEM_LIBS=ON
          -DWITH_ICU=/usr/local/opt/icu4c
          -DWITH_SSL=/usr/local/opt/openssl@1.1
          -DWITH_FIDO=bundled
          -DWITH_ZLIB=bundled
          -DWITH_PERCONA_AUTHENTICATION_LDAP=OFF
=======
          -DWITH_PROTOBUF=bundled
          -DWITH_SSL=/usr/local/opt/openssl@1.1
          -DWITH_ZLIB=bundled
>>>>>>> 3ee10b9f
        "
      else
        CMAKE_OPT+="
          -DMYSQL_MAINTAINER_MODE=ON
          -DWITH_TOKUDB=ON
          -DWITH_CURL=system
          -DWITH_MECAB=system
          -DWITH_SSL=system
          -DWITH_LIBEVENT=bundled
          -DWITH_PROTOBUF=bundled
<<<<<<< HEAD
          -DWITH_ZLIB=bundled
=======
>>>>>>> 3ee10b9f
        "
        if [[ "$(INVERTED)" != "ON" ]]; then
          CMAKE_OPT+="
            -DWITH_READLINE=system
            -DWITH_LZ4=bundled
<<<<<<< HEAD
=======
            -DWITH_ZLIB=system
>>>>>>> 3ee10b9f
            -DWITH_NUMA=ON
          "
        else
          CMAKE_OPT+="
            -DWITH_EDITLINE=bundled
            -DWITH_LZ4=bundled
<<<<<<< HEAD
=======
            -DWITH_ZLIB=bundled
>>>>>>> 3ee10b9f
            -DWITH_NUMA=OFF
            -DWITH_ARCHIVE_STORAGE_ENGINE=OFF
            -DWITH_BLACKHOLE_STORAGE_ENGINE=OFF
            -DWITH_EXAMPLE_STORAGE_ENGINE=ON
            -DWITH_FEDERATED_STORAGE_ENGINE=OFF
            -DWITHOUT_PERFSCHEMA_STORAGE_ENGINE=ON
            -DWITH_INNODB_MEMCACHED=ON
          "
        fi
      fi

      echo --- CMAKE_OPT=\"$CMAKE_OPT\"
      echo --- COMPILE_OPT=\"${COMPILE_OPT[@]}\"
      mkdir bin; cd bin
      cmake .. $CMAKE_OPT "${COMPILE_OPT[@]}" || exit 1
      rm -f $(BOOST_DIR)/$(BOOST_VERSION).tar.gz

      CMAKE_TIME=$SECONDS
      echo --- CMake took $CMAKE_TIME seconds. Packages updated in $UPDATE_TIME seconds.

      echo '##vso[task.setvariable variable=CMAKE_TIME]'$CMAKE_TIME

    displayName: '*** cmake -DCMAKE_BUILD_TYPE=$(BuildType)'

  - script: |
      df -Th
      cd bin
      make -j2 || exit 1
      ccache --show-stats

      BUILD_TIME=$SECONDS
      echo --- Total time $(($BUILD_TIME + $UPDATE_TIME + $CMAKE_TIME)) seconds. Build time $BUILD_TIME seconds. CMake took $CMAKE_TIME seconds. Packages updated in $UPDATE_TIME seconds.
      df -Th
      rm -rf *
      df -Th

    displayName: '*** Compile'<|MERGE_RESOLUTION|>--- conflicted
+++ resolved
@@ -24,11 +24,7 @@
 
   variables:
     UBUNTU_CODE_NAME: focal
-<<<<<<< HEAD
     BOOST_VERSION: boost_1_73_0
-=======
-    BOOST_VERSION: boost_1_59_0
->>>>>>> 3ee10b9f
     BOOST_DIR: $(Pipeline.Workspace)/boost
     USE_CCACHE: 1
     CCACHE_DIR: $(Pipeline.Workspace)/ccache
@@ -37,7 +33,7 @@
     CCACHE_CPP2: 1
     CCACHE_MAXSIZE: 2G
     OS_NAME: $(Agent.OS)
-    PARENT_BRANCH: 5.7
+    PARENT_BRANCH: 8.0
     INVERTED: OFF
 
   strategy:
@@ -53,24 +49,15 @@
           Compiler: clang
           BuildType: Debug
 
-<<<<<<< HEAD
       # clang-6 and newer compilers
-      Ubuntu Focal clang-14 Release:
-=======
-      # clang-5 and newer compilers
       clang-14 Release Ubuntu Focal:
->>>>>>> 3ee10b9f
         imageName: 'ubuntu-20.04'
         Compiler: clang
         CompilerVer: 14
         BuildType: RelWithDebInfo
 
       ${{ if ne(variables['Build.Reason'], 'IndividualCI') }}:
-<<<<<<< HEAD
-        Ubuntu Focal clang-14 Release INVERTED=ON:
-=======
         clang-14 Release INVERTED=ON Ubuntu Focal:
->>>>>>> 3ee10b9f
           imageName: 'ubuntu-20.04'
           Compiler: clang
           CompilerVer: 14
@@ -78,21 +65,13 @@
           INVERTED: ON
 
       ${{ if ne(variables['Build.Reason'], 'IndividualCI') }}:
-<<<<<<< HEAD
-        Ubuntu Focal clang-14 Debug:
-=======
         clang-14 Debug Ubuntu Focal:
->>>>>>> 3ee10b9f
           imageName: 'ubuntu-20.04'
           Compiler: clang
           CompilerVer: 14
           BuildType: Debug
 
-<<<<<<< HEAD
-      Ubuntu Focal clang-14 Debug INVERTED=ON:
-=======
       clang-14 Debug INVERTED=ON Ubuntu Focal:
->>>>>>> 3ee10b9f
         imageName: 'ubuntu-20.04'
         Compiler: clang
         CompilerVer: 14
@@ -100,335 +79,180 @@
         INVERTED: ON
 
       ${{ if ne(variables['Build.Reason'], 'IndividualCI') }}:
-<<<<<<< HEAD
-        Ubuntu Focal clang-13 Release:
-=======
         clang-13 Release Ubuntu Focal:
->>>>>>> 3ee10b9f
           imageName: 'ubuntu-20.04'
           Compiler: clang
           CompilerVer: 13
           BuildType: RelWithDebInfo
 
-<<<<<<< HEAD
-      Ubuntu Focal clang-13 Debug:
-=======
       clang-13 Debug Ubuntu Focal:
->>>>>>> 3ee10b9f
         imageName: 'ubuntu-20.04'
         Compiler: clang
         CompilerVer: 13
         BuildType: Debug
 
       ${{ if ne(variables['Build.Reason'], 'IndividualCI') }}:
-<<<<<<< HEAD
-        Ubuntu Focal clang-12 Release:
-=======
         clang-12 Release Ubuntu Focal:
->>>>>>> 3ee10b9f
           imageName: 'ubuntu-20.04'
           Compiler: clang
           CompilerVer: 12
           BuildType: RelWithDebInfo
 
       ${{ if ne(variables['Build.Reason'], 'IndividualCI') }}:
-<<<<<<< HEAD
-        Ubuntu Focal clang-12 Debug:
-=======
         clang-12 Debug Ubuntu Focal:
->>>>>>> 3ee10b9f
           imageName: 'ubuntu-20.04'
           Compiler: clang
           CompilerVer: 12
           BuildType: Debug
 
       ${{ if ne(variables['Build.Reason'], 'IndividualCI') }}:
-<<<<<<< HEAD
-        Ubuntu Focal clang-11 Release:
-=======
         clang-11 Release Ubuntu Focal:
->>>>>>> 3ee10b9f
           imageName: 'ubuntu-20.04'
           Compiler: clang
           CompilerVer: 11
           BuildType: RelWithDebInfo
 
-<<<<<<< HEAD
-      Ubuntu Focal clang-11 Debug:
-=======
       clang-11 Debug Ubuntu Focal:
->>>>>>> 3ee10b9f
         imageName: 'ubuntu-20.04'
         Compiler: clang
         CompilerVer: 11
         BuildType: Debug
 
       ${{ if ne(variables['Build.Reason'], 'IndividualCI') }}:
-<<<<<<< HEAD
-        Ubuntu Focal clang-10 Release:
-=======
         clang-10 Release Ubuntu Focal:
->>>>>>> 3ee10b9f
           imageName: 'ubuntu-20.04'
           Compiler: clang
           CompilerVer: 10
           BuildType: RelWithDebInfo
 
       ${{ if ne(variables['Build.Reason'], 'IndividualCI') }}:
-<<<<<<< HEAD
-        Ubuntu Focal clang-10 Debug:
-=======
         clang-10 Debug Ubuntu Focal:
->>>>>>> 3ee10b9f
           imageName: 'ubuntu-20.04'
           Compiler: clang
           CompilerVer: 10
           BuildType: Debug
 
       ${{ if ne(variables['Build.Reason'], 'IndividualCI') }}:
-<<<<<<< HEAD
-        Ubuntu Focal clang-9 Release:
-=======
         clang-9 Release Ubuntu Focal:
->>>>>>> 3ee10b9f
           imageName: 'ubuntu-20.04'
           Compiler: clang
           CompilerVer: 9
           BuildType: RelWithDebInfo
 
-<<<<<<< HEAD
-      Ubuntu Focal clang-9 Debug:
-=======
       clang-9 Debug Ubuntu Focal:
->>>>>>> 3ee10b9f
         imageName: 'ubuntu-20.04'
         Compiler: clang
         CompilerVer: 9
         BuildType: Debug
 
       ${{ if ne(variables['Build.Reason'], 'IndividualCI') }}:
-<<<<<<< HEAD
-        Ubuntu Focal clang-8 Release:
-=======
         clang-8 Release Ubuntu Focal:
->>>>>>> 3ee10b9f
           imageName: 'ubuntu-20.04'
           Compiler: clang
           CompilerVer: 8
           BuildType: RelWithDebInfo
 
       ${{ if ne(variables['Build.Reason'], 'IndividualCI') }}:
-<<<<<<< HEAD
-        Ubuntu Focal clang-8 Debug:
-=======
         clang-8 Debug Ubuntu Focal:
->>>>>>> 3ee10b9f
           imageName: 'ubuntu-20.04'
           Compiler: clang
           CompilerVer: 8
           BuildType: Debug
 
       ${{ if ne(variables['Build.Reason'], 'IndividualCI') }}:
-<<<<<<< HEAD
-        Ubuntu Focal clang-7 Release:
-=======
         clang-7 Release Ubuntu Focal:
->>>>>>> 3ee10b9f
           imageName: 'ubuntu-20.04'
           Compiler: clang
           CompilerVer: 7
           BuildType: RelWithDebInfo
 
-<<<<<<< HEAD
-      Ubuntu Focal clang-7 Debug:
-=======
       clang-7 Debug Ubuntu Focal:
->>>>>>> 3ee10b9f
         imageName: 'ubuntu-20.04'
         Compiler: clang
         CompilerVer: 7
         BuildType: Debug
 
       ${{ if ne(variables['Build.Reason'], 'IndividualCI') }}:
-<<<<<<< HEAD
-        Ubuntu Focal clang-6 Release:
-=======
         clang-6 Release Ubuntu Focal:
->>>>>>> 3ee10b9f
           imageName: 'ubuntu-20.04'
           Compiler: clang
           CompilerVer: 6.0
           BuildType: RelWithDebInfo
 
       ${{ if ne(variables['Build.Reason'], 'IndividualCI') }}:
-<<<<<<< HEAD
-        Ubuntu Focal clang-6 Debug:
-=======
         clang-6 Debug Ubuntu Focal:
->>>>>>> 3ee10b9f
           imageName: 'ubuntu-20.04'
           Compiler: clang
           CompilerVer: 6.0
           BuildType: Debug
 
-<<<<<<< HEAD
       # gcc-7 and newer compilers
-      Ubuntu Focal gcc-11 Release:
-=======
-      ${{ if ne(variables['Build.Reason'], 'IndividualCI') }}:
-        clang-5 Release Ubuntu Bionic:
-          imageName: 'ubuntu-18.04'
-          UBUNTU_CODE_NAME: bionic
-          Compiler: clang
-          CompilerVer: 5.0
-          BuildType: RelWithDebInfo
-
-      clang-5 Debug Ubuntu Bionic:
-        imageName: 'ubuntu-18.04'
-        UBUNTU_CODE_NAME: bionic
-        Compiler: clang
-        CompilerVer: 5.0
-        BuildType: Debug
-
-      # gcc-5 and newer compilers
       gcc-11 Release Ubuntu Focal:
->>>>>>> 3ee10b9f
         imageName: 'ubuntu-20.04'
         Compiler: gcc
         CompilerVer: 11
         BuildType: RelWithDebInfo
 
-<<<<<<< HEAD
-      Ubuntu Focal gcc-11 Debug:
-=======
       gcc-11 Debug Ubuntu Focal:
->>>>>>> 3ee10b9f
         imageName: 'ubuntu-20.04'
         Compiler: gcc
         CompilerVer: 11
         BuildType: Debug
 
       ${{ if ne(variables['Build.Reason'], 'IndividualCI') }}:
-<<<<<<< HEAD
-        Ubuntu Focal gcc-10 Release:
-=======
         gcc-10 Release Ubuntu Focal:
->>>>>>> 3ee10b9f
           imageName: 'ubuntu-20.04'
           Compiler: gcc
           CompilerVer: 10
           BuildType: RelWithDebInfo
 
       ${{ if ne(variables['Build.Reason'], 'IndividualCI') }}:
-<<<<<<< HEAD
-        Ubuntu Focal gcc-10 Debug:
-=======
         gcc-10 Debug Ubuntu Focal:
->>>>>>> 3ee10b9f
           imageName: 'ubuntu-20.04'
           Compiler: gcc
           CompilerVer: 10
           BuildType: Debug
 
       ${{ if ne(variables['Build.Reason'], 'IndividualCI') }}:
-<<<<<<< HEAD
-        Ubuntu Focal gcc-9 Release:
-=======
         gcc-9 Release Ubuntu Focal:
->>>>>>> 3ee10b9f
           imageName: 'ubuntu-20.04'
           Compiler: gcc
           CompilerVer: 9
           BuildType: RelWithDebInfo
 
-<<<<<<< HEAD
-      Ubuntu Focal gcc-9 Debug:
-=======
       gcc-9 Debug Ubuntu Focal:
->>>>>>> 3ee10b9f
         imageName: 'ubuntu-20.04'
         Compiler: gcc
         CompilerVer: 9
         BuildType: Debug
 
       ${{ if ne(variables['Build.Reason'], 'IndividualCI') }}:
-<<<<<<< HEAD
-        Ubuntu Focal gcc-8 Release:
-=======
         gcc-8 Release Ubuntu Focal:
->>>>>>> 3ee10b9f
           imageName: 'ubuntu-20.04'
           Compiler: gcc
           CompilerVer: 8
           BuildType: RelWithDebInfo
 
       ${{ if ne(variables['Build.Reason'], 'IndividualCI') }}:
-<<<<<<< HEAD
-        Ubuntu Focal gcc-8 Debug:
-=======
         gcc-8 Debug Ubuntu Focal:
->>>>>>> 3ee10b9f
           imageName: 'ubuntu-20.04'
           Compiler: gcc
           CompilerVer: 8
           BuildType: Debug
 
       ${{ if ne(variables['Build.Reason'], 'IndividualCI') }}:
-<<<<<<< HEAD
-        Ubuntu Focal gcc-7 Release:
-=======
         gcc-7 Release Ubuntu Focal:
->>>>>>> 3ee10b9f
           imageName: 'ubuntu-20.04'
           Compiler: gcc
           CompilerVer: 7
           BuildType: RelWithDebInfo
 
-<<<<<<< HEAD
-      Ubuntu Focal gcc-7 Debug:
-=======
       gcc-7 Debug Ubuntu Focal:
->>>>>>> 3ee10b9f
         imageName: 'ubuntu-20.04'
         Compiler: gcc
         CompilerVer: 7
         BuildType: Debug
 
-<<<<<<< HEAD
-=======
-      ${{ if ne(variables['Build.Reason'], 'IndividualCI') }}:
-        gcc-6 Release Ubuntu Bionic:
-          imageName: 'ubuntu-18.04'
-          UBUNTU_CODE_NAME: bionic
-          Compiler: gcc
-          CompilerVer: 6
-          BuildType: RelWithDebInfo
-
-      ${{ if ne(variables['Build.Reason'], 'IndividualCI') }}:
-        gcc-6 Debug Ubuntu Bionic:
-          imageName: 'ubuntu-18.04'
-          UBUNTU_CODE_NAME: bionic
-          Compiler: gcc
-          CompilerVer: 6
-          BuildType: Debug
-
-      ${{ if ne(variables['Build.Reason'], 'IndividualCI') }}:
-        gcc-5 Release Ubuntu Bionic:
-          imageName: 'ubuntu-18.04'
-          UBUNTU_CODE_NAME: bionic
-          Compiler: gcc
-          CompilerVer: 5
-          BuildType: RelWithDebInfo
-
-      gcc-5 Debug Ubuntu Bionic:
-        imageName: 'ubuntu-18.04'
-        UBUNTU_CODE_NAME: bionic
-        Compiler: gcc
-        CompilerVer: 5
-        BuildType: Debug
-
-
->>>>>>> 3ee10b9f
   steps:
   - script: |
       uname -r
@@ -467,15 +291,11 @@
 
         sudo -E apt-get -yq --no-install-suggests --no-install-recommends --allow-unauthenticated install $PACKAGES cmake cmake-curses-gui ccache bison libncurses5-dev libaio-dev libmecab-dev libnuma-dev liblzma-dev libssl-dev libreadline-dev libpam-dev libcurl4-openssl-dev libldap2-dev libkrb5-dev libsasl2-dev libsasl2-modules-gssapi-mit || exit 1;
         if [[ "$(INVERTED)" != "ON" ]]; then
-          sudo -E apt-get -yq --no-install-suggests --no-install-recommends --allow-unauthenticated install libevent-dev libeditline-dev liblz4-dev protobuf-compiler libprotobuf-dev libprotoc-dev || exit 1;
+          sudo -E apt-get -yq --no-install-suggests --no-install-recommends --allow-unauthenticated install libevent-dev libeditline-dev liblz4-dev libre2-dev protobuf-compiler libprotobuf-dev libprotoc-dev libicu-dev || exit 1;
         fi
       else
          brew update
-<<<<<<< HEAD
          brew install ccache protobuf lz4 re2 rapidjson openssl@1.1
-=======
-         brew install ccache protobuf lz4 openssl@1.1
->>>>>>> 3ee10b9f
       fi
 
       UPDATE_TIME=$SECONDS
@@ -532,38 +352,16 @@
         '-DCMAKE_CXX_FLAGS_RELWITHDEBINFO=-O2 -g1 -DNDEBUG'
       )
 
-<<<<<<< HEAD
-=======
-      if [[ "$OS_NAME" == "Linux" ]] && [[ "$SELECTED_CC" =~ clang-(5.0)$ ]]; then
-        COMPILE_OPT+=(
-          '-DCMAKE_C_FLAGS=-isystem /usr/include/c++/9 -isystem /usr/include'
-          '-DCMAKE_CXX_FLAGS=-isystem /usr/include/c++/9 -isystem /usr/include'
-        )
-      fi
-      if [[ "$OS_NAME" == "Linux" ]] && [[ "$SELECTED_CC" == "clang"* ]]; then
-        COMPILE_OPT+=(
-          '-DCMAKE_AR=/usr/bin/ar'
-          '-DCMAKE_RANLIB=/usr/bin/ranlib'
-        )
-      fi
-
->>>>>>> 3ee10b9f
       CMAKE_OPT="
         -DCMAKE_BUILD_TYPE=$(BuildType)
         -DBUILD_CONFIG=mysql_release
-        -DENABLE_DOWNLOADS=1
         -DDOWNLOAD_BOOST=1
         -DWITH_BOOST=$(BOOST_DIR)
-<<<<<<< HEAD
-        -DCMAKE_C_COMPILER_LAUNCHER=$CCACHE_BIN
-        -DCMAKE_CXX_COMPILER_LAUNCHER=$CCACHE_BIN
-        -DWITH_ROCKSDB=ON
-=======
         -DCMAKE_C_COMPILER=$SELECTED_CC
         -DCMAKE_CXX_COMPILER=$SELECTED_CXX
         -DCMAKE_C_COMPILER_LAUNCHER=ccache
         -DCMAKE_CXX_COMPILER_LAUNCHER=ccache
->>>>>>> 3ee10b9f
+        -DWITH_ROCKSDB=ON
         -DWITH_KEYRING_VAULT=ON
         -DWITH_KEYRING_VAULT_TEST=ON
         -DWITH_PAM=ON
@@ -579,7 +377,6 @@
         CMAKE_OPT+="
           -DMYSQL_MAINTAINER_MODE=OFF
           -DWITH_TOKUDB=OFF
-<<<<<<< HEAD
           -DWITH_PROTOBUF=system
           -DWITH_SYSTEM_LIBS=ON
           -DWITH_ICU=/usr/local/opt/icu4c
@@ -587,11 +384,6 @@
           -DWITH_FIDO=bundled
           -DWITH_ZLIB=bundled
           -DWITH_PERCONA_AUTHENTICATION_LDAP=OFF
-=======
-          -DWITH_PROTOBUF=bundled
-          -DWITH_SSL=/usr/local/opt/openssl@1.1
-          -DWITH_ZLIB=bundled
->>>>>>> 3ee10b9f
         "
       else
         CMAKE_OPT+="
@@ -599,32 +391,24 @@
           -DWITH_TOKUDB=ON
           -DWITH_CURL=system
           -DWITH_MECAB=system
+          -DWITH_RAPIDJSON=bundled
           -DWITH_SSL=system
           -DWITH_LIBEVENT=bundled
           -DWITH_PROTOBUF=bundled
-<<<<<<< HEAD
           -DWITH_ZLIB=bundled
-=======
->>>>>>> 3ee10b9f
         "
         if [[ "$(INVERTED)" != "ON" ]]; then
           CMAKE_OPT+="
             -DWITH_READLINE=system
+            -DWITH_ICU=system
             -DWITH_LZ4=bundled
-<<<<<<< HEAD
-=======
-            -DWITH_ZLIB=system
->>>>>>> 3ee10b9f
             -DWITH_NUMA=ON
           "
         else
           CMAKE_OPT+="
             -DWITH_EDITLINE=bundled
+            -DWITH_ICU=bundled
             -DWITH_LZ4=bundled
-<<<<<<< HEAD
-=======
-            -DWITH_ZLIB=bundled
->>>>>>> 3ee10b9f
             -DWITH_NUMA=OFF
             -DWITH_ARCHIVE_STORAGE_ENGINE=OFF
             -DWITH_BLACKHOLE_STORAGE_ENGINE=OFF
