schedules:
- cron: "0 1 * * *"
  displayName: Daily 1:00 AM UTC build
  branches:
    include:
    - trunk

trigger:
  branches:
    include:
    - '*'
    exclude:
    - trunk
  paths:
    exclude:
    - doc
    - build-ps
    - man
    - mysql-test
    - packaging
    - policy
    - scripts
    - support-files

pr:
  branches:
    include:
    - '*'
  paths:
    exclude:
    - doc
    - build-ps
    - man
    - mysql-test
    - packaging
    - policy
    - scripts
    - support-files

jobs:
- job: BiDiScan
  pool:
    vmImage: 'ubuntu-20.04'

  steps:
  - checkout: self
    fetchDepth: 32

  - script: |
      git fetch origin trunk
      CHANGED_FILES=$(git diff --name-only --relative --diff-filter AMR origin/trunk -- . | tr '\n' ' ')

      if [ -z "${CHANGED_FILES}" ]; then
          echo --- No changed files
      else
          python $(Build.SourcesDirectory)/scripts/find_unicode_control.py -p bidi -v ${CHANGED_FILES}
      fi

- job:
  timeoutInMinutes: 240
  pool:
    vmImage: $(imageName)

  variables:
    UBUNTU_CODE_NAME: focal
    USE_CCACHE: 1
    CCACHE_DIR: $(Pipeline.Workspace)/ccache
    CCACHE_COMPRESS: 1
    CCACHE_COMPRESSLEVEL: 9
    CCACHE_CPP2: 1
    CCACHE_MAXSIZE: 2G
    OS_NAME: $(Agent.OS)
    PARENT_BRANCH: trunk
    BUILD_PARAMS_TYPE: normal

  strategy:
    matrix:
<<<<<<< HEAD
      macOS 13 RelWithDebInfo:
        imageName: 'macOS-13'
=======
      macOS 14 RelWithDebInfo:
        imageName: 'macOS-14'
>>>>>>> 8293f20a
        Compiler: clang
        BuildType: RelWithDebInfo

      # skip for a pull request if branch name doesn't contain "fullci"
      ${{ if or(ne(variables['Build.Reason'], 'PullRequest'), contains(variables['Build.SourceBranchName'], 'fullci')) }}:
<<<<<<< HEAD
        macOS 13 Debug:
          imageName: 'macOS-13'
=======
        macOS 14 Debug:
          imageName: 'macOS-14'
>>>>>>> 8293f20a
          Compiler: clang
          BuildType: Debug

      # clang-12 and newer compilers
      clang-18 RelWithDebInfo [Ubuntu 22.04 Jammy]:
        imageName: 'ubuntu-22.04'
        UBUNTU_CODE_NAME: jammy
        Compiler: clang
        CompilerVer: 18
        BuildType: RelWithDebInfo

      ${{ if or(ne(variables['Build.Reason'], 'PullRequest'), contains(variables['Build.SourceBranchName'], 'fullci')) }}:
        clang-18 RelWithDebInfo INVERTED [Ubuntu 22.04 Jammy]:
          imageName: 'ubuntu-22.04'
          UBUNTU_CODE_NAME: jammy
          Compiler: clang
          CompilerVer: 18
          BuildType: RelWithDebInfo
          BUILD_PARAMS_TYPE: inverted

      ${{ if or(ne(variables['Build.Reason'], 'PullRequest'), contains(variables['Build.SourceBranchName'], 'fullci')) }}:
        clang-18 Debug [Ubuntu 22.04 Jammy]:
          imageName: 'ubuntu-22.04'
          UBUNTU_CODE_NAME: jammy
          Compiler: clang
          CompilerVer: 18
          BuildType: Debug

      clang-18 Debug INVERTED [Ubuntu 22.04 Jammy]:
        imageName: 'ubuntu-22.04'
        UBUNTU_CODE_NAME: jammy
        Compiler: clang
        CompilerVer: 18
        BuildType: Debug
        BUILD_PARAMS_TYPE: inverted

      ${{ if or(ne(variables['Build.Reason'], 'PullRequest'), contains(variables['Build.SourceBranchName'], 'fullci')) }}:
        clang-17 RelWithDebInfo [Ubuntu 22.04 Jammy]:
          imageName: 'ubuntu-22.04'
          UBUNTU_CODE_NAME: jammy
          Compiler: clang
          CompilerVer: 17
          BuildType: RelWithDebInfo

      ${{ if or(ne(variables['Build.Reason'], 'PullRequest'), contains(variables['Build.SourceBranchName'], 'fullci')) }}:
        clang-17 Debug [Ubuntu 22.04 Jammy]:
          imageName: 'ubuntu-22.04'
          UBUNTU_CODE_NAME: jammy
          Compiler: clang
          CompilerVer: 17
          BuildType: Debug

      ${{ if or(ne(variables['Build.Reason'], 'PullRequest'), contains(variables['Build.SourceBranchName'], 'fullci')) }}:
        clang-16 RelWithDebInfo [Ubuntu 22.04 Jammy]:
          imageName: 'ubuntu-22.04'
          UBUNTU_CODE_NAME: jammy
          Compiler: clang
          CompilerVer: 16
          BuildType: RelWithDebInfo

      clang-16 Debug [Ubuntu 22.04 Jammy]:
        imageName: 'ubuntu-22.04'
        UBUNTU_CODE_NAME: jammy
        Compiler: clang
        CompilerVer: 16
        BuildType: Debug

      ${{ if or(ne(variables['Build.Reason'], 'PullRequest'), contains(variables['Build.SourceBranchName'], 'fullci')) }}:
        clang-15 RelWithDebInfo [Ubuntu 22.04 Jammy]:
          imageName: 'ubuntu-22.04'
          UBUNTU_CODE_NAME: jammy
          Compiler: clang
          CompilerVer: 15
          BuildType: RelWithDebInfo

      ${{ if or(ne(variables['Build.Reason'], 'PullRequest'), contains(variables['Build.SourceBranchName'], 'fullci')) }}:
        clang-15 Debug [Ubuntu 22.04 Jammy]:
          imageName: 'ubuntu-22.04'
          UBUNTU_CODE_NAME: jammy
          Compiler: clang
          CompilerVer: 15
          BuildType: Debug

      ${{ if or(ne(variables['Build.Reason'], 'PullRequest'), contains(variables['Build.SourceBranchName'], 'fullci')) }}:
        clang-14 RelWithDebInfo [Ubuntu 20.04 Focal]:
          imageName: 'ubuntu-20.04'
          Compiler: clang
          CompilerVer: 14
          BuildType: RelWithDebInfo

      clang-14 Debug [Ubuntu 20.04 Focal]:
        imageName: 'ubuntu-20.04'
        Compiler: clang
        CompilerVer: 14
        BuildType: Debug

      ${{ if or(ne(variables['Build.Reason'], 'PullRequest'), contains(variables['Build.SourceBranchName'], 'fullci')) }}:
        clang-13 RelWithDebInfo [Ubuntu 20.04 Focal]:
          imageName: 'ubuntu-20.04'
          Compiler: clang
          CompilerVer: 13
          BuildType: RelWithDebInfo

      ${{ if or(ne(variables['Build.Reason'], 'PullRequest'), contains(variables['Build.SourceBranchName'], 'fullci')) }}:
        clang-13 Debug [Ubuntu 20.04 Focal]:
          imageName: 'ubuntu-20.04'
          Compiler: clang
          CompilerVer: 13
          BuildType: Debug

      clang-12 RelWithDebInfo [Ubuntu 20.04 Focal]:
        imageName: 'ubuntu-20.04'
        Compiler: clang
        CompilerVer: 12
        BuildType: RelWithDebInfo

      clang-12 Debug [Ubuntu 20.04 Focal]:
        imageName: 'ubuntu-20.04'
        Compiler: clang
        CompilerVer: 12
        BuildType: Debug

      # gcc-10 and newer compilers
      gcc-13 RelWithDebInfo [Ubuntu 22.04 Jammy]:
        imageName: 'ubuntu-22.04'
        Compiler: gcc
        CompilerVer: 13
        BuildType: RelWithDebInfo

      gcc-13 Debug [Ubuntu 22.04 Jammy]:
        imageName: 'ubuntu-22.04'
        Compiler: gcc
        CompilerVer: 13
        BuildType: Debug

      ${{ if or(ne(variables['Build.Reason'], 'PullRequest'), contains(variables['Build.SourceBranchName'], 'fullci')) }}:
        gcc-12 RelWithDebInfo [Ubuntu 22.04 Jammy]:
          imageName: 'ubuntu-22.04'
          Compiler: gcc
          CompilerVer: 12
          BuildType: RelWithDebInfo

      gcc-12 Debug [Ubuntu 22.04 Jammy]:
        imageName: 'ubuntu-22.04'
        Compiler: gcc
        CompilerVer: 12
        BuildType: Debug

      ${{ if or(ne(variables['Build.Reason'], 'PullRequest'), contains(variables['Build.SourceBranchName'], 'fullci')) }}:
        gcc-11 RelWithDebInfo [Ubuntu 20.04 Focal]:
          imageName: 'ubuntu-20.04'
          Compiler: gcc
          CompilerVer: 11
          BuildType: RelWithDebInfo

      ${{ if or(ne(variables['Build.Reason'], 'PullRequest'), contains(variables['Build.SourceBranchName'], 'fullci')) }}:
        gcc-11 Debug [Ubuntu 20.04 Focal]:
          imageName: 'ubuntu-20.04'
          Compiler: gcc
          CompilerVer: 11
          BuildType: Debug

      gcc-10 RelWithDebInfo [Ubuntu 20.04 Focal]:
        imageName: 'ubuntu-20.04'
        Compiler: gcc
        CompilerVer: 10
        BuildType: RelWithDebInfo

      gcc-10 Debug [Ubuntu 20.04 Focal]:
        imageName: 'ubuntu-20.04'
        Compiler: gcc
        CompilerVer: 10
        BuildType: Debug

  steps:
  - script: |
      uname -r
      df -Th
      ls -l ..
      pwd
      ls -l

      if [[ "$OS_NAME" == "Linux" ]]; then
        SELECTED_CC=$(Compiler)-$(CompilerVer)
        if [[ "$(Compiler)" == "clang" ]]; then
          SELECTED_CXX=clang++-$(CompilerVer)
          PACKAGES="$SELECTED_CC $PACKAGES"
        else
          SELECTED_CXX=g++-$(CompilerVer)
          PACKAGES="$SELECTED_CXX $PACKAGES"
        fi
      else
        REAL_COMPILER_VER=`$(Compiler) --version | grep -o "clang version.*" | awk '{print $3}'`
        SELECTED_CC=$(Compiler)
        SELECTED_CXX=clang++
      fi

      echo SELECTED_CC=$SELECTED_CC SELECTED_CXX=$SELECTED_CXX BuildType=$(BuildType) BUILD_PARAMS_TYPE=$(BUILD_PARAMS_TYPE) imageName=$(imageName) OS_NAME=$OS_NAME
      echo --- Configure required LLVM and Ubuntu Toolchain repositories
      if [[ "$OS_NAME" == "Linux" ]] && [[ "$SELECTED_CC" == "clang"* ]]; then
        PACKAGES="llvm-$(CompilerVer)-dev $PACKAGES"
        curl -sSL "http://apt.llvm.org/llvm-snapshot.gpg.key" | sudo -E apt-key add -
        echo "deb http://apt.llvm.org/$(UBUNTU_CODE_NAME)/ llvm-toolchain-$(UBUNTU_CODE_NAME)-$(CompilerVer) main" | sudo tee -a /etc/apt/sources.list > /dev/null
      fi

      echo --- Update list of packages and download dependencies
      if [[ "$OS_NAME" == "Linux" ]]; then
        sudo -E apt-add-repository -y "ppa:ubuntu-toolchain-r/test"
        sudo -E apt-get -yq update >> ~/apt-get-update.log 2>&1

        sudo -E apt-get -yq --no-install-suggests --no-install-recommends --allow-unauthenticated install $PACKAGES cmake cmake-curses-gui ccache bison libudev-dev libaio-dev libmecab-dev libnuma-dev libssl-dev libedit-dev libpam-dev libcurl4-openssl-dev libldap2-dev libkrb5-dev libsasl2-dev libsasl2-modules-gssapi-mit || exit 1;
        `# SYSTEM_LIBRARIES = CURL EDITLINE ICU LIBEVENT LZ4 PROTOBUF SSL ZSTD FIDO (Ubuntu 21.04+)`
        if [[ "$(BUILD_PARAMS_TYPE)" != "inverted" ]]; then
          sudo -E apt-get -yq --no-install-suggests --no-install-recommends --allow-unauthenticated install libicu-dev libevent-dev liblz4-dev zlib1g-dev protobuf-compiler libprotobuf-dev libprotoc-dev libzstd-dev libfido2-dev || exit 1;
        else
          sudo -E apt-get -yq --no-install-suggests --no-install-recommends --allow-unauthenticated install libgflags-dev || exit 1;
        fi

        if [[ "$(Compiler)" == "clang" ]]; then
          REAL_COMPILER_VER=`$SELECTED_CC --version | grep -o "clang version.*" | awk '{print $3}'`
        else
          REAL_COMPILER_VER=`$SELECTED_CC --version | head -1 | awk '{print $4}'`
        fi
      else
         brew update
         brew install ccache protobuf@21 lz4 openssl@1.1 bison
         brew link protobuf@21
      fi

      UPDATE_TIME=$SECONDS
      echo --- Packages updated in $UPDATE_TIME seconds.

      echo "##vso[task.setvariable variable=REAL_COMPILER_VER]${REAL_COMPILER_VER%%-*}"
      echo "##vso[task.setvariable variable=SELECTED_CC]$SELECTED_CC"
      echo "##vso[task.setvariable variable=SELECTED_CXX]$SELECTED_CXX"
      echo "##vso[task.setvariable variable=UPDATE_TIME]$UPDATE_TIME"

    displayName: '*** Install Build Dependencies'

  - task: Cache@2
    continueOnError: true
    inputs:
      key: '"ccache"| "$(PARENT_BRANCH)" | "$(imageName)-$(Compiler)-$(REAL_COMPILER_VER)-$(BuildType)" | "BUILD_PARAMS_TYPE=$(BUILD_PARAMS_TYPE)" | "$(Build.SourceVersion)"'
      restoreKeys: '"ccache" | "$(PARENT_BRANCH)" | "$(imageName)-$(Compiler)-$(REAL_COMPILER_VER)-$(BuildType)" | "BUILD_PARAMS_TYPE=$(BUILD_PARAMS_TYPE)"'
      path: $(CCACHE_DIR)
    displayName: '*** Download/upload ccached files'

  - checkout: self
    fetchDepth: 32

  - script: |
      df -Th
      git submodule sync
      git submodule update --init --force --depth=256
      git submodule
    displayName: '*** Update git submodules'

  - script: |
      echo "SELECTED_CC=$SELECTED_CC (`which $SELECTED_CC`) SELECTED_CXX=$SELECTED_CXX (`which $SELECTED_CXX`) REAL_COMPILER_VER=$REAL_COMPILER_VER BuildType=$(BuildType)"
      $SELECTED_CC -v
      $SELECTED_CXX -v
      ccache --version
      ccache -p
      ccache --zero-stats
      df -Th
      if [[ "$OS_NAME" == "Linux" ]]; then
        cat /proc/cpuinfo
      fi
    displayName: '*** System and compiler info'

  - script: |
      echo SELECTED_CC=$SELECTED_CC SELECTED_CXX=$SELECTED_CXX REAL_COMPILER_VER=$REAL_COMPILER_VER BuildType=$(BuildType) BUILD_PARAMS_TYPE=$(BUILD_PARAMS_TYPE) imageName=$(imageName) OS_NAME=$OS_NAME
      echo --- Set cmake parameters
      COMPILE_OPT+=(
        -DCMAKE_C_FLAGS_DEBUG=-g1
        -DCMAKE_CXX_FLAGS_DEBUG=-g1
      )

      CMAKE_OPT="
        -DCMAKE_BUILD_TYPE=$(BuildType)
        -DBUILD_CONFIG=mysql_release
        -DWITH_PACKAGE_FLAGS=OFF
        -DCMAKE_C_COMPILER=$SELECTED_CC
        -DCMAKE_CXX_COMPILER=$SELECTED_CXX
        -DCMAKE_C_COMPILER_LAUNCHER=ccache
        -DCMAKE_CXX_COMPILER_LAUNCHER=ccache
        -DWITH_ROCKSDB=ON
        -DWITH_COREDUMPER=ON
        -DWITH_COMPONENT_KEYRING_VAULT=ON
        -DWITH_PAM=ON
      "

      if [[ "$OS_NAME" == "Darwin" ]]; then
        CMAKE_OPT+="
          -DMYSQL_MAINTAINER_MODE=OFF
          -DWITH_PROTOBUF=system
          -DWITH_SYSTEM_LIBS=ON
          -DWITH_ICU=bundled
          -DWITH_SSL=/usr/local/opt/openssl@1.1
          -DWITH_FIDO=bundled
          -DWITH_ZLIB=bundled
          -DWITH_PERCONA_AUTHENTICATION_LDAP=OFF
        "
      else
        CMAKE_OPT+="
          -DMYSQL_MAINTAINER_MODE=ON
        "
        if [[ "$(BUILD_PARAMS_TYPE)" != "inverted" ]]; then
          CMAKE_OPT+="
            -DWITH_MECAB=system
            -DWITH_NUMA=ON
            -DWITH_SYSTEM_LIBS=ON
            -DWITH_EDITLINE=system
          "
          `# Required liblz4 1.9.3 and installed version is 1.9.2`
          if [[ "$(imageName)" == "ubuntu-20.04" ]]; then
            CMAKE_OPT+="-DWITH_LZ4=bundled"
          fi
        else
          CMAKE_OPT+="
            -DWITH_NDB=ON
            -DWITH_NDBCLUSTER=ON
            -DWITH_NDB_JAVA=OFF

            -DWITH_ROUTER=OFF
            -DWITH_UNIT_TESTS=OFF
            -DWITH_NUMA=OFF

            -DWITH_EDITLINE=bundled
            -DWITH_FIDO=bundled
            -DWITH_ICU=bundled
            -DWITH_LIBEVENT=bundled
            -DWITH_LZ4=bundled
            -DWITH_PROTOBUF=bundled
            -DWITH_RAPIDJSON=bundled
            -DWITH_ZLIB=bundled
            -DWITH_ZSTD=bundled
            -DWITH_CURL=bundled

            -DWITH_ARCHIVE_STORAGE_ENGINE=OFF
            -DWITH_BLACKHOLE_STORAGE_ENGINE=OFF
            -DWITH_EXAMPLE_STORAGE_ENGINE=ON
            -DWITH_FEDERATED_STORAGE_ENGINE=OFF
            -DWITHOUT_PERFSCHEMA_STORAGE_ENGINE=ON
            -DWITH_INNODB_MEMCACHED=ON
          "
        fi
      fi

      echo --- CMAKE_OPT=\"$CMAKE_OPT\"
      echo --- COMPILE_OPT=\"${COMPILE_OPT[@]}\"
      mkdir bin; cd bin
      cmake .. $CMAKE_OPT "${COMPILE_OPT[@]}" || exit 1

      CMAKE_TIME=$SECONDS
      echo --- CMake took $CMAKE_TIME seconds. Packages updated in $UPDATE_TIME seconds.
      cmake -L .

      echo '##vso[task.setvariable variable=CMAKE_TIME]'$CMAKE_TIME

    displayName: '*** cmake -DCMAKE_BUILD_TYPE=$(BuildType)'

  - script: |
      df -Th
      cd bin
      make -j2 || exit 1
      ccache --show-stats

      BUILD_TIME=$SECONDS
      echo --- Total time $(($BUILD_TIME + $UPDATE_TIME + $CMAKE_TIME)) seconds. Build time $BUILD_TIME seconds. CMake took $CMAKE_TIME seconds. Packages updated in $UPDATE_TIME seconds.
      df -Th
      rm -rf *
      df -Th

    displayName: '*** Compile'<|MERGE_RESOLUTION|>--- conflicted
+++ resolved
@@ -75,25 +75,15 @@
 
   strategy:
     matrix:
-<<<<<<< HEAD
-      macOS 13 RelWithDebInfo:
-        imageName: 'macOS-13'
-=======
       macOS 14 RelWithDebInfo:
         imageName: 'macOS-14'
->>>>>>> 8293f20a
         Compiler: clang
         BuildType: RelWithDebInfo
 
       # skip for a pull request if branch name doesn't contain "fullci"
       ${{ if or(ne(variables['Build.Reason'], 'PullRequest'), contains(variables['Build.SourceBranchName'], 'fullci')) }}:
-<<<<<<< HEAD
-        macOS 13 Debug:
-          imageName: 'macOS-13'
-=======
         macOS 14 Debug:
           imageName: 'macOS-14'
->>>>>>> 8293f20a
           Compiler: clang
           BuildType: Debug
 
