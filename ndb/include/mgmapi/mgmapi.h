/* Copyright (C) 2003 MySQL AB

   This program is free software; you can redistribute it and/or modify
   it under the terms of the GNU General Public License as published by
   the Free Software Foundation; either version 2 of the License, or
   (at your option) any later version.

   This program is distributed in the hope that it will be useful,
   but WITHOUT ANY WARRANTY; without even the implied warranty of
   MERCHANTABILITY or FITNESS FOR A PARTICULAR PURPOSE.  See the
   GNU General Public License for more details.

   You should have received a copy of the GNU General Public License
   along with this program; if not, write to the Free Software
   Foundation, Inc., 59 Temple Place, Suite 330, Boston, MA  02111-1307  USA */

#ifndef MGMAPI_H
#define MGMAPI_H

/**
 * @mainpage MySQL Cluster Management API
 *
 * The MySQL Cluster Management API (MGM API) is a C language API
 * that is used for:
 * - Starting and stopping database nodes (ndbd processes)
 * - Starting and stopping Cluster backups
 * - Controlling the NDB Cluster log
 * - Performing other administrative tasks
 *
 * @section  secMgmApiGeneral General Concepts
 *
 * Each MGM API function needs a management server handle
 * of type @ref NdbMgmHandle.
 * This handle is created by calling the function 
 * function ndb_mgm_create_handle() and freed by calling 
 * ndb_mgm_destroy_handle().
 *
 * A function can return any of the following:
 *  -# An integer value, with
 *     a value of <b>-1</b> indicating an error.
 *  -# A non-constant pointer value.  A <var>NULL</var> value indicates an error;
 *     otherwise, the return value must be freed
 *     by the programmer
 *  -# A constant pointer value, with a <var>NULL</var> value indicating an error.
 *     The returned value should <em>not</em> be freed.
 *
 * Error conditions can be identified by using the appropriate
 * error-reporting functions ndb_mgm_get_latest_error() and 
 * @ref ndb_mgm_error.
 *
 * Here is an example using the MGM API (without error handling for brevity's sake).
 * @code
 *   NdbMgmHandle handle= ndb_mgm_create_handle();
 *   ndb_mgm_connect(handle,0,0,0);
 *   struct ndb_mgm_cluster_state *state= ndb_mgm_get_status(handle);
 *   for(int i=0; i < state->no_of_nodes; i++) 
 *   {
 *     printf("node with ID=%d ", state->node_states[i].node_id);
 *     if(state->node_states[i].version != 0)
 *       printf("connected\n");
 *     else
 *       printf("not connected\n");
 *   }
 *   free((void*)state);
 *   ndb_mgm_destroy_handle(&handle);
 * @endcode
 *
 * @section secLogEvents  Log Events
 *
 * The database nodes and management server(s) regularly and on specific
 * occations report on various log events that occurs in the cluster. These
 * log events are written to the cluster log.  Optionally a mgmapi client
 * may listen to these events by using the method ndb_mgm_listen_event().
 * Each log event belongs to a category, @ref ndb_mgm_event_category, and
 * has a severity, @ref ndb_mgm_event_severity, associated with it.  Each
 * log event also has a level (0-15) associated with it.
 *
 * Which log events that come out is controlled with ndb_mgm_listen_event(),
 * ndb_mgm_set_clusterlog_loglevel(), and 
 * ndb_mgm_set_clusterlog_severity_filter().
 *
 * Below is an example of how to listen to events related to backup.
 *
 * @code
 *   int filter[] = { 15, NDB_MGM_EVENT_CATEGORY_BACKUP, 0 };
 *   int fd = ndb_mgm_listen_event(handle, filter);
 * @endcode
 */

/** @addtogroup MGM_C_API
 *  @{
 */

#include <ndb_types.h>
#include "mgmapi_config_parameters.h"

#ifdef __cplusplus
extern "C" {
#endif

  /**
   * The NdbMgmHandle.
   */
  typedef struct ndb_mgm_handle * NdbMgmHandle;

  /**
   *   NDB Cluster node types
   */
  enum ndb_mgm_node_type {
    NDB_MGM_NODE_TYPE_UNKNOWN = -1  /** Node type not known*/
    ,NDB_MGM_NODE_TYPE_API    /** An application node (API) */
#ifndef DOXYGEN_SHOULD_SKIP_INTERNAL
    = NODE_TYPE_API
#endif
    ,NDB_MGM_NODE_TYPE_NDB    /** A database node (DB) */
#ifndef DOXYGEN_SHOULD_SKIP_INTERNAL
    = NODE_TYPE_DB
#endif
    ,NDB_MGM_NODE_TYPE_MGM    /** A mgmt server node (MGM)*/
#ifndef DOXYGEN_SHOULD_SKIP_INTERNAL
    = NODE_TYPE_MGM
#endif
#ifndef DOXYGEN_SHOULD_SKIP_INTERNAL
    ,NDB_MGM_NODE_TYPE_REP = NODE_TYPE_REP  /** A replication node */
    ,NDB_MGM_NODE_TYPE_MIN     = 0          /** Min valid value*/
    ,NDB_MGM_NODE_TYPE_MAX     = 3          /** Max valid value*/
#endif
  };

  /**
   *   Database node status
   */
  enum ndb_mgm_node_status {
    /** Node status not known*/
    NDB_MGM_NODE_STATUS_UNKNOWN       = 0,
    /** No contact with node*/
    NDB_MGM_NODE_STATUS_NO_CONTACT    = 1,
    /** Has not run starting protocol*/
    NDB_MGM_NODE_STATUS_NOT_STARTED   = 2,
    /** Is running starting protocol*/
    NDB_MGM_NODE_STATUS_STARTING      = 3,
    /** Running*/
    NDB_MGM_NODE_STATUS_STARTED       = 4,
    /** Is shutting down*/
    NDB_MGM_NODE_STATUS_SHUTTING_DOWN = 5,
    /** Is restarting*/
    NDB_MGM_NODE_STATUS_RESTARTING    = 6,
    /** Maintenance mode*/
    NDB_MGM_NODE_STATUS_SINGLEUSER    = 7,
    /** Resume mode*/
    NDB_MGM_NODE_STATUS_RESUME        = 8,
#ifndef DOXYGEN_SHOULD_SKIP_INTERNAL
    /** Min valid value*/
    NDB_MGM_NODE_STATUS_MIN           = 0,
    /** Max valid value*/
    NDB_MGM_NODE_STATUS_MAX           = 8
#endif
  };

  /**
   *    Error codes
   */
  enum ndb_mgm_error {
    /** Not an error */
    NDB_MGM_NO_ERROR = 0,

    /* Request for service errors */
    /** Supplied connectstring is illegal */
    NDB_MGM_ILLEGAL_CONNECT_STRING = 1001,
    /** Supplied NdbMgmHandle is illegal */
    NDB_MGM_ILLEGAL_SERVER_HANDLE = 1005,
    /** Illegal reply from server */
    NDB_MGM_ILLEGAL_SERVER_REPLY = 1006,
    /** Illegal number of nodes */
    NDB_MGM_ILLEGAL_NUMBER_OF_NODES = 1007,
    /** Illegal node status */
    NDB_MGM_ILLEGAL_NODE_STATUS = 1008,
    /** Memory allocation error */
    NDB_MGM_OUT_OF_MEMORY = 1009,
    /** Management server not connected */
    NDB_MGM_SERVER_NOT_CONNECTED = 1010,
    /** Could not connect to socker */
    NDB_MGM_COULD_NOT_CONNECT_TO_SOCKET = 1011,

    /* Service errors - Start/Stop Node or System */
    /** Start failed */
    NDB_MGM_START_FAILED = 2001,
    /** Stop failed */
    NDB_MGM_STOP_FAILED = 2002,
    /** Restart failed */
    NDB_MGM_RESTART_FAILED = 2003,

    /* Service errors - Backup */
    /** Unable to start backup */
    NDB_MGM_COULD_NOT_START_BACKUP = 3001,
    /** Unable to abort backup */
    NDB_MGM_COULD_NOT_ABORT_BACKUP = 3002,

    /* Service errors - Single User Mode */
    /** Unable to enter single user mode */
    NDB_MGM_COULD_NOT_ENTER_SINGLE_USER_MODE = 4001,
    /** Unable to exit single user mode */
    NDB_MGM_COULD_NOT_EXIT_SINGLE_USER_MODE = 4002,

    /* Usage errors */
    /** Usage error */
    NDB_MGM_USAGE_ERROR = 5001
  };

#ifndef DOXYGEN_SHOULD_SKIP_INTERNAL
  struct Ndb_Mgm_Error_Msg {
    enum ndb_mgm_error  code;
    const char *        msg;
  };
  const struct Ndb_Mgm_Error_Msg ndb_mgm_error_msgs[] = {
    { NDB_MGM_NO_ERROR, "No error" },

    /* Request for service errors */
    { NDB_MGM_ILLEGAL_CONNECT_STRING, "Illegal connect string" },
    { NDB_MGM_ILLEGAL_SERVER_HANDLE, "Illegal server handle" },
    { NDB_MGM_ILLEGAL_SERVER_REPLY, "Illegal reply from server" },
    { NDB_MGM_ILLEGAL_NUMBER_OF_NODES, "Illegal number of nodes" },
    { NDB_MGM_ILLEGAL_NODE_STATUS, "Illegal node status" },
    { NDB_MGM_OUT_OF_MEMORY, "Out of memory" },
    { NDB_MGM_SERVER_NOT_CONNECTED, "Management server not connected" },
    { NDB_MGM_COULD_NOT_CONNECT_TO_SOCKET, "Could not connect to socket" },

    /* Service errors - Start/Stop Node or System */
    { NDB_MGM_START_FAILED, "Start failed" },
    { NDB_MGM_STOP_FAILED, "Stop failed" },
    { NDB_MGM_RESTART_FAILED, "Restart failed" },

    /* Service errors - Backup */
    { NDB_MGM_COULD_NOT_START_BACKUP, "Could not start backup" },
    { NDB_MGM_COULD_NOT_ABORT_BACKUP, "Could not abort backup" },

    /* Service errors - Single User Mode */
    { NDB_MGM_COULD_NOT_ENTER_SINGLE_USER_MODE,
      "Could not enter single user mode" },
    { NDB_MGM_COULD_NOT_EXIT_SINGLE_USER_MODE,
      "Could not exit single user mode" },

    /* Usage errors */
    { NDB_MGM_USAGE_ERROR,
      "Usage error" }
  };
  const int ndb_mgm_noOfErrorMsgs =
  sizeof(ndb_mgm_error_msgs)/sizeof(struct Ndb_Mgm_Error_Msg);
#endif

  /**
   *   Status of a node in the cluster
   *
   *   Sub-structure in enum ndb_mgm_cluster_state
   *   returned by ndb_mgm_get_status()
   *
   *   @note @ref node_status, @ref start_phase, @ref dynamic_id 
   *         and @ref node_group are relevant only for database nodes
   */
  struct ndb_mgm_node_state {
    /** NDB Cluster node ID*/
    int node_id;
    /** Type of NDB Cluster node*/
    enum ndb_mgm_node_type   node_type;
   /** State of node*/
    enum ndb_mgm_node_status node_status;
    /** Start phase.
     *
     *  @note Start phase is only valid if the <var>node_type</var> is
     *        NDB_MGM_NODE_TYPE_NDB and the <var>node_status</var> is 
     *        NDB_MGM_NODE_STATUS_STARTING
     */
    int start_phase;
    /** ID for heartbeats and master take-over (only valid for DB nodes)
     */
    int dynamic_id;
    /** Node group of node (only valid for DB nodes)*/
    int node_group;
    /** Internal version number*/
    int version;
    /** Number of times node has connected or disconnected to the 
     *  management server
     */
    int connect_count;
    /** IP address of node when it connected to the management server.
     *  @note This value will be empty if the management server has restarted
     *        since the node last connected.
     */
    char connect_address[
#ifndef DOXYGEN_SHOULD_SKIP_INTERNAL
			 sizeof("000.000.000.000")+1
#endif
    ];
  };

  /**
   *   State of all nodes in the cluster; returned from 
   *   ndb_mgm_get_status()
   */
  struct ndb_mgm_cluster_state {
    /** Number of entries in the node_states array */
    int no_of_nodes;
    /** An array with node_states*/
    struct ndb_mgm_node_state node_states[
#ifndef DOXYGEN_SHOULD_SKIP_INTERNAL
					  1
#endif
    ];
  };

  /**
   *   Default reply from the server (reserved for future use)
   */
  struct ndb_mgm_reply {
    /** 0 if successful, otherwise error code. */
    int return_code;
    /** Error or reply message.*/
    char message[256];
  };

#ifndef DOXYGEN_SHOULD_SKIP_INTERNAL
  /**
   *   Default information types
   */
  enum ndb_mgm_info {
    /** ?*/
    NDB_MGM_INFO_CLUSTER,
    /** Cluster log*/
    NDB_MGM_INFO_CLUSTERLOG
  };

  /**
   *   Signal log modes
   *   (Used only in the development of NDB Cluster.)
   */
  enum ndb_mgm_signal_log_mode {
    /** Log receiving signals */
    NDB_MGM_SIGNAL_LOG_MODE_IN,
    /** Log sending signals*/
    NDB_MGM_SIGNAL_LOG_MODE_OUT,
    /** Log both sending/receiving*/
    NDB_MGM_SIGNAL_LOG_MODE_INOUT,
    /** Log off*/
    NDB_MGM_SIGNAL_LOG_MODE_OFF
  };
#endif

  /**
<<<<<<< HEAD
   *   Log severity of errors. (Used to filter the cluster log.)
   */
  enum ndb_mgm_clusterlog_level {
    NDB_MGM_ILLEGAL_CLUSTERLOG_LEVEL = -1,
    /*  Must be a nonnegative integer (used for array indexing) */
    /** Cluster log on*/
    NDB_MGM_CLUSTERLOG_ON    = 0,
=======
   *   Log event severities (used to filter the cluster log, 
   *   ndb_mgm_set_clusterlog_severity_filter(), and filter listening to events
   *   ndb_mgm_listen_event())
   */
  enum ndb_mgm_event_severity {
    NDB_MGM_ILLEGAL_EVENT_SEVERITY = -1,
    /* must range from 0 and up, indexes into an array */
    /** Cluster log on */
    NDB_MGM_EVENT_SEVERITY_ON    = 0,
>>>>>>> a12244c5
    /** Used in NDB Cluster developement */
    NDB_MGM_EVENT_SEVERITY_DEBUG = 1,
    /** Informational messages*/
<<<<<<< HEAD
    NDB_MGM_CLUSTERLOG_INFO = 2,
    /** Conditions that are not error condition, but might require special handling.
     */
    NDB_MGM_CLUSTERLOG_WARNING = 3,
    /** Conditions that, while not fatal, should be corrected. */
    NDB_MGM_CLUSTERLOG_ERROR = 4,
=======
    NDB_MGM_EVENT_SEVERITY_INFO = 2,
    /** Conditions that are not error condition, but might require handling
     */
    NDB_MGM_EVENT_SEVERITY_WARNING = 3,
    /** Conditions that should be corrected */
    NDB_MGM_EVENT_SEVERITY_ERROR = 4,
>>>>>>> a12244c5
    /** Critical conditions, like device errors or out of resources */
    NDB_MGM_EVENT_SEVERITY_CRITICAL = 5,
    /** A condition that should be corrected immediately,
     *  such as a corrupted system
     */
    NDB_MGM_EVENT_SEVERITY_ALERT = 6,
    /* must be next number, works as bound in loop */
    /** All severities */
    NDB_MGM_EVENT_SEVERITY_ALL = 7
  };

  /**
<<<<<<< HEAD
   *  Log categories, used in setting filters on the clusterlog using
   *  ndb_mgm_set_loglevel_clusterlog()
=======
   *  Log event categories, used to set filter level on the log events using
   *  ndb_mgm_set_clusterlog_loglevel() and ndb_mgm_listen_event()
>>>>>>> a12244c5
   */
  enum ndb_mgm_event_category {
    /**
     * Invalid log event category
     */
    NDB_MGM_ILLEGAL_EVENT_CATEGORY = -1,
    /**
<<<<<<< HEAD
     * Startup events
     */
    NDB_MGM_EVENT_CATEGORY_STARTUP = CFG_LOGLEVEL_STARTUP,
    /**
     * Shutdown events
=======
     * Log events during all kinds of startups
     */
    NDB_MGM_EVENT_CATEGORY_STARTUP = CFG_LOGLEVEL_STARTUP,
    /**
     * Log events during shutdown
>>>>>>> a12244c5
     */
    NDB_MGM_EVENT_CATEGORY_SHUTDOWN = CFG_LOGLEVEL_SHUTDOWN,
    /**
     * Statistics log events
     */
    NDB_MGM_EVENT_CATEGORY_STATISTIC = CFG_LOGLEVEL_STATISTICS,
    /**
<<<<<<< HEAD
     * Checkpoint events
     */
    NDB_MGM_EVENT_CATEGORY_CHECKPOINT = CFG_LOGLEVEL_CHECKPOINT,
    /**
     * Node restart events
     */
    NDB_MGM_EVENT_CATEGORY_NODE_RESTART = CFG_LOGLEVEL_NODERESTART,
    /**
     * Cluster node connection events
=======
     * Log events related to checkpoints
     */
    NDB_MGM_EVENT_CATEGORY_CHECKPOINT = CFG_LOGLEVEL_CHECKPOINT,
    /**
     * Log events during node restart
     */
    NDB_MGM_EVENT_CATEGORY_NODE_RESTART = CFG_LOGLEVEL_NODERESTART,
    /**
     * Log events related to connections between cluster nodes
>>>>>>> a12244c5
     */
    NDB_MGM_EVENT_CATEGORY_CONNECTION = CFG_LOGLEVEL_CONNECTION,
    /**
     * Backup related log events
     */
    NDB_MGM_EVENT_CATEGORY_BACKUP = CFG_LOGLEVEL_BACKUP,
    /**
     * Congestion related log events
     */
    NDB_MGM_EVENT_CATEGORY_CONGESTION = CFG_LOGLEVEL_CONGESTION,
#ifndef DOXYGEN_SHOULD_SKIP_INTERNAL
    /**
     * Loglevel debug
     */
    NDB_MGM_EVENT_CATEGORY_DEBUG = CFG_LOGLEVEL_DEBUG,
#endif
    /**
     * Uncategorized log events (severity info)
     */
    NDB_MGM_EVENT_CATEGORY_INFO = CFG_LOGLEVEL_INFO,
    /**
     * Uncategorized log events (severity warning or higher)
     */
    NDB_MGM_EVENT_CATEGORY_ERROR = CFG_LOGLEVEL_ERROR,
#ifndef DOXYGEN_SHOULD_SKIP_INTERNAL
    NDB_MGM_MIN_EVENT_CATEGORY = CFG_MIN_LOGLEVEL,
    NDB_MGM_MAX_EVENT_CATEGORY = CFG_MAX_LOGLEVEL
#endif
  };

  /***************************************************************************/
  /**
   * @name Functions: Error Handling
   * @{
   */

  /**
   *  Get the most recent error associated with the management server whose handle 
   *  is used as the value of <var>handle</var>.
   *
   * @param   handle        Management handle
   * @return                Latest error code
   */
  int ndb_mgm_get_latest_error(const NdbMgmHandle handle);

  /**
   * Get the most recent general error message associated with a handle
   *
   * @param   handle        Management handle.
   * @return                Latest error message
   */
  const char * ndb_mgm_get_latest_error_msg(const NdbMgmHandle handle);

  /**
   * Get the most recent error description associated with a handle
   *
   * The error description gives some additional information regarding
   * the error message.
   *
   * @param   handle        Management handle.
   * @return                Latest error description
   */
  const char * ndb_mgm_get_latest_error_desc(const NdbMgmHandle handle);

#ifndef DOXYGEN_SHOULD_SKIP_DEPRECATED
  /**
   * Get the most recent internal source code error line associated with a handle
   *
   * @param   handle        Management handle.
   * @return                Latest internal source code line of latest error
   * @deprecated
   */
  int ndb_mgm_get_latest_error_line(const NdbMgmHandle handle);
#endif

  /** @} *********************************************************************/
  /**
   * @name Functions: Create/Destroy Management Server Handles
   * @{
   */

  /**
   * Create a handle to a management server.
   *
   * @return                 A management handle<br>
   *                         or <var>NULL</var> if no management handle could be created.
   */
  NdbMgmHandle ndb_mgm_create_handle();

  /**
   * Destroy a management server handle.
   *
   * @param   handle        Management handle
   */
  void ndb_mgm_destroy_handle(NdbMgmHandle * handle);

  /** @} *********************************************************************/
  /**
   * @name Functions: Connect/Disconnect Management Server
   * @{
   */

  /**
   * Sets the connectstring for a management server
   *
   * @param   handle         Management handle
   * @param   connect_string Connect string to the management server,
   *
   * @return                -1 on error.
   *
   * @code
   * <connectstring> := [<nodeid-specification>,]<host-specification>[,<host-specification>]
   * <nodeid-specification> := nodeid=<id>
   * <host-specification> := <host>[:<port>]
   * <id> is an integer greater than 1 identifying a node in config.ini
   * <port> is an integer referring to a regular unix port
   * <host> is a string containing a valid network host address
   * @endcode
   */
  int ndb_mgm_set_connectstring(NdbMgmHandle handle,
				const char *connect_string);

  /**
   * Gets the connectstring used for a connection
   *
   * @note This function returns the default connectstring if no call to 
   *       ndb_mgm_set_connectstring() has been performed
   *
   * @param   handle         Management handle
   *
   * @return                 connectstring
   */
  const char *ndb_mgm_get_connectstring(NdbMgmHandle handle, char *buf, int buf_sz);

  /**
   * Connects to a management server. Connectstring is set by
   * ndb_mgm_set_connectstring().
   *
   * @param   handle        Management handle.
   * @return                -1 on error.
   */
  int ndb_mgm_connect(NdbMgmHandle handle, int no_retries,
		      int retry_delay_in_seconds, int verbose);

  /**
   * Disconnects from a management server
   *
   * @param  handle         Management handle.
   * @return                -1 on error.
   */
  int ndb_mgm_disconnect(NdbMgmHandle handle);

  /**
   * Gets connection node ID
   *
   * @param   handle         Management handle
   *
   * @return                 Node ID; 0 indicates that no node ID has been
   *                         specified
   */
  int ndb_mgm_get_configuration_nodeid(NdbMgmHandle handle);

  /**
   * Gets connection port
   *
   * @param   handle         Management handle
   *
   * @return                 port
   */
  int ndb_mgm_get_connected_port(NdbMgmHandle handle);

  /**
   * Gets connection host
   *
   * @param   handle         Management handle
   *
   * @return                 hostname
   */
  const char *ndb_mgm_get_connected_host(NdbMgmHandle handle);

#ifndef DOXYGEN_SHOULD_SKIP_INTERNAL
  /** @} *********************************************************************/
  /**
   * @name Functions: Used to convert between different data formats
   * @{
   */

  /**
   * Converts a string to an <var>ndb_mgm_node_type</var> value
   *
   * @param   type          Node type as string.
   * @return                NDB_MGM_NODE_TYPE_UNKNOWN if invalid string.
   */
  enum ndb_mgm_node_type ndb_mgm_match_node_type(const char * type);

  /**
   * Converts an ndb_mgm_node_type to a string
   *
   * @param   type          Node type.
   * @return                <var>NULL</var> if invalid ID.
   */
  const char * ndb_mgm_get_node_type_string(enum ndb_mgm_node_type type);

  /**
   * Converts an ndb_mgm_node_type to a alias string
   *
   * @param   type          Node type.
   * @return                <var>NULL</var> if the ID is invalid.
   */
  const char * ndb_mgm_get_node_type_alias_string(enum ndb_mgm_node_type type,
						  const char **str);

  /**
   * Converts a string to a <var>ndb_mgm_node_status</var> value
   *
   * @param   status        NDB node status string.
   * @return                NDB_MGM_NODE_STATUS_UNKNOWN if invalid string.
   */
  enum ndb_mgm_node_status ndb_mgm_match_node_status(const char * status);

  /**
   * Converts an ID to a string
   *
   * @param   status        NDB node status.
   * @return                <var>NULL</var> if invalid ID.
   */
  const char * ndb_mgm_get_node_status_string(enum ndb_mgm_node_status status);

  const char * ndb_mgm_get_event_severity_string(enum ndb_mgm_event_severity);
  ndb_mgm_event_category ndb_mgm_match_event_category(const char *);
  const char * ndb_mgm_get_event_category_string(enum ndb_mgm_event_category);
#endif

  /** @} *********************************************************************/
  /**
   * @name Functions: Cluster status
   * @{
   */

  /**
   * Gets status of the nodes in an NDB Cluster
   *
   * @note The caller must free the pointer returned by this function.
   *
   * @param   handle        Management handle.
   *
   * @return                Cluster state (or <var>NULL</var> on error).
   */
  struct ndb_mgm_cluster_state * ndb_mgm_get_status(NdbMgmHandle handle);

  /** @} *********************************************************************/
  /**
   * @name Functions: Start/stop nodes
   * @{
   */

  /**
   * Stops database nodes
   *
   * @param   handle        Management handle.
   * @param   no_of_nodes   Number of database nodes to be stopped<br>
   *                          0: All database nodes in cluster<br>
   *                          n: Stop the <var>n</var> node(s) specified in the
   *                            array node_list
   * @param   node_list     List of node IDs for database nodes to be stopped
   *
   * @return                Number of nodes stopped (-1 on error)
   *
   * @note    This function is equivalent
   *          to calling ndb_mgm_stop2(handle, no_of_nodes, node_list, 0)
   */
  int ndb_mgm_stop(NdbMgmHandle handle, int no_of_nodes,
		   const int * node_list);

  /**
   * Stops database nodes
   *
   * @param   handle        Management handle.
   * @param   no_of_nodes   Number of database nodes to stop<br>
   *                          0: All database nodes in cluster<br>
   *                          n: Stop the <var>n</var> node(s) specified in
   *                            the array node_list
   * @param   node_list     List of node IDs of database nodes to be stopped
   * @param   abort         Don't perform graceful stop,
   *                        but rather stop immediately
   *
   * @return                Number of nodes stopped (-1 on error).
   */
  int ndb_mgm_stop2(NdbMgmHandle handle, int no_of_nodes,
		    const int * node_list, int abort);

  /**
   * Restart database nodes
   *
   * @param   handle        Management handle.
   * @param   no_of_nodes   Number of database nodes to restart<br>
   *                          0: All database nodes in cluster<br>
   *                          n: Restart the <var>n</var> node(s) specified in the
   *                            array node_list
   * @param   node_list     List of node IDs of database nodes to be restarted
   *
   * @return                Number of nodes restarted (-1 on error).
   *
   * @note    This function is equivalent to calling
   *          ndb_mgm_restart2(handle, no_of_nodes, node_list, 0, 0, 0);
   */
  int ndb_mgm_restart(NdbMgmHandle handle, int no_of_nodes,
		      const int * node_list);

  /**
   * Restart database nodes
   *
   * @param   handle        Management handle.
   * @param   no_of_nodes   Number of database nodes to be restarted:<br>
   *                          0: Restart all database nodes in the cluster<br>
   *                          n: Restart the <var>n</var> node(s) specified in the
   *                            array node_list
   * @param   node_list     List of node IDs of database nodes to be restarted
   * @param   initial       Remove filesystem from restarting node(s)
   * @param   nostart       Don't actually start node(s) but leave them
   *                        waiting for start command
   * @param   abort         Don't perform graceful restart,
   *                        but rather restart immediately
   *
   * @return                Number of nodes stopped (-1 on error).
   */
  int ndb_mgm_restart2(NdbMgmHandle handle, int no_of_nodes,
		       const int * node_list, int initial,
		       int nostart, int abort);

  /**
   * Start database nodes
   *
   * @param   handle        Management handle.
   * @param   no_of_nodes   Number of database nodes to be started<br>
   *                        0: Start all database nodes in the cluster<br>
   *                        n: Start the <var>n</var> node(s) specified in
   *                            the array node_list
   * @param   node_list     List of node IDs of database nodes to be started
   *
   * @return                Number of nodes actually started (-1 on error).
   *
   * @note    The nodes to be started must have been started with nostart(-n)
   *          argument.
   *          This means that the database node binary is started and
   *          waiting for a START management command which will
   *          actually enable the database node
   */
  int ndb_mgm_start(NdbMgmHandle handle,
		    int no_of_nodes,
		    const int * node_list);

  /** @} *********************************************************************/
  /**
   * @name Functions: Controlling Clusterlog output
   * @{
   */

  /**
   * Filter cluster log severities
   *
   * @param   handle        NDB management handle.
<<<<<<< HEAD
   * @param   level         A cluster log level to filter.
   * @param   enable        Set 1=enable or 0=disable
=======
   * @param   severity      A cluster log severity to filter.
   * @param   enable        set 1=enable, 0=disable
>>>>>>> a12244c5
   * @param   reply         Reply message.
   *
   * @return                -1 on error.
   */
  int ndb_mgm_set_clusterlog_severity_filter(NdbMgmHandle handle,
					     enum ndb_mgm_event_severity severity,
					     int enable,
					     struct ndb_mgm_reply* reply);
  /**
   * Get clusterlog severity filter
   *
   * @param   handle        NDB management handle
   *
   * @return                A vector of seven elements,
   *                        where each element contains
<<<<<<< HEAD
   *                        1 if a severity indicator is enabled and 0 if not.
   *                        A severity level is stored at position
   *                        ndb_mgm_clusterlog_level;
   *                        for example the "error" level is stored in position
   *                        [NDB_MGM_CLUSTERLOG_ERROR-1].
   *                        The first element in the vector signals
   *                        whether the cluster log
   *                        is disabled or enabled.
=======
   *                        1 if a severity is enabled and 0 if not.
   *                        A severity is stored at position
   *                        ndb_mgm_event_severity,
   *                        for example the "error" severity is stored in 
   *                        position [NDB_MGM_EVENT_SEVERITY_ERROR].
   *                        The first element [NDB_MGM_EVENT_SEVERITY_ON] 
   *                        in the vector signals
   *                        whether the clusterlog is disabled or enabled.
>>>>>>> a12244c5
   */
  const unsigned int *ndb_mgm_get_clusterlog_severity_filter(NdbMgmHandle handle);

  /**
   * Set log category and levels for the cluster log
   *
   * @param   handle        NDB management handle.
   * @param   nodeId        Node ID.
   * @param   category      Event category.
   * @param   level         Log level (0-15).
   * @param   reply         Reply message.
   * @return                -1 on error.
   */
  int ndb_mgm_set_clusterlog_loglevel(NdbMgmHandle handle,
				      int nodeId,
				      enum ndb_mgm_event_category category,
				      int level,
				      struct ndb_mgm_reply* reply);

  /** @} *********************************************************************/
  /**
   * @name Functions: Listening to log events
   * @{
   */

  /**
   * Listen to log events. The are read from the return file descriptor
   * and the format is textual, and the same as in the cluster log.
   *
<<<<<<< HEAD
   * @param   filter        pairs of { level, ndb_mgm_event_category } that will be
   *                        pushed to fd, level=0 ends lists
=======
   * @param handle NDB management handle.
   * @param filter pairs of { level, ndb_mgm_event_category } that will be
   *               pushed to fd, level=0 ends list.
>>>>>>> a12244c5
   *
   * @return  fd            which events will be pushed to the log
   */
  int ndb_mgm_listen_event(NdbMgmHandle handle, const int filter[]);

#ifndef DOXYGEN_SHOULD_SKIP_INTERNAL
  /**
   * Set log category and levels for the Node
   *
   * @param   handle        NDB management handle.
   * @param   nodeId        Node ID.
   * @param   category      Event category.
   * @param   level         Log level (0-15).
   * @param   reply         Reply message.
   * @return                -1 on error.
   */
  int ndb_mgm_set_loglevel_node(NdbMgmHandle handle,
				int nodeId,
				enum ndb_mgm_event_category category,
				int level,
				struct ndb_mgm_reply* reply);

  /**
   * Returns the port number where statistics information is sent
   *
   * @param   handle        NDB management handle.
   * @param   reply         Reply message.
   * @return                -1 on error.
   */
  int ndb_mgm_get_stat_port(NdbMgmHandle handle,
			    struct ndb_mgm_reply* reply);
#endif

  /** @} *********************************************************************/
  /**
   * @name Functions: Backup
   * @{
   */

  /**
   * Start backup
   *
   * @param   handle          NDB management handle.
   * @param   wait_completed  0:  Don't wait for confirmation<br>
   *                          1:  Wait for backup to be started<br>
   *                          2:  Wait for backup to be completed
   * @param   backup_id       Backup ID is returned from function.
   * @param   reply           Reply message.
   * @return                  -1 on error.
   */
  int ndb_mgm_start_backup(NdbMgmHandle handle, int wait_completed,
			   unsigned int* backup_id,
			   struct ndb_mgm_reply* reply);

  /**
   * Abort backup
   *
   * @param   handle        NDB management handle.
   * @param   backup_id     Backup ID.
   * @param   reply         Reply message.
   * @return                -1 on error.
   */
  int ndb_mgm_abort_backup(NdbMgmHandle handle, unsigned int backup_id,
			   struct ndb_mgm_reply* reply);


  /** @} *********************************************************************/
  /**
   * @name Functions: Single User Mode
   * @{
   */

  /**
   * Enter Single user mode
   *
   * @param   handle        NDB management handle.
   * @param   nodeId        Node ID of the single user node
   * @param   reply         Reply message.
   * @return                -1 on error.
   */
  int ndb_mgm_enter_single_user(NdbMgmHandle handle, unsigned int nodeId,
				struct ndb_mgm_reply* reply);

  /**
   * Exit Single user mode
   *
   * @param   handle        NDB management handle.
   * @param   nodeId        Node ID of the single user node
   * @param   reply         Reply message.
   *
   * @return                -1 on error.
   */
  int ndb_mgm_exit_single_user(NdbMgmHandle handle,
			       struct ndb_mgm_reply* reply);

#ifndef DOXYGEN_SHOULD_SKIP_INTERNAL
  /** @} *********************************************************************/
  /**
   * @name Configuration handling
   * @{
   */

  /**
   * Get configuration
   * @param   handle     NDB management handle.
   * @param   version    Version of configuration, 0 means latest
   *                     (Currently this is the only supported value for this parameter)
   *
   * @return configuration
   *
   * @note The caller is responsible for calling ndb_mgm_destroy_configuration()
   */
  struct ndb_mgm_configuration * ndb_mgm_get_configuration(NdbMgmHandle handle,
							   unsigned version);
  void ndb_mgm_destroy_configuration(struct ndb_mgm_configuration *);

  int ndb_mgm_alloc_nodeid(NdbMgmHandle handle,
			   unsigned version, int nodetype);
  /**
   * Config iterator
   */
  typedef struct ndb_mgm_configuration_iterator ndb_mgm_configuration_iterator;

  ndb_mgm_configuration_iterator* ndb_mgm_create_configuration_iterator
  (struct ndb_mgm_configuration *, unsigned type_of_section);
  void ndb_mgm_destroy_iterator(ndb_mgm_configuration_iterator*);

  int ndb_mgm_first(ndb_mgm_configuration_iterator*);
  int ndb_mgm_next(ndb_mgm_configuration_iterator*);
  int ndb_mgm_valid(const ndb_mgm_configuration_iterator*);
  int ndb_mgm_find(ndb_mgm_configuration_iterator*,
		   int param, unsigned value);

  int ndb_mgm_get_int_parameter(const ndb_mgm_configuration_iterator*,
				int param, unsigned * value);
  int ndb_mgm_get_int64_parameter(const ndb_mgm_configuration_iterator*,
				  int param, Uint64 * value);
  int ndb_mgm_get_string_parameter(const ndb_mgm_configuration_iterator*,
				   int param, const char  ** value);
  int ndb_mgm_purge_stale_sessions(NdbMgmHandle handle, char **);
  int ndb_mgm_check_connection(NdbMgmHandle handle);
#endif

#ifndef DOXYGEN_SHOULD_SKIP_DEPRECATED
  enum ndb_mgm_clusterlog_level {
     NDB_MGM_ILLEGAL_CLUSTERLOG_LEVEL = -1,
     NDB_MGM_CLUSTERLOG_ON    = 0,
     NDB_MGM_CLUSTERLOG_DEBUG = 1,
     NDB_MGM_CLUSTERLOG_INFO = 2,
     NDB_MGM_CLUSTERLOG_WARNING = 3,
     NDB_MGM_CLUSTERLOG_ERROR = 4,
     NDB_MGM_CLUSTERLOG_CRITICAL = 5,
     NDB_MGM_CLUSTERLOG_ALERT = 6,
     NDB_MGM_CLUSTERLOG_ALL = 7
  };
  inline
  int ndb_mgm_filter_clusterlog(NdbMgmHandle h,
				enum ndb_mgm_clusterlog_level s,
				int e, struct ndb_mgm_reply* r)
  { return ndb_mgm_set_clusterlog_severity_filter(h,(ndb_mgm_event_severity)s,
						  e,r); }

  inline
  const unsigned int *ndb_mgm_get_logfilter(NdbMgmHandle h)
  { return ndb_mgm_get_clusterlog_severity_filter(h); }

  inline
  int ndb_mgm_set_loglevel_clusterlog(NdbMgmHandle h, int n,
				      enum ndb_mgm_event_category c,
				      int l, struct ndb_mgm_reply* r)
  { return ndb_mgm_set_clusterlog_loglevel(h,n,c,l,r); }
#endif

#ifdef __cplusplus
}
#endif

/** @} */

#endif<|MERGE_RESOLUTION|>--- conflicted
+++ resolved
@@ -346,43 +346,24 @@
 #endif
 
   /**
-<<<<<<< HEAD
-   *   Log severity of errors. (Used to filter the cluster log.)
-   */
-  enum ndb_mgm_clusterlog_level {
-    NDB_MGM_ILLEGAL_CLUSTERLOG_LEVEL = -1,
-    /*  Must be a nonnegative integer (used for array indexing) */
-    /** Cluster log on*/
-    NDB_MGM_CLUSTERLOG_ON    = 0,
-=======
    *   Log event severities (used to filter the cluster log, 
    *   ndb_mgm_set_clusterlog_severity_filter(), and filter listening to events
    *   ndb_mgm_listen_event())
    */
   enum ndb_mgm_event_severity {
     NDB_MGM_ILLEGAL_EVENT_SEVERITY = -1,
-    /* must range from 0 and up, indexes into an array */
+    /*  Must be a nonnegative integer (used for array indexing) */
     /** Cluster log on */
     NDB_MGM_EVENT_SEVERITY_ON    = 0,
->>>>>>> a12244c5
     /** Used in NDB Cluster developement */
     NDB_MGM_EVENT_SEVERITY_DEBUG = 1,
     /** Informational messages*/
-<<<<<<< HEAD
-    NDB_MGM_CLUSTERLOG_INFO = 2,
-    /** Conditions that are not error condition, but might require special handling.
-     */
-    NDB_MGM_CLUSTERLOG_WARNING = 3,
+    NDB_MGM_EVENT_SEVERITY_INFO = 2,
+    /** Conditions that are not error condition, but might require handling.
+     */
+    NDB_MGM_EVENT_SEVERITY_WARNING = 3,
     /** Conditions that, while not fatal, should be corrected. */
-    NDB_MGM_CLUSTERLOG_ERROR = 4,
-=======
-    NDB_MGM_EVENT_SEVERITY_INFO = 2,
-    /** Conditions that are not error condition, but might require handling
-     */
-    NDB_MGM_EVENT_SEVERITY_WARNING = 3,
-    /** Conditions that should be corrected */
     NDB_MGM_EVENT_SEVERITY_ERROR = 4,
->>>>>>> a12244c5
     /** Critical conditions, like device errors or out of resources */
     NDB_MGM_EVENT_SEVERITY_CRITICAL = 5,
     /** A condition that should be corrected immediately,
@@ -395,13 +376,8 @@
   };
 
   /**
-<<<<<<< HEAD
-   *  Log categories, used in setting filters on the clusterlog using
-   *  ndb_mgm_set_loglevel_clusterlog()
-=======
    *  Log event categories, used to set filter level on the log events using
    *  ndb_mgm_set_clusterlog_loglevel() and ndb_mgm_listen_event()
->>>>>>> a12244c5
    */
   enum ndb_mgm_event_category {
     /**
@@ -409,19 +385,11 @@
      */
     NDB_MGM_ILLEGAL_EVENT_CATEGORY = -1,
     /**
-<<<<<<< HEAD
-     * Startup events
+     * Log events during all kinds of startups
      */
     NDB_MGM_EVENT_CATEGORY_STARTUP = CFG_LOGLEVEL_STARTUP,
     /**
-     * Shutdown events
-=======
-     * Log events during all kinds of startups
-     */
-    NDB_MGM_EVENT_CATEGORY_STARTUP = CFG_LOGLEVEL_STARTUP,
-    /**
      * Log events during shutdown
->>>>>>> a12244c5
      */
     NDB_MGM_EVENT_CATEGORY_SHUTDOWN = CFG_LOGLEVEL_SHUTDOWN,
     /**
@@ -429,27 +397,15 @@
      */
     NDB_MGM_EVENT_CATEGORY_STATISTIC = CFG_LOGLEVEL_STATISTICS,
     /**
-<<<<<<< HEAD
-     * Checkpoint events
+     * Log events related to checkpoints
      */
     NDB_MGM_EVENT_CATEGORY_CHECKPOINT = CFG_LOGLEVEL_CHECKPOINT,
     /**
-     * Node restart events
+     * Log events during node restart
      */
     NDB_MGM_EVENT_CATEGORY_NODE_RESTART = CFG_LOGLEVEL_NODERESTART,
     /**
-     * Cluster node connection events
-=======
-     * Log events related to checkpoints
-     */
-    NDB_MGM_EVENT_CATEGORY_CHECKPOINT = CFG_LOGLEVEL_CHECKPOINT,
-    /**
-     * Log events during node restart
-     */
-    NDB_MGM_EVENT_CATEGORY_NODE_RESTART = CFG_LOGLEVEL_NODERESTART,
-    /**
      * Log events related to connections between cluster nodes
->>>>>>> a12244c5
      */
     NDB_MGM_EVENT_CATEGORY_CONNECTION = CFG_LOGLEVEL_CONNECTION,
     /**
@@ -564,7 +520,7 @@
    * <connectstring> := [<nodeid-specification>,]<host-specification>[,<host-specification>]
    * <nodeid-specification> := nodeid=<id>
    * <host-specification> := <host>[:<port>]
-   * <id> is an integer greater than 1 identifying a node in config.ini
+   * <id> is an integer greater than 0 identifying a node in config.ini
    * <port> is an integer referring to a regular unix port
    * <host> is a string containing a valid network host address
    * @endcode
@@ -812,13 +768,8 @@
    * Filter cluster log severities
    *
    * @param   handle        NDB management handle.
-<<<<<<< HEAD
-   * @param   level         A cluster log level to filter.
-   * @param   enable        Set 1=enable or 0=disable
-=======
    * @param   severity      A cluster log severity to filter.
-   * @param   enable        set 1=enable, 0=disable
->>>>>>> a12244c5
+   * @param   enable        set 1=enable o 0=disable
    * @param   reply         Reply message.
    *
    * @return                -1 on error.
@@ -834,25 +785,15 @@
    *
    * @return                A vector of seven elements,
    *                        where each element contains
-<<<<<<< HEAD
    *                        1 if a severity indicator is enabled and 0 if not.
    *                        A severity level is stored at position
    *                        ndb_mgm_clusterlog_level;
    *                        for example the "error" level is stored in position
-   *                        [NDB_MGM_CLUSTERLOG_ERROR-1].
-   *                        The first element in the vector signals
+   *                        [NDB_MGM_EVENT_SEVERITY_ERROR].
+   *                        The first element [NDB_MGM_EVENT_SEVERITY_ON] in 
+   *                        the vector signals
    *                        whether the cluster log
    *                        is disabled or enabled.
-=======
-   *                        1 if a severity is enabled and 0 if not.
-   *                        A severity is stored at position
-   *                        ndb_mgm_event_severity,
-   *                        for example the "error" severity is stored in 
-   *                        position [NDB_MGM_EVENT_SEVERITY_ERROR].
-   *                        The first element [NDB_MGM_EVENT_SEVERITY_ON] 
-   *                        in the vector signals
-   *                        whether the clusterlog is disabled or enabled.
->>>>>>> a12244c5
    */
   const unsigned int *ndb_mgm_get_clusterlog_severity_filter(NdbMgmHandle handle);
 
@@ -879,19 +820,14 @@
    */
 
   /**
-   * Listen to log events. The are read from the return file descriptor
+   * Listen to log events. They are read from the return file descriptor
    * and the format is textual, and the same as in the cluster log.
    *
-<<<<<<< HEAD
-   * @param   filter        pairs of { level, ndb_mgm_event_category } that will be
-   *                        pushed to fd, level=0 ends lists
-=======
    * @param handle NDB management handle.
    * @param filter pairs of { level, ndb_mgm_event_category } that will be
    *               pushed to fd, level=0 ends list.
->>>>>>> a12244c5
-   *
-   * @return  fd            which events will be pushed to the log
+   *
+   * @return fd    filedescriptor to read events from
    */
   int ndb_mgm_listen_event(NdbMgmHandle handle, const int filter[]);
 
