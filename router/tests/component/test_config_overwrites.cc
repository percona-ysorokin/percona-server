/*
  Copyright (c) 2021, 2022, Oracle and/or its affiliates.

  This program is free software; you can redistribute it and/or modify
  it under the terms of the GNU General Public License, version 2.0,
  as published by the Free Software Foundation.

  This program is also distributed with certain software (including
  but not limited to OpenSSL) that is licensed under separate terms,
  as designated in a particular file or component or in included license
  documentation.  The authors of MySQL hereby grant you an additional
  permission to link the program and your derivative works with the
  separately licensed software that they have included with MySQL.

  This program is distributed in the hope that it will be useful,
  but WITHOUT ANY WARRANTY; without even the implied warranty of
  MERCHANTABILITY or FITNESS FOR A PARTICULAR PURPOSE.  See the
  GNU General Public License for more details.

  You should have received a copy of the GNU General Public License
  along with this program; if not, write to the Free Software
  Foundation, Inc., 51 Franklin St, Fifth Floor, Boston, MA  02110-1301  USA
*/

#include <chrono>

#include <gmock/gmock.h>

#include "config_builder.h"
#include "mysql/harness/string_utils.h"  // split_string
#include "router_component_test.h"
#include "router_component_testutils.h"
#include "tcp_port_pool.h"

using namespace std::chrono_literals;
using namespace std::string_literals;
using testing::StartsWith;

class RouterConfigOwerwriteTest : public RouterComponentTest {
 protected:
  auto &launch_router(const std::vector<std::string> &params,
                      int expected_exit_code,
                      std::chrono::milliseconds wait_ready = -1s) {
    return ProcessManager::launch_router(params, expected_exit_code, true,
                                         false, wait_ready);
  }

  std::string get_routing_section(uint16_t router_port,
                                  uint16_t destination_port,
                                  const std::string &key) {
    return mysql_harness::ConfigBuilder::build_section(
        "routing:" + key,
        {
            {"bind_port", std::to_string(router_port)},
            {"protocol", "classic"},
            {"routing_strategy", "first-available"},
            {"destinations", "127.0.0.1:" + std::to_string(destination_port)},
        });
  }

  std::string get_keepalive_section() {
    return mysql_harness::ConfigBuilder::build_section("keepalive",
                                                       {
                                                           {"interval", "10"},
                                                       });
  }

  ProcessWrapper &launch_router_for_bootstrap(
      const std::vector<std::string> &params,
      int expected_exit_code = EXIT_SUCCESS) {
    return ProcessManager::launch_router(
        params, expected_exit_code, /*catch_stderr=*/true, /*with_sudo=*/false,
        /*wait_for_notify_ready=*/-1s);
  }

  static bool wait_file_exists(const std::string &file,
                               std::chrono::milliseconds timeout = 5s) {
    if (getenv("WITH_VALGRIND")) {
      timeout *= 10;
    }

    const auto MSEC_STEP = 20ms;
    bool found = false;
    using clock_type = std::chrono::steady_clock;
    const auto end = clock_type::now() + timeout;
    do {
      found = mysql_harness::Path(file).exists();
      if (!found) {
        auto step = std::min(timeout, MSEC_STEP);
        RouterComponentTest::sleep_for(step);
      }
    } while (!found && clock_type::now() < end);

    return found;
  }

  TempDirectory conf_dir{"conf"};
  const std::string simple_trace_file{get_data_dir().join("my_port.js").str()};
};

class BootstrapDebugLevelOkTest
    : public RouterConfigOwerwriteTest,
      public ::testing::WithParamInterface<std::string> {};

TEST_P(BootstrapDebugLevelOkTest, BootstrapDebugLevelOk) {
  const auto overwrite_param = GetParam();
  const std::string tracefile = "bootstrap_gr.js";
  TempDirectory bootstrap_dir;
  const std::string debug_level_output =
      "SELECT * FROM mysql_innodb_cluster_metadata.schema_version";

  const uint16_t server_port = port_pool_.get_next_available();
  const std::string json_stmts = get_data_dir().join(tracefile).str();
  launch_mysql_server_mock(json_stmts, server_port, EXIT_SUCCESS, false);

  // launch the router in bootstrap mode
  std::vector<std::string> cmdline = {
      "--bootstrap=root:fake-pass@localhost:"s + std::to_string(server_port),
      "-d", bootstrap_dir.name()};
  cmdline.push_back(overwrite_param);
  auto &router = launch_router_for_bootstrap(cmdline, EXIT_SUCCESS);

  check_exit_code(router, EXIT_SUCCESS);

  // check that bootstrap outputs debug logs
  EXPECT_TRUE(router.output_contains(debug_level_output));

  // check that the resulting config still has default log level
  const std::string conf_content =
      get_file_output("mysqlrouter.conf", bootstrap_dir.name());
  const std::vector<std::string> lines =
      mysql_harness::split_string(conf_content, '\n');
  EXPECT_THAT(lines, ::testing::Contains("level=INFO"));
  EXPECT_THAT(lines, ::testing::Not(::testing::Contains(
                         ::testing::AnyOf("level=debug", "level=DEBUG"))));
}

INSTANTIATE_TEST_SUITE_P(BootstrapDebugLevelOk, BootstrapDebugLevelOkTest,
                         ::testing::Values("--logger.level=debug",
                                           "--logger.level=DEBUG"));

struct OverwriteErrorTestParam {
  std::vector<std::string> overwrite_params;
  std::string expected_error_msg;
};

class BootstrapOverwriteErrorTest
    : public RouterConfigOwerwriteTest,
      public ::testing::WithParamInterface<OverwriteErrorTestParam> {};

TEST_P(BootstrapOverwriteErrorTest, BootstrapOverwriteError) {
  const auto param = GetParam();
  const std::string tracefile = "bootstrap_gr.js";
  TempDirectory bootstrap_dir;

  const uint16_t server_port = port_pool_.get_next_available();
  const std::string json_stmts = get_data_dir().join(tracefile).str();
  launch_mysql_server_mock(json_stmts, server_port, EXIT_SUCCESS, false);

  // launch the router in bootstrap mode
  std::vector<std::string> cmdline = {
      "--bootstrap=root:fake-pass@localhost:"s + std::to_string(server_port),
      "-d", bootstrap_dir.name()};

  cmdline.insert(cmdline.end(), param.overwrite_params.begin(),
                 param.overwrite_params.end());

  auto &router = launch_router_for_bootstrap(cmdline, EXIT_FAILURE);

  check_exit_code(router, EXIT_FAILURE);
  EXPECT_TRUE(router.output_contains(param.expected_error_msg));
}

INSTANTIATE_TEST_SUITE_P(
    BootstrapOverwriteError, BootstrapOverwriteErrorTest,
    ::testing::Values(
        OverwriteErrorTestParam{
            {"--logger.level", "DEBUG2"},
            "Configuration error: Log level 'debug2' is not valid."},
        OverwriteErrorTestParam{
            {"--logger.sinks", "filelog"},
            "Invalid argument '--logger.sinks'. Only "
            "'--logger.level' configuration option can be set with a command "
            "line parameter when bootstrapping."},
        OverwriteErrorTestParam{
            {"--DEFAULT.read_timeout", "30"},
            "Invalid argument '--DEFAULT.read_timeout'. Only "
            "'--logger.level' configuration option can be set with a command "
            "line parameter when bootstrapping."},
        OverwriteErrorTestParam{
            {"--abc.read_timeout", "30"},
            "Invalid argument '--abc.read_timeout'. Only "
            "'--logger.level' configuration option can be set with a command "
            "line parameter when bootstrapping."}));

class OverwriteLogLevelTest
    : public RouterConfigOwerwriteTest,
      public ::testing::WithParamInterface<std::string> {};

/* @test Verify that using --logger.level on top of --DEFAULT.logging_folder
 * overwrite works as expected */
TEST_P(OverwriteLogLevelTest, OverwriteLogLevel) {
  const std::string debug_level_log_entry =
      ".* main DEBUG .* Ready, signaling notify socket";

  const std::string keepalive_section = get_keepalive_section();
  const std::string conf_file =
      create_config_file(conf_dir.name(), keepalive_section,
                         /*default_section*/ nullptr,
                         /*name*/ "mysqlrouter.conf",
                         /*extra_defaults*/ "",
                         /*enable_debug_logging*/ false);

  TempDirectory log_dir;
  const std::string log_dir_overwrite =
      "--DEFAULT.logging_folder=" + log_dir.name();
  const std::string log_level_overwrite = GetParam();
  auto &router =
      launch_router({"-c", conf_file, log_dir_overwrite, log_level_overwrite},
                    EXIT_SUCCESS, 5s);
  router.set_logging_path(log_dir.name(), "mysqlrouter.log");

  // check that the Router logs the debug level despite the conf file does not
  // configure it
  EXPECT_TRUE(wait_log_contains(router, debug_level_log_entry, 5s));

  const std::string conf_content =
      get_file_output("mysqlrouter.conf", conf_dir.name());
  const std::vector<std::string> lines =
      mysql_harness::split_string(conf_content, '\n');
  EXPECT_THAT(lines, ::testing::Not(::testing::Contains(
                         ::testing::AnyOf("level=debug", "level=DEBUG"))));
}

INSTANTIATE_TEST_SUITE_P(
    OverwriteLogLevel, OverwriteLogLevelTest,
    ::testing::Values("--logger.level=debug", "--logger.level=DEBUG",
                      "--LOGGER.level=DEBUG", "--logger.LEVEL=DEBUG",
                      "--Logger.Level=DEBUG", "--LOGGER.LEVEL=DEBUG"));

/* @test Verify that using --DEBUG.logging_folder overwrite works as expected */
TEST_F(RouterConfigOwerwriteTest, OverwriteLoggingFolder) {
  const std::string keepalive_section = get_keepalive_section();

  // create config file without logging_folder configured
  const std::string orign_dir = ProcessManager::get_origin().str();
  const std::string plugin_dir = ProcessManager::get_plugin_dir().str();
  const std::map<std::string, std::string> default_section = {
      {"plugin_folder", plugin_dir},
      {"runtime_folder", orign_dir},
      {"config_folder", orign_dir},
      {"data_folder", orign_dir}};
  const std::string conf_file =
      create_config_file(conf_dir.name(), keepalive_section, &default_section,
                         /*name*/ "mysqlrouter.conf",
                         /*extra_defaults*/ "",
                         /*enable_debug_logging*/ false);

  // make sure config file does not have logging_folder configured
  const std::string conf_content =
      get_file_output("mysqlrouter.conf", conf_dir.name());
  const std::vector<std::string> lines =
      mysql_harness::split_string(conf_content, '\n');
  EXPECT_THAT(lines, ::testing::Not(::testing::Contains(
                         ::testing::HasSubstr("logging_folder"))));

  TempDirectory logging_dir{"conf"};

  const std::string overwrite_param =
      "--DEFAULT.logging_FOLDER=" + logging_dir.name();
  // auto &router =
  launch_router({"-c", conf_file, overwrite_param}, EXIT_SUCCESS, 5s);

  // check that the Router logs the debug level despite the conf file does not
  // configure it
  EXPECT_TRUE(wait_file_exists(logging_dir.name() + "/" + "mysqlrouter.log"));
}

/* @test Sunny-day scenario, we check that overwriting an option in the
 * configuration file with a command line parameter works */
TEST_F(RouterConfigOwerwriteTest, OverwriteRoutingPort) {
  const auto router_port = port_pool_.get_next_available();
  const auto server_port = port_pool_.get_next_available();
  const auto router_port_overwrite = port_pool_.get_next_available();

  const std::string routing_section =
      get_routing_section(router_port, server_port, "A");
  const std::string conf_file =
      create_config_file(conf_dir.name(), routing_section);

  const std::string overwrite_param =
      "--routing:A.bind_port=" + std::to_string(router_port_overwrite);

  launch_mysql_server_mock(simple_trace_file, server_port, EXIT_SUCCESS);

  launch_router({"-c", conf_file, overwrite_param}, EXIT_SUCCESS, 5s);

  make_new_connection_ok(router_port_overwrite, server_port);
  verify_new_connection_fails(router_port);
}

/* @test Check that overwriting an option that does not exist in the
 * configuration file adds this option to the configuration */
TEST_F(RouterConfigOwerwriteTest, OverwriteOptionMissingInTheConfig) {
  const auto router_port = port_pool_.get_next_available();
  const auto server_port = port_pool_.get_next_available();

  const std::string routing_section =
      get_routing_section(router_port, server_port, "A");
  const std::string conf_file =
      create_config_file(conf_dir.name(), routing_section);

  const std::string overwrite_param = "--routing:A.max_connect_errors=1";

  launch_mysql_server_mock(simple_trace_file, server_port, EXIT_SUCCESS);

  launch_router({"-c", conf_file, overwrite_param}, EXIT_SUCCESS, 5s);

  make_bad_connection(router_port);

  // since we set the max_connect_errors threshold to 1 and made one connection
  // error already the next connection attempt should fail
  verify_new_connection_fails(router_port);
}

class OverwriteIgnoreUnknownOptionTest
    : public RouterConfigOwerwriteTest,
      public ::testing::WithParamInterface<std::string> {};

/* @test Non-existing option of a valid section is just ignored the same way it
 * is in the configuration file when unknown_config_option=warning */
TEST_P(OverwriteIgnoreUnknownOptionTest, OverwriteIgnoreUnknownOption) {
  const auto router_port1 = port_pool_.get_next_available();
  const auto router_port2 = port_pool_.get_next_available();
  const auto server_port = port_pool_.get_next_available();

  const std::string routing_section1 =
      get_routing_section(router_port1, server_port, "main01");
  const std::string routing_section2 =
      get_routing_section(router_port2, server_port, "Main01");
  const std::string conf_file =
      create_config_file(conf_dir.name(), routing_section1 + routing_section2);

  const std::string overwrite_param = GetParam();

  launch_mysql_server_mock(simple_trace_file, server_port, EXIT_SUCCESS);

  launch_router({"-c", conf_file, overwrite_param,
                 "--DEFAULT.unknown_config_option", "warning"},
                EXIT_SUCCESS, 5s);

  make_new_connection_ok(router_port1, server_port);
}

INSTANTIATE_TEST_SUITE_P(
    OverwriteIgnoreUnknownOption, OverwriteIgnoreUnknownOptionTest,
    ::testing::Values("--DEFAULT.help=please", "--routing:Main01.help=please",
                      "--routing:main01.help=please", "--DEFAULT.help="));

class OverwriteErrorTest
    : public RouterConfigOwerwriteTest,
      public ::testing::WithParamInterface<OverwriteErrorTestParam> {};

<<<<<<< HEAD
/* @test Check that overwritten option is validated properly if it is used and is
 * not going to be ignored */
=======
/* @test Check that overwritten option is validated properly if it is used and
 * is not going to be ignored */
>>>>>>> 73d8c02c
TEST_P(OverwriteErrorTest, OverwriteError) {
  auto default_section = get_DEFAULT_defaults();
  init_keyring(default_section, conf_dir.name());

  const std::string conf_file =
      create_config_file(conf_dir.name(), "", &default_section);

  std::vector<std::string> cmdline{"-c", conf_file};

  cmdline.insert(cmdline.end(), GetParam().overwrite_params.begin(),
                 GetParam().overwrite_params.end());

  auto &router = launch_router(cmdline, EXIT_FAILURE);

  check_exit_code(router, EXIT_FAILURE);
  // logger issues will be reported on the console, the other in the logfile so
  // we merge them both when looking for error messages
  const std::string router_out =
      router.get_logfile_content() + "\n" + router.get_full_output();
  EXPECT_THAT(router_out, ::testing::HasSubstr(GetParam().expected_error_msg));
}

INSTANTIATE_TEST_SUITE_P(
    OverwriteError, OverwriteErrorTest,
    ::testing::Values(
        OverwriteErrorTestParam{
            {"--logger.level", "DEBUGy"},
            "Configuration error: Log level 'debugy' is not valid."},
        OverwriteErrorTestParam{
            {"--routing:Main01.destinations", "127.0.0.1:3060",
             "--routing:Main01.bind_address", "0.0.0.0",
             "--routing:Main01.bind_port", "7777a"},
            "Configuration error: option bind_port in [routing:Main01] needs "
            "value between 1 and 65535 inclusive, was '7777a'"},
        OverwriteErrorTestParam{
            {"--metadata_cache:Main01.user", "mysql_router1_user",
             "--metadata_cache:Main01.router_id", "1a"},
            "Configuration error: option router_id in [metadata_cache:Main01] "
            "needs value between 0 and 4294967295 inclusive, was '1a'"},
        OverwriteErrorTestParam{
            {"--routing:Main01.destinations", "127.0.0.1:3060",
             "--routing:Main01.bind_address", "0.0.0.0",
             "--routing:Main01.routing_strategy", "first-available",
             "--routing:Main01.client_ssl_mode", "Yes"},
            "Configuration error: invalid value 'Yes' for option "
            "client_ssl_mode in [routing:Main01]. "
            "Allowed are: DISABLED,PREFERRED,REQUIRED,PASSTHROUGH."},
        OverwriteErrorTestParam{
            {"--http_server.port=-5"},
            "Configuration error: option port in [http_server] needs value "
            "between 0 and 65535 inclusive, was '-5'"},
        OverwriteErrorTestParam{
            {"--:test_rw.bind_port=6666"},
            "Error: invalid argument '--:test_rw.bind_port=6666'."},
        OverwriteErrorTestParam{
            {"--:test_rw.bind_port=6666"},
            "Error: invalid argument '--:test_rw.bind_port=6666'."},
        OverwriteErrorTestParam{
            {"--keepalive:a.b=c\nd"},
            {"Error: invalid value 'c\nd' for option '--keepalive:a.b'"},
        },
        OverwriteErrorTestParam{{"--routing:=6666"},
                                "Error: invalid argument '--routing:=6666'."},
        OverwriteErrorTestParam{{"--.para=value"},
                                "Error: invalid argument '--.para=value"},
        OverwriteErrorTestParam{{"--.:=a"},
                                "Error: invalid argument '--.:=a'."},
        OverwriteErrorTestParam{{"--:.=a"}, "Error: invalid argument '--:.=a"},
        OverwriteErrorTestParam{{"--DEFAULT.=Dz"},
                                "Error: invalid argument '--DEFAULT.=Dz"},
        OverwriteErrorTestParam{{"--a::::a=b"},
                                "Error: invalid argument '--a::::a=b"}));

class UnknownSectionNameTest
    : public RouterConfigOwerwriteTest,
      public ::testing::WithParamInterface<OverwriteErrorTestParam> {};

/* @test Using invalid(unknown) section for parameter overwrite should
 * give an error the same way it does if unknown section is added to the
 * configuration file */
TEST_P(UnknownSectionNameTest, UnknownSectionName) {
  const std::string keepalive_section = get_keepalive_section();
  const std::string conf_file =
      create_config_file(conf_dir.name(), keepalive_section);

  std::vector<std::string> cmdline{"-c", conf_file};

  cmdline.insert(cmdline.end(), GetParam().overwrite_params.begin(),
                 GetParam().overwrite_params.end());

  auto &router = launch_router(cmdline, EXIT_FAILURE);

  check_exit_code(router, EXIT_FAILURE);

  EXPECT_TRUE(router.expect_output(GetParam().expected_error_msg));
}

INSTANTIATE_TEST_SUITE_P(
    UnknownSectionName, UnknownSectionNameTest,
    ::testing::Values(
        OverwriteErrorTestParam{
            {"--new_Section:sub.test", "10"},
            "Loading plugin for config-section '[new_section:sub]' failed"},
        OverwriteErrorTestParam{
            {"--new_Section.test", "10"},
            "Loading plugin for config-section '[new_section]' failed"},
        OverwriteErrorTestParam{
            {"--DEFAULT2.test", "a"},
            "Loading plugin for config-section '[default2]' "
            "failed"},
        OverwriteErrorTestParam{{"--DEFAULT:test.option", "a"},
                                "Error: Invalid argument '--DEFAULT:test'. Key "
                                "not allowed on DEFAULT section"}));

class MetadataConfigTest : public RouterConfigOwerwriteTest,
                           public ::testing::WithParamInterface<std::string> {};

TEST_P(MetadataConfigTest, MetadataConfig) {
  auto md_server_port = port_pool_.get_next_available();
  auto md_server_http_port = port_pool_.get_next_available();
  auto router_port = port_pool_.get_next_available();
  const std::string json_metadata =
      get_data_dir().join("metadata_1_node_repeat_v2_gr.js").str();

  /*auto &metadata_server = */ launch_mysql_server_mock(
      json_metadata, md_server_port, EXIT_SUCCESS, false, md_server_http_port);

  const std::string metadata_cache_section =
      mysql_harness::ConfigBuilder::build_section(
          "metadata_cache:test",
          {
              {"cluster_type", "gr"},
              {"bootstrap_server_addresses",
               "mysql://localhost:" + std::to_string(md_server_port)},
              {"metadata_cluster", "test"},
          });

  const std::string routing_section =
      mysql_harness::ConfigBuilder::build_section(
          "routing:rw",
          {
              {"bind_port", std::to_string(router_port)},
              {"destinations", "metadata-cache://test/default?role=PRIMARY"},
              {"routing_strategy", "first-available"},
          });

  auto default_section = get_DEFAULT_defaults();
  init_keyring(default_section, conf_dir.name());

  const std::string conf_file = create_config_file(
      conf_dir.name(), routing_section + metadata_cache_section,
      &default_section);

  std::vector<std::string> cmdline{"-c", conf_file};

  cmdline.push_back(GetParam());

  launch_router(cmdline, EXIT_SUCCESS, 5s);
}

INSTANTIATE_TEST_SUITE_P(
    MetadataConfig, MetadataConfigTest,
    ::testing::Values("--metadata_cache:test.user=mysql_router1_user",
                      "--metadata_cache:test.User=mysql_router1_user",
                      "--metadata_cache:Test.User=mysql_router1_user"));

int main(int argc, char *argv[]) {
  init_windows_sockets();
  ProcessManager::set_origin(Path(argv[0]).dirname());
  ::testing::InitGoogleTest(&argc, argv);
  return RUN_ALL_TESTS();
}<|MERGE_RESOLUTION|>--- conflicted
+++ resolved
@@ -361,13 +361,8 @@
     : public RouterConfigOwerwriteTest,
       public ::testing::WithParamInterface<OverwriteErrorTestParam> {};
 
-<<<<<<< HEAD
-/* @test Check that overwritten option is validated properly if it is used and is
- * not going to be ignored */
-=======
 /* @test Check that overwritten option is validated properly if it is used and
  * is not going to be ignored */
->>>>>>> 73d8c02c
 TEST_P(OverwriteErrorTest, OverwriteError) {
   auto default_section = get_DEFAULT_defaults();
   init_keyring(default_section, conf_dir.name());
