--- conflicted
+++ resolved
@@ -115,10 +115,7 @@
   gr_members_online: 3,
   current_instance_attributes: null,
   config_defaults_stored_is_null: 0,
-<<<<<<< HEAD
-=======
   last_insert_id: 1,
->>>>>>> 05e4357f
 };
 
 function ensure_type(options, field, expected_type) {
