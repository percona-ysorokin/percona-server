var common_stmts = require("common_statements");
var gr_memberships = require("gr_memberships");

if (mysqld.global.gr_node_host === undefined) {
  mysqld.global.gr_node_host = "127.0.0.1";
}

if (mysqld.global.cluster_nodes === undefined) {
  mysqld.global.cluster_nodes =
      [["uuid-1", 5500], ["uuid-2", 5510], ["uuid-3", 5520]];
}

if (mysqld.global.gr_nodes === undefined) {
  mysqld.global.gr_nodes = [
    ["uuid-1", 5500, "ONLINE"], ["uuid-2", 5510, "ONLINE"],
    ["uuid-3", 5520, "ONLINE"]
  ];
}

if (mysqld.global.cluster_name == undefined) {
  mysqld.global.cluster_name = "mycluster";
}

if (mysqld.global.metadata_schema_version === undefined) {
  mysqld.global.metadata_schema_version = [2, 2, 0];
}

if (mysqld.global.gr_id === undefined) {
  mysqld.global.gr_id = "cluster-specific-id";
}

var members = gr_memberships.gr_members(
    mysqld.global.gr_node_host, mysqld.global.gr_nodes);

const online_gr_nodes = members
                            .filter(function(memb, indx) {
                              return (memb[3] === "ONLINE");
                            })
                            .length;

const recovering_gr_nodes = members
                                .filter(function(memb, indx) {
                                  return (memb[3] === "RECOVERING");
                                })
                                .length;

if (mysqld.global.upd_attr_config_json === undefined) {
  mysqld.global.upd_attr_config_json = "";
}

if (mysqld.global.upd_attr_config_defaults_and_schema_json === undefined) {
  mysqld.global.upd_attr_config_defaults_and_schema_json = "";
}

if (mysqld.global.config_defaults_stored_is_null === undefined) {
  mysqld.global.config_defaults_stored_is_null = 0;
}

<<<<<<< HEAD
=======
if (mysqld.global.last_insert_id === undefined) {
  mysqld.global.last_insert_id = 1;
}

if (mysqld.global.account_user_pattern === undefined) {
  mysqld.global.account_user_pattern = "mysql_router1_[0-9a-z]{7}";
}

>>>>>>> 05e4357f
var options = {
  metadata_schema_version: mysqld.global.metadata_schema_version,
  cluster_type: "gr",
  gr_id: mysqld.global.gr_id,
  clusterset_present: 0,
  innodb_cluster_name: mysqld.global.cluster_name,
  innodb_cluster_instances: gr_memberships.cluster_nodes(
      mysqld.global.gr_node_host, mysqld.global.cluster_nodes),
  gr_members_all: members.length,
  gr_members_online: online_gr_nodes,
  gr_members_recovering: recovering_gr_nodes,
  router_version: mysqld.global.router_version,
  config_defaults_stored_is_null: mysqld.global.config_defaults_stored_is_null,
<<<<<<< HEAD
=======
  last_insert_id: mysqld.global.last_insert_id,
  account_user_pattern:
      "mysql_router" + mysqld.global.last_insert_id + "_[0-9a-z]{7}",
>>>>>>> 05e4357f
};

var common_responses = common_stmts.prepare_statement_responses(
    [
      "router_set_session_options",
      "router_set_gr_consistency_level",
      "router_select_schema_version",
      "router_select_cluster_type_v2",
      "router_select_current_instance_attributes",
      "router_count_clusters_v2",
      "router_check_member_state",
      "router_select_members_count",
      "router_select_replication_group_name",
      "router_show_cipher_status",
      "router_select_cluster_instances_v2_gr",
      "router_start_transaction",
      "router_commit",

      // account verification
      "router_select_metadata_v2_gr_account_verification",
      "router_select_group_membership",
    ],
    options);

var common_responses_v2_1 = common_stmts.prepare_statement_responses(
    [
      "router_clusterset_present",
    ],
    options);

var common_responses_regex = common_stmts.prepare_statement_responses_regex(
    [
      "router_insert_into_routers",
      "router_create_user_if_not_exists",
      "router_check_auth_plugin",
      "router_grant_on_metadata_db",
      "router_grant_on_pfs_db",
      "router_grant_on_routers",
      "router_grant_on_v2_routers",
      "router_update_router_options_in_metadata",
      "router_select_config_defaults_stored_gr_cluster",
    ],
    options);

var router_update_attributes =
    common_stmts.get("router_update_routers_in_metadata", options);

var router_store_config_defaults_gr_cluster =
    common_stmts.get("router_store_config_defaults_gr_cluster", options);

({
  handshake: {
    auth: {
      username: "root",
      password: "fake-pass",
    }
  },
  stmts: function(stmt) {
    var res;
    if (common_responses.hasOwnProperty(stmt)) {
      return common_responses[stmt];
    }
    // metadata ver 2.1+
    else if (
        (mysqld.global.metadata_schema_version[0] >= 2 &&
         mysqld.global.metadata_schema_version[1] >= 1) &&
        common_responses_v2_1.hasOwnProperty(stmt)) {
      return common_responses_v2_1[stmt];
    } else if (
        (res = common_stmts.handle_regex_stmt(stmt, common_responses_regex)) !==
        undefined) {
      return res;
    } else if (res = stmt.match(router_update_attributes.stmt_regex)) {
      mysqld.global.upd_attr_config_json = res[1];
      return router_update_attributes;
    } else if (
        res = stmt.match(router_store_config_defaults_gr_cluster.stmt_regex)) {
      mysqld.global.upd_attr_config_defaults_and_schema_json = res[1];
      return router_store_config_defaults_gr_cluster;
    } else {
      return common_stmts.unknown_statement_response(stmt);
    }
  }
})<|MERGE_RESOLUTION|>--- conflicted
+++ resolved
@@ -56,8 +56,6 @@
   mysqld.global.config_defaults_stored_is_null = 0;
 }
 
-<<<<<<< HEAD
-=======
 if (mysqld.global.last_insert_id === undefined) {
   mysqld.global.last_insert_id = 1;
 }
@@ -66,7 +64,6 @@
   mysqld.global.account_user_pattern = "mysql_router1_[0-9a-z]{7}";
 }
 
->>>>>>> 05e4357f
 var options = {
   metadata_schema_version: mysqld.global.metadata_schema_version,
   cluster_type: "gr",
@@ -80,12 +77,9 @@
   gr_members_recovering: recovering_gr_nodes,
   router_version: mysqld.global.router_version,
   config_defaults_stored_is_null: mysqld.global.config_defaults_stored_is_null,
-<<<<<<< HEAD
-=======
   last_insert_id: mysqld.global.last_insert_id,
   account_user_pattern:
       "mysql_router" + mysqld.global.last_insert_id + "_[0-9a-z]{7}",
->>>>>>> 05e4357f
 };
 
 var common_responses = common_stmts.prepare_statement_responses(
