--- conflicted
+++ resolved
@@ -12,12 +12,7 @@
       "router_set_gr_consistency_level",
       "router_select_cluster_type_v2",
       "router_select_current_instance_attributes",
-<<<<<<< HEAD
-      "router_select_group_membership_with_primary_mode",
-      "router_select_group_replication_primary_member",
-=======
       "router_select_group_membership",
->>>>>>> 824e2b40
       "router_select_metadata_v2",
       "router_count_clusters_v2",
       "router_check_member_state",
