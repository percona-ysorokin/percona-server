--- conflicted
+++ resolved
@@ -1596,7 +1596,6 @@
       "each of them should be successful");
 
   std::vector<std::string> connected_ports;
-<<<<<<< HEAD
 
   // make 3 connections.
   for (int ndx = 0; ndx < 4; ++ndx) {
@@ -1609,20 +1608,6 @@
     ASSERT_TRUE(result);
     ASSERT_NE((*result)[0], nullptr);
 
-=======
-
-  // make 3 connections.
-  for (int ndx = 0; ndx < 4; ++ndx) {
-    MySQLSession session;
-
-    ASSERT_NO_THROW(session.connect("127.0.0.1", router_port_ro, "username",
-                                    "password", "", ""));
-
-    auto result = session.query_one("select @@port");
-    ASSERT_TRUE(result);
-    ASSERT_NE((*result)[0], nullptr);
-
->>>>>>> 05e4357f
     connected_ports.push_back((*result)[0]);
   }
 
