--- conflicted
+++ resolved
@@ -88,32 +88,6 @@
    */
   static void sleep_for(std::chrono::milliseconds duration);
 
-<<<<<<< HEAD
-  std::unique_ptr<MySQLSession> make_new_connection_ok(
-      uint16_t router_port, uint16_t expected_node_port) {
-    std::unique_ptr<MySQLSession> session{std::make_unique<MySQLSession>()};
-    EXPECT_NO_THROW(session->connect("127.0.0.1", router_port, "username",
-                                     "password", "", ""));
-
-    auto result{session->query_one("select @@port")};
-    EXPECT_EQ(std::strtoul((*result)[0], nullptr, 10), expected_node_port);
-
-    return session;
-  }
-
-  std::pair<uint16_t, std::unique_ptr<MySQLSession>> make_new_connection_ok(
-      uint16_t router_port, std::vector<uint16_t> expected_node_ports) {
-    std::unique_ptr<MySQLSession> session{std::make_unique<MySQLSession>()};
-    EXPECT_NO_THROW(session->connect("127.0.0.1", router_port, "username",
-                                     "password", "", ""));
-
-    auto result{session->query_one("select @@port")};
-    const auto port =
-        static_cast<uint16_t>(std::strtoul((*result)[0], nullptr, 10));
-    EXPECT_THAT(expected_node_ports, ::testing::Contains(port));
-
-    return std::make_pair(port, std::move(session));
-=======
   static stdx::expected<std::unique_ptr<MySQLSession>, mysqlrouter::MysqlError>
   make_new_connection(uint16_t router_port) {
     auto session = std::make_unique<MySQLSession>();
@@ -138,7 +112,6 @@
       return stdx::unexpected(
           mysqlrouter::MysqlError{e.code(), e.message(), "HY000"});
     }
->>>>>>> 05e4357f
   }
 
   static stdx::expected<uint16_t, mysqlrouter::MysqlError> select_port(
@@ -158,21 +131,6 @@
     ASSERT_EQ(*port_res, expected_port);
   }
 
-<<<<<<< HEAD
-  uint16_t make_new_connection_ok(const std::string &router_socket) {
-    MySQLSession session;
-    EXPECT_NO_THROW(
-        session.connect("", 0, "username", "password", router_socket, ""));
-
-    auto result{session.query_one("select @@port")};
-    return static_cast<uint16_t>(std::strtoul((*result)[0], nullptr, 10));
-  }
-
-  void verify_new_connection_fails(uint16_t router_port) {
-    MySQLSession session;
-    ASSERT_ANY_THROW(session.connect("127.0.0.1", router_port, "username",
-                                     "password", "", ""));
-=======
   /*
    * check if an existing connection allows to execute a query.
    *
@@ -181,7 +139,6 @@
   static void verify_existing_connection_ok(MySQLSession *session) {
     auto select_res = select_port(session);
     ASSERT_TRUE(select_res) << select_res.error().message();
->>>>>>> 05e4357f
   }
 
   static void verify_new_connection_fails(uint16_t router_port) {
