--- conflicted
+++ resolved
@@ -140,10 +140,7 @@
       const std::string &expected_target_cluster = ".*",
       bool simulate_cluster_not_found = false,
       bool use_gr_notifications = false,
-<<<<<<< HEAD
-=======
       const std::vector<size_t> &gr_nodes_number = {3, 3, 3},
->>>>>>> 87307d4d
       const std::vector<size_t> &read_replicas_number = {},
       const mysqlrouter::MetadataSchemaVersion &metadata_version =
           mysqlrouter::MetadataSchemaVersion{2, 2, 0});
