--- conflicted
+++ resolved
@@ -25,11 +25,8 @@
 #ifndef ROUTING_SQL_LEXER_THD_INCLUDED
 #define ROUTING_SQL_LEXER_THD_INCLUDED
 
-<<<<<<< HEAD
-=======
 #include <stdint.h>
 
->>>>>>> 87307d4d
 #include "my_alloc.h"               // MEM_ROOT
 #include "my_sys.h"                 // strmake_root
 #include "mysql/strings/m_ctype.h"  // CHARSET_INFO
