--- conflicted
+++ resolved
@@ -57,15 +57,8 @@
   virtual bool is_accepting_connections() const = 0;
   virtual routing::RoutingStrategy get_routing_strategy() const = 0;
   virtual routing::Mode get_mode() const = 0;
-<<<<<<< HEAD
-  virtual stdx::expected<void, std::error_code>
-  restart_accepting_connections() = 0;
-  virtual stdx::expected<void, std::error_code>
-  start_accepting_connections() = 0;
-=======
   virtual stdx::expected<void, std::string> restart_accepting_connections() = 0;
   virtual stdx::expected<void, std::string> start_accepting_connections() = 0;
->>>>>>> 87307d4d
   virtual void stop_socket_acceptors() = 0;
 
   virtual bool is_running() const = 0;
