/*
  Copyright (c) 2016, 2023, Oracle and/or its affiliates.

  This program is free software; you can redistribute it and/or modify
  it under the terms of the GNU General Public License, version 2.0,
  as published by the Free Software Foundation.

  This program is also distributed with certain software (including
  but not limited to OpenSSL) that is licensed under separate terms,
  as designated in a particular file or component or in included license
  documentation.  The authors of MySQL hereby grant you an additional
  permission to link the program and your derivative works with the
  separately licensed software that they have included with MySQL.

  This program is distributed in the hope that it will be useful,
  but WITHOUT ANY WARRANTY; without even the implied warranty of
  MERCHANTABILITY or FITNESS FOR A PARTICULAR PURPOSE.  See the
  GNU General Public License for more details.

  You should have received a copy of the GNU General Public License
  along with this program; if not, write to the Free Software
  Foundation, Inc., 51 Franklin St, Fifth Floor, Boston, MA  02110-1301  USA
*/

#include "dest_metadata_cache.h"

#include <algorithm>
#include <cctype>  // toupper
#include <chrono>
#include <iterator>  // advance
#include <memory>
#include <mutex>
#include <set>
#include <stdexcept>
#include <string>
#include <string_view>
#include <system_error>

#include "mysql/harness/logging/logging.h"
#include "mysql/harness/plugin.h"
#include "mysqlrouter/destination.h"
#include "mysqlrouter/routing.h"
#include "tcp_address.h"

using namespace std::chrono_literals;
using namespace std::string_view_literals;

IMPORT_LOG_FUNCTIONS()

// if client wants a PRIMARY and there's none, we can wait up to this amount of
// seconds until giving up and disconnecting the client
// TODO: possibly this should be made into a configurable option
static const auto kPrimaryFailoverTimeout = 10s;

static const std::set<std::string> supported_params{
    "role", "allow_primary_reads", "disconnect_on_promoted_to_primary",
    "disconnect_on_metadata_unavailable"};

namespace {

const constexpr std::array<
    std::pair<std::string_view, DestMetadataCacheGroup::ServerRole>, 3>
    known_roles{{
        {"PRIMARY", DestMetadataCacheGroup::ServerRole::Primary},
        {"SECONDARY", DestMetadataCacheGroup::ServerRole::Secondary},
        {"PRIMARY_AND_SECONDARY",
         DestMetadataCacheGroup::ServerRole::PrimaryAndSecondary},
    }};
}

DestMetadataCacheGroup::ServerRole get_server_role_from_uri(
    const mysqlrouter::URIQuery &uri) {
  const auto it = uri.find("role");
  if (it == uri.end()) {
    throw std::runtime_error(
        "Missing 'role' in routing destination specification");
  }

  const std::string name = it->second;
  std::string name_uc;
  name_uc.resize(name.size());
  std::transform(name.begin(), name.end(), name_uc.begin(), ::toupper);

  auto role_it =
      std::find_if(known_roles.begin(), known_roles.end(),
                   [name = name_uc](const auto &p) { return p.first == name; });

  if (role_it == known_roles.end()) {
    std::string valid_names;
    for (auto role : known_roles) {
      if (!valid_names.empty()) {
        valid_names += ", ";
      }

      valid_names += role.first;
    }

    throw std::runtime_error(
        "The role in '?role=" + name +
        "' does not contain one of the valid role names: " + valid_names);
  }

  return role_it->second;
}

namespace {
std::string get_server_role_name(
    const DestMetadataCacheGroup::ServerRole role) {
  auto role_it =
      std::find_if(known_roles.begin(), known_roles.end(),
                   [role](const auto &p) { return p.second == role; });

  if (role_it == known_roles.end()) {
    return "unknown";
  }

  return std::string{role_it->first};
}

routing::RoutingStrategy get_default_routing_strategy(
    const DestMetadataCacheGroup::ServerRole role) {
  switch (role) {
    case DestMetadataCacheGroup::ServerRole::Primary:
    case DestMetadataCacheGroup::ServerRole::PrimaryAndSecondary:
    case DestMetadataCacheGroup::ServerRole::Secondary:
      return routing::RoutingStrategy::kRoundRobin;
  }

  return routing::RoutingStrategy::kUndefined;
}

/** @brief check that mode (if present) is correct for the role */
bool mode_is_valid(const routing::Mode mode,
                   const DestMetadataCacheGroup::ServerRole role) {
  // no mode given, that's ok, nothing to check
  if (mode == routing::Mode::kUndefined) {
    return true;
  }

  switch (role) {
    case DestMetadataCacheGroup::ServerRole::Primary:
      return mode == routing::Mode::kReadWrite;
    case DestMetadataCacheGroup::ServerRole::Secondary:
    case DestMetadataCacheGroup::ServerRole::PrimaryAndSecondary:
      return mode == routing::Mode::kReadOnly;
    default:;  //
               /* fall-through, no access mode is valid for that role */
  }

  return false;
}

// throws:
// - runtime_error if invalid value for the option was discovered
// - check_option_allowed() throws std::runtime_error (it is expected to throw
// if the given
//   option is not allowed (because of wrong combination with other params.
//   etc.))
bool get_yes_no_option(const mysqlrouter::URIQuery &uri,
                       const std::string &option_name, const bool defalut_res,
                       const std::function<void()> &check_option_allowed) {
  if (uri.find(option_name) == uri.end()) return defalut_res;

  check_option_allowed();  // this should throw if this option is not allowed
                           // for given configuration

  std::string value_lc = uri.at(option_name);
  std::transform(value_lc.begin(), value_lc.end(), value_lc.begin(), ::tolower);

  if (value_lc == "no")
    return false;
  else if (value_lc == "yes")
    return true;
  else
    throw std::runtime_error("Invalid value for option '" + option_name +
                             "'. Allowed are 'yes' and 'no'");
}

// throws runtime_error if the parameter has wrong value or is not allowed for
// given configuration
bool get_disconnect_on_promoted_to_primary(
    const mysqlrouter::URIQuery &uri,
    const DestMetadataCacheGroup::ServerRole &role) {
  const std::string kOptionName = "disconnect_on_promoted_to_primary";
  auto check_option_allowed = [&]() {
    if (role != DestMetadataCacheGroup::ServerRole::Secondary) {
      throw std::runtime_error("Option '" + kOptionName +
                               "' is valid only for mode=SECONDARY");
    }
  };

  return get_yes_no_option(uri, kOptionName, /*default=*/false,
                           check_option_allowed);
}

// throws runtime_error if the parameter has wrong value or is not allowed for
// given configuration
bool get_disconnect_on_metadata_unavailable(const mysqlrouter::URIQuery &uri) {
  const std::string kOptionName = "disconnect_on_metadata_unavailable";
  auto check_option_allowed = [&]() {};  // always allowed

  return get_yes_no_option(uri, kOptionName, /*default=*/false,
                           check_option_allowed);
}

}  // namespace

#ifndef DOXYGEN_SHOULD_SKIP_THIS
// doxygen confuses 'const mysqlrouter::URIQuery &query' with
// 'std::map<std::string, std::string>'
DestMetadataCacheGroup::DestMetadataCacheGroup(
    net::io_context &io_ctx, const std::string &metadata_cache,
    const routing::RoutingStrategy routing_strategy,
    const mysqlrouter::URIQuery &query, const Protocol::Type protocol,
    const routing::Mode mode, metadata_cache::MetadataCacheAPIBase *cache_api)
    : RouteDestination(io_ctx, protocol),
      cache_name_(metadata_cache),
      uri_query_(query),
      routing_strategy_(routing_strategy),
      mode_(mode),
      server_role_(get_server_role_from_uri(query)),
      cache_api_(cache_api),
      disconnect_on_promoted_to_primary_(
          get_disconnect_on_promoted_to_primary(query, server_role_)),
      disconnect_on_metadata_unavailable_(
          get_disconnect_on_metadata_unavailable(query)) {
  init();
}
#endif

std::pair<metadata_cache::cluster_nodes_list_t, bool>
DestMetadataCacheGroup::get_available(
    const metadata_cache::cluster_nodes_list_t &instances,
    bool for_new_connections) const {
  metadata_cache::cluster_nodes_list_t result;

  bool primary_fallback{false};
  if (routing_strategy_ == routing::RoutingStrategy::kRoundRobinWithFallback) {
    // if there are no secondaries available we fall-back to primaries
    std::lock_guard<std::mutex> lock(
        query_quarantined_destinations_callback_mtx_);
    auto secondary = std::find_if(
        instances.begin(), instances.end(),
        [&](const metadata_cache::ManagedInstance &i) {
          if (for_new_connections && query_quarantined_destinations_callback_) {
            return i.mode == metadata_cache::ServerMode::ReadOnly &&
                   !i.hidden && !i.ignore &&
                   !query_quarantined_destinations_callback_(i);
          } else {
            return i.mode == metadata_cache::ServerMode::ReadOnly &&
                   !i.hidden && !i.ignore;
          }
        });

    primary_fallback = secondary == instances.end();
  }
  // if we are gathering the nodes for the decision about keeping existing
  // connections we look also at the disconnect_on_promoted_to_primary_ setting
  // if set to 'no' we need to allow primaries for role=SECONDARY
  if (!for_new_connections && server_role_ == ServerRole::Secondary &&
      !disconnect_on_promoted_to_primary_) {
    primary_fallback = true;
  }

  for (const auto &it : instances) {
    if (it.ignore) continue;
    if (for_new_connections) {
      // for new connections skip (do not include) the node if it is hidden - it
      // is not allowed
      if (it.hidden) continue;
    } else {
      // for the existing connections skip (do not include) the node if it is
      // hidden and disconnect_existing_sessions_when_hidden is true
      if (it.hidden && it.disconnect_existing_sessions_when_hidden) continue;
    }

    // role=PRIMARY_AND_SECONDARY
    if ((server_role_ == ServerRole::PrimaryAndSecondary) &&
        (it.mode == metadata_cache::ServerMode::ReadWrite ||
         it.mode == metadata_cache::ServerMode::ReadOnly)) {
      result.emplace_back(it);
      continue;
    }

    // role=SECONDARY
    if (server_role_ == ServerRole::Secondary &&
        it.mode == metadata_cache::ServerMode::ReadOnly) {
      result.emplace_back(it);
      continue;
    }

    // role=PRIMARY
    if ((server_role_ == ServerRole::Primary || primary_fallback) &&
        it.mode == metadata_cache::ServerMode::ReadWrite) {
      result.emplace_back(it);
      continue;
    }
  }

  return {result, primary_fallback};
}

metadata_cache::cluster_nodes_list_t
DestMetadataCacheGroup::get_available_primaries(
    const metadata_cache::cluster_nodes_list_t &managed_servers) const {
  metadata_cache::cluster_nodes_list_t result;

  for (const auto &it : managed_servers) {
    if (it.hidden || it.ignore) continue;
<<<<<<< HEAD

    auto port = (protocol_ == Protocol::Type::kXProtocol) ? it.xport : it.port;
=======
>>>>>>> 87307d4d

    if (it.mode == metadata_cache::ServerMode::ReadWrite) {
      result.emplace_back(it);
    }
  }

  return result;
}

void DestMetadataCacheGroup::init() {
  // check if URI does not contain parameters that we don't understand
  for (const auto &uri_param : uri_query_) {
    if (supported_params.count(uri_param.first) == 0) {
      throw std::runtime_error(
          "Unsupported 'metadata-cache' parameter in URI: '" + uri_param.first +
          "'");
    }
  }

  // if the routing strategy is set we don't allow mode to be set
  if (routing_strategy_ != routing::RoutingStrategy::kUndefined &&
      mode_ != routing::Mode::kUndefined) {
    throw std::runtime_error(
        "option 'mode' is not allowed together with 'routing_strategy' option");
  }

  bool routing_strategy_default{false};
  // if the routing_strategy is not set we go with the default based on the role
  if (routing_strategy_ == routing::RoutingStrategy::kUndefined) {
    routing_strategy_ = get_default_routing_strategy(server_role_);
    routing_strategy_default = true;
  }

  // check that mode (if present) is correct for the role
  // we don't actually use it but support it for backward compatibility
  // and parity with STANDALONE routing destinations
  if (!mode_is_valid(mode_, server_role_)) {
    throw std::runtime_error(
        "mode '" + routing::get_mode_name(mode_) +
        "' is not valid for 'role=" + get_server_role_name(server_role_) + "'");
  }

  // this is for backward compatibility
  // old(allow_primary_reads + role=SECONDARY) = new
  // (role=PRIMARY_AND_SECONDARY)
  auto query_part = uri_query_.find("allow_primary_reads");
  if (query_part != uri_query_.end()) {
    if (server_role_ != ServerRole::Secondary) {
      throw std::runtime_error(
          "allow_primary_reads is supported only for SECONDARY routing");
    }
    if (!routing_strategy_default) {
      throw std::runtime_error(
          "allow_primary_reads is only supported for backward compatibility: "
          "without routing_strategy but with mode defined, use "
          "role=PRIMARY_AND_SECONDARY instead");
    }
    auto value = query_part->second;
    std::transform(value.begin(), value.end(), value.begin(), ::tolower);
    if (value == "yes") {
      server_role_ = ServerRole::PrimaryAndSecondary;
    } else if (value == "no") {
      // it's a default but we allow it for consistency
    } else {
      throw std::runtime_error(
          "Invalid value for allow_primary_reads option: '" +
          query_part->second + "'");
    }

    log_warning(
        "allow_primary_reads is deprecated, use role=PRIMARY_AND_SECONDARY "
        "instead");
  }

  // validate routing strategy:
  switch (routing_strategy_) {
    case routing::RoutingStrategy::kRoundRobinWithFallback:
      if (server_role_ != ServerRole::Secondary) {
        throw std::runtime_error(
            "Strategy 'round-robin-with-fallback' is supported only for "
            "SECONDARY routing");
      }
      break;
    case routing::RoutingStrategy::kFirstAvailable:
    case routing::RoutingStrategy::kRoundRobin:
      break;
    default:
      throw std::runtime_error(
          "Unsupported routing strategy: " +
          routing::get_routing_strategy_name(routing_strategy_));
  }
}

void DestMetadataCacheGroup::subscribe_for_metadata_cache_changes() {
  cache_api_->add_state_listener(this);
  subscribed_for_metadata_cache_changes_ = true;
}

void DestMetadataCacheGroup::subscribe_for_acceptor_handler() {
  cache_api_->add_acceptor_handler_listener(this);
}

void DestMetadataCacheGroup::subscribe_for_md_refresh_handler() {
  cache_api_->add_md_refresh_listener(this);
}

DestMetadataCacheGroup::~DestMetadataCacheGroup() {
  if (subscribed_for_metadata_cache_changes_) {
    cache_api_->remove_state_listener(this);
    cache_api_->remove_acceptor_handler_listener(this);
    cache_api_->remove_md_refresh_listener(this);
  }
}

class MetadataCacheDestination : public Destination {
 public:
  MetadataCacheDestination(std::string id, std::string addr, uint16_t port,
                           DestMetadataCacheGroup *balancer,
                           std::string server_uuid,
                           mysqlrouter::ServerMode server_mode)
      : Destination(std::move(id), std::move(addr), port),
        balancer_{balancer},
        server_uuid_{std::move(server_uuid)},
        server_mode_{server_mode} {}

  void connect_status(std::error_code ec) override {
    last_ec_ = ec;

    if (ec != std::error_code{}) {
      // the tests
      //
      // - NodeUnavailable/NodeUnavailableTest.NodeUnavailable/1, where
      //   GetParam() = "round-robin"
      // - NodeUnavailable/NodeUnavailableTest.NodeUnavailable/2, where
      //   GetParam() = "round-robin-with-fallback"
      //
      // rely on moving the ndx forward in case of failure.

      balancer_->advance(1);
    }
  }

  std::string server_uuid() const { return server_uuid_; }

  std::error_code last_error_code() const { return last_ec_; }

  mysqlrouter::ServerMode server_mode() const override { return server_mode_; }

 private:
  DestMetadataCacheGroup *balancer_;

  std::string server_uuid_;

  mysqlrouter::ServerMode server_mode_;

  std::error_code last_ec_;
};

// the first round of destinations didn't succeed.
//
// try to fallback.
std::optional<Destinations> DestMetadataCacheGroup::refresh_destinations(
    const Destinations &previous_dests) {
  if (cache_api_->cluster_type() == mysqlrouter::ClusterType::RS_V2) {
    // ReplicaSet
    if (routing_strategy_ ==
            routing::RoutingStrategy::kRoundRobinWithFallback &&
        !previous_dests.primary_already_used()) {
      // get the primaries
      return primary_destinations();
    }
  } else {
    // Group Replication
    if (server_role() == DestMetadataCacheGroup::ServerRole::Primary) {
      // verify preconditions.
      assert(!previous_dests.empty() &&
             "previous destinations MUST NOT be empty");

      assert(previous_dests.is_primary_destination() &&
             "previous destinations MUST be primary destinations");

      if (previous_dests.empty()) {
        return std::nullopt;
      }

      if (!previous_dests.is_primary_destination()) {
        return std::nullopt;
      }

      // if connecting to the primary failed differentiate between:
      //
      // - network failure
      // - member failure
      //
      // On network failure (timeout, network-not-reachable, ...), fail
      // directly.
      //
      // On member failure (connection refused, ...) wait for failover and use
      // the new primary.

      auto const *primary_member = dynamic_cast<MetadataCacheDestination *>(
          previous_dests.begin()->get());

      const auto err = primary_member->last_error_code();
      log_debug("refresh_destinations(): %s:%s", err.category().name(),
                err.message().c_str());

      if (err == make_error_condition(std::errc::timed_out) ||
          err == make_error_condition(std::errc::no_such_file_or_directory)) {
        return std::nullopt;
      }

      if (cache_api_->wait_primary_failover(primary_member->server_uuid(),
                                            kPrimaryFailoverTimeout)) {
        return primary_destinations();
      }
    }
  }

  return std::nullopt;
}

void DestMetadataCacheGroup::advance(size_t n) {
  std::lock_guard<std::mutex> lk(mutex_update_);

  start_pos_ += n;
}

Destinations DestMetadataCacheGroup::balance(
    const metadata_cache::cluster_nodes_list_t &available,
    bool primary_fallback) {
  Destinations dests;

  auto from_instance = [this](const auto &dest) {
    mysql_harness::TCPAddress addr(
        dest.host,
        (protocol_ == Protocol::Type::kXProtocol) ? dest.xport : dest.port);

    return std::make_unique<MetadataCacheDestination>(
        addr.str(), addr.address(), addr.port(), this, dest.mysql_server_uuid,
        dest.mode);
  };

  std::lock_guard<std::mutex> lk(mutex_update_);

  switch (routing_strategy_) {
    case routing::RoutingStrategy::kFirstAvailable: {
      for (auto const &dest : available) {
        dests.push_back(from_instance(dest));
      }

      break;
    }
    case routing::RoutingStrategy::kRoundRobinWithFallback:
    case routing::RoutingStrategy::kRoundRobin: {
      if (available.empty()) break;

      const auto sz = available.size();
      const auto end = available.end();
      const auto begin = available.begin();

      // start pos moves forward with each call to balance().
      //
      // ensure it wraps around.

      if (start_pos_ >= sz) start_pos_ = 0;
      if (rw_start_pos_ >= sz) rw_start_pos_ = 0;
      if (ro_start_pos_ >= sz) ro_start_pos_ = 0;

      // Goal:
      //
      // - writes round-robins over read-write-servers
      // - reads  round-robins over read-only servers
      //
      // Example:
      //
      // available  = [ W1, R1, R2, W2, R3 ]
      // writers    = [ W1, W2 ]
      // readers    = [ R1, R2, R3 ]
      //
      // Each group is rotated independently and then appened
      // depending on the server-mode of the current "start_pos".
      //
      // input:         -> output         (auth, write, read)
      //
      // W1 R1 R2 W2 R3 -> W1 W2 R1 R2 R3 (a: W1, w: W1, r: R1)
      // R1 R2 W2 R3 W1 -> R2 R3 R1 W2 W1 (a: R2: w: W2, r: R2)
      // R2 W2 R3 W1 R1 -> R3 R1 R2 W1 W2 (a: R3: w: W1, r: R3)
      // W2 R3 W1 R1 R2 -> W2 W1 R1 R2 R3 (a: W2: w: W2, r: R1)
      // R3 W1 R1 R2 W2 -> R2 R3 R1 W1 W2 (a: R2: w: W1, r: R2)
      // W1 R1 R2 W2 R3 -> W2 W1 R3 R1 R2 (a: W2: w: W2, r: R3)
      //
      // ^^- start-pos -> initial-server-mode.

      //
      const auto initial_server_mode = available[start_pos_].mode;

      auto &initial_server_mode_start_pos =
          initial_server_mode == mysqlrouter::ServerMode::ReadOnly
              ? ro_start_pos_
              : rw_start_pos_;

      auto &other_server_mode_start_pos =
          initial_server_mode == mysqlrouter::ServerMode::ReadOnly
              ? rw_start_pos_
              : ro_start_pos_;

      {
        if (initial_server_mode_start_pos >= sz) {
          initial_server_mode_start_pos = 0;
        }

        // move iterator forward and remember the position as 'last'
        auto cur = begin;
        std::advance(cur, initial_server_mode_start_pos);
        auto last = cur;

        auto pos = initial_server_mode_start_pos;
        bool is_first{true};

        // for start_pos == 2:
        //
        // 0 1 2 3 4 x
        // ^   ^     ^
        // |   |     `- end
        // |   `- last|cur
        // `- begin

        // from last to end;
        //
        // dests = [2 3 4]
        for (; cur != end; ++cur, ++pos) {
          if (cur->mode == initial_server_mode) {
            if (is_first) {
              initial_server_mode_start_pos = pos;
              is_first = false;
            }
            dests.push_back(from_instance(*cur));
          }
        }

        // from begin to before-last
        //
        // dests = [2 3 4] + [0 1]
        for (cur = begin, pos = 0; cur != last; ++cur, ++pos) {
          if (cur->mode == initial_server_mode) {
            if (is_first) {
              initial_server_mode_start_pos = pos;
              is_first = false;
            }
            dests.push_back(from_instance(*cur));
          }
        }

        if (++initial_server_mode_start_pos >= sz) {
          initial_server_mode_start_pos = 0;
        }
      }

      // ... and now the other server-mode set:
      {
        if (other_server_mode_start_pos >= sz) {
          other_server_mode_start_pos = 0;
        }

        // move iterator forward and remember the position as 'last'
        auto cur = begin;
        std::advance(cur, other_server_mode_start_pos);
        auto last = cur;

        auto pos = other_server_mode_start_pos;
        bool is_first{true};

        // from last to end;
        //
        // dests = [2 3 4]
        for (; cur != end; ++cur, ++pos) {
          if (cur->mode != initial_server_mode) {
            if (is_first) {
              other_server_mode_start_pos = pos;
              is_first = false;
            }
            dests.push_back(from_instance(*cur));
          }
        }

        // from begin to before-last
        //
        // dests = [2 3 4] + [0 1]
        for (cur = begin, pos = 0; cur != last; ++cur, ++pos) {
          if (cur->mode != initial_server_mode) {
            if (is_first) {
              other_server_mode_start_pos = pos;
              is_first = false;
            }
            dests.push_back(from_instance(*cur));
          }
        }

        if (++other_server_mode_start_pos >= sz) {
          other_server_mode_start_pos = 0;
        }
      }
      // NOTE: AsyncReplicasetTest.SecondaryAdded from
      // routertest_component_async_replicaset depends on the start_pos_ is
      // capped here.
      //
      // replacing it with:
      //
      //    ++start_pos_;
      //
      // would be correct too, but change the order of destinations that the
      // test expects.
      if (++start_pos_ >= sz) start_pos_ = 0;

      break;
    }
    case routing::RoutingStrategy::kNextAvailable:
    case routing::RoutingStrategy::kUndefined:
      assert(0);
      break;
  }

  if (dests.empty()) {
    log_warning("No available servers found for %s routing",
                server_role_ == ServerRole::Primary ? "PRIMARY" : "SECONDARY");

    // return an empty list
    return dests;
  }

  if (primary_fallback) {
    // announce that we already use the primaries and don't want to fallback
    dests.primary_already_used(true);
  }

  if (server_role() == DestMetadataCacheGroup::ServerRole::Primary) {
    dests.set_is_primary_destination(true);
  }

  return dests;
}

Destinations DestMetadataCacheGroup::destinations() {
  if (!cache_api_->is_initialized()) return {};

  const auto &all_replicaset_nodes = cache_api_->get_cluster_nodes();

  auto [available, primary_failover] = get_available(all_replicaset_nodes);

  return balance(available, primary_failover);
}

Destinations DestMetadataCacheGroup::primary_destinations() {
  if (!cache_api_->is_initialized()) return {};

  const auto &all_replicaset_nodes = cache_api_->get_cluster_nodes();

  auto available = get_available_primaries(all_replicaset_nodes);

  return balance(available, true);
}

DestMetadataCacheGroup::AddrVector DestMetadataCacheGroup::get_destinations()
    const {
  // don't call lookup if the cache-api is not ready yet.
  if (!cache_api_->is_initialized()) return {};

  auto available = get_available(cache_api_->get_cluster_nodes()).first;

  AddrVector addresses;
  for (const auto &dest : available) {
    addresses.emplace_back(dest.host, protocol_ == Protocol::Type::kXProtocol
                                          ? dest.xport
                                          : dest.port);
  }

  return addresses;
}

void DestMetadataCacheGroup::on_instances_change(
    const metadata_cache::ClusterTopology &cluster_topology,
    const bool md_servers_reachable) {
  // we got notified that the metadata has changed.
  // If instances is empty then (most like is empty)
  // the metadata-cache cannot connect to the metadata-servers
  // In that case we only disconnect clients if
  // the user configured that it should happen
  // (disconnect_on_metadata_unavailable_ == true)
  const bool disconnect =
      md_servers_reachable || disconnect_on_metadata_unavailable_;

  const auto instances = cluster_topology.get_all_members();
  const std::string reason =
      md_servers_reachable ? "metadata change" : "metadata unavailable";

  auto from_instances = [this](const auto &dests) {
    std::vector<AvailableDestination> result;

    for (auto &dest : dests) {
      mysql_harness::TCPAddress addr(
          dest.host,
          (protocol_ == Protocol::Type::kXProtocol) ? dest.xport : dest.port);

      result.emplace_back(addr, dest.mysql_server_uuid);
    }

    return result;
  };

  auto nodes_for_new_connections = from_instances(
      get_available(instances, /*for_new_connections=*/true).first);

  auto nodes_for_existing_connections = from_instances(
      get_available(instances, /*for_new_connections=*/false).first);

  std::lock_guard<std::mutex> lock(allowed_nodes_change_callbacks_mtx_);

  // notify all the registered listeners about the list of available nodes
  // change
  for (auto &clb : allowed_nodes_change_callbacks_) {
    clb(nodes_for_existing_connections, nodes_for_new_connections, disconnect,
        reason);
  }
}

void DestMetadataCacheGroup::notify_instances_changed(
    const metadata_cache::ClusterTopology &cluster_topology,
    const bool md_servers_reachable, const uint64_t /*view_id*/) noexcept {
  on_instances_change(cluster_topology, md_servers_reachable);
}

bool DestMetadataCacheGroup::update_socket_acceptor_state(
    const metadata_cache::cluster_nodes_list_t &instances) noexcept {
  const auto &nodes_for_new_connections =
      get_available(instances, /*for_new_connections=*/true).first;

  {
    std::lock_guard<std::mutex> lock(socket_acceptor_handle_callbacks_mtx);
    if (!nodes_for_new_connections.empty() &&
        start_router_socket_acceptor_callback_) {
      const auto &start_acceptor_res = start_router_socket_acceptor_callback_();
      return start_acceptor_res ? true : false;
    }

    if (nodes_for_new_connections.empty() &&
        stop_router_socket_acceptor_callback_) {
      stop_router_socket_acceptor_callback_();
      return true;
    }
  }

  return true;
}

void DestMetadataCacheGroup::on_md_refresh(
    const bool nodes_changed,
    const metadata_cache::ClusterTopology &cluster_topology) {
  const auto instances = cluster_topology.get_all_members();

  auto from_instances = [this](const auto &dests) {
    std::vector<AvailableDestination> result;

    for (auto &dest : dests) {
      mysql_harness::TCPAddress addr(
          dest.host,
          (protocol_ == Protocol::Type::kXProtocol) ? dest.xport : dest.port);

      result.emplace_back(addr, dest.mysql_server_uuid);
    }

    return result;
  };

  const auto available_nodes = from_instances(
      get_available(instances, /*for_new_connections=*/true).first);

  std::lock_guard<std::mutex> lock(md_refresh_callback_mtx_);
  if (md_refresh_callback_) {
    md_refresh_callback_(nodes_changed, available_nodes);
  }
}

void DestMetadataCacheGroup::start(const mysql_harness::PluginFuncEnv *env) {
  // before using metadata-cache we need to wait for it to be initialized
  while (!cache_api_->is_initialized() && (!env || is_running(env))) {
    std::this_thread::sleep_for(1ms);
  }

  if (!env || is_running(env)) {
    subscribe_for_metadata_cache_changes();
    subscribe_for_acceptor_handler();
    subscribe_for_md_refresh_handler();
  }
}<|MERGE_RESOLUTION|>--- conflicted
+++ resolved
@@ -307,11 +307,6 @@
 
   for (const auto &it : managed_servers) {
     if (it.hidden || it.ignore) continue;
-<<<<<<< HEAD
-
-    auto port = (protocol_ == Protocol::Type::kXProtocol) ? it.xport : it.port;
-=======
->>>>>>> 87307d4d
 
     if (it.mode == metadata_cache::ServerMode::ReadWrite) {
       result.emplace_back(it);
