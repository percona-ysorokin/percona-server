/*
  Copyright (c) 2015, 2024, Oracle and/or its affiliates.

  This program is free software; you can redistribute it and/or modify
  it under the terms of the GNU General Public License, version 2.0,
  as published by the Free Software Foundation.

  This program is designed to work with certain software (including
  but not limited to OpenSSL) that is licensed under separate terms,
  as designated in a particular file or component or in included license
  documentation.  The authors of MySQL hereby grant you an additional
  permission to link the program and your derivative works with the
  separately licensed software that they have either included with
  the program or referenced in the documentation.

  This program is distributed in the hope that it will be useful,
  but WITHOUT ANY WARRANTY; without even the implied warranty of
  MERCHANTABILITY or FITNESS FOR A PARTICULAR PURPOSE.  See the
  GNU General Public License for more details.

  You should have received a copy of the GNU General Public License
  along with this program; if not, write to the Free Software
  Foundation, Inc., 51 Franklin St, Fifth Floor, Boston, MA  02110-1301  USA
*/

#include "plugin_config.h"

#include <algorithm>  // transform
#include <array>
#include <cinttypes>
#include <initializer_list>
#include <stdexcept>  // invalid_argument
#include <string>
#include <string_view>
#include <vector>

#ifdef RAPIDJSON_NO_SIZETYPEDEFINE
#include "my_rapidjson_size_t.h"
#endif

#include <rapidjson/document.h>
#include <rapidjson/stringbuffer.h>
#include <rapidjson/writer.h>

#include "context.h"
#include "dest_metadata_cache.h"  // get_server_role_from_uri
#include "hostname_validator.h"
#include "mysql/harness/config_option.h"
#include "mysql/harness/config_parser.h"
#include "mysql/harness/dynamic_config.h"
#include "mysql/harness/logging/logging.h"
#include "mysql/harness/section_config_exposer.h"
#include "mysql/harness/string_utils.h"  // trim
#include "mysql/harness/utility/string.h"
#include "mysql_router_thread.h"  // kDefaultStackSizeInKiloByte
#include "mysqlrouter/routing.h"  // Mode
#include "mysqlrouter/routing_component.h"
#include "mysqlrouter/ssl_mode.h"
#include "mysqlrouter/supported_routing_options.h"
#include "mysqlrouter/uri.h"
#include "mysqlrouter/utils.h"  // is_valid_socket_name
#include "tcp_address.h"

using namespace std::string_view_literals;
IMPORT_LOG_FUNCTIONS()

using StringOption = mysql_harness::StringOption;
using BoolOption = mysql_harness::BoolOption;
using DoubleOption = mysql_harness::DoubleOption;

template <class T>
using IntOption = mysql_harness::IntOption<T>;

class ProtocolOption {
 public:
  Protocol::Type operator()(const std::optional<std::string> &value,
                            const std::string & /* option_desc */) {
    if (!value) return Protocol::get_default();

    // all other cases are treated as "empty string"
    auto lc_value = value.value();

    std::transform(lc_value.begin(), lc_value.end(), lc_value.begin(),
                   ::tolower);

    return Protocol::get_by_name(lc_value);
  }
};

class AccessModeOption {
 public:
  routing::AccessMode operator()(const std::optional<std::string> &value,
                                 const std::string &option_desc) {
    if (!value.has_value() || value->empty()) {
      return routing::AccessMode::kUndefined;
    }

    std::string lc_value{value.value()};

    std::transform(lc_value.begin(), lc_value.end(), lc_value.begin(),
                   ::tolower);

    routing::AccessMode result = routing::get_access_mode(lc_value);
    if (result == routing::AccessMode::kUndefined) {
      const std::string valid = routing::get_access_mode_names();
      throw std::invalid_argument(option_desc + " is invalid; valid are " +
                                  valid + " (was '" + value.value() + "')");
    }

    return result;
  }
};

class RoutingStrategyOption {
 public:
  RoutingStrategyOption(bool is_metadata_cache)
      : is_metadata_cache_{is_metadata_cache} {}

  routing::RoutingStrategy operator()(const std::optional<std::string> &value,
                                      const std::string &option_desc) {
    if (!value) {
      throw std::invalid_argument(option_desc + " is required");
      return routing::RoutingStrategy::kUndefined;
    } else if (value->empty()) {
      throw std::invalid_argument(option_desc + " needs a value");
    }

    std::string lc_value{value.value()};
    std::transform(lc_value.begin(), lc_value.end(), lc_value.begin(),
                   ::tolower);

    auto result = routing::get_routing_strategy(lc_value);
    if (result == routing::RoutingStrategy::kUndefined ||
        ((result == routing::RoutingStrategy::kRoundRobinWithFallback) &&
         !is_metadata_cache_)) {
      const std::string valid =
          routing::get_routing_strategy_names(is_metadata_cache_);
      throw std::invalid_argument(option_desc + " is invalid; valid are " +
                                  valid + " (was '" + value.value() + "')");
    }
    return result;
  }

 private:
  bool is_metadata_cache_;
};

class DestinationsOption {
 public:
  DestinationsOption(bool &metadata_cache) : metadata_cache_{metadata_cache} {}

  std::string operator()(const std::string &value,
                         const std::string &option_desc) {
    try {
      // disable root-less paths like mailto:foo@example.org to stay
      // backward compatible with
      //
      //   localhost:1234,localhost:1235
      //
      // which parse into:
      //
      //   scheme: localhost
      //   path: 1234,localhost:1235
      auto uri = mysqlrouter::URI(value,  // raises URIError when URI is invalid
                                  false   // allow_path_rootless
      );
      if (uri.scheme == "metadata-cache") {
        metadata_cache_ = true;
      } else {
        throw std::invalid_argument(option_desc +
                                    " has an invalid URI scheme '" +
                                    uri.scheme + "' for URI " + value);
      }
      return value;
    } catch (const mysqlrouter::URIError &) {
      for (auto part : mysql_harness::split_string(value, ',')) {
        mysql_harness::trim(part);
        if (part.empty()) {
          throw std::invalid_argument(
              option_desc + ": empty address found in destination list (was '" +
              value + "')");
        }

        auto make_res = mysql_harness::make_tcp_address(part);

        if (!make_res) {
          throw std::invalid_argument(option_desc +
                                      ": address in destination list '" + part +
                                      "' is invalid");
        }

        auto address = make_res->address();

        if (!mysql_harness::is_valid_ip_address(address) &&
            !mysql_harness::is_valid_hostname(address)) {
          throw std::invalid_argument(option_desc +
                                      " has an invalid destination address '" +
                                      address + "'");
        }
      }
    }

    return value;
  }

 private:
  bool &metadata_cache_;
};

class NamedSocketOption {
 public:
  mysql_harness::Path operator()(const std::string &value,
                                 const std::string &option_desc) {
    std::string error;
    if (!mysqlrouter::is_valid_socket_name(value, error)) {
      throw std::invalid_argument(option_desc + ": " + error);
    }

    if (value.empty()) {
      return mysql_harness::Path();
    }
    return mysql_harness::Path(value);
  }
};

/**
 * empty or 1..65335
 */
class BindPortOption {
 public:
  uint16_t operator()(const std::string &value,
                      const std::string &option_desc) {
    if (value.empty()) return 0;

    return IntOption<uint16_t>{1}(value, option_desc);
  }
};

class TCPAddressOption {
 public:
  TCPAddressOption(bool require_port, int default_port)
      : require_port_{require_port}, default_port_{default_port} {}
  mysql_harness::TCPAddress operator()(const std::string &value,
                                       const std::string &option_desc) {
    if (value.empty()) return {};

    const auto make_res = mysql_harness::make_tcp_address(value);
    if (!make_res) {
      throw std::invalid_argument(option_desc + ": '" + value +
                                  "' is not a valid endpoint");
    }

    const auto address = make_res->address();
    uint16_t port = make_res->port();

    if (port <= 0) {
      if (default_port_ > 0) {
        port = static_cast<uint16_t>(default_port_);
      } else if (require_port_) {
        throw std::invalid_argument(option_desc + " requires a TCP port");
      }
    }

    if (!(mysql_harness::is_valid_hostname(address) ||
          mysql_harness::is_valid_ip_address(address))) {
      throw std::invalid_argument(option_desc + ": '" + address + "' in '" +
                                  value +
                                  "' is not a valid IP-address or hostname");
    }

    return {address, port};
  }

 private:
  const bool require_port_;
  const int default_port_;
};

class SslModeOption {
 public:
  SslModeOption(std::initializer_list<SslMode> allowed_ssl_modes)
      : allowed_ssl_modes_{allowed_ssl_modes} {}

  SslMode operator()(const std::string &value, const std::string &option_desc) {
    // convert name to upper-case to get case-insensitive comparison.
    auto uc_value = value;
    std::transform(value.begin(), value.end(), uc_value.begin(), ::toupper);

    // check if the mode is allowed
    const auto it =
        std::find_if(allowed_ssl_modes_.begin(), allowed_ssl_modes_.end(),
                     [uc_value](auto const &allowed_ssl_mode) {
                       return uc_value == ssl_mode_to_string(allowed_ssl_mode);
                     });
    if (it != allowed_ssl_modes_.end()) {
      return *it;
    }

    // build list of allowed modes, but don't mention the default case.
    std::string allowed_names;
    for (const auto &allowed_ssl_mode : allowed_ssl_modes_) {
      if (allowed_ssl_mode == SslMode::kDefault) continue;

      if (!allowed_names.empty()) {
        allowed_names.append(",");
      }

      allowed_names += ssl_mode_to_string(allowed_ssl_mode);
    }

    throw std::invalid_argument("invalid value '" + value + "' for " +
                                option_desc +
                                ". Allowed are: " + allowed_names + ".");
  }

 private:
  std::vector<SslMode> allowed_ssl_modes_;
};

/**
 * get the name for a SslVerify.
 *
 * @param verify a SslVerify value
 *
 * @returns name of a SslVerify
 * @retval nullptr if verify is unknown.
 */
static const char *ssl_verify_to_string(SslVerify verify) {
  switch (verify) {
    case SslVerify::kVerifyCa:
      return "VERIFY_CA";
    case SslVerify::kVerifyIdentity:
      return "VERIFY_IDENTITY";
    case SslVerify::kDisabled:
      return "DISABLED";
  }

  return nullptr;
}

class SslVerifyOption {
 public:
  SslVerifyOption(std::initializer_list<SslVerify> allowed_)
      : allowed_{allowed_} {}

  SslVerify operator()(const std::string &value,
                       const std::string &option_desc) {
    // convert name to upper-case to get case-insensitive comparison.
    auto uc_value = value;
    std::transform(value.begin(), value.end(), uc_value.begin(), ::toupper);

    // check if the mode is allowed
    const auto it = std::find_if(
        allowed_.begin(), allowed_.end(), [uc_value](auto const &allowed) {
          return uc_value == ssl_verify_to_string(allowed);
        });
    if (it != allowed_.end()) {
      return *it;
    }

    std::string allowed_names;
    for (const auto &allowed : allowed_) {
      if (!allowed_names.empty()) {
        allowed_names.append(",");
      }

      allowed_names += ssl_verify_to_string(allowed);
    }

    throw std::invalid_argument("invalid value '" + value + "' for " +
                                option_desc +
                                ". Allowed are: " + allowed_names + ".");
  }

 private:
  std::vector<SslVerify> allowed_;
};

class MaxConnectionsOption {
 public:
  uint16_t operator()(const std::string &value,
                      const std::string &option_desc) {
    const auto result = IntOption<uint16_t>{}(value, option_desc);

    auto &routing_component = MySQLRoutingComponent::get_instance();

    if (result != routing::kDefaultMaxConnections &&
        result > routing_component.max_total_connections()) {
      log_warning(
          "Value configured for max_connections > max_total_connections (%u "
          "> %" PRIu64 "). Will have no effect.",
          result, routing_component.max_total_connections());
    }

    return result;
  }
};

#define GET_OPTION_CHECKED(option, section, name, value)                  \
  static_assert(                                                          \
      mysql_harness::str_in_collection(routing_supported_options, name)); \
  option = get_option(section, name, value);

#define GET_OPTION_NO_DEFAULT_CHECKED(option, section, name, value)       \
  static_assert(                                                          \
      mysql_harness::str_in_collection(routing_supported_options, name)); \
  option = get_option_no_default(section, name, value);

/** @brief Constructor
 *
 * @param section from configuration file provided as ConfigSection
 */
RoutingPluginConfig::RoutingPluginConfig(
    const mysql_harness::ConfigSection *section)
    : BasePluginConfig{section}, metadata_cache_(false) {
  namespace options = routing::options;

  GET_OPTION_NO_DEFAULT_CHECKED(protocol, section, options::kProtocol,
                                ProtocolOption{});
  GET_OPTION_CHECKED(destinations, section, options::kDestinations,
                     DestinationsOption{metadata_cache_});
  GET_OPTION_CHECKED(bind_port, section, options::kBindPort, BindPortOption{});
  auto bind_address_op = TCPAddressOption{false, bind_port};
  GET_OPTION_CHECKED(bind_address, section, options::kBindAddress,
                     bind_address_op);
  GET_OPTION_CHECKED(named_socket, section, options::kSocket,
                     NamedSocketOption{});
  GET_OPTION_CHECKED(connect_timeout, section, options::kConnectTimeout,
                     IntOption<uint16_t>{1});
  auto routing_strategy_op = RoutingStrategyOption{metadata_cache_};
<<<<<<< HEAD
  GET_OPTION_NO_DEFAULT_CHECKED(routing_strategy, section, "routing_strategy",
                                routing_strategy_op);
  GET_OPTION_CHECKED(max_connections, section, "max_connections",
=======
  GET_OPTION_NO_DEFAULT_CHECKED(routing_strategy, section,
                                options::kRoutingStrategy, routing_strategy_op);
  GET_OPTION_CHECKED(max_connections, section, options::kMaxConnections,
>>>>>>> 05e4357f
                     MaxConnectionsOption{});
  auto max_connect_errors_op = IntOption<uint32_t>{1, UINT32_MAX};
  GET_OPTION_CHECKED(max_connect_errors, section, options::kMaxConnectErrors,
                     max_connect_errors_op);
  auto client_connect_timeout_op = IntOption<uint32_t>{2, 31536000};
  GET_OPTION_CHECKED(client_connect_timeout, section,
                     options::kClientConnectTimeout, client_connect_timeout_op);
  auto net_buffer_length_op = IntOption<uint32_t>{1024, 1048576};
  GET_OPTION_CHECKED(net_buffer_length, section, options::kNetBufferLength,
                     net_buffer_length_op);
  auto thread_stack_size_op = IntOption<uint32_t>{1, 65535};
  GET_OPTION_CHECKED(thread_stack_size, section, options::kThreadStackSize,
                     thread_stack_size_op);
  auto source_ssl_mode_op =
      SslModeOption{SslMode::kDisabled, SslMode::kPreferred, SslMode::kRequired,
                    SslMode::kPassthrough, SslMode::kDefault};
  GET_OPTION_CHECKED(source_ssl_mode, section, options::kClientSslMode,
                     source_ssl_mode_op);
  GET_OPTION_CHECKED(source_ssl_cert, section, options::kClientSslCert,
                     StringOption{});
  GET_OPTION_CHECKED(source_ssl_key, section, options::kClientSslKey,
                     StringOption{});
  GET_OPTION_CHECKED(source_ssl_cipher, section, options::kClientSslCipher,
                     StringOption{});
  GET_OPTION_CHECKED(source_ssl_ca_file, section, options::kClientSslCa,
                     StringOption{});
  GET_OPTION_CHECKED(source_ssl_ca_dir, section, options::kClientSslCaPath,
                     StringOption{});
<<<<<<< HEAD
  GET_OPTION_CHECKED(source_ssl_ca_file, section, "client_ssl_ca",
                     StringOption{});
  GET_OPTION_CHECKED(source_ssl_ca_dir, section, "client_ssl_capath",
                     StringOption{});
  GET_OPTION_CHECKED(source_ssl_crl_file, section, "client_ssl_crl",
                     StringOption{});
  GET_OPTION_CHECKED(source_ssl_crl_dir, section, "client_ssl_crlpath",
                     StringOption{});
  GET_OPTION_CHECKED(source_ssl_curves, section, "client_ssl_curves",
=======
  GET_OPTION_CHECKED(source_ssl_crl_file, section, options::kClientSslCrl,
>>>>>>> 05e4357f
                     StringOption{});
  GET_OPTION_CHECKED(source_ssl_crl_dir, section, options::kClientSslCrlPath,
                     StringOption{});
  GET_OPTION_CHECKED(source_ssl_curves, section, options::kClientSslCurves,
                     StringOption{});
  GET_OPTION_CHECKED(source_ssl_dh_params, section, options::kClientSslDhParams,
                     StringOption{});
  auto dest_ssl_mode_op = SslModeOption{SslMode::kDisabled, SslMode::kPreferred,
                                        SslMode::kRequired, SslMode::kAsClient};
  GET_OPTION_CHECKED(dest_ssl_mode, section, options::kServerSslMode,
                     dest_ssl_mode_op);
<<<<<<< HEAD
  GET_OPTION_CHECKED(dest_ssl_cert, section, "server_ssl_cert", StringOption{});
  GET_OPTION_CHECKED(dest_ssl_key, section, "server_ssl_key", StringOption{});
=======
  GET_OPTION_CHECKED(dest_ssl_cert, section, options::kServerSslCert,
                     StringOption{});
  GET_OPTION_CHECKED(dest_ssl_key, section, options::kServerSslKey,
                     StringOption{});
>>>>>>> 05e4357f
  auto dest_ssl_verify_op = SslVerifyOption{
      SslVerify::kDisabled, SslVerify::kVerifyCa, SslVerify::kVerifyIdentity};
  GET_OPTION_CHECKED(dest_ssl_verify, section, options::kServerSslVerify,
                     dest_ssl_verify_op);
  GET_OPTION_CHECKED(dest_ssl_cipher, section, options::kServerSslCipher,
                     StringOption{});
  GET_OPTION_CHECKED(dest_ssl_ca_file, section, options::kServerSslCa,
                     StringOption{});
  GET_OPTION_CHECKED(dest_ssl_ca_dir, section, options::kServerSslCaPath,
                     StringOption{});
  GET_OPTION_CHECKED(dest_ssl_crl_file, section, options::kServerSslCrl,
                     StringOption{});
  GET_OPTION_CHECKED(dest_ssl_crl_dir, section, options::kServerSslCrlPath,
                     StringOption{});
  GET_OPTION_CHECKED(dest_ssl_curves, section, options::kServerSslCurves,
                     StringOption{});
  auto ssl_session_cache_size_op = IntOption<uint32_t>{1, 0x7fffffff};
  auto ssl_session_cache_timeout_op = IntOption<uint32_t>{0, 84600};
  GET_OPTION_CHECKED(client_ssl_session_cache_mode, section,
<<<<<<< HEAD
                     "client_ssl_session_cache_mode", BoolOption{});
  GET_OPTION_CHECKED(client_ssl_session_cache_size, section,
                     "client_ssl_session_cache_size",
                     ssl_session_cache_size_op);
  GET_OPTION_CHECKED(client_ssl_session_cache_timeout, section,
                     "client_ssl_session_cache_timeout",
                     ssl_session_cache_timeout_op);
  GET_OPTION_CHECKED(server_ssl_session_cache_mode, section,
                     "server_ssl_session_cache_mode", BoolOption{});
  GET_OPTION_CHECKED(server_ssl_session_cache_size, section,
                     "server_ssl_session_cache_size",
                     ssl_session_cache_size_op);
  GET_OPTION_CHECKED(server_ssl_session_cache_timeout, section,
                     "server_ssl_session_cache_timeout",
                     ssl_session_cache_timeout_op);
  GET_OPTION_CHECKED(router_require_enforce, section, "router_require_enforce",
                     BoolOption{});

  GET_OPTION_CHECKED(connection_sharing, section, "connection_sharing",
=======
                     options::kClientSslSessionCacheMode, BoolOption{});
  GET_OPTION_CHECKED(client_ssl_session_cache_size, section,
                     options::kClientSslSessionCacheSize,
                     ssl_session_cache_size_op);
  GET_OPTION_CHECKED(client_ssl_session_cache_timeout, section,
                     options::kClientSslSessionCacheTimeout,
                     ssl_session_cache_timeout_op);
  GET_OPTION_CHECKED(server_ssl_session_cache_mode, section,
                     options::kServerSslSessionCacheMode, BoolOption{});
  GET_OPTION_CHECKED(server_ssl_session_cache_size, section,
                     options::kServerSslSessionCacheSize,
                     ssl_session_cache_size_op);
  GET_OPTION_CHECKED(server_ssl_session_cache_timeout, section,
                     options::kServerSslSessionCacheTimeout,
                     ssl_session_cache_timeout_op);
  GET_OPTION_CHECKED(router_require_enforce, section,
                     options::kRouterRequireEnforce, BoolOption{});

  GET_OPTION_CHECKED(connection_sharing, section, options::kConnectionSharing,
>>>>>>> 05e4357f
                     BoolOption{});

  static_assert(mysql_harness::str_in_collection(
      routing_supported_options, options::kConnectionSharingDelay));
  connection_sharing_delay =
      std::chrono::duration_cast<std::chrono::milliseconds>(
          std::chrono::duration<double, std::chrono::seconds::period>(
              get_option(section, options::kConnectionSharingDelay,
                         DoubleOption{0})));

<<<<<<< HEAD
  static_assert(mysql_harness::str_in_collection(routing_supported_options,
                                                 "connect_retry_timeout"));
  connect_retry_timeout =
      get_option(section, "connect_retry_timeout",
                 mysql_harness::MilliSecondsOption{0, 3600});

  GET_OPTION_CHECKED(access_mode, section, "access_mode", AccessModeOption{});
  GET_OPTION_CHECKED(wait_for_my_writes, section, "wait_for_my_writes",
                     BoolOption{});
  GET_OPTION_CHECKED(
      wait_for_my_writes_timeout, section, "wait_for_my_writes_timeout",
=======
  static_assert(mysql_harness::str_in_collection(
      routing_supported_options, options::kConnectRetryTimeout));
  connect_retry_timeout =
      get_option(section, options::kConnectRetryTimeout,
                 mysql_harness::MilliSecondsOption{0, 3600});

  GET_OPTION_CHECKED(access_mode, section, options::kAccessMode,
                     AccessModeOption{});
  GET_OPTION_CHECKED(wait_for_my_writes, section, options::kWaitForMyWrites,
                     BoolOption{});
  GET_OPTION_CHECKED(
      wait_for_my_writes_timeout, section, options::kWaitForMyWritesTimeout,
>>>>>>> 05e4357f
      mysql_harness::DurationOption<std::chrono::seconds>(0, 3600));

  if (access_mode == routing::AccessMode::kAuto) {
    if (!metadata_cache_) {
      throw std::invalid_argument(
          "'access_mode=auto' requires 'destinations=metadata-cache:...'");
    }
    auto uri =
        mysqlrouter::URI(destinations,  // raises URIError when URI is invalid
                         false          // allow_path_rootless
        );

    auto server_role = get_server_role_from_uri(uri.query);
    if (server_role !=
        DestMetadataCacheGroup::ServerRole::PrimaryAndSecondary) {
      throw std::invalid_argument(
          "'access_mode=auto' requires that "
          "the 'role' in 'destinations=metadata-cache:...?role=...' is "
          "'PRIMARY_AND_SECONDARY'");
    }

    if (protocol != Protocol::Type::kClassicProtocol) {
      throw std::invalid_argument(
          "'access_mode=auto' is only supported with 'protocol=classic'");
    }

    if (source_ssl_mode == SslMode::kPassthrough) {
      throw std::invalid_argument(
          "'access_mode=auto' is not supported with "
          "'client_ssl_mode=PASSTHROUGH'");
    }

    if (source_ssl_mode == SslMode::kPreferred &&
        dest_ssl_mode == SslMode::kAsClient) {
      throw std::invalid_argument(
          "'access_mode=auto' is not supported with "
          "'client_ssl_mode=PREFERRED' and 'server_ssl_mode=AS_CLIENT'");
    }

    if (!connection_sharing) {
      throw std::invalid_argument(
          "'access_mode=auto' requires 'connection_sharing=1'");
    }
  }

  using namespace std::string_literals;

  // either bind_address or socket needs to be set, or both
  if (!bind_address.port() && !named_socket.is_set()) {
    throw std::invalid_argument(
        "either bind_address or socket option needs to be supplied, or both");
  }

  // if client-ssl-mode isn't set, use either PASSTHROUGH or PREFERRED
  if (source_ssl_mode == SslMode::kDefault) {
    if (source_ssl_cert.empty() && source_ssl_key.empty()) {
      source_ssl_mode = SslMode::kPassthrough;
    } else {
      source_ssl_mode = SslMode::kPreferred;
    }
  }

  if (source_ssl_mode != SslMode::kDisabled &&
      source_ssl_mode != SslMode::kPassthrough) {
    if (source_ssl_cert.empty()) {
      throw std::invalid_argument(
          "client_ssl_cert must be set, if client_ssl_mode is '"s +
          ssl_mode_to_string(source_ssl_mode) + "'.");
    }
    if (source_ssl_key.empty()) {
      throw std::invalid_argument(
          "client_ssl_key must be set, if client_ssl_mode is '"s +
          ssl_mode_to_string(source_ssl_mode) + "'.");
    }
  }

  if (source_ssl_mode == SslMode::kPassthrough &&
      dest_ssl_mode != SslMode::kAsClient) {
    throw std::invalid_argument(
        "If client_ssl_mode is PASSTHROUGH, server_ssl_mode must be "
        "AS_CLIENT.");
  }

  if (dest_ssl_verify != SslVerify::kDisabled) {
    if (dest_ssl_ca_dir.empty() && dest_ssl_ca_file.empty()) {
      throw std::invalid_argument(
          "server_ssl_ca or server_ssl_capath must be set, if "
          "server_ssl_verify is '"s +
          ssl_verify_to_string(dest_ssl_verify) + "'.");
    }
  }

  if (source_ssl_mode == SslMode::kPassthrough) {
    if (!source_ssl_ca_file.empty()) {
      throw std::invalid_argument(
          "client_ssl_mode=PASSTHROUGH can not be combined with "
          "client_ssl_ca=" +
          source_ssl_ca_file);
    }
    if (!source_ssl_ca_dir.empty()) {
      throw std::invalid_argument(
          "client_ssl_mode=PASSTHROUGH can not be combined with "
          "client_ssl_capath=" +
          source_ssl_ca_dir);
    }
    if (!source_ssl_crl_file.empty()) {
      throw std::invalid_argument(
          "client_ssl_mode=PASSTHROUGH can not be combined with "
          "client_ssl_crl=" +
          source_ssl_crl_file);
    }
    if (!source_ssl_crl_dir.empty()) {
      throw std::invalid_argument(
          "client_ssl_mode=PASSTHROUGH can not be combined with "
          "client_ssl_crlpath=" +
          source_ssl_crl_dir);
    }
    if (!dest_ssl_key.empty()) {
      throw std::invalid_argument(
          "client_ssl_mode=PASSTHROUGH can not be combined with "
          "server_ssl_key=" +
          dest_ssl_key);
    }
    if (!dest_ssl_cert.empty()) {
      throw std::invalid_argument(
          "client_ssl_mode=PASSTHROUGH can not be combined with "
          "server_ssl_cert=" +
          dest_ssl_cert);
    }
    if (router_require_enforce != 0) {
      throw std::invalid_argument(
          "client_ssl_mode=PASSTHROUGH can not be combined with "
          "router_require_enforce=" +
          std::to_string(router_require_enforce));
    }
  } else if (source_ssl_mode == SslMode::kDisabled) {
    if (!source_ssl_ca_file.empty()) {
      throw std::invalid_argument(
          "client_ssl_mode=DISABLED can not be combined with "
          "client_ssl_ca=" +
          source_ssl_ca_file);
    }
    if (!source_ssl_ca_dir.empty()) {
      throw std::invalid_argument(
          "client_ssl_mode=DISABLED can not be combined with "
          "client_ssl_capath=" +
          source_ssl_ca_dir);
    }
    if (!source_ssl_crl_file.empty()) {
      throw std::invalid_argument(
          "client_ssl_mode=DISABLED can not be combined with "
          "client_ssl_crl=" +
          source_ssl_crl_file);
    }
    if (!source_ssl_crl_dir.empty()) {
      throw std::invalid_argument(
          "client_ssl_mode=DISABLED can not be combined with "
          "client_ssl_crlpath=" +
          source_ssl_crl_dir);
    }
  }

  if (dest_ssl_mode == SslMode::kDisabled ||
      (source_ssl_mode == SslMode::kDisabled &&
       dest_ssl_mode == SslMode::kAsClient)) {
    if (!dest_ssl_key.empty()) {
      throw std::invalid_argument(
          "server_ssl_mode=DISABLED can not be combined with "
          "server_ssl_key=" +
          dest_ssl_key);
    }
    if (!dest_ssl_cert.empty()) {
      throw std::invalid_argument(
          "server_ssl_mode=DISABLED can not be combined with "
          "server_ssl_cert=" +
          dest_ssl_cert);
    }
  }

  if (protocol == Protocol::Type::kXProtocol) {
    if (!source_ssl_ca_file.empty()) {
      throw std::invalid_argument(
          "protocol=x can not be combined with "
          "client_ssl_ca=" +
          source_ssl_ca_file);
    }
    if (!source_ssl_ca_dir.empty()) {
      throw std::invalid_argument(
          "protocol=x can not be combined with "
          "client_ssl_capath=" +
          source_ssl_ca_dir);
    }
    if (!source_ssl_crl_file.empty()) {
      throw std::invalid_argument(
          "protocol=x can not be combined with "
          "client_ssl_crl=" +
          source_ssl_crl_file);
    }
    if (!source_ssl_crl_dir.empty()) {
      throw std::invalid_argument(
          "protocol=x can not be combined with "
          "client_ssl_crlpath=" +
          source_ssl_crl_dir);
    }
    if (router_require_enforce != 0) {
      throw std::invalid_argument(
          "protocol=x can not be combined with "
          "router_require_enforce=" +
          std::to_string(router_require_enforce));
    }
  }
}

std::string RoutingPluginConfig::get_default(std::string_view option) const {
<<<<<<< HEAD
  static const std::map<std::string_view, std::string> defaults{
      {"bind_address", std::string{routing::kDefaultBindAddress}},
      {"max_connections", std::to_string(routing::kDefaultMaxConnections)},
      {"connect_timeout",
       std::to_string(routing::kDefaultDestinationConnectionTimeout.count())},
      {"max_connect_errors", std::to_string(routing::kDefaultMaxConnectErrors)},
      {"client_connect_timeout",
       std::to_string(routing::kDefaultClientConnectTimeout.count())},
      {"net_buffer_length", std::to_string(routing::kDefaultNetBufferLength)},
      {"thread_stack_size",
       std::to_string(mysql_harness::kDefaultStackSizeInKiloBytes)},
      {"client_ssl_mode", std::string{routing::kDefaultClientSslMode}},
      {"server_ssl_mode", std::string{routing::kDefaultServerSslMode}},
      {"server_ssl_verify", std::string{routing::kDefaultServerSslVerify}},
      {"connection_sharing", routing::kDefaultConnectionSharing ? "1" : "0"},
      {"connection_sharing_delay",
       std::to_string(routing::kDefaultConnectionSharingDelay.count() / 1000)},
      {"client_ssl_session_cache_mode",
       routing::kDefaultSslSessionCacheMode ? "1" : "0"},
      {"client_ssl_session_cache_size",
       std::to_string(routing::kDefaultSslSessionCacheSize)},
      {"client_ssl_session_cache_timeout",
       std::to_string(routing::kDefaultSslSessionCacheTimeout.count())},
      {"server_ssl_session_cache_mode",
       routing::kDefaultSslSessionCacheMode ? "1" : "0"},
      {"server_ssl_session_cache_size",
       std::to_string(routing::kDefaultSslSessionCacheSize)},
      {"server_ssl_session_cache_timeout",
       std::to_string(routing::kDefaultSslSessionCacheTimeout.count())},
      {"connect_retry_timeout",
       std::to_string(routing::kDefaultConnectRetryTimeout.count())},
      {"wait_for_my_writes", std::to_string(routing::kDefaultWaitForMyWrites)},
      {"wait_for_my_writes_timeout",
       std::to_string(routing::kDefaultWaitForMyWritesTimeout.count())},
      {"router_require_enforce", "0"},
=======
  namespace options = routing::options;

  static const std::map<std::string_view, std::string> defaults{
      {options::kBindAddress, std::string{routing::kDefaultBindAddress}},
      {options::kMaxConnections,
       std::to_string(routing::kDefaultMaxConnections)},
      {options::kConnectTimeout,
       std::to_string(routing::kDefaultDestinationConnectionTimeout.count())},
      {options::kMaxConnectErrors,
       std::to_string(routing::kDefaultMaxConnectErrors)},
      {options::kClientConnectTimeout,
       std::to_string(routing::kDefaultClientConnectTimeout.count())},
      {options::kNetBufferLength,
       std::to_string(routing::kDefaultNetBufferLength)},
      {options::kThreadStackSize,
       std::to_string(mysql_harness::kDefaultStackSizeInKiloBytes)},
      {options::kClientSslMode, std::string{routing::kDefaultClientSslMode}},
      {options::kServerSslMode, std::string{routing::kDefaultServerSslMode}},
      {options::kServerSslVerify,
       std::string{routing::kDefaultServerSslVerify}},
      {options::kConnectionSharing,
       routing::kDefaultConnectionSharing ? "1" : "0"},
      {options::kConnectionSharingDelay,
       std::to_string(routing::kDefaultConnectionSharingDelay.count() / 1000)},
      {options::kClientSslSessionCacheMode,
       routing::kDefaultSslSessionCacheMode ? "1" : "0"},
      {options::kClientSslSessionCacheSize,
       std::to_string(routing::kDefaultSslSessionCacheSize)},
      {options::kClientSslSessionCacheTimeout,
       std::to_string(routing::kDefaultSslSessionCacheTimeout.count())},
      {options::kServerSslSessionCacheMode,
       routing::kDefaultSslSessionCacheMode ? "1" : "0"},
      {options::kServerSslSessionCacheSize,
       std::to_string(routing::kDefaultSslSessionCacheSize)},
      {options::kServerSslSessionCacheTimeout,
       std::to_string(routing::kDefaultSslSessionCacheTimeout.count())},
      {options::kConnectRetryTimeout,
       std::to_string(routing::kDefaultConnectRetryTimeout.count())},
      {options::kWaitForMyWrites,
       std::to_string(routing::kDefaultWaitForMyWrites)},
      {options::kWaitForMyWritesTimeout,
       std::to_string(routing::kDefaultWaitForMyWritesTimeout.count())},
      {options::kRouterRequireEnforce, "0"},
>>>>>>> 05e4357f
  };

  const auto it = defaults.find(option);
  if (it == defaults.end()) return {};

  return it->second;
}

bool RoutingPluginConfig::is_required(std::string_view option) const {
<<<<<<< HEAD
  return option == "destinations";
=======
  namespace options = routing::options;

  return option == options::kDestinations;
>>>>>>> 05e4357f
}

namespace {

class RoutingConfigExposer : public mysql_harness::SectionConfigExposer {
 public:
  RoutingConfigExposer(const bool initial,
                       const RoutingPluginConfig &plugin_config,
                       const mysql_harness::ConfigSection &default_section,
                       const std::string &endpoint_key)
      : mysql_harness::SectionConfigExposer(initial, default_section,
                                            {"endpoints", endpoint_key}),
        plugin_config_(plugin_config),
        endpoint_key_(endpoint_key) {}

  void expose() override {
<<<<<<< HEAD
=======
    namespace options = routing::options;

>>>>>>> 05e4357f
    const auto section_type =
        routing::get_section_type_from_routing_name(endpoint_key_);

    expose_option(
<<<<<<< HEAD
        "protocol", Protocol::to_string(plugin_config_.protocol),
        Protocol::to_string(routing::get_default_protocol(section_type)),
        false);

    expose_option("destinations", plugin_config_.destinations,
                  plugin_config_.destinations, false);

    expose_option("bind_port", plugin_config_.bind_port,
                  routing::get_default_port(section_type), false);
    expose_option("bind_address", plugin_config_.bind_address.address(),
=======
        options::kProtocol, Protocol::to_string(plugin_config_.protocol),
        Protocol::to_string(routing::get_default_protocol(section_type)),
        false);

    expose_option(options::kDestinations, plugin_config_.destinations,
                  plugin_config_.destinations, false);

    expose_option(options::kBindPort, plugin_config_.bind_port,
                  routing::get_default_port(section_type), false);
    expose_option(options::kBindAddress, plugin_config_.bind_address.address(),
>>>>>>> 05e4357f
                  std::string(routing::kDefaultBindAddressBootstrap), true);
    expose_option("socket", plugin_config_.named_socket.str(),
                  std::string(routing::kDefaultNamedSocket), true);

<<<<<<< HEAD
    expose_option("connect_timeout", plugin_config_.connect_timeout,
                  routing::kDefaultDestinationConnectionTimeout.count(), true);
    expose_option("client_connect_timeout",
                  plugin_config_.client_connect_timeout,
                  routing::kDefaultClientConnectTimeout.count(), true);

    expose_option("routing_strategy",
=======
    expose_option(options::kConnectTimeout, plugin_config_.connect_timeout,
                  routing::kDefaultDestinationConnectionTimeout.count(), true);
    expose_option(options::kClientConnectTimeout,
                  plugin_config_.client_connect_timeout,
                  routing::kDefaultClientConnectTimeout.count(), true);

    expose_option(options::kRoutingStrategy,
>>>>>>> 05e4357f
                  get_routing_strategy_name(plugin_config_.routing_strategy),
                  get_routing_strategy_name(
                      routing::get_default_routing_strategy(section_type)),
                  false);

<<<<<<< HEAD
    expose_option("max_connections", plugin_config_.max_connections,
                  routing::kDefaultMaxConnections, true);
    expose_option("max_connect_errors",
                  static_cast<int64_t>(plugin_config_.max_connect_errors),
                  static_cast<int64_t>(routing::kDefaultMaxConnectErrors),
                  true);
    expose_option("net_buffer_length", plugin_config_.net_buffer_length,
                  routing::kDefaultNetBufferLength, true);
    expose_option(
        "thread_stack_size", plugin_config_.thread_stack_size,
        static_cast<int64_t>(mysql_harness::kDefaultStackSizeInKiloBytes),
        true);

    expose_option("client_ssl_mode",
                  ssl_mode_to_string(plugin_config_.source_ssl_mode),
                  std::string{routing::kDefaultClientSslModeBootstrap}, true);
    expose_option("client_ssl_cert", plugin_config_.source_ssl_cert,
                  std::monostate{}, true);
    expose_option("client_ssl_key", plugin_config_.source_ssl_key,
                  std::monostate{}, true);
    expose_option("client_ssl_cipher", plugin_config_.source_ssl_cipher,
                  std::string{routing::kDefaultClientSslCipherBootstrap}, true);
    expose_option("client_ssl_curves", plugin_config_.source_ssl_curves,
                  std::string{routing::kDefaultClientSslCurvesBootstrap}, true);
    expose_option("client_ssl_dh_params", plugin_config_.source_ssl_dh_params,
                  std::string{routing::kDefaultClientSslDhParamsBootstrap},
                  true);

    expose_option("server_ssl_mode",
                  ssl_mode_to_string(plugin_config_.dest_ssl_mode),
                  std::string{routing::kDefaultServerSslModeBootstrap}, true);
    expose_option("server_ssl_verify",
                  ssl_verify_to_string(plugin_config_.dest_ssl_verify),
                  std::string{routing::kDefaultServerSslVerify}, true);
    expose_option("server_ssl_cipher", plugin_config_.dest_ssl_cipher,
                  std::string{routing::kDefaultServerSslCipherBootstrap}, true);
    expose_option("server_ssl_ca", plugin_config_.dest_ssl_ca_file,
                  std::string{routing::kDefaultServerSslCaBootstrap}, true);
    expose_option("server_ssl_capath", plugin_config_.dest_ssl_ca_dir,
                  std::string{routing::kDefaultServerSslCaPathBootstrap}, true);
    expose_option("server_ssl_crl", plugin_config_.dest_ssl_crl_file,
                  std::string{routing::kDefaultServerSslCrlFileBootstrap},
                  true);
    expose_option("server_ssl_crlpath", plugin_config_.dest_ssl_crl_dir,
                  std::string{routing::kDefaultServerSslCrlPathBootstrap},
                  true);
    expose_option("server_ssl_curves", plugin_config_.dest_ssl_curves,
                  std::string{routing::kDefaultServerSslCurvesBootstrap}, true);

    expose_option("connection_sharing",
                  static_cast<bool>(plugin_config_.connection_sharing),
                  routing::get_default_connection_sharing(section_type), true);
    expose_option("connection_sharing_delay",
=======
    expose_option(options::kMaxConnections, plugin_config_.max_connections,
                  routing::kDefaultMaxConnections, true);
    expose_option(options::kMaxConnectErrors,
                  static_cast<int64_t>(plugin_config_.max_connect_errors),
                  static_cast<int64_t>(routing::kDefaultMaxConnectErrors),
                  true);
    expose_option(options::kNetBufferLength, plugin_config_.net_buffer_length,
                  routing::kDefaultNetBufferLength, true);
    expose_option(
        options::kThreadStackSize, plugin_config_.thread_stack_size,
        static_cast<int64_t>(mysql_harness::kDefaultStackSizeInKiloBytes),
        true);

    expose_option(options::kClientSslMode,
                  ssl_mode_to_string(plugin_config_.source_ssl_mode),
                  std::string{routing::kDefaultClientSslModeBootstrap}, true);
    expose_option(options::kClientSslCert, plugin_config_.source_ssl_cert,
                  std::monostate{}, true);
    expose_option(options::kClientSslKey, plugin_config_.source_ssl_key,
                  std::monostate{}, true);
    expose_option(options::kClientSslCipher, plugin_config_.source_ssl_cipher,
                  std::string{routing::kDefaultClientSslCipherBootstrap}, true);
    expose_option(options::kClientSslCurves, plugin_config_.source_ssl_curves,
                  std::string{routing::kDefaultClientSslCurvesBootstrap}, true);
    expose_option(
        options::kClientSslDhParams, plugin_config_.source_ssl_dh_params,
        std::string{routing::kDefaultClientSslDhParamsBootstrap}, true);

    expose_option(options::kServerSslMode,
                  ssl_mode_to_string(plugin_config_.dest_ssl_mode),
                  std::string{routing::kDefaultServerSslModeBootstrap}, true);
    expose_option(options::kServerSslVerify,
                  ssl_verify_to_string(plugin_config_.dest_ssl_verify),
                  std::string{routing::kDefaultServerSslVerify}, true);
    expose_option(options::kServerSslCipher, plugin_config_.dest_ssl_cipher,
                  std::string{routing::kDefaultServerSslCipherBootstrap}, true);
    expose_option(options::kServerSslCa, plugin_config_.dest_ssl_ca_file,
                  std::string{routing::kDefaultServerSslCaBootstrap}, true);
    expose_option(options::kServerSslCaPath, plugin_config_.dest_ssl_ca_dir,
                  std::string{routing::kDefaultServerSslCaPathBootstrap}, true);
    expose_option(options::kServerSslCrl, plugin_config_.dest_ssl_crl_file,
                  std::string{routing::kDefaultServerSslCrlFileBootstrap},
                  true);
    expose_option(options::kServerSslCrlPath, plugin_config_.dest_ssl_crl_dir,
                  std::string{routing::kDefaultServerSslCrlPathBootstrap},
                  true);
    expose_option(options::kServerSslCurves, plugin_config_.dest_ssl_curves,
                  std::string{routing::kDefaultServerSslCurvesBootstrap}, true);

    expose_option(options::kConnectionSharing,
                  static_cast<bool>(plugin_config_.connection_sharing),
                  routing::get_default_connection_sharing(section_type), true);
    expose_option(options::kConnectionSharingDelay,
>>>>>>> 05e4357f
                  std::chrono::duration_cast<std::chrono::duration<double>>(
                      plugin_config_.connection_sharing_delay)
                      .count(),
                  std::chrono::duration_cast<std::chrono::duration<double>>(
                      routing::kDefaultConnectionSharingDelay)
                      .count(),
                  true);
<<<<<<< HEAD
    expose_option("router_require_enforce",
=======
    expose_option(options::kRouterRequireEnforce,
>>>>>>> 05e4357f
                  plugin_config_.router_require_enforce,
                  get_default_router_require_enforce(section_type), false);

    // expose access_mode only if it is not empty
    const auto access_mode =
        routing::get_access_mode_name(plugin_config_.access_mode);
    const auto default_access_mode = routing::get_access_mode_name(
        routing::get_default_access_mode(section_type));
    expose_option(
<<<<<<< HEAD
        "access_mode",
=======
        options::kAccessMode,
>>>>>>> 05e4357f
        access_mode.empty() ? OptionValue(std::monostate{}) : access_mode,
        default_access_mode.empty() ? OptionValue(std::monostate{})
                                    : default_access_mode,
        false);

<<<<<<< HEAD
    expose_option("wait_for_my_writes", plugin_config_.wait_for_my_writes,
                  routing::kDefaultWaitForMyWrites, true);
    expose_option("wait_for_my_writes_timeout",
=======
    expose_option(routing::options::kWaitForMyWrites,
                  plugin_config_.wait_for_my_writes,
                  routing::kDefaultWaitForMyWrites, true);
    expose_option(routing::options::kWaitForMyWritesTimeout,
>>>>>>> 05e4357f
                  plugin_config_.wait_for_my_writes_timeout.count(),
                  routing::kDefaultWaitForMyWritesTimeout.count(), true);
  }

 private:
  const RoutingPluginConfig &plugin_config_;
  const std::string endpoint_key_;
};

}  // namespace

void RoutingPluginConfig::expose_configuration(
    const std::string &key, const mysql_harness::ConfigSection &default_section,
    const bool initial) const {
  RoutingConfigExposer(initial, *this, default_section, key).expose();
}<|MERGE_RESOLUTION|>--- conflicted
+++ resolved
@@ -428,15 +428,9 @@
   GET_OPTION_CHECKED(connect_timeout, section, options::kConnectTimeout,
                      IntOption<uint16_t>{1});
   auto routing_strategy_op = RoutingStrategyOption{metadata_cache_};
-<<<<<<< HEAD
-  GET_OPTION_NO_DEFAULT_CHECKED(routing_strategy, section, "routing_strategy",
-                                routing_strategy_op);
-  GET_OPTION_CHECKED(max_connections, section, "max_connections",
-=======
   GET_OPTION_NO_DEFAULT_CHECKED(routing_strategy, section,
                                 options::kRoutingStrategy, routing_strategy_op);
   GET_OPTION_CHECKED(max_connections, section, options::kMaxConnections,
->>>>>>> 05e4357f
                      MaxConnectionsOption{});
   auto max_connect_errors_op = IntOption<uint32_t>{1, UINT32_MAX};
   GET_OPTION_CHECKED(max_connect_errors, section, options::kMaxConnectErrors,
@@ -465,19 +459,7 @@
                      StringOption{});
   GET_OPTION_CHECKED(source_ssl_ca_dir, section, options::kClientSslCaPath,
                      StringOption{});
-<<<<<<< HEAD
-  GET_OPTION_CHECKED(source_ssl_ca_file, section, "client_ssl_ca",
-                     StringOption{});
-  GET_OPTION_CHECKED(source_ssl_ca_dir, section, "client_ssl_capath",
-                     StringOption{});
-  GET_OPTION_CHECKED(source_ssl_crl_file, section, "client_ssl_crl",
-                     StringOption{});
-  GET_OPTION_CHECKED(source_ssl_crl_dir, section, "client_ssl_crlpath",
-                     StringOption{});
-  GET_OPTION_CHECKED(source_ssl_curves, section, "client_ssl_curves",
-=======
   GET_OPTION_CHECKED(source_ssl_crl_file, section, options::kClientSslCrl,
->>>>>>> 05e4357f
                      StringOption{});
   GET_OPTION_CHECKED(source_ssl_crl_dir, section, options::kClientSslCrlPath,
                      StringOption{});
@@ -489,15 +471,10 @@
                                         SslMode::kRequired, SslMode::kAsClient};
   GET_OPTION_CHECKED(dest_ssl_mode, section, options::kServerSslMode,
                      dest_ssl_mode_op);
-<<<<<<< HEAD
-  GET_OPTION_CHECKED(dest_ssl_cert, section, "server_ssl_cert", StringOption{});
-  GET_OPTION_CHECKED(dest_ssl_key, section, "server_ssl_key", StringOption{});
-=======
   GET_OPTION_CHECKED(dest_ssl_cert, section, options::kServerSslCert,
                      StringOption{});
   GET_OPTION_CHECKED(dest_ssl_key, section, options::kServerSslKey,
                      StringOption{});
->>>>>>> 05e4357f
   auto dest_ssl_verify_op = SslVerifyOption{
       SslVerify::kDisabled, SslVerify::kVerifyCa, SslVerify::kVerifyIdentity};
   GET_OPTION_CHECKED(dest_ssl_verify, section, options::kServerSslVerify,
@@ -517,27 +494,6 @@
   auto ssl_session_cache_size_op = IntOption<uint32_t>{1, 0x7fffffff};
   auto ssl_session_cache_timeout_op = IntOption<uint32_t>{0, 84600};
   GET_OPTION_CHECKED(client_ssl_session_cache_mode, section,
-<<<<<<< HEAD
-                     "client_ssl_session_cache_mode", BoolOption{});
-  GET_OPTION_CHECKED(client_ssl_session_cache_size, section,
-                     "client_ssl_session_cache_size",
-                     ssl_session_cache_size_op);
-  GET_OPTION_CHECKED(client_ssl_session_cache_timeout, section,
-                     "client_ssl_session_cache_timeout",
-                     ssl_session_cache_timeout_op);
-  GET_OPTION_CHECKED(server_ssl_session_cache_mode, section,
-                     "server_ssl_session_cache_mode", BoolOption{});
-  GET_OPTION_CHECKED(server_ssl_session_cache_size, section,
-                     "server_ssl_session_cache_size",
-                     ssl_session_cache_size_op);
-  GET_OPTION_CHECKED(server_ssl_session_cache_timeout, section,
-                     "server_ssl_session_cache_timeout",
-                     ssl_session_cache_timeout_op);
-  GET_OPTION_CHECKED(router_require_enforce, section, "router_require_enforce",
-                     BoolOption{});
-
-  GET_OPTION_CHECKED(connection_sharing, section, "connection_sharing",
-=======
                      options::kClientSslSessionCacheMode, BoolOption{});
   GET_OPTION_CHECKED(client_ssl_session_cache_size, section,
                      options::kClientSslSessionCacheSize,
@@ -557,7 +513,6 @@
                      options::kRouterRequireEnforce, BoolOption{});
 
   GET_OPTION_CHECKED(connection_sharing, section, options::kConnectionSharing,
->>>>>>> 05e4357f
                      BoolOption{});
 
   static_assert(mysql_harness::str_in_collection(
@@ -568,19 +523,6 @@
               get_option(section, options::kConnectionSharingDelay,
                          DoubleOption{0})));
 
-<<<<<<< HEAD
-  static_assert(mysql_harness::str_in_collection(routing_supported_options,
-                                                 "connect_retry_timeout"));
-  connect_retry_timeout =
-      get_option(section, "connect_retry_timeout",
-                 mysql_harness::MilliSecondsOption{0, 3600});
-
-  GET_OPTION_CHECKED(access_mode, section, "access_mode", AccessModeOption{});
-  GET_OPTION_CHECKED(wait_for_my_writes, section, "wait_for_my_writes",
-                     BoolOption{});
-  GET_OPTION_CHECKED(
-      wait_for_my_writes_timeout, section, "wait_for_my_writes_timeout",
-=======
   static_assert(mysql_harness::str_in_collection(
       routing_supported_options, options::kConnectRetryTimeout));
   connect_retry_timeout =
@@ -593,7 +535,6 @@
                      BoolOption{});
   GET_OPTION_CHECKED(
       wait_for_my_writes_timeout, section, options::kWaitForMyWritesTimeout,
->>>>>>> 05e4357f
       mysql_harness::DurationOption<std::chrono::seconds>(0, 3600));
 
   if (access_mode == routing::AccessMode::kAuto) {
@@ -808,43 +749,6 @@
 }
 
 std::string RoutingPluginConfig::get_default(std::string_view option) const {
-<<<<<<< HEAD
-  static const std::map<std::string_view, std::string> defaults{
-      {"bind_address", std::string{routing::kDefaultBindAddress}},
-      {"max_connections", std::to_string(routing::kDefaultMaxConnections)},
-      {"connect_timeout",
-       std::to_string(routing::kDefaultDestinationConnectionTimeout.count())},
-      {"max_connect_errors", std::to_string(routing::kDefaultMaxConnectErrors)},
-      {"client_connect_timeout",
-       std::to_string(routing::kDefaultClientConnectTimeout.count())},
-      {"net_buffer_length", std::to_string(routing::kDefaultNetBufferLength)},
-      {"thread_stack_size",
-       std::to_string(mysql_harness::kDefaultStackSizeInKiloBytes)},
-      {"client_ssl_mode", std::string{routing::kDefaultClientSslMode}},
-      {"server_ssl_mode", std::string{routing::kDefaultServerSslMode}},
-      {"server_ssl_verify", std::string{routing::kDefaultServerSslVerify}},
-      {"connection_sharing", routing::kDefaultConnectionSharing ? "1" : "0"},
-      {"connection_sharing_delay",
-       std::to_string(routing::kDefaultConnectionSharingDelay.count() / 1000)},
-      {"client_ssl_session_cache_mode",
-       routing::kDefaultSslSessionCacheMode ? "1" : "0"},
-      {"client_ssl_session_cache_size",
-       std::to_string(routing::kDefaultSslSessionCacheSize)},
-      {"client_ssl_session_cache_timeout",
-       std::to_string(routing::kDefaultSslSessionCacheTimeout.count())},
-      {"server_ssl_session_cache_mode",
-       routing::kDefaultSslSessionCacheMode ? "1" : "0"},
-      {"server_ssl_session_cache_size",
-       std::to_string(routing::kDefaultSslSessionCacheSize)},
-      {"server_ssl_session_cache_timeout",
-       std::to_string(routing::kDefaultSslSessionCacheTimeout.count())},
-      {"connect_retry_timeout",
-       std::to_string(routing::kDefaultConnectRetryTimeout.count())},
-      {"wait_for_my_writes", std::to_string(routing::kDefaultWaitForMyWrites)},
-      {"wait_for_my_writes_timeout",
-       std::to_string(routing::kDefaultWaitForMyWritesTimeout.count())},
-      {"router_require_enforce", "0"},
-=======
   namespace options = routing::options;
 
   static const std::map<std::string_view, std::string> defaults{
@@ -888,7 +792,6 @@
       {options::kWaitForMyWritesTimeout,
        std::to_string(routing::kDefaultWaitForMyWritesTimeout.count())},
       {options::kRouterRequireEnforce, "0"},
->>>>>>> 05e4357f
   };
 
   const auto it = defaults.find(option);
@@ -898,13 +801,9 @@
 }
 
 bool RoutingPluginConfig::is_required(std::string_view option) const {
-<<<<<<< HEAD
-  return option == "destinations";
-=======
   namespace options = routing::options;
 
   return option == options::kDestinations;
->>>>>>> 05e4357f
 }
 
 namespace {
@@ -921,27 +820,12 @@
         endpoint_key_(endpoint_key) {}
 
   void expose() override {
-<<<<<<< HEAD
-=======
     namespace options = routing::options;
 
->>>>>>> 05e4357f
     const auto section_type =
         routing::get_section_type_from_routing_name(endpoint_key_);
 
     expose_option(
-<<<<<<< HEAD
-        "protocol", Protocol::to_string(plugin_config_.protocol),
-        Protocol::to_string(routing::get_default_protocol(section_type)),
-        false);
-
-    expose_option("destinations", plugin_config_.destinations,
-                  plugin_config_.destinations, false);
-
-    expose_option("bind_port", plugin_config_.bind_port,
-                  routing::get_default_port(section_type), false);
-    expose_option("bind_address", plugin_config_.bind_address.address(),
-=======
         options::kProtocol, Protocol::to_string(plugin_config_.protocol),
         Protocol::to_string(routing::get_default_protocol(section_type)),
         false);
@@ -952,20 +836,10 @@
     expose_option(options::kBindPort, plugin_config_.bind_port,
                   routing::get_default_port(section_type), false);
     expose_option(options::kBindAddress, plugin_config_.bind_address.address(),
->>>>>>> 05e4357f
                   std::string(routing::kDefaultBindAddressBootstrap), true);
     expose_option("socket", plugin_config_.named_socket.str(),
                   std::string(routing::kDefaultNamedSocket), true);
 
-<<<<<<< HEAD
-    expose_option("connect_timeout", plugin_config_.connect_timeout,
-                  routing::kDefaultDestinationConnectionTimeout.count(), true);
-    expose_option("client_connect_timeout",
-                  plugin_config_.client_connect_timeout,
-                  routing::kDefaultClientConnectTimeout.count(), true);
-
-    expose_option("routing_strategy",
-=======
     expose_option(options::kConnectTimeout, plugin_config_.connect_timeout,
                   routing::kDefaultDestinationConnectionTimeout.count(), true);
     expose_option(options::kClientConnectTimeout,
@@ -973,67 +847,11 @@
                   routing::kDefaultClientConnectTimeout.count(), true);
 
     expose_option(options::kRoutingStrategy,
->>>>>>> 05e4357f
                   get_routing_strategy_name(plugin_config_.routing_strategy),
                   get_routing_strategy_name(
                       routing::get_default_routing_strategy(section_type)),
                   false);
 
-<<<<<<< HEAD
-    expose_option("max_connections", plugin_config_.max_connections,
-                  routing::kDefaultMaxConnections, true);
-    expose_option("max_connect_errors",
-                  static_cast<int64_t>(plugin_config_.max_connect_errors),
-                  static_cast<int64_t>(routing::kDefaultMaxConnectErrors),
-                  true);
-    expose_option("net_buffer_length", plugin_config_.net_buffer_length,
-                  routing::kDefaultNetBufferLength, true);
-    expose_option(
-        "thread_stack_size", plugin_config_.thread_stack_size,
-        static_cast<int64_t>(mysql_harness::kDefaultStackSizeInKiloBytes),
-        true);
-
-    expose_option("client_ssl_mode",
-                  ssl_mode_to_string(plugin_config_.source_ssl_mode),
-                  std::string{routing::kDefaultClientSslModeBootstrap}, true);
-    expose_option("client_ssl_cert", plugin_config_.source_ssl_cert,
-                  std::monostate{}, true);
-    expose_option("client_ssl_key", plugin_config_.source_ssl_key,
-                  std::monostate{}, true);
-    expose_option("client_ssl_cipher", plugin_config_.source_ssl_cipher,
-                  std::string{routing::kDefaultClientSslCipherBootstrap}, true);
-    expose_option("client_ssl_curves", plugin_config_.source_ssl_curves,
-                  std::string{routing::kDefaultClientSslCurvesBootstrap}, true);
-    expose_option("client_ssl_dh_params", plugin_config_.source_ssl_dh_params,
-                  std::string{routing::kDefaultClientSslDhParamsBootstrap},
-                  true);
-
-    expose_option("server_ssl_mode",
-                  ssl_mode_to_string(plugin_config_.dest_ssl_mode),
-                  std::string{routing::kDefaultServerSslModeBootstrap}, true);
-    expose_option("server_ssl_verify",
-                  ssl_verify_to_string(plugin_config_.dest_ssl_verify),
-                  std::string{routing::kDefaultServerSslVerify}, true);
-    expose_option("server_ssl_cipher", plugin_config_.dest_ssl_cipher,
-                  std::string{routing::kDefaultServerSslCipherBootstrap}, true);
-    expose_option("server_ssl_ca", plugin_config_.dest_ssl_ca_file,
-                  std::string{routing::kDefaultServerSslCaBootstrap}, true);
-    expose_option("server_ssl_capath", plugin_config_.dest_ssl_ca_dir,
-                  std::string{routing::kDefaultServerSslCaPathBootstrap}, true);
-    expose_option("server_ssl_crl", plugin_config_.dest_ssl_crl_file,
-                  std::string{routing::kDefaultServerSslCrlFileBootstrap},
-                  true);
-    expose_option("server_ssl_crlpath", plugin_config_.dest_ssl_crl_dir,
-                  std::string{routing::kDefaultServerSslCrlPathBootstrap},
-                  true);
-    expose_option("server_ssl_curves", plugin_config_.dest_ssl_curves,
-                  std::string{routing::kDefaultServerSslCurvesBootstrap}, true);
-
-    expose_option("connection_sharing",
-                  static_cast<bool>(plugin_config_.connection_sharing),
-                  routing::get_default_connection_sharing(section_type), true);
-    expose_option("connection_sharing_delay",
-=======
     expose_option(options::kMaxConnections, plugin_config_.max_connections,
                   routing::kDefaultMaxConnections, true);
     expose_option(options::kMaxConnectErrors,
@@ -1087,7 +905,6 @@
                   static_cast<bool>(plugin_config_.connection_sharing),
                   routing::get_default_connection_sharing(section_type), true);
     expose_option(options::kConnectionSharingDelay,
->>>>>>> 05e4357f
                   std::chrono::duration_cast<std::chrono::duration<double>>(
                       plugin_config_.connection_sharing_delay)
                       .count(),
@@ -1095,11 +912,7 @@
                       routing::kDefaultConnectionSharingDelay)
                       .count(),
                   true);
-<<<<<<< HEAD
-    expose_option("router_require_enforce",
-=======
     expose_option(options::kRouterRequireEnforce,
->>>>>>> 05e4357f
                   plugin_config_.router_require_enforce,
                   get_default_router_require_enforce(section_type), false);
 
@@ -1109,26 +922,16 @@
     const auto default_access_mode = routing::get_access_mode_name(
         routing::get_default_access_mode(section_type));
     expose_option(
-<<<<<<< HEAD
-        "access_mode",
-=======
         options::kAccessMode,
->>>>>>> 05e4357f
         access_mode.empty() ? OptionValue(std::monostate{}) : access_mode,
         default_access_mode.empty() ? OptionValue(std::monostate{})
                                     : default_access_mode,
         false);
 
-<<<<<<< HEAD
-    expose_option("wait_for_my_writes", plugin_config_.wait_for_my_writes,
-                  routing::kDefaultWaitForMyWrites, true);
-    expose_option("wait_for_my_writes_timeout",
-=======
     expose_option(routing::options::kWaitForMyWrites,
                   plugin_config_.wait_for_my_writes,
                   routing::kDefaultWaitForMyWrites, true);
     expose_option(routing::options::kWaitForMyWritesTimeout,
->>>>>>> 05e4357f
                   plugin_config_.wait_for_my_writes_timeout.count(),
                   routing::kDefaultWaitForMyWritesTimeout.count(), true);
   }
