--- conflicted
+++ resolved
@@ -897,19 +897,9 @@
 }
 
 bool MysqlRoutingClassicConnectionBase::connection_sharing_allowed() const {
-<<<<<<< HEAD
-  return connection_sharing_possible() &&
-         (!trx_state_.has_value() ||  // at the start trx_state is not set
-          *trx_state_ ==
-              classic_protocol::session_track::TransactionState{
-                  '_', '_', '_', '_', '_', '_', '_', '_'}) &&
-         (trx_characteristics_.has_value() &&
-          trx_characteristics_->characteristics().empty()) &&
-=======
   return connection_sharing_possible() &&                          //
          trx_state_is_sharable(trx_state_) &&                      //
          trx_characteristics_is_sharable(trx_characteristics_) &&  //
->>>>>>> 87307d4d
          !some_state_changed_;
 }
 
