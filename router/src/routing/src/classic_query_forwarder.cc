--- conflicted
+++ resolved
@@ -2023,16 +2023,9 @@
         src_protocol.wait_for_my_writes_timeout());
 
     auto collation_connection = connection()
-<<<<<<< HEAD
-                                    ->execution_context()
-                                    .system_variables()
-                                    .get("collation_connection")
-                                    .value()
-=======
                                     ->client_protocol()
                                     .system_variables()
                                     .get("collation_connection")
->>>>>>> 05e4357f
                                     .value_or("utf8mb4");
 
     const CHARSET_INFO *cs_collation_connection =
@@ -2275,12 +2268,7 @@
       bool some_trx_state{false};
       bool in_read_only_trx{false};
 
-<<<<<<< HEAD
-      const auto &sysvars =
-          connection()->execution_context().system_variables();
-=======
       const auto &sysvars = connection()->client_protocol().system_variables();
->>>>>>> 05e4357f
 
       // check the server's trx-characteristics if:
       //
@@ -2374,11 +2362,7 @@
           // as it should be handled by the server.
         } else {
           // ... or an implicit transaction start.
-<<<<<<< HEAD
-          auto autocommit_res = sysvars.get("autocommit").value();
-=======
           auto autocommit_res = sysvars.get("autocommit");
->>>>>>> 05e4357f
 
           // if autocommit is off, there is always some transaction which should
           // be sent to the read-write server.
@@ -2389,16 +2373,8 @@
       }
 
       // if autocommit is disabled, treat it as read-write transaction.
-<<<<<<< HEAD
-      auto autocommit_res = connection()
-                                ->execution_context()
-                                .system_variables()
-                                .get("autocommit")
-                                .value();
-=======
       auto autocommit_res =
           connection()->client_protocol().system_variables().get("autocommit");
->>>>>>> 05e4357f
       if (autocommit_res && autocommit_res == "OFF") {
         some_trx_state = true;
       }
