/*
  Copyright (c) 2016, 2023, Oracle and/or its affiliates.

  This program is free software; you can redistribute it and/or modify
  it under the terms of the GNU General Public License, version 2.0,
  as published by the Free Software Foundation.

  This program is also distributed with certain software (including
  but not limited to OpenSSL) that is licensed under separate terms,
  as designated in a particular file or component or in included license
  documentation.  The authors of MySQL hereby grant you an additional
  permission to link the program and your derivative works with the
  separately licensed software that they have included with MySQL.

  This program is distributed in the hope that it will be useful,
  but WITHOUT ANY WARRANTY; without even the implied warranty of
  MERCHANTABILITY or FITNESS FOR A PARTICULAR PURPOSE.  See the
  GNU General Public License for more details.

  You should have received a copy of the GNU General Public License
  along with this program; if not, write to the Free Software
  Foundation, Inc., 51 Franklin St, Fifth Floor, Boston, MA  02110-1301  USA
*/

#include "mysqlrouter/mysql_session.h"

#include <algorithm>
#include <chrono>
#include <functional>
#include <map>
#include <queue>
#include <sstream>
#include <string>

#include <mysql.h>

#include "mysql/harness/stdx/expected.h"
#include "mysqlrouter/mysql_client_thread_token.h"
#define MYSQL_ROUTER_LOG_DOMAIN "sql"
#include "mysql/harness/logging/logging.h"

IMPORT_LOG_FUNCTIONS()

using namespace mysqlrouter;
using namespace std::string_literals;

/*static*/ const char MySQLSession::kSslModeDisabled[] = "DISABLED";
/*static*/ const char MySQLSession::kSslModePreferred[] = "PREFERRED";
/*static*/ const char MySQLSession::kSslModeRequired[] = "REQUIRED";
/*static*/ const char MySQLSession::kSslModeVerifyCa[] = "VERIFY_CA";
/*static*/ const char MySQLSession::kSslModeVerifyIdentity[] =
    "VERIFY_IDENTITY";

namespace {

class SSLSessionsCache {
 public:
  using EndpointId = std::string;
  using CachedType = std::string;

  static SSLSessionsCache &instance() {
    static SSLSessionsCache i;
    return i;
  }

  bool was_session_reused(MYSQL *con) {
    return mysql_get_ssl_session_reused(con);
  }

  void store_ssl_session(MYSQL *con, const EndpointId &endpoint_id) {
    unsigned int len = 0;
    std::lock_guard lk(mtx_);

    static_assert(kMaxEntriesPerEndpoint > 0);

    void *data = mysql_get_ssl_session_data(con, 0, &len);
    if (len == 0) {
      // we failed to get the ssl session data, nothing to store
      return;
    }

    if (cache_.count(endpoint_id) > 0 &&
        cache_[endpoint_id].size() >= kMaxEntriesPerEndpoint) {
      // cache is full, remove the oldest entry to make room for the new one
      cache_[endpoint_id].pop();
    }

    cache_[endpoint_id].emplace(reinterpret_cast<char *>(data), len);

    mysql_free_ssl_session_data(con, data);
  }

  void try_reuse_session(MYSQL *con, const EndpointId &endpoint_id) {
    std::lock_guard lk(mtx_);

    if (cache_.count(endpoint_id) == 0 || cache_[endpoint_id].empty()) {
      return;
    }

    const auto &sess_data = cache_[endpoint_id].front();
    mysql_options(con, MYSQL_OPT_SSL_SESSION_DATA, sess_data.c_str());

    // once the session data was reused remove it from the cache
    cache_[endpoint_id].pop();
  }

 private:
  SSLSessionsCache() = default;

  // disable copying
  SSLSessionsCache(SSLSessionsCache &) = delete;
  SSLSessionsCache *operator=(SSLSessionsCache &) = delete;

  std::map<EndpointId, std::queue<CachedType>> cache_;
  std::mutex mtx_;

  static constexpr size_t kMaxEntriesPerEndpoint{2};
};

}  // namespace

MySQLSession::MySQLSession(std::unique_ptr<LoggingStrategy> logging_strategy)
    : logging_strategy_(std::move(logging_strategy)) {
  MySQLClientThreadToken api_token;

  connection_ = new MYSQL();
  connected_ = false;
  if (!mysql_init(connection_)) {
    // not supposed to happen
    throw std::logic_error("Error initializing MySQL connection structure");
  }

  log_filter_.add_default_sql_patterns();
}

MySQLSession::~MySQLSession() {
  mysql_close(connection_);

  delete connection_;
}

/*static*/
mysql_ssl_mode MySQLSession::parse_ssl_mode(std::string ssl_mode) {
  // we allow lowercase equivalents, to be consistent with mysql client
  std::transform(ssl_mode.begin(), ssl_mode.end(), ssl_mode.begin(), toupper);

  if (ssl_mode == kSslModeDisabled)
    return SSL_MODE_DISABLED;
  else if (ssl_mode == kSslModePreferred)
    return SSL_MODE_PREFERRED;
  else if (ssl_mode == kSslModeRequired)
    return SSL_MODE_REQUIRED;
  else if (ssl_mode == kSslModeVerifyCa)
    return SSL_MODE_VERIFY_CA;
  else if (ssl_mode == kSslModeVerifyIdentity)
    return SSL_MODE_VERIFY_IDENTITY;
  else
    throw std::logic_error(std::string("Unrecognised SSL mode '") + ssl_mode +
                           "'");
}

/*static*/
const char *MySQLSession::ssl_mode_to_string(mysql_ssl_mode ssl_mode) noexcept {
  switch (ssl_mode) {
    case SSL_MODE_DISABLED:
      return kSslModeDisabled;
    case SSL_MODE_PREFERRED:
      return kSslModePreferred;
    case SSL_MODE_REQUIRED:
      return kSslModeRequired;
    case SSL_MODE_VERIFY_CA:
      return kSslModeVerifyCa;
    case SSL_MODE_VERIFY_IDENTITY:
      return kSslModeVerifyIdentity;
  }

  return nullptr;
}

void MySQLSession::set_ssl_options(mysql_ssl_mode ssl_mode,
                                   const std::string &tls_version,
                                   const std::string &ssl_cipher,
                                   const std::string &ca,
                                   const std::string &capath,
                                   const std::string &crl,
                                   const std::string &crlpath) {
  if (!ssl_cipher.empty() && !set_option(SslCipher(ssl_cipher.c_str()))) {
    throw Error(("Error setting SSL_CIPHER option for MySQL connection: " +
                 std::string(mysql_error(connection_))),
                mysql_errno(connection_));
  }

  if (!tls_version.empty() && !set_option(TlsVersion(tls_version.c_str()))) {
    throw Error("Error setting TLS_VERSION option for MySQL connection",
                mysql_errno(connection_));
  }

  if (!ca.empty() && !set_option(SslCa(ca.c_str()))) {
    throw Error(("Error setting SSL_CA option for MySQL connection: " +
                 std::string(mysql_error(connection_))),
                mysql_errno(connection_));
  }

  if (!capath.empty() && !set_option(SslCaPath(capath.c_str()))) {
    throw Error(("Error setting SSL_CAPATH option for MySQL connection: " +
                 std::string(mysql_error(connection_))),
                mysql_errno(connection_));
  }

  if (!crl.empty() && !set_option(SslCrl(crl.c_str()))) {
    throw Error(("Error setting SSL_CRL option for MySQL connection: " +
                 std::string(mysql_error(connection_))),
                mysql_errno(connection_));
  }

  if (!crlpath.empty() && !set_option(SslCrlPath(crlpath.c_str()))) {
    throw Error(("Error setting SSL_CRLPATH option for MySQL connection: " +
                 std::string(mysql_error(connection_))),
                mysql_errno(connection_));
  }

  // this has to be the last option that gets set due to what appears to be a
  // bug in libmysql causing ssl_mode downgrade from REQUIRED if other options
  // (like tls_version) are also specified
  if (!set_option(SslMode(ssl_mode))) {
    const char *text = ssl_mode_to_string(ssl_mode);
    std::string msg = std::string("Setting SSL mode to '") + text +
                      "' on connection failed: " + mysql_error(connection_);
    throw Error(msg, mysql_errno(connection_));
  }
}

mysql_ssl_mode MySQLSession::ssl_mode() const {
  SslMode ssl_mode;
  if (!get_option(ssl_mode)) {
    assert(0 && "get_option<SslMode>() failed unexpectedly");
  }

  return mysql_ssl_mode(ssl_mode.value());
}

std::string MySQLSession::tls_version() const {
  TlsVersion tls_version;
  if (!get_option(tls_version)) {
    assert(0 && "get_option<TlsVersion>() failed unexpectedly");
  }

  return tls_version.value() ? tls_version.value() : "";
}

std::string MySQLSession::ssl_cipher() const {
  SslCipher ssl_cipher;
  if (!get_option(ssl_cipher)) {
    assert(0 && "get_option<SslCipher>() failed unexpectedly");
  }

  return ssl_cipher.value() ? ssl_cipher.value() : "";
}

std::string MySQLSession::ssl_ca() const {
  SslCa ssl_ca;
  if (!get_option(ssl_ca)) {
    assert(0 && "get_option<SslCa>() failed unexpectedly");
  }

  return ssl_ca.value() ? ssl_ca.value() : "";
}

std::string MySQLSession::ssl_capath() const {
  SslCaPath ssl_capath;
  if (!get_option(ssl_capath)) {
    assert(0 && "get_option<SslCaPath>() failed unexpectedly");
  }

  return ssl_capath.value() ? ssl_capath.value() : "";
}

std::string MySQLSession::ssl_crl() const {
  SslCrl ssl_crl;
  if (!get_option(ssl_crl)) {
    assert(0 && "get_option<SslCrl>() failed unexpectedly");
  }

  return ssl_crl.value() ? ssl_crl.value() : "";
}

std::string MySQLSession::ssl_crlpath() const {
  SslCrlPath ssl_crlpath;
  if (!get_option(ssl_crlpath)) {
    assert(0 && "get_option<SslCrlPath>() failed unexpectedly");
  }

  return ssl_crlpath.value() ? ssl_crlpath.value() : "";
}

void MySQLSession::set_ssl_cert(const std::string &cert,
                                const std::string &key) {
  if (!set_option(SslCert(cert.c_str())) || !set_option(SslKey(key.c_str()))) {
    throw Error("Error setting client SSL certificate for connection: " +
                    std::string(mysql_error(connection_)),
                mysql_errno(connection_));
  }
}

std::string MySQLSession::ssl_cert() const {
  SslCert ssl_cert;
  if (!get_option(ssl_cert)) {
    assert(0 && "get_option<SslCert>() failed unexpectedly");
  }

  return ssl_cert.value() ? ssl_cert.value() : "";
}

std::string MySQLSession::ssl_key() const {
  SslKey ssl_key;
  if (!get_option(ssl_key)) {
    assert(0 && "get_option<SslKey>() failed unexpectedly");
  }

  return ssl_key.value() ? ssl_key.value() : "";
}

int MySQLSession::connect_timeout() const {
  ConnectTimeout connect_timeout;
  if (!get_option(connect_timeout)) {
    assert(0 && "get_option<ConnectTimeout>() failed unexpectedly");
  }

  return connect_timeout.value();
}

int MySQLSession::read_timeout() const {
  ReadTimeout read_timeout;
  if (!get_option(read_timeout)) {
    assert(0 && "get_option<ReadTimeout>() failed unexpectedly");
  }

  return read_timeout.value();
}

void MySQLSession::connect(const std::string &host, unsigned int port,
                           const std::string &username,
                           const std::string &password,
                           const std::string &unix_socket,
                           const std::string &default_schema,
                           int connect_timeout, int read_timeout) {
  unsigned int protocol = MYSQL_PROTOCOL_TCP;
  connected_ = false;

  // Following would fail only when invalid values are given. It is not possible
  // for the user to change these values.
  set_option(ConnectTimeout(connect_timeout));
  set_option(ReadTimeout(read_timeout));

  if (!unix_socket.empty()) {
#ifdef _WIN32
    protocol = MYSQL_PROTOCOL_PIPE;
#else
    protocol = MYSQL_PROTOCOL_SOCKET;
#endif
  }
  set_option(Protocol(protocol));

  const unsigned long client_flags =
      (CLIENT_LONG_PASSWORD | CLIENT_LONG_FLAG | CLIENT_PROTOCOL_41 |
       CLIENT_MULTI_RESULTS);
  std::string endpoint_str =
      !unix_socket.empty() ? unix_socket : host + ":" + std::to_string(port);

  const bool ssl_disabled = ssl_mode() == SSL_MODE_DISABLED;
  auto &ssl_sessions_cache = SSLSessionsCache::instance();

  if (!ssl_disabled) {
    ssl_sessions_cache.try_reuse_session(connection_, endpoint_str);
  }

  if (!mysql_real_connect(
          connection_, !unix_socket.empty() ? nullptr : host.c_str(),
          username.c_str(), password.c_str(), default_schema.c_str(), port,
          unix_socket.c_str(), client_flags)) {
    std::stringstream ss;
    ss << "Error connecting to MySQL server at " << endpoint_str;
    ss << ": " << mysql_error(connection_) << " (" << mysql_errno(connection_)
       << ")";
    throw Error(ss.str(), mysql_errno(connection_));
  }

  if (!ssl_disabled) {
    ssl_sessions_cache.store_ssl_session(connection_, endpoint_str);
  }

  connected_ = true;
  connection_address_ = endpoint_str;

  // save the information about the endpoint we connected to
  connect_params_ = {host, port, unix_socket, default_schema};
}

void MySQLSession::connect(const MySQLSession &other,
                           const std::string &username,
                           const std::string &password) {
  // below methods can throw:
  //   MySQLSession::Error (std::runtime_error)
  //   std::invalid_argument (std::logic_error)

  set_ssl_options(other.ssl_mode(), other.tls_version(), other.ssl_cipher(),
                  other.ssl_ca(), other.ssl_capath(), other.ssl_crl(),
                  other.ssl_crlpath());

  if (!other.ssl_cert().empty() || !other.ssl_key().empty()) {
    set_ssl_cert(other.ssl_cert(), other.ssl_key());
  }

  connect(other.connect_params_.host, other.connect_params_.port, username,
          password, other.connect_params_.unix_socket,
          other.connect_params_.unix_socket, other.connect_timeout(),
          other.read_timeout());
}

void MySQLSession::disconnect() {
  // close the socket and free internal data
  mysql_close(connection_);

  // initialize the connection handle again as _close() is also free()ing
  // a lot of internal data.
  MySQLClientThreadToken api_token;
  mysql_init(connection_);
  connected_ = false;
  connection_address_.clear();
}

const std::error_category &mysql_category() noexcept {
  class category_impl : public std::error_category {
   public:
    const char *name() const noexcept override { return "mysql_client"; }
    std::string message(int ev) const override { return ER_CLIENT(ev); }
  };

  static category_impl instance;
  return instance;
}

static MysqlError make_mysql_error_code(unsigned int e) {
  return {e, ER_CLIENT(e), "HY000"};
}

static MysqlError make_mysql_error_code(MYSQL *m) {
  return {mysql_errno(m), mysql_error(m), mysql_sqlstate(m)};
}

stdx::expected<MySQLSession::mysql_result_type, MysqlError>
MySQLSession::real_query(const std::string &q) {
  if (!connected_) {
    return stdx::make_unexpected(
        make_mysql_error_code(CR_COMMANDS_OUT_OF_SYNC));
  }

  auto query_res = mysql_real_query(connection_, q.data(), q.size());

  if (query_res != 0) {
    return stdx::make_unexpected(make_mysql_error_code(connection_));
  }

  mysql_result_type res{mysql_store_result(connection_)};
  if (!res) {
    // no error, but also no resultset
    if (mysql_errno(connection_) == 0) return {};

    return stdx::make_unexpected(make_mysql_error_code(connection_));
  }

  return res;
}

stdx::expected<MySQLSession::mysql_result_type, MysqlError>
MySQLSession::logged_real_query(const std::string &q) {
  using clock_type = std::chrono::steady_clock;

  auto start = clock_type::now();
  auto query_res = real_query(q);
  auto dur = clock_type::now() - start;
  auto msg =
      get_address() + " (" +
      std::to_string(
          std::chrono::duration_cast<std::chrono::microseconds>(dur).count()) +
      " us)> " + log_filter_.filter(q);
  if (query_res) {
    auto const *res = query_res.value().get();

    msg += " // OK";
    if (res) {
      msg += " " + std::to_string(res->row_count) + " row" +
             (res->row_count != 1 ? "s" : "");
    }
  } else {
    auto err = query_res.error();
    msg += " // ERROR: " + std::to_string(err.value()) + " " + err.message();
  }
  logging_strategy_->log(msg);

  return query_res;
}

void MySQLSession::execute(const std::string &q) {
  auto query_res = logged_real_query(q);

  if (!query_res) {
    auto ec = query_res.error();

    std::stringstream ss;
    ss << "Error executing MySQL query \"" << log_filter_.filter(q);
    ss << "\": " << ec.message() << " (" << ec.value() << ")";
    throw Error(ss.str(), ec.value(), ec.message());
  }

  // in case we got a result, just let it get freed.
}

/*
  Execute query on the session and iterate the results with the given
  callback.

  The processor callback is called with a vector of strings, which contain the
  values of each field of a row. It is called once per row.
  If the processor returns false, the result row iteration stops.
 */
// throws MySQLSession::Error, std::logic_error, whatever processor() throws,
// ...?
void MySQLSession::query(
    const std::string &q, const RowProcessor &processor,
    const FieldValidator &validator /*=null_field_validator*/) {
  auto query_res = logged_real_query(q);

  if (!query_res) {
    auto ec = query_res.error();

    std::stringstream ss;
    ss << "Error executing MySQL query \"" << log_filter_.filter(q);
    ss << "\": " << ec.message() << " (" << ec.value() << ")";
    throw Error(ss.str(), ec.value(), ec.message());
  }

  // no resultset
  if (!query_res.value()) return;

  auto *res = query_res.value().get();

  // get column info and give it to field validator,
  // which should throw if it doesn't like the columns
  unsigned int nfields = mysql_num_fields(res);

  MYSQL_FIELD *fields = mysql_fetch_fields(res);
  validator(nfields, fields);

  std::vector<const char *> outrow;
  outrow.resize(nfields);
  while (MYSQL_ROW row = mysql_fetch_row(res)) {
    for (unsigned int i = 0; i < nfields; i++) {
      outrow[i] = row[i];
    }
    if (!processor(outrow)) break;
  }
}

class RealResultRow : public MySQLSession::ResultRow {
 public:
  RealResultRow(MySQLSession::Row row, MYSQL_RES *res)
      : ResultRow(std::move(row)), res_(res) {}

  ~RealResultRow() override { mysql_free_result(res_); }

 private:
  MYSQL_RES *res_;
};

std::unique_ptr<MySQLSession::ResultRow> MySQLSession::query_one(
    const std::string &q,
    const FieldValidator &validator /*= null_field_validator*/) {
  auto query_res = logged_real_query(q);

  if (!query_res) {
    auto ec = query_res.error();

    std::stringstream ss;
    ss << "Error executing MySQL query \"" << log_filter_.filter(q);
    ss << "\": " << ec.message() << " (" << ec.value() << ")";
    throw Error(ss.str(), ec.value(), ec.message());
  }

  // no resultset
  if (!query_res.value()) return {};

  auto *res = query_res.value().get();

  // get column info and give it to field validator,
  // which should throw if it doesn't like the columns
  unsigned int nfields = mysql_num_fields(res);
  MYSQL_FIELD *fields = mysql_fetch_fields(res);
  validator(nfields, fields);

  if (nfields == 0) return {};

  if (MYSQL_ROW row = mysql_fetch_row(res)) {
    std::vector<const char *> outrow(nfields);

    for (unsigned int i = 0; i < nfields; i++) {
      outrow[i] = row[i];
    }

    return std::make_unique<RealResultRow>(outrow, query_res.value().release());
  }

  return {};
}

uint64_t MySQLSession::last_insert_id() noexcept {
  return mysql_insert_id(connection_);
}

unsigned MySQLSession::warning_count() noexcept {
  return mysql_warning_count(connection_);
}

std::string MySQLSession::quote(const std::string &s, char qchar) const {
  std::string r;
  r.resize(s.length() * 2 + 3);
  r[0] = qchar;
  unsigned long len = mysql_real_escape_string_quote(
      connection_, &r[1], s.c_str(), s.length(), qchar);
  r.resize(len + 2);
  r[len + 1] = qchar;
  return r;
}

const char *MySQLSession::last_error() {
  return connection_ ? mysql_error(connection_) : nullptr;
}

unsigned int MySQLSession::last_errno() {
  return connection_ ? mysql_errno(connection_) : 0;
}

const char *MySQLSession::ssl_cipher() {
  return connection_ ? mysql_get_ssl_cipher(connection_) : nullptr;
}

bool MySQLSession::is_ssl_session_reused() {
  return connection_ ? mysql_get_ssl_session_reused(connection_) : false;
}

<<<<<<< HEAD
=======
unsigned long MySQLSession::server_version() {
  return connection_ ? mysql_get_server_version(connection_) : 0;
}

>>>>>>> 824e2b40
void MySQLSession::LoggingStrategyDebugLogger::log(const std::string &msg) {
  log_debug("%s", msg.c_str());
}<|MERGE_RESOLUTION|>--- conflicted
+++ resolved
@@ -648,13 +648,10 @@
   return connection_ ? mysql_get_ssl_session_reused(connection_) : false;
 }
 
-<<<<<<< HEAD
-=======
 unsigned long MySQLSession::server_version() {
   return connection_ ? mysql_get_server_version(connection_) : 0;
 }
 
->>>>>>> 824e2b40
 void MySQLSession::LoggingStrategyDebugLogger::log(const std::string &msg) {
   log_debug("%s", msg.c_str());
 }