/*
  Copyright (c) 2016, 2023, Oracle and/or its affiliates.

  This program is free software; you can redistribute it and/or modify
  it under the terms of the GNU General Public License, version 2.0,
  as published by the Free Software Foundation.

  This program is also distributed with certain software (including
  but not limited to OpenSSL) that is licensed under separate terms,
  as designated in a particular file or component or in included license
  documentation.  The authors of MySQL hereby grant you an additional
  permission to link the program and your derivative works with the
  separately licensed software that they have included with MySQL.

  This program is distributed in the hope that it will be useful,
  but WITHOUT ANY WARRANTY; without even the implied warranty of
  MERCHANTABILITY or FITNESS FOR A PARTICULAR PURPOSE.  See the
  GNU General Public License for more details.

  You should have received a copy of the GNU General Public License
  along with this program; if not, write to the Free Software
  Foundation, Inc., 51 Franklin St, Fifth Floor, Boston, MA  02110-1301  USA
*/

#define MYSQL_ROUTER_LOG_DOMAIN \
  ::mysql_harness::logging::kMainLogger  // must precede #include "logging.h"

#include "config_generator.h"

#ifdef _WIN32
#include <Windows.h>
#define strcasecmp _stricmp
#else
#include <sys/stat.h>
#endif

#include <algorithm>
#include <array>
#include <cstring>
#include <fstream>
#include <functional>
#include <iomanip>
#include <iostream>
#include <random>
#include <regex>
#include <set>
#include <sstream>
#include <stdexcept>
#include <system_error>

#include <rapidjson/rapidjson.h>

#include "certificate_handler.h"
#include "common.h"  // truncate_string
#include "config_builder.h"
#include "dim.h"
#include "harness_assert.h"
#include "hostname_validator.h"
#include "keyring/keyring_manager.h"
#include "mysql/harness/config_option.h"
#include "mysql/harness/config_parser.h"
#include "mysql/harness/dynamic_state.h"
#include "mysql/harness/logging/logging.h"
#include "mysql/harness/logging/supported_logger_options.h"
#include "mysql/harness/stdx/expected.h"
#include "mysql/harness/supported_config_options.h"
#include "mysql/harness/utility/string.h"
#include "mysql/harness/vt100.h"
#include "mysqld_error.h"
#include "mysqlrouter/default_paths.h"
#include "mysqlrouter/supported_connection_pool_options.h"
#include "mysqlrouter/supported_http_options.h"
#include "mysqlrouter/supported_metadata_cache_options.h"
#include "mysqlrouter/supported_rest_options.h"
#include "mysqlrouter/supported_router_options.h"
#include "mysqlrouter/supported_routing_options.h"
#include "mysqlrouter/uri.h"
#include "mysqlrouter/utils.h"
#include "mysqlrouter/utils_sqlstring.h"
#include "random_generator.h"
#include "router_app.h"
#include "router_config.h"
#include "scope_guard.h"
#include "sha1.h"  // compute_sha1_hash() from mysql's include/
IMPORT_LOG_FUNCTIONS()

#include "cluster_metadata.h"
#include "mysqlrouter/cluster_metadata_dynamic_state.h"

static const int kDefaultRWPort = 6446;
static const int kDefaultROPort = 6447;
static const int kDefaultRWSplitPort = 6450;
static const char *kRWSocketName = "mysql.sock";
static const char *kROSocketName = "mysqlro.sock";
static const char *kRWSplitSocketName = "mysqlsplit.sock";

// these were defaults for the pre-8.0.24, we still use them for compatibility
// (--conf-base-port=0 or bootstrapping over the existing configuration)
static const int kLegacyDefaultRWXPort = 64460;
static const int kLegacyDefaultROXPort = 64470;
static const int kBasePortDefault = -1;       // use 8.0.24+ defaults
static const int kBasePortLegacyDefault = 0;  // use pre-8.0.24 defaults
static const char *kRWXSocketName = "mysqlx.sock";
static const char *kROXSocketName = "mysqlxro.sock";

static const int kMaxTCPPortNumber = 65535;
static const int kAllocatedTCPPortCount = 4;  // 2 for classic, 2 for X

static const std::string kSystemRouterName = "system";

static const int kMetadataServerPasswordLength = 16;
static const int kMaxRouterNameLength =
    255;  // must match metadata router.name column

static const char *kKeyringAttributePassword = "password";

static const std::chrono::milliseconds kDefaultMetadataTTL =
    std::chrono::milliseconds(500);
static const std::chrono::milliseconds kDefaultMetadataTTLGRNotificationsON =
    std::chrono::milliseconds(60 * 1000);
static const std::chrono::milliseconds kDefaultMetadataTTLClusterSet =
    std::chrono::milliseconds(
        5 * 1000);  // default TTL for ClusterSet is 5 seconds regardless if GR
                    // Notifications are used or not
static const std::chrono::milliseconds kDefaultAuthCacheTTL =
    std::chrono::seconds(-1);
static const std::chrono::milliseconds kDefaultAuthCacheRefreshInterval =
    std::chrono::milliseconds(2000);
static constexpr uint32_t kMaxRouterId =
    999999;  // max router id is 6 digits due to username size constraints
static constexpr unsigned kNumRandomChars = 12;
static constexpr unsigned kDefaultPasswordRetries =
    20;  // number of the retries when generating random password
         // for the router user during the bootstrap
static constexpr unsigned kMaxPasswordRetries = 10000;

static const std::string kDefaultMetadataCacheSectionKey = "bootstrap";

using mysql_harness::get_from_map;
using mysql_harness::Path;
using mysql_harness::truncate_string;
using namespace mysqlrouter;
using namespace std::string_literals;

namespace {
struct password_too_weak : public std::runtime_error {
  using std::runtime_error::runtime_error;
};
struct account_exists : public std::runtime_error {
  using std::runtime_error::runtime_error;
};
}  // namespace

#ifndef _WIN32
// hint we offer to user when opening dir or file fails with "permission denied"
const char kAppArmorMsg[] =
    "This may be caused by insufficient rights or AppArmor settings.\n"
    "If you have AppArmor enabled try adding full path to the output directory "
    "in the mysqlrouter profile file:\n"
    "/etc/apparmor.d/usr.bin.mysqlrouter\n\n"
    "Example:\n\n"
    "  /path/to/your/output/dir rw,\n"
    "  /path/to/your/output/dir/** rw,";
#endif

static bool is_valid_name(const std::string &name) {
  if (!name.empty()) {
    for (char c : name) {
      if (c == '\n' || c == '\r') return false;
    }
  }
  return true;
}

inline std::string get_opt(const std::map<std::string, std::string> &map,
                           const std::string &key,
                           const std::string &default_value) {
  auto iter = map.find(key);
  if (iter == map.end()) return default_value;
  return iter->second;
}

ConfigGenerator::ConfigGenerator(std::ostream &out_stream,
                                 std::ostream &err_stream
#ifndef _WIN32
                                 ,
                                 SysUserOperationsBase *sys_user_operations
#endif
                                 )
    : connect_timeout_(MySQLSession::kDefaultConnectTimeout),
      read_timeout_(MySQLSession::kDefaultReadTimeout),
      out_stream_(out_stream),
      err_stream_(err_stream)
#ifndef _WIN32
      ,
      sys_user_operations_(sys_user_operations)
#endif
{
}

ConfigGenerator::~ConfigGenerator() = default;

// throws std::logic_error, std::runtime_error, Error(runtime_error)
/*static*/
void ConfigGenerator::set_ssl_options(
    MySQLSession *sess, const std::map<std::string, std::string> &options) {
  std::string ssl_mode =
      get_opt(options, "ssl_mode", MySQLSession::kSslModePreferred);
  std::string ssl_cipher = get_opt(options, "ssl_cipher", "");
  std::string tls_version = get_opt(options, "tls_version", "");
  std::string ssl_ca = get_opt(options, "ssl_ca", "");
  std::string ssl_capath = get_opt(options, "ssl_capath", "");
  std::string ssl_crl = get_opt(options, "ssl_crl", "");
  std::string ssl_crlpath = get_opt(options, "ssl_crlpath", "");

  std::string ssl_cert = get_opt(options, "ssl_cert", "");
  std::string ssl_key = get_opt(options, "ssl_key", "");

  // parse ssl_mode option (already validated in cmdline option handling)
  mysql_ssl_mode ssl_enum =
      MySQLSession::parse_ssl_mode(ssl_mode);  // throws std::logic_error

  // set ssl mode + server authentication options
  sess->set_ssl_options(
      ssl_enum, tls_version, ssl_cipher, ssl_ca, ssl_capath, ssl_crl,
      ssl_crlpath);  // throws Error, std::invalid_argument(logic_error)

  // set client authentication options
  if (!ssl_cert.empty() || !ssl_key.empty()) {
    sess->set_ssl_cert(ssl_cert, ssl_key);  // throws Error(runtime_error)
  }
}

bool ConfigGenerator::warn_on_no_ssl(
    const std::map<std::string, std::string> &options) {
  // warning applicable only if --ssl-mode=PREFERRED (or not specified, which
  // defaults to PREFERRED)
  std::string ssl_mode =
      get_opt(options, "ssl_mode", MySQLSession::kSslModePreferred);
  std::transform(ssl_mode.begin(), ssl_mode.end(), ssl_mode.begin(), toupper);

  if (ssl_mode != MySQLSession::kSslModePreferred) return true;

  // warn if the connection is unencrypted
  try {
    // example response
    //
    // > show status like 'ssl_cipher'
    // +---------------+--------------------+
    // | Variable_name | Value              |
    // +---------------+--------------------+
    // | Ssl_cipher    | DHE-RSA-AES256-SHA | (or null)
    // +---------------+--------------------+

    std::unique_ptr<MySQLSession::ResultRow> result(
        mysql_->query_one("show status like 'ssl_cipher'"));
    if (!result || result->size() != 2 ||
        strcasecmp((*result)[0], "ssl_cipher"))
      throw std::runtime_error("Error reading 'ssl_cipher' status variable");

    // if ssl_cipher is empty, it means the connection is unencrypted
    if ((*result)[1] && (*result)[1][0]) {
      return true;  // connection is encrypted
    } else {
      log_warning(
          "WARNING: The MySQL server does not have SSL configured and "
          "metadata used by the router may be transmitted unencrypted.");
      return false;  // connection is unencrypted
    }
  } catch (const std::exception &e) {
    log_error("Failed determining if metadata connection uses SSL: %s",
              e.what());
    throw std::runtime_error(e.what());
  }
}

// throws std::runtime_error on invalid option value
void ConfigGenerator::parse_bootstrap_options(
    const std::map<std::string, std::string> &bootstrap_options) {
  {
    const auto it = bootstrap_options.find("base-port");

    if (it != bootstrap_options.end()) {
      const int max_base_port =
          (kMaxTCPPortNumber - kAllocatedTCPPortCount + 1);

      // verify only.
      mysql_harness::option_as_uint<uint16_t>(it->second, "--conf-base-port", 0,
                                              max_base_port);
    }
  }

  {
    const auto it = bootstrap_options.find("bind-address");

    if (it != bootstrap_options.end()) {
      const auto address = it->second;
      if (!mysql_harness::is_valid_domainname(address)) {
        throw std::runtime_error("Invalid --conf-bind-address value '" +
                                 address + "'");
      }
    }
  }

  {
    const auto it = bootstrap_options.find("connect-timeout");
    if (it != bootstrap_options.end()) {
      connect_timeout_ = mysql_harness::option_as_uint<uint16_t>(
          it->second, "--connect-timeout", 1);
    }
  }

  {
    const auto it = bootstrap_options.find("read-timeout");
    if (it != bootstrap_options.end()) {
      read_timeout_ = mysql_harness::option_as_uint<uint16_t>(
          it->second, "--read-timeout", 1);
    }
  }
}

// throws std::runtime_error on invalid data
URI ConfigGenerator::parse_server_uri(const std::string &server_uri,
                                      const std::string &bootstrap_socket) {
  // Extract connection information from the bootstrap server URI.
  std::string uri;
  const std::string default_schema = "mysql://";
  if (server_uri.compare(0, default_schema.size(), default_schema) != 0) {
    uri = default_schema + server_uri;
  } else {
    uri = server_uri;
  }

  URI u;
  try {
    // don't allow rootless URIs (mailto:foo@...) which would collide with the
    // schema-less URIs are allow too: root:pw@host
    u = URIParser::parse(uri, false);
  } catch (const mysqlrouter::URIError &e) {
    throw std::runtime_error(e.what());
  }

  // query, fragment and path should all be empty
  if (!u.fragment.empty()) {
    throw std::runtime_error(
        "the bootstrap URI contains a #fragement, but shouldn't");
  }
  if (!u.query.empty()) {
    throw std::runtime_error(
        "the bootstrap URI contains a ?query, but shouldn't");
  }
  if (!u.path.empty()) {
    throw std::runtime_error(
        "the bootstrap URI contains a /path, but shouldn't");
  }

  if (u.username.empty()) {
    u.username = "root";
  }
  // we need to prompt for the password
  if (u.password.empty()) {
    u.password =
        prompt_password("Please enter MySQL password for " + u.username);
  }

  if (bootstrap_socket.size() > 0) {
    // enforce host == "localhost" if a socket is used to avoid ambiguity with
    // the possible hostname
    if (u.host != "localhost") {
      throw std::runtime_error(
          "--bootstrap-socket given, but --bootstrap option contains a "
          "non-'localhost' hostname: " +
          u.host);
    }
  }

  return u;
}

// throws std::runtime_error, std::logic_error
void ConfigGenerator::connect_to_metadata_server(
    const URI &u, const std::string &bootstrap_socket,
    const std::map<std::string, std::string> &bootstrap_options) {
  // connect to (what should be a) metadata server
  mysql_ = std::make_unique<MySQLSession>(
      std::make_unique<MySQLSession::LoggingStrategyDebugLogger>());
  try {
    // throws std::logic_error, std::runtime_error, Error(runtime_error)
    set_ssl_options(mysql_.get(), bootstrap_options);
    mysql_->connect(u.host, u.port, u.username, u.password, bootstrap_socket,
                    "", connect_timeout_, read_timeout_);
  } catch (const MySQLSession::Error &e) {
    throw std::runtime_error("Unable to connect to the metadata server: "s +
                             e.what());
  }

  const auto result = mysqlrouter::setup_metadata_session(*mysql_);
  if (!result) {
    throw std::runtime_error("Failed setting up a metadata session: "s +
                             result.error().c_str());
  }
}

void ConfigGenerator::init_gr_data(const URI &u,
                                   const std::string &bootstrap_socket) {
  cluster_specific_id_ = metadata_->get_cluster_type_specific_id();

  cluster_initial_username_ = u.username;
  cluster_initial_password_ = u.password;
  cluster_initial_hostname_ = u.host;
  cluster_initial_port_ = u.port;
  cluster_initial_socket_ = bootstrap_socket;
}

// throws std::runtime_error, std::logic_error
void ConfigGenerator::init(
    const std::string &server_url,
    const std::map<std::string, std::string> &bootstrap_options) {
  // ensure defaults are in place in case ::init() gets called again
  // and they aren't overwritten by bootstrap_options
  connect_timeout_ = MySQLSession::kDefaultConnectTimeout;
  read_timeout_ = MySQLSession::kDefaultReadTimeout;

  parse_bootstrap_options(bootstrap_options);  // throws std::runtime_error

  const auto &it = bootstrap_options.find("bootstrap_socket");
  std::string bootstrap_socket =
      (it != bootstrap_options.end()) ? it->second : "";
  URI u = parse_server_uri(server_url,
                           bootstrap_socket);  // throws std::runtime_error

  // throws std::runtime_error, std::logic_error,
  connect_to_metadata_server(u, bootstrap_socket, bootstrap_options);
  schema_version_ = mysqlrouter::get_metadata_schema_version(mysql_.get());

  if (schema_version_ == mysqlrouter::kUpgradeInProgressMetadataVersion) {
    throw std::runtime_error(
        "Currently the cluster metadata update is in progress. Please rerun "
        "the bootstrap when it is finished.");
  }

  if (!metadata_schema_version_is_compatible(kRequiredBootstrapSchemaVersion,
                                             schema_version_)) {
    throw std::runtime_error(mysql_harness::utility::string_format(
        "This version of MySQL Router is not compatible with the provided "
        "MySQL InnoDB cluster metadata. Expected metadata version %s, "
        "got %s",
        to_string(kRequiredBootstrapSchemaVersion).c_str(),
        to_string(schema_version_).c_str()));
  }

  if (metadata_schema_version_is_deprecated(schema_version_)) {
    std::cout << "\n"
              << Vt100::foreground(Vt100::Color::BrightRed) << "WARNING: "
              << get_metadata_schema_deprecated_msg(schema_version_)
              << Vt100::render(Vt100::Render::ForegroundDefault) << "\n\n";
  }

  metadata_ = mysqlrouter::create_metadata(schema_version_, mysql_.get(),
                                           bootstrap_options);

  // at this point we know the cluster type so let's do additional verifications

  // check the type of the instance used for bootstraping - we can't allow
  // bootstrapping from ReadReplica
  if (metadata_->fetch_current_instance_type() == InstanceType::ReadReplica) {
    throw std::runtime_error(
        "Bootstrapping using the Read Replica Instance address is not "
        "supported");
  }

  if (mysqlrouter::ClusterType::RS_V2 == metadata_->get_type()) {
    if (bootstrap_options.find("use-gr-notifications") !=
        bootstrap_options.end()) {
      throw std::runtime_error(
          "The parameter 'use-gr-notifications' is valid only for GR cluster "
          "type.");
    }
  }

  if (mysqlrouter::ClusterType::GR_CS != metadata_->get_type()) {
    if (bootstrap_options.find("target-cluster") != bootstrap_options.end()) {
      throw std::runtime_error(
          "The parameter 'target-cluster' is valid only for Cluster that is "
          "part of the ClusterSet.");
    }

    if (bootstrap_options.find("target-cluster-by-name") !=
        bootstrap_options.end()) {
      throw std::runtime_error(
          "The parameter 'target-cluster-by-name' is valid only for Cluster "
          "that is part of the ClusterSet.");
    }
  }

  // check if the current server is meta-data server
  metadata_->require_metadata_is_ok();  // throws MySQLSession::Error,
                                        // std::runtime_error,
                                        // std::out_of_range, std::logic_error
  metadata_->require_cluster_is_ok();   // throws MySQLSession::Error,
                                       // std::runtime_error, std::out_of_range,
                                       // std::logic_error

  init_gr_data(u, bootstrap_socket);
}

static stdx::expected<std::ofstream, std::error_code> open_ofstream(
    const std::string &file_name) {
  std::ofstream of;

  of.open(file_name);

  if (of.fail()) {
    return stdx::make_unexpected(
        std::error_code{errno, std::generic_category()});
  }

  return of;
}

void ConfigGenerator::bootstrap_system_deployment(
    const std::string &program_name, const std::string &config_file_path,
    const std::string &state_file_path,
    const std::map<std::string, std::string> &user_options,
    const std::map<std::string, std::vector<std::string>> &multivalue_options,
    const std::map<std::string, std::string> &default_paths) {
  auto options(user_options);
  mysql_harness::Path _config_file_path(config_file_path);
  AutoCleaner auto_clean;

  std::string router_name;
  if (user_options.find("name") != user_options.end()) {
    router_name = user_options.at("name");
    if (!is_valid_name(router_name))
      throw std::runtime_error("Router name '" + truncate_string(router_name) +
                               "' contains invalid characters.");
    if (router_name.length() > kMaxRouterNameLength)
      throw std::runtime_error("Router name '" + truncate_string(router_name) +
                               "' too long (max " +
                               std::to_string(kMaxRouterNameLength) + ").");
  }
  if (router_name.empty()) router_name = kSystemRouterName;

  if (user_options.find("socketsdir") == user_options.end())
    options["socketsdir"] = "/tmp";

  // (re-)bootstrap the instance
  std::vector<std::string> config_files_names{config_file_path,
                                              state_file_path};
  std::vector<std::ofstream> config_files;
  for (const auto &config_file_name : config_files_names) {
    const std::string tmp_file_name = config_file_name + ".tmp";

    auto open_res = open_ofstream(tmp_file_name);
    if (!open_res) {
      throw std::system_error(
          open_res.error(),
          "Could not open " + tmp_file_name + " for writing: ");
    }
    auto_clean.add_file_delete(tmp_file_name);

    config_files.push_back(std::move(open_res.value()));
  }

  // on bootstrap failure, DROP USER for all created accounts
  Scope_guard create_user_undo([&]() { undo_create_user_for_new_accounts(); });

  const std::string bootstrap_report_text = bootstrap_deployment(
      program_name, config_files[0], config_files[1], config_file_path,
      state_file_path, router_name, options, multivalue_options, default_paths,
      false, auto_clean);

  for (size_t i = 0; i < config_files.size(); ++i) {
    config_files[i].close();
    const std::string path = config_files_names[i];
    const bool is_static_conf = (i == 0);
    const std::string file_desc =
        is_static_conf ? "configuration" : "dynamic state";

    if (backup_config_file_if_different(path, path + ".tmp", options,
                                        &auto_clean)) {
      std::cout << "\nExisting " << file_desc << " backed up to '" << path
                << ".bak'" << std::endl;
      auto_clean.add_file_delete(path);
    }

    // rename the .tmp file to the final file
    auto rename_res = mysqlrouter::rename_file((path + ".tmp"), path);

    if (!rename_res) {
      auto ec = rename_res.error();

      throw std::system_error(
          ec, "Could not save " + file_desc + " file to final location");
    }
    try {
      // for dynamic config file we need to grant the write access too
      mysql_harness::make_file_private(path, /* read_only= */ is_static_conf);
    } catch (const std::system_error &e) {
#ifdef _WIN32
      if (e.code() !=
          std::error_code(ERROR_INVALID_FUNCTION, std::system_category()))
      // if the filesystem can't set permissions, the test later would fail
#endif
        throw;
    }
    set_file_owner(options, path);
  }
  auto_clean.clear();
  create_user_undo.commit();
  out_stream_ << bootstrap_report_text;
}

bool ConfigGenerator::datadir_contains_allowed_files(
    const mysql_harness::Directory &dir) const {
  const std::set<mysql_harness::Path> allowed_paths{
      mysql_harness::Path{"data"}.join("ca-key.pem"),
      mysql_harness::Path{"data"}.join("ca.pem"),
      mysql_harness::Path{"data"}.join("router-key.pem"),
      mysql_harness::Path{"data"}.join("router-cert.pem")};

  auto existing_paths = dir.list_recursive();
  std::sort(std::begin(existing_paths), std::end(existing_paths));
  return std::includes(std::cbegin(allowed_paths), std::cend(allowed_paths),
                       std::cbegin(existing_paths), std::cend(existing_paths));
}

/**
 * Create a self-contained deployment of the Router in a directory.
 */
void ConfigGenerator::bootstrap_directory_deployment(
    const std::string &program_name, const std::string &directory,
    const std::map<std::string, std::string> &user_options,
    const std::map<std::string, std::vector<std::string>> &multivalue_options,
    const std::map<std::string, std::string> &default_paths) {
  bool force = user_options.find("force") != user_options.end();
  mysql_harness::Path path(directory);
  std::string router_name;
  AutoCleaner auto_clean;

  if (user_options.find("name") != user_options.end()) {
    if ((router_name = user_options.at("name")) == kSystemRouterName)
      throw std::runtime_error("Router name '" + kSystemRouterName +
                               "' is reserved");
    if (!is_valid_name(router_name))
      throw std::runtime_error("Router name '" + truncate_string(router_name) +
                               "' contains invalid characters.");
    if (router_name.length() > kMaxRouterNameLength)
      throw std::runtime_error("Router name '" + truncate_string(router_name) +
                               "' too long (max " +
                               std::to_string(kMaxRouterNameLength) + ").");
  }

  if (!path.exists()) {
    int err = mysql_harness::mkdir(directory, kStrictDirectoryPerm);
    if (err != 0) {
      auto ec = std::error_code{err, std::generic_category()};
      log_error("Cannot create directory '%s': %s",
                truncate_string(directory).c_str(), ec.message().c_str());
#ifndef _WIN32
      if (err == EACCES || err == EPERM) log_error(kAppArmorMsg);
#endif
      throw std::system_error(ec, "Could not create deployment directory");
    }
    auto_clean.add_directory_delete(directory, true);
  }

  if (!Path(directory).is_directory()) {
    throw std::runtime_error("Expected bootstrap directory '" + directory +
                             "' to be a directory, but its type is: " +
                             mysqlrouter::to_string(Path(directory).type()));
  }

  set_file_owner(user_options, directory);

  path = path.real_path();
  mysql_harness::Path config_file_path =
      path.join(mysql_harness::Path("mysqlrouter.conf"));
  if (!config_file_path.exists() && !force) {
    bool dir_empty;
    try {
      dir_empty = mysql_harness::Directory{path}.is_empty();
    } catch (const std::system_error &e) {
      log_error("%s", e.what());
#ifndef _WIN32
      if (e.code().value() == EACCES || e.code().value() == EPERM)
        log_error(kAppArmorMsg);
#endif
      throw std::runtime_error(
          "Could not check contents of existing deployment directory");
    } catch (...) {
      harness_assert_this_should_not_execute();
    }

    if (!dir_empty && !datadir_contains_allowed_files(path)) {
      log_error("Directory '%s' already contains files", directory.c_str());
      throw std::runtime_error("Directory already exits");
    }
  }

  std::map<std::string, std::string> options(user_options);

  const std::vector<std::tuple<std::string, std::string, bool>> directories{
      //              option name   dir_name      mkdir
      std::make_tuple("logdir", "log", true),
      std::make_tuple("rundir", "run", true),
      std::make_tuple("datadir", "data", true),
      std::make_tuple("socketsdir", "", false),
  };

  for (const auto &dir : directories) {
    const auto &option_name = std::get<0>(dir);
    const auto &dir_name = std::get<1>(dir);
    const auto &do_mkdir = std::get<2>(dir);

    if (user_options.find(option_name) == user_options.end()) {
      if (dir_name.empty()) {
        options[option_name] = path.str();
      } else {
        options[option_name] = path.join(dir_name).str();
      }
    }
    if (do_mkdir) {
      int res =
          mysql_harness::mkdir(options[option_name], kStrictDirectoryPerm);
      if (res != 0) {
        std::error_code ec{res, std::generic_category()};
        if (res != EEXIST) {
          log_error("Cannot create directory '%s': %s",
                    truncate_string(options[option_name]).c_str(),
                    ec.message().c_str());
          throw std::system_error(ec,
                                  "Could not create " + option_name +
                                      " directory: " + options[option_name]);
        }
      } else {
        auto_clean.add_directory_delete(options[option_name]);
      }
    }

    // sets the directory owner if the directory exists and --user provided
    set_file_owner(options, options[option_name]);
  }

  // (re-)bootstrap the instance
  std::vector<std::string> config_files_names{
      config_file_path.str(), path.join("data").join("state.json").str()};
  std::vector<std::ofstream> config_files;
  for (const auto &config_file_name : config_files_names) {
    const std::string tmp_file_name = config_file_name + ".tmp";

    auto open_res = open_ofstream(tmp_file_name);
    if (!open_res) {
      const auto ec = open_res.error();
#ifndef _WIN32
      // on Linux give the hint about AppArmor
      if (ec == make_error_condition(std::errc::permission_denied)) {
        log_error(kAppArmorMsg);
      }
#endif
      throw std::system_error(
          ec, "Could not open " + tmp_file_name + " for writing");
    }
    auto_clean.add_file_delete(tmp_file_name);

    config_files.push_back(std::move(open_res.value()));
  }

  set_keyring_info_real_paths(options, path);

  // on bootstrap failure, DROP USER for all created accounts
  Scope_guard create_user_undo([&]() { undo_create_user_for_new_accounts(); });

  const std::string bootstrap_report_text = bootstrap_deployment(
      program_name, config_files[0], config_files[1], config_files_names[0],
      config_files_names[1], router_name, options, multivalue_options,
      default_paths, true,
      auto_clean);  // throws std::runtime_error, ?

  for (size_t i = 0; i < config_files_names.size(); ++i) {
    auto &config_file = config_files[i];
    const auto &config_file_name = config_files_names[i];
    const bool is_static_conf = (i == 0);
    config_file.close();
    if (backup_config_file_if_different(config_file_name,
                                        config_file_name + ".tmp", options)) {
      std::cout << "\nExisting configurations backed up to '"
                << config_file_name << ".bak'" << std::endl;
    }
    // rename the .tmp file to the final file
    auto rename_res = mysqlrouter::rename_file(
        (config_file_name + ".tmp").c_str(), config_file_name.c_str());

    if (!rename_res) {
      const auto ec = rename_res.error();

      throw std::system_error(ec, "Could not move configuration file '" +
                                      config_file_name +
                                      ".tmp' to final location");
    }

    try {
      mysql_harness::make_file_private(
          config_file_name,
          /* read_only_for_local_service= */ is_static_conf);
    } catch (const std::system_error &e) {
#ifdef _WIN32
      if (e.code() !=
          std::error_code(ERROR_INVALID_FUNCTION, std::system_category()))
      // if the filesystem can't set permissions, the test later would fail
#endif
        throw;
    }
    set_file_owner(options, config_file_name);
  }

  // create start/stop scripts
  create_start_script(program_name, path.str(),
                      keyring_info_.get_master_key_file().empty(), options);
  create_stop_script(path.str(), options);

#ifndef _WIN32
  // If we are running with --user option we need to check if the user will have
  // access to the directory where the bootstrap output files were created. It
  // may not have access if it does not have search right to any of the
  // directories on the path. We do this by switching to the --user and trying
  // to open the config file.
  if (options.find("user") != options.end()) {
    std::string &user_name = options.at("user");

    // remember the current user as we want to switch back to it
    std::string orig_user_name{std::to_string(geteuid())};

    set_user(user_name);
    bool user_has_access{false};
    {
      std::ifstream conf_file;
      conf_file.open(config_file_path.str());
      user_has_access = !conf_file.fail();
    }
    // switch back to original user.
    //
    // this is needed to clean up the files in case the user can't access them
    // and we are failing the bootstrap
    set_user(orig_user_name);

    if (!user_has_access) {
      std::error_code ec{errno, std::generic_category()};
      throw std::system_error(
          ec, "Could not access the config file as user '" + user_name +
                  "' after the bootstrap in the directory " + directory);
    }
  }
#endif

  auto_clean.clear();
  create_user_undo.commit();
  out_stream_ << bootstrap_report_text;
}

ConfigGenerator::Options ConfigGenerator::fill_options(
    const std::map<std::string, std::string> &user_options,
    const std::map<std::string, std::string> &default_paths,
    const ExistingConfigOptions &existing_config_options) {
  std::string bind_address{"0.0.0.0"};
  bool use_sockets = false;
  bool skip_tcp = false;
  int base_port = kBasePortDefault;

  {
    const auto it = user_options.find("base-port");

    if (it != user_options.end()) {
      const int max_base_port =
          (kMaxTCPPortNumber - kAllocatedTCPPortCount + 1);
      base_port = mysql_harness::option_as_uint<uint16_t>(
          it->second, "--conf-base-port", 0, max_base_port);
    }
  }

  if (user_options.find("use-sockets") != user_options.end()) {
    use_sockets = true;
  }
  if (user_options.find("skip-tcp") != user_options.end()) {
    skip_tcp = true;
  }
  ConfigGenerator::Options options;
  if (user_options.find("bind-address") != user_options.end()) {
    // the address was already validated in parse_bootstrap_options()
    options.bind_address = user_options.at("bind-address");
  }

  if (user_options.find("disable-rw-split") != user_options.end()) {
    options.disable_rw_split_endpoint = true;
  }

  // if not given as a parameter we want consecutive numbers starting with 6446
  bool use_default_ports{false};
  if (base_port == kBasePortDefault) {
    base_port = kDefaultRWPort;
    use_default_ports = true;
  }

  // classic protocol endpoints
  if (use_sockets) {
    options.rw_endpoint.socket = kRWSocketName;
    options.ro_endpoint.socket = kROSocketName;
  }
  if (!skip_tcp) {
    options.rw_endpoint.port =
        base_port == kBasePortLegacyDefault ? kDefaultRWPort : base_port;
    options.ro_endpoint.port =
        base_port == kBasePortLegacyDefault ? kDefaultROPort : base_port + 1;
    if (!options.disable_rw_split_endpoint)
      options.rw_split_endpoint.port = base_port == kBasePortLegacyDefault
                                           ? kDefaultRWSplitPort
                                           : base_port + 4;
  }

  // x protocol endpoints
  if (use_sockets) {
    options.rw_x_endpoint.socket = kRWXSocketName;
    options.ro_x_endpoint.socket = kROXSocketName;
    if (!options.disable_rw_split_endpoint) {
      options.rw_split_endpoint.socket = kRWSplitSocketName;
    }
  }
  if (!skip_tcp) {
    // if "base-port" param was not provided AND we are overwriting an
    // existing config AND the RW X bind_port in the existing config was
    // legacy default (64460) we want to keep it
    if (use_default_ports && existing_config_options.valid &&
        existing_config_options.rw_x_port == kLegacyDefaultRWXPort) {
      options.rw_x_endpoint.port = kLegacyDefaultRWXPort;
    } else {
      options.rw_x_endpoint.port = base_port == kBasePortLegacyDefault
                                       ? kLegacyDefaultRWXPort
                                       : base_port + 2;
    }

    // if "base-port" param was not provided AND we are overwriting an
    // existing config AND the RO X bind_port in the existing config was
    // legacy default (64470) we want to keep it
    if (use_default_ports && existing_config_options.valid &&
        existing_config_options.ro_x_port == kLegacyDefaultROXPort) {
      options.ro_x_endpoint.port = kLegacyDefaultROXPort;
    } else {
      options.ro_x_endpoint.port = base_port == kBasePortLegacyDefault
                                       ? kLegacyDefaultROXPort
                                       : base_port + 3;
    }
  }

  if (user_options.find("logdir") != user_options.end())
    options.override_logdir = user_options.at("logdir");
  if (user_options.find("filename") != user_options.end())
    options.override_logfilename = user_options.at("filename");
  if (user_options.find("rundir") != user_options.end())
    options.override_rundir = user_options.at("rundir");
  if (user_options.find("datadir") != user_options.end())
    options.override_datadir = user_options.at("datadir");
  if (user_options.find("socketsdir") != user_options.end())
    options.socketsdir = user_options.at("socketsdir");

  options.ssl_options.mode = get_opt(user_options, "ssl_mode", "");
  options.ssl_options.cipher = get_opt(user_options, "ssl_cipher", "");
  options.ssl_options.tls_version = get_opt(user_options, "tls_version", "");
  options.ssl_options.ca = get_opt(user_options, "ssl_ca", "");
  options.ssl_options.capath = get_opt(user_options, "ssl_capath", "");
  options.ssl_options.crl = get_opt(user_options, "ssl_crl", "");
  options.ssl_options.crlpath = get_opt(user_options, "ssl_crlpath", "");

  if (user_options.find("use-gr-notifications") != user_options.end())
    options.use_gr_notifications =
        user_options.at("use-gr-notifications") == "1";
  else {
    // default for ClusterSet is use to GR Notifications, for single cluster it
    // is not use them
    options.use_gr_notifications =
        mysqlrouter::ClusterType::GR_CS == metadata_->get_type();
  }

  if (mysqlrouter::ClusterType::GR_CS == metadata_->get_type()) {
    options.ttl = kDefaultMetadataTTLClusterSet;
  } else {
    options.ttl = options.use_gr_notifications
                      ? kDefaultMetadataTTLGRNotificationsON
                      : kDefaultMetadataTTL;
  }

  if (user_options.find("disable-rest") != user_options.end())
    options.disable_rest = true;

  options.https_port_str = get_opt(user_options, "https-port", "8443");

  options.client_ssl_mode =
      get_opt(user_options, "client_ssl_mode", "PREFERRED");
  options.server_ssl_mode = get_opt(
      user_options, "server_ssl_mode",
      options.client_ssl_mode == "PASSTHROUGH" ? "AS_CLIENT" : "PREFERRED");

  // default depends on client-ssl-mode and server-ssl-mode
  std::string default_client_ssl_cert;
  std::string default_client_ssl_key;

  if (!((options.client_ssl_mode == "PASSTHROUGH") ||
        (options.client_ssl_mode == "DISABLED"))) {
    mysql_harness::Path datadir_path =
        (user_options.find("datadir") != std::end(user_options))
            ? mysql_harness::Path(user_options.at("datadir"))
            : mysql_harness::Path(default_paths.at("data_folder"));

    default_client_ssl_cert =
        datadir_path.real_path().join(tls_filenames_.router_cert).str();
    default_client_ssl_key =
        datadir_path.real_path().join(tls_filenames_.router_key).str();
  }

  options.client_ssl_cert =
      get_opt(user_options, "client_ssl_cert", default_client_ssl_cert);
  options.client_ssl_key =
      get_opt(user_options, "client_ssl_key", default_client_ssl_key);
  options.client_ssl_cipher = get_opt(user_options, "client_ssl_cipher", "");
  options.client_ssl_curves = get_opt(user_options, "client_ssl_curves", "");
  options.client_ssl_dh_params =
      get_opt(user_options, "client_ssl_dh_params", "");

  options.server_ssl_ca = get_opt(user_options, "server_ssl_ca", "");
  options.server_ssl_capath = get_opt(user_options, "server_ssl_capath", "");
  options.server_ssl_crl = get_opt(user_options, "server_ssl_crl", "");
  options.server_ssl_crlpath = get_opt(user_options, "server_ssl_crlpath", "");
  options.server_ssl_cipher = get_opt(user_options, "server_ssl_cipher", "");
  options.server_ssl_curves = get_opt(user_options, "server_ssl_curves", "");
  options.server_ssl_verify =
      get_opt(user_options, "server_ssl_verify", "DISABLED");

  options.target_cluster = get_opt(user_options, "target-cluster", "default");

  options.target_cluster = get_opt(user_options, "target-cluster", "");
  options.target_cluster_by_name =
      get_opt(user_options, "target-cluster-by-name", "");

  return options;
}

namespace {

unsigned get_password_retries(
    const std::map<std::string, std::string> &user_options) {
  const auto it = user_options.find("password-retries");
  if (it == user_options.end()) {
    return kDefaultPasswordRetries;
  }

  if (it->second.empty()) {
    throw std::invalid_argument(
        "--password-retries needs value between 1 and " +
        std::to_string(kMaxPasswordRetries) + " inclusive, was ''");
  }

  return mysql_harness::option_as_uint<unsigned long>(
      it->second, "--password-retries", 1, kMaxPasswordRetries);
}

inline std::string str(
    const mysqlrouter::ConfigGenerator::Options::Endpoint &ep) {
  if (ep.port > 0)
    return std::to_string(ep.port);
  else if (!ep.socket.empty())
    return ep.socket;
  else
    return "null";
}

}  // namespace

/**
 * Error codes for MySQL Errors that we handle specifically
 *
 * @todo extend to other MySQL Error codes that need to be handled specifically
 *       and move into a place where other can access it too
 */
enum class MySQLErrorc {
  kSyntaxError = ER_PARSE_ERROR,                  // 1064
  kSuperReadOnly = ER_OPTION_PREVENTS_STATEMENT,  // 1290
  kLostConnection = CR_SERVER_LOST,               // 2013
};

/**
 * Cluster (GR or AR)-aware decorator for MySQL Sessions.
 */
class ClusterAwareDecorator {
 public:
  ClusterAwareDecorator(
      ClusterMetadata &metadata, const std::string &cluster_initial_username,
      const std::string &cluster_initial_password,
      const std::string &cluster_initial_hostname,
      unsigned long cluster_initial_port,
      const std::string &cluster_initial_socket,
      unsigned long connection_timeout,
      std::set<MySQLErrorc> failure_codes = {MySQLErrorc::kSuperReadOnly,
                                             MySQLErrorc::kLostConnection})
      : metadata_(metadata),
        cluster_initial_username_(cluster_initial_username),
        cluster_initial_password_(cluster_initial_password),
        cluster_initial_hostname_(cluster_initial_hostname),
        cluster_initial_port_(cluster_initial_port),
        cluster_initial_socket_(cluster_initial_socket),
        connection_timeout_(connection_timeout),
        failure_codes_(std::move(failure_codes)) {}

  template <class R>
  R failover_on_failure(std::function<R()> wrapped_func);

  virtual ~ClusterAwareDecorator() = default;

 protected:
  void connect(MySQLSession &session, const std::string &host,
               const unsigned port);

  ClusterMetadata &metadata_;
  const std::string &cluster_initial_username_;
  const std::string &cluster_initial_password_;
  const std::string &cluster_initial_hostname_;
  unsigned long cluster_initial_port_;
  const std::string &cluster_initial_socket_;
  unsigned long connection_timeout_;
  std::set<MySQLErrorc> failure_codes_;
};

void ClusterAwareDecorator::connect(MySQLSession &session,
                                    const std::string &host,
                                    const unsigned port) {
  try {
    session.connect(host, port, cluster_initial_username_,
                    cluster_initial_password_, "", "", connection_timeout_);
  } catch (const std::exception &) {
    if (session.is_connected()) session.disconnect();
    throw;
  }
}

/**
 * Cluster (GR or AR) aware failover.
 *
 * @param wrapped_func function will be called
 *
 * assumes:
 *
 * - actively connected mysql_ session
 * - all nodes in the group have the same user/pass combination
 * - wrapped_func throws MySQLSession::Error with .code in .failure_codes
 */
template <class R>
R ClusterAwareDecorator::failover_on_failure(std::function<R()> wrapped_func) {
  bool fetched_cluster_servers = false;
  std::vector<std::tuple<std::string, unsigned long>> cluster_servers;

  auto cluster_servers_it = cluster_servers.begin();
  const auto cluster_specific_initial_id =
      metadata_.get_cluster_type_specific_id();

  bool initial_node = true;
  do {
    bool skip_node = false;
    if (!initial_node) {
      // let's check if the node we failed over to belongs to the same cluster
      // the user is bootstaping against
      const auto cluster_specific_id = metadata_.get_cluster_type_specific_id();

      if (cluster_specific_id != cluster_specific_initial_id) {
        log_warning(
            "Node on '%s' that the bootstrap failed over to, seems to belong "
            "to different cluster(%s != %s), skipping...",
            metadata_.get_session().get_address().c_str(),
            cluster_specific_initial_id.c_str(), cluster_specific_id.c_str());
        skip_node = true;
      }
    } else {
      initial_node = false;
    }

    if (!skip_node) {
      try {
        return wrapped_func();
      } catch (const MySQLSession::Error &e) {
        MySQLErrorc ec = static_cast<MySQLErrorc>(e.code());

        log_debug(
            "Executing statements failed with: '%s' (%d), trying to connect to "
            "another node",
            e.what(), e.code());

        // code not in failure-set
        if (failure_codes_.find(ec) == failure_codes_.end()) {
          throw;
        }
      }
    }

    // bootstrap not successful, checking next node to fail over to
    do {
      if (!fetched_cluster_servers) {
        // lazy fetch the GR members
        //
        fetched_cluster_servers = true;

        log_info("Fetching Cluster Members");

        for (auto &cluster_node : metadata_.fetch_cluster_hosts()) {
          auto const &node_host = std::get<0>(cluster_node);
          auto node_port = std::get<1>(cluster_node);

          // if we connected through TCP/IP, ignore the initial host
          if (cluster_initial_socket_.size() == 0 &&
              (node_host == cluster_initial_hostname_ &&
               node_port == cluster_initial_port_)) {
            continue;
          }

          log_debug("added cluster node: %s:%ld", node_host.c_str(), node_port);
          cluster_servers.emplace_back(node_host, node_port);
        }

        // get a new iterator as the old one is now invalid
        cluster_servers_it = cluster_servers.begin();
      } else {
        std::advance(cluster_servers_it, 1);
      }

      if (cluster_servers_it == cluster_servers.end()) {
        throw std::runtime_error("no more nodes to fail-over too, giving up.");
      }

      if (metadata_.get_session().is_connected()) {
        log_debug("%s", "disconnecting from mysql-server");
        metadata_.get_session().disconnect();
      }

      auto const &tp = *cluster_servers_it;

      auto const &host = std::get<0>(tp);
      auto port = std::get<1>(tp);

      log_info("trying to connect to mysql-server at %s:%ld", host.c_str(),
               port);

      try {
        connect(metadata_.get_session(), host, port);
      } catch (const std::exception &inner_e) {
        log_info("Failed connecting to %s:%ld: %s, trying next", host.c_str(),
                 port, inner_e.what());
        continue;
      }

      const auto result =
          mysqlrouter::setup_metadata_session(metadata_.get_session());
      if (!result) {
        metadata_.get_session().disconnect();
        log_info("Failed setting up a metadata session %s:%ld: %s, trying next",
                 host.c_str(), port, result.error().c_str());
      }

      // if this fails, we should just skip it and go to the next
    } while (!metadata_.get_session().is_connected());
  } while (true);
}

void ConfigGenerator::set_log_file_permissions(
    const std::map<std::string, std::string> &default_paths,
    const std::map<std::string, std::string> &user_options,
    const Options &options) {
#ifdef _WIN32
  UNREFERENCED_PARAMETER(default_paths);
  UNREFERENCED_PARAMETER(user_options);
  UNREFERENCED_PARAMETER(options);
#else
  /* Currently at this point the logger is not yet initialized but while
   * bootstrapping with the --user=<user> option we need to create a log file
   * and chown it to the <user>. Otherwise when the router gets launched later
   * (not bootstrap) with the same --user=<user> option, the user might not have
   * right to the logging directory.
   */
  out_stream_ << "- Adjusting permissions of generated files" << std::endl;
  // assert(default_paths.find("logging_folder") != default_paths.end());
  std::string logdir = (!options.override_logdir.empty())
                           ? options.override_logdir
                           : default_paths.at("logging_folder");
  std::string logfilename = (!options.override_logfilename.empty())
                                ? options.override_logfilename
                                : mysql_harness::logging::kDefaultLogFilename;
  if (!logdir.empty()) {
    auto log_path = mysql_harness::Path(logdir).join(logfilename);
    auto log_file = log_path.str();
    std::fstream f;
    f.open(log_file, std::ios::out);
    set_file_owner(user_options, log_file);
  }
#endif
}

// create certificates in default locations if key and cert don't exist.
void ConfigGenerator::prepare_ssl_certificate_files(
    const std::map<std::string, std::string> &user_options,
    const std::map<std::string, std::string> &default_paths,
    AutoCleaner *auto_cleaner) const {
  mysql_harness::Path datadir_path;
  if (user_options.find("datadir") != std::end(user_options))
    datadir_path = mysql_harness::Path(user_options.at("datadir"));
  else
    datadir_path = mysql_harness::Path(default_paths.at("data_folder"));

  mysql_harness::Path ca_key_path =
      datadir_path.real_path().join(tls_filenames_.ca_key);
  mysql_harness::Path ca_cert_path =
      datadir_path.real_path().join(tls_filenames_.ca_cert);
  mysql_harness::Path router_key_path =
      datadir_path.real_path().join(tls_filenames_.router_key);
  mysql_harness::Path router_cert_path =
      datadir_path.real_path().join(tls_filenames_.router_cert);

  CertificateHandler cert_handler{ca_key_path, ca_cert_path, router_key_path,
                                  router_cert_path};

  if (cert_handler.no_cert_files_exists()) {
    auto_cleaner->add_file_delete(ca_key_path.str());
    auto_cleaner->add_file_delete(ca_cert_path.str());
    auto_cleaner->add_file_delete(router_key_path.str());
    auto_cleaner->add_file_delete(router_cert_path.str());

    auto res = cert_handler.create();
    if (!res) {
      const auto &error = res.error();
      throw std::runtime_error{error.message() + " (" +
                               std::to_string(error.value()) + ")"};
    }

    for (const auto &file :
         {ca_key_path, ca_cert_path, router_key_path, router_cert_path}) {
      mysql_harness::make_file_private(file.str());
      set_file_owner(user_options, file.str());
    }
  } else if (cert_handler.router_cert_files_exists()) {
    out_stream_ << "- Using existing certificates from the '"
                << datadir_path.real_path().str().c_str() << "' directory\n";
    return;
  } else {
    std::string missing_files;
    if (!router_key_path.exists()) missing_files += tls_filenames_.router_key;
    if (!missing_files.empty()) missing_files += ", ";
    if (!router_cert_path.exists()) missing_files += tls_filenames_.router_cert;
    throw std::runtime_error{mysql_harness::utility::string_format(
        "Missing certificate files in %s: '%s'. Please provide them or erase "
        "the existing certificate files and re-run bootstrap.",
        datadir_path.c_str(), missing_files.c_str())};
  }
}

namespace {

bool is_valid_conf_ident(const std::string &name) {
  if (name.empty()) return false;

  return std::all_of(name.begin(), name.end(),
                     mysql_harness::is_valid_conf_ident_char);
}

std::map<std::string, std::string> get_config_cmdln_options(
    const std::map<std::string, std::vector<std::string>> &multivalue_options) {
  if (multivalue_options.count("conf-set-option") == 0) return {};

  std::map<std::string, std::string> result;

  const auto &conf_options = multivalue_options.at("conf-set-option");
  for (const auto &option : conf_options) {
    const auto eq_pos = option.find_first_of('=');
    if (eq_pos == std::string::npos) {
      throw std::runtime_error("conf-set-option: invalid option '" + option +
                               "', should be section.option_name=value");
    }

    std::string option_id = option.substr(0, eq_pos);
    const std::string option_value = option.substr(eq_pos + 1);

    const auto dot = option_id.find('.');
    if (dot == std::string::npos) {
      throw std::runtime_error("conf-set-option: invalid option '" + option +
                               "', should be section.option_name=value");
    }

    const std::string section_name = option_id.substr(0, dot);
    bool section_name_valid{false};
    const auto colon = section_name.find(':');
    if (colon != std::string::npos) {
      std::string section = section_name.substr(0, colon);
      const std::string label =
          section_name.substr(colon + 1, section_name.length() - colon - 1);

      section_name_valid =
          is_valid_conf_ident(section) && is_valid_conf_ident(label);

      // label part is not allowed for DEFAULT section
      std::transform(section.begin(), section.end(), section.begin(),
                     ::tolower);
      if (section == "default") {
        throw std::runtime_error(
            "conf-set-option: DEFAULT section is not allowed to have a key: '" +
            section_name + "'");
      }
    } else {
      section_name_valid = is_valid_conf_ident(section_name);
    }

    if (!section_name_valid) {
      throw std::runtime_error("conf-set-option: invalid section name '" +
                               section_name + "'");
    }

    const std::string option_name =
        option_id.substr(dot + 1, option_id.length() - dot - 1);

    if (!is_valid_conf_ident(option_name)) {
      throw std::runtime_error("conf-set-option: invalid option name '" +
                               option_name + "'");
    }

    std::transform(option_id.begin(), option_id.end(), option_id.begin(),
                   ::tolower);

    if (result.count(option_id) > 0) {
      throw std::runtime_error("conf-set-option: duplicate value for option '" +
                               option_id + "'");
    }

    result[option_id] = option_value;
  }

  return result;
}

}  // namespace

std::string ConfigGenerator::bootstrap_deployment(
    const std::string &program_name, std::ostream &config_file,
    std::ostream &state_file, const mysql_harness::Path &config_file_path,
    const mysql_harness::Path &state_file_path, const std::string &router_name,
    const std::map<std::string, std::string> &user_options,
    const std::map<std::string, std::vector<std::string>> &multivalue_options,
    const std::map<std::string, std::string> &default_paths,
    bool directory_deployment, AutoCleaner &auto_clean) {
  bool force = user_options.find("force") != user_options.end();

  auto cluster_info = metadata_->fetch_metadata_servers();

  // get router_id and username from config and/or command-line
  auto conf_options = get_options_from_config_if_it_exists(
      config_file_path.str(), cluster_info, force);

  // if user provided --account, override username with it
  conf_options.username =
      get_from_map(user_options, "account"s, conf_options.username);

  // If username is still empty at this point, it will be autogenerated
  // inside try_bootstrap_deployment().  It cannot be done here, because the
  // autogenerated name will contain router_id, and that is still subject to
  // change inside try_bootstrap_deployment()
  print_bootstrap_start_msg(conf_options.router_id, directory_deployment,
                            config_file_path);

  Options options(fill_options(user_options, default_paths, conf_options));
  // Prompt for the Router's runtime account that's used by metadata_cache and
  // specified by "--account".
  // If running in --account mode, the user provides the password (ALWAYS,
  // regardless of if it's already available from keyring or not.  This hard
  // rule exists to make automation easier by asking const number of questions).
  // OTOH, if running without --account, the password is NEVER prompted for
  // (it's autogenerated or taken from keyring (we throw an error if missing,
  // but never prompt for it - again, the goal is automation-friendliness)
  std::string password;
  if (user_options.count("account"))
    password = prompt_password("Please enter MySQL password for " +
                               conf_options.username);
  else if (!conf_options.username.empty())
    password = fetch_password_from_keyring(conf_options.username,
                                           conf_options.router_id);

  // bootstrap
  // All SQL writes happen inside here
  {
    ClusterAwareDecorator cluster_aware(
        *metadata_, cluster_initial_username_, cluster_initial_password_,
        cluster_initial_hostname_, cluster_initial_port_,
        cluster_initial_socket_, connect_timeout_);

    // note: try_bootstrap_deployment() can update router_id, username and
    // password note: failover is performed only on specific errors (subset of
    // what appears in enum class MySQLErrorc)
    std::tie(password) =
        cluster_aware.failover_on_failure<std::tuple<std::string>>([&]() {
          return try_bootstrap_deployment(
              conf_options.router_id, conf_options.username, password,
              router_name, cluster_info, user_options, multivalue_options,
              options);
        });
  }

  // check if self-signed certs need to be generated:
  //
  // - REST API is enabled
  // - client-ssl-mode is neither PASSTHROUGH nor DISABLED
  // - client-ssl-key and client-cert are both not specified
  const bool with_rest_api = user_options.count("disable-rest") == 0;

  if (with_rest_api || ((options.client_ssl_mode != "PASSTHROUGH") &&
                        (options.client_ssl_mode != "DISABLED") &&
                        (get_opt(user_options, "client_ssl_cert", "") == "") &&
                        (get_opt(user_options, "client_ssl_key", "") == ""))) {
    prepare_ssl_certificate_files(user_options, default_paths, &auto_clean);
  }

  // test out the connection that Router would use
  {
    bool strict = user_options.count("strict");
    verify_router_account(conf_options.username, password, strict);
  }

  store_credentials_in_keyring(auto_clean, user_options, conf_options.router_id,
                               conf_options.username, password, options);
  set_log_file_permissions(default_paths, user_options, options);

  // generate the new config file
  {
    out_stream_ << "- Creating configuration " << config_file_path.str()
                << std::endl;
    auto system_username = get_from_map(user_options, "user"s, ""s);
    create_config(config_file, state_file, conf_options.router_id, router_name,
                  system_username, cluster_info, conf_options.username, options,
                  default_paths, get_config_cmdln_options(multivalue_options),
                  state_file_path.str());
  }

  // return bootstrap report (several lines of human-readable text)
  const std::string cluster_type_name = [](auto cluster_type) {
    switch (cluster_type) {
      case ClusterType::RS_V2:
        return "InnoDB ReplicaSet";
      case ClusterType::GR_CS:
        return "ClusterSet";
      default:
        return "InnoDB Cluster";
    }
  }(metadata_->get_type());

  return get_bootstrap_report_text(
      program_name, config_file_path.str(), router_name, cluster_info.name,
      cluster_type_name,
      get_from_map(user_options, "report-host"s, "localhost"s),
      !directory_deployment, options);
}

void ConfigGenerator::ensure_router_id_is_ours(
    uint32_t &router_id, const std::string &hostname_override) {
  // if router data is valid
  try {
    metadata_->verify_router_id_is_ours(router_id, hostname_override);
  } catch (
      const mysql_harness::SocketOperationsBase::LocalHostnameResolutionError
          &e) {
    throw std::runtime_error(
        "Could not verify if this Router instance is already "
        "registered with the "
        "cluster because querying this host's hostname from OS "
        "failed:\n  "s +
        e.what() +
        "\nYou may want to try --report-host option to manually supply this "
        "hostname.");
  } catch (const std::exception &e) {
    log_warning("WARNING: %s", e.what());
    // TODO: abort here and suggest --force to force reconfiguration?
    router_id = 0;
  }
}

uint32_t ConfigGenerator::register_router(const std::string &router_name,
                                          const std::string &hostname_override,
                                          bool force) {
  // register router
  uint32_t router_id;
  try {
    router_id =
        metadata_->register_router(router_name, force, hostname_override);
  } catch (
      const mysql_harness::SocketOperationsBase::LocalHostnameResolutionError
          &e) {
    throw std::runtime_error(
        "Could not register this Router instance with the cluster because "
        "querying this host's hostname from OS failed:\n  "s +
        e.what() +
        "\nYou may want to try --report-host option to manually supply this "
        "hostname.");
  } catch (const MySQLSession::Error &e) {
    if (e.code() == ER_DUP_ENTRY) {  // duplicate key
      throw std::runtime_error(
          "It appears that a router instance named '" + router_name +
          "' has been previously configured in this host. If that instance"
          " no longer exists, use the --force option to overwrite it.");
    }

    throw;
  }

  if (router_id > kMaxRouterId) {
    throw std::runtime_error("router_id (" + std::to_string(router_id) +
                             ") exceeded max allowable value (" +
                             std::to_string(kMaxRouterId) + ")");
  }

  return router_id;
}

static std::string generate_username(
    uint32_t router_id, mysql_harness::RandomGeneratorInterface &rg) {
  using RandomGen = mysql_harness::RandomGeneratorInterface;
  return "mysql_router" + std::to_string(router_id) + "_" +
         rg.generate_identifier(
             kNumRandomChars,
             RandomGen::AlphabetDigits | RandomGen::AlphabetLowercase);
}

/*static*/
std::set<std::string> ConfigGenerator::get_account_host_args(
    const std::map<std::string, std::vector<std::string>>
        &multivalue_options) noexcept {
  // We need to eliminate any non-unique --account-host entries (to ensure
  // CREATE USER does not get called twice for the same user@host).
  // Repackaging into std::set elegantly takes care of this need.
  std::set<std::string> account_hosts;
  constexpr const char kAccountHost[] = "account-host";
  if (multivalue_options.count(kAccountHost))
    for (const std::string &h : multivalue_options.at(kAccountHost))
      account_hosts.emplace(h);

  // if no --account-host was given, default to just one: '%'
  if (account_hosts.empty()) account_hosts.emplace("%");

  return account_hosts;
}

void ConfigGenerator::verify_router_account(const std::string &username,
                                            const std::string &password,
                                            bool strict) {
  out_stream_ << "- Verifying account (using it to run SQL queries that would "
                 "be run by Router)"
              << std::endl;

  auto failed_verification_handler = [this,
                                      strict](const std::runtime_error &e) {
    const std::string msg = R"(Account verification failed with error:
  )"s + e.what() +
                            R"(

This means that we were unable to log in using the accounts that were created
and run SQL queries that Router needs to run during its operation.
It means this Router instance may be inoperable and user intervention is
required to correct the issue and/or bootstrap again.

See https://dev.mysql.com/doc/mysql-router/8.0/en/ for more information.)";

    if (strict) {
      throw std::runtime_error(msg);
    } else {
      err_stream_ << "\n"
                  << Vt100::foreground(Vt100::Color::Red)
                  << "***** WARNING *****\n"
                  << Vt100::render(Vt100::Render::ForegroundDefault) << msg
                  << std::endl;
    }
  };

  auto run_sql_queries = [this](MySQLSession &rtr_acct_sess) {
    // no need to differentiate between SQL queries and statements, as both can
    // be called with mysql_real_query() (called inside MySQLSession::execute())
    const auto stmts = metadata_->get_routing_mode_queries();

    // we just call them (ignore the resultset) - all we care about is whether
    // they execute without error
    for (const std::string &s : stmts) {
      // throws MySQLSession::Error (std::runtime_error)
      rtr_acct_sess.execute(s);
    }
  };

  // Create a new connection that's just like the one we currently have, but
  // using Router's credentials, i.e. using the new account we just set up.
  // More precisely, we use new account's username - we have no control over
  // which hostname is used.  Therefore it may well be that the account with
  // appropriate hostname may not exist and we will not be able to log in.
  // That's ok, that's the main reason why we do this verification - to alert
  // the user when such condition exists.
  MySQLSession rtr_acct_sess;
  {
    try {
      // will throw if logging in using Router's credentials fails
      rtr_acct_sess.connect(*mysql_.get(), username, password);
    } catch (const MySQLSession::Error &e) {
      failed_verification_handler(e);
      return;
    }
  }

  // run through all the queries Router could run
  try {
    run_sql_queries(rtr_acct_sess);
  } catch (const MySQLSession::Error &e) {
    failed_verification_handler(e);
  }
}

static std::string get_target_cluster_value(
    const std::string &target_cluster_option,
    const std::string &target_cluster_by_name_option,
    const ClusterInfo &cluster_info) {
  if (!target_cluster_by_name_option.empty()) {
    return cluster_info.get_cluster_type_specific_id();
  }

  std::string option_lowercase{target_cluster_option};
  std::transform(option_lowercase.begin(), option_lowercase.end(),
                 option_lowercase.begin(), ::tolower);

  if (option_lowercase == "primary") return "primary";

  if (option_lowercase == "current") {
    if (cluster_info.is_primary) {
      // user wants current on the Primary cluster, let's issue an warning
      log_warning(
          "WARNING: Option --conf-target-cluster=current was used to bootstrap "
          "against the Primary Cluster. Note that the Router will not follow "
          "the new Primary Cluster in case of the Primary Cluster change in "
          "the ClusterSet");
    }

    return cluster_info.get_cluster_type_specific_id();
  }

  if (option_lowercase.empty()) {
    // neither --conf-target-cluster nor --conf-target-cluster-by-name was used
    return "";
  }

  harness_assert(option_lowercase == "primary");
  return "primary";
}

namespace {
class ChangeRouterAccountPlugin {
 public:
  ChangeRouterAccountPlugin(MySQLSession &mysql, std::ostream &out_stream,
                            std::ostream &err_stream)
      : mysql_(mysql), out_stream_(out_stream), err_stream_(err_stream) {}

  /* If the existing Router account is using mysql_native_password
   * authentication plugin we attempt to change it to the Cluster's default
   * authentication plugin. We only try that if there is a single user/host
   * entry in the mysql.users table for our Router user. If there is more, we
   * only give a warning advising the user to upgrade the account manually.*/
  void execute(const std::string &username, const std::string &password) {
    sqlstring query = "select host, plugin from mysql.user where user = ?";
    query << username << sqlstring::end;
    std::vector<std::pair<std::string, std::string>> accounts;

    auto result_processor = [&accounts](const MySQLSession::Row &row) -> bool {
      assert(row.size() == 2);
      accounts.emplace_back(to_string(row[0]), to_string(row[1]));

      return true;
    };

    try {
      mysql_.query(query, result_processor);
    } catch (const std::exception &e) {
      log_error_msg(
          "Failed checking the Router account authentication plugin: "s +
          e.what());
      return;
    }

    if (accounts.size() == 0) {
      return;
    }

    if (accounts.size() > 1) {
      for (const auto &account : accounts) {
        const std::string &hostname = account.first;
        const std::string &auth_plugin_name = account.second;
        if (auth_plugin_name == "mysql_native_password") {
          log_error_msg(
              "Account '" + username + "'@" + hostname +
              " is using depracated 'mysql_native_password' authentication "
              "plugin. Change the authentication plugin using 'alter user' SQL "
              "statement.");
        }
      }
      return;
    }

    const std::string &hostname = accounts[0].first;
    const std::string &auth_plugin_name = accounts[0].second;
    if (auth_plugin_name != "mysql_native_password") {
      // nothing to fix
      return;
    }

    const auto result = get_default_auth_plugin();
    if (!result) {
      log_error_msg(
          "Failed getting default authentication plugin while changing "
          "the authentication plugin for account '" +
          username + "'@'" + hostname +
          "': " + result.get_unexpected().value());
      return;
    }

    const std::string default_auth_plugin = result.value();
    if (default_auth_plugin == "mysql_native_password") {
      log_error_msg("Failed changing the authentication plugin for account '" +
                    username + "'@'" + hostname + "': " +
                    " mysql_native_password which is deprecated is the default "
                    "authentication plugin on this server.");
      return;
    }

    log_info_msg("Existing account '" + username + "'@" + hostname +
                 " is using authentication plugin 'mysql_native_password'. "
                 "Changing the authentication plugin to '" +
                 default_auth_plugin + "'");

    sqlstring alter_user_sql = "alter user ?@? identified with ! by ?";
    alter_user_sql << username << hostname << default_auth_plugin << password
                   << sqlstring::end;

    try {
      mysql_.execute(alter_user_sql);
    } catch (const std::exception &e) {
      log_error_msg("Failed changing the authentication plugin for account '" +
                    username + "'@'" + hostname + "': " + e.what());
      return;
    }

    log_info_msg("Successfully changed the authentication plugin for '" +
                 username + "'@" + hostname +
                 " from mysql_native_password to " + default_auth_plugin);
  }

 private:
  stdx::expected<std::string, std::string> get_default_auth_plugin() {
    const std::string query = "select @@default_authentication_plugin";
    try {
      std::unique_ptr<MySQLSession::ResultRow> result(mysql_.query_one(query));

      if (result && result->size() == 1) {
        return (*result)[0];
      }
    } catch (const std::exception &e) {
      return stdx::make_unexpected(e.what());
    }

    return stdx::make_unexpected("unexpected resultset");
  }

  std::string as_string(const char *input_str) {
    return {input_str == nullptr ? "" : input_str};
  }

  void log_error_msg(const std::string &msg) {
    err_stream_ << Vt100::foreground(Vt100::Color::Yellow);
    err_stream_ << msg;
    err_stream_ << Vt100::render(Vt100::Render::ForegroundDefault) << "\n";
  }

  void log_info_msg(const std::string &msg) {
    out_stream_ << "- " << msg << "\n";
  }

  MySQLSession &mysql_;
  std::ostream &out_stream_;
  std::ostream &err_stream_;
};
}  // namespace

std::tuple<std::string> ConfigGenerator::try_bootstrap_deployment(
    uint32_t &router_id, std::string &username, std::string &password,
    const std::string &router_name, const ClusterInfo &cluster_info,
    const std::map<std::string, std::string> &user_options,
    const std::map<std::string, std::vector<std::string>> &multivalue_options,
    const Options &options) {
  MySQLSession::Transaction transaction(mysql_.get());

  // set hostname override if provided
  const auto &it = user_options.find("report-host");
  const std::string &hostname_override =
      (it != user_options.end()) ? it->second : "";

  // if reconfiguration
  if (router_id > 0) {
    // throws std::runtime if our hostname couldn't be queried,
    // resets router_id to 0 if router_id doesn't exist or
    // belongs to a different host.
    // NOTE that these were passed by reference to us, thus they are stored
    //      outside of this function and will be persisted to the next call.
    ensure_router_id_is_ours(router_id, hostname_override);
  }

  // if router not registered yet (or router_id was invalid)
  if (router_id == 0) {
    bool force = user_options.find("force") != user_options.end();
    router_id = register_router(router_name, hostname_override, force);
  }
  harness_assert(router_id > 0);

  // now that we got our router_id, we can finally autogenerate the username
  if (username.empty()) {
    // --account sets username
    harness_assert(!user_options.count("account"));

    using RandomGen = mysql_harness::RandomGeneratorInterface;
    RandomGen &rg = mysql_harness::DIM::instance().get_RandomGenerator();
    username = generate_username(router_id, rg);
  }

  const std::set<std::string> hostnames_cmd =
      get_account_host_args(multivalue_options);
  // If password is empty and running without --account, it will be
  // autogenerated and returned
  bool password_change_ok = !user_options.count("account");
  password = create_router_accounts(user_options, hostnames_cmd, username,
                                    password, password_change_ok);

  // Check if our user is not using deprecated mysql_native_password
  // authentication plugin and try to change it.
  ChangeRouterAccountPlugin(*mysql_.get(), out_stream_, err_stream_)
      .execute(username, password);

  const std::string rw_endpoint = str(options.rw_endpoint);
  const std::string ro_endpoint = str(options.ro_endpoint);
  const std::string rw_split_endpoint = str(options.rw_split_endpoint);
  const std::string rw_x_endpoint = str(options.rw_x_endpoint);
  const std::string ro_x_endpoint = str(options.ro_x_endpoint);
  const std::string target_cluster =
      mysqlrouter::ClusterType::GR_CS == metadata_->get_type()
          ? get_target_cluster_value(options.target_cluster,
                                     options.target_cluster_by_name,
                                     cluster_info)
          : "";
  const std::string cluster_id =
      mysqlrouter::ClusterType::GR_CS == metadata_->get_type()
          ? cluster_specific_id_
          : cluster_info.cluster_id;

  metadata_->update_router_info(router_id, cluster_id, target_cluster,
                                rw_endpoint, ro_endpoint, rw_split_endpoint,
                                rw_x_endpoint, ro_x_endpoint, username);

  transaction.commit();

  return std::make_tuple(password);
}

void ConfigGenerator::set_keyring_info_real_paths(
    std::map<std::string, std::string> &options,
    const mysql_harness::Path &path) {
  keyring_info_.set_keyring_file(mysql_harness::Path(options["datadir"])
                                     .real_path()
                                     .join(keyring_info_.get_keyring_file())
                                     .str());
  keyring_info_.set_master_key_file(
      keyring_info_.get_master_key_file().empty()
          ? ""
          : path.real_path().join(keyring_info_.get_master_key_file()).str());
}

std::string ConfigGenerator::fetch_password_from_keyring(
    const std::string &username, uint32_t router_id) {
  out_stream_ << "- Fetching password for current account (" + username +
                     ") from keyring"
              << std::endl;

  try {
    init_keyring_file(router_id, false);
  } catch (const std::runtime_error &e) {
    throw std::runtime_error("Failed retrieving password for user '" +
                             username + "' from keyring: " + e.what());
  }

  try {
    return mysql_harness::get_keyring()->fetch(username,
                                               kKeyringAttributePassword);
  } catch (const std::out_of_range &) {
    throw std::runtime_error(R"(Failed retrieving password for user ')"s +
                             username + R"(' from keyring:

  Keyring was opened successfully, but it doesn't contain the password for
  user ')"s + username + R"('

See https://dev.mysql.com/doc/mysql-router/8.0/en/ for more information.
)"s);
  }
}

void ConfigGenerator::store_credentials_in_keyring(
    AutoCleaner &auto_clean,
    const std::map<std::string, std::string> &user_options, uint32_t router_id,
    const std::string &username, const std::string &password,
    Options &options) {
  out_stream_ << "- Storing account in keyring" << std::endl;
  init_keyring_and_master_key(auto_clean, user_options, router_id);

  mysql_harness::Keyring *keyring = mysql_harness::get_keyring();

  keyring->store(username, kKeyringAttributePassword, password);
  try {
    mysql_harness::flush_keyring();
  } catch (const std::exception &e) {
    throw std::runtime_error(
        std::string("Error storing encrypted password to disk: ") + e.what());
  }

  options.keyring_file_path = keyring_info_.get_keyring_file();
  if (keyring_info_.use_master_key_file())
    options.keyring_master_key_file_path = keyring_info_.get_master_key_file();
}

void ConfigGenerator::init_keyring_and_master_key(
    AutoCleaner &auto_clean,
    const std::map<std::string, std::string> &user_options,
    uint32_t router_id) {
  // buffer original master key file, it will be restored when bootstrap fails
  if (!keyring_info_.get_master_key_file().empty())
    auto_clean.add_file_revert(keyring_info_.get_master_key_file());

  // buffer original master key from external facility, it will be restored when
  // bootstrap fails
  if (keyring_info_.use_master_key_external_facility()) {
    // add ROUTER_ID to ENV
    keyring_info_.add_router_id_to_env(router_id);
    KeyringInfo keyring_info_copy(false);
    keyring_info_copy.set_master_key_reader(
        keyring_info_.get_master_key_reader());
    keyring_info_copy.set_master_key_writer(
        keyring_info_.get_master_key_writer());
    if (keyring_info_copy.read_master_key()) {
      auto_clean.add_cleanup_callback(
          [keyring_info_copy] { return keyring_info_copy.write_master_key(); });
    }
  }
  init_keyring_file(router_id);
  set_file_owner(user_options, keyring_info_.get_keyring_file());
  set_file_owner(user_options, keyring_info_.get_master_key_file());
}

void ConfigGenerator::init_keyring_file(uint32_t router_id,
                                        bool create_if_needed /*= true*/) {
  if (keyring_initialized_) return;

  if (keyring_info_.use_master_key_external_facility()) {
    if (!keyring_info_.read_master_key()) {
      throw MasterKeyWriteError(
          "Cannot fetch master key file using master key reader:" +
          keyring_info_.get_master_key_reader());
    }

    if (keyring_info_.get_master_key().empty()) {
      keyring_info_.add_router_id_to_env(router_id);
      keyring_info_.generate_master_key();
      if (!keyring_info_.write_master_key()) {
        throw MasterKeyWriteError(
            "Cannot write master key file using master key writer:" +
            keyring_info_.get_master_key_writer());
      }
    }
    mysql_harness::init_keyring_with_key(keyring_info_.get_keyring_file(),
                                         keyring_info_.get_master_key(),
                                         create_if_needed);
  } else if (keyring_info_.use_master_key_file()) {
    try {
      mysql_harness::init_keyring(keyring_info_.get_keyring_file(),
                                  keyring_info_.get_master_key_file(),
                                  create_if_needed);
    } catch (const mysql_harness::invalid_master_keyfile &) {
      throw mysql_harness::invalid_master_keyfile(
          "Invalid master key file " + keyring_info_.get_master_key_file());
    }
  } else {  // prompt for password
    std::string master_key;
#ifdef _WIN32
    // When no master key file is provided, console interaction is required to
    // provide a master password. Since console interaction is not available
    // when run as service, throw an error to abort.
    if (mysqlrouter::is_running_as_service()) {
      std::string msg =
          "Cannot run router in Windows a service without a master key file. "
          "Please run MySQL Router from the command line (instead of as a "
          "service) to create a master keyring file.";
      mysqlrouter::write_windows_event_log(msg);
      throw std::runtime_error(msg);
    }
#endif
    if (mysql_harness::Path(keyring_info_.get_keyring_file()).exists()) {
      master_key =
          prompt_password("Please provide the encryption key for key file at " +
                          keyring_info_.get_keyring_file());
      if (master_key.length() > mysql_harness::kMaxKeyringKeyLength)
        throw std::runtime_error("Encryption key is too long");
    } else {
      std::cout << "MySQL Router needs to create a InnoDB cluster metadata "
                   "client account.\n"
                   "To allow secure storage of its password, please provide an "
                   "encryption key.\n"
                << std::endl;
    again:
      master_key = prompt_password("Please provide an encryption key");
      if (master_key.empty()) {
        throw std::runtime_error("Keyring encryption key must not be blank");
      } else if (master_key.length() > mysql_harness::kMaxKeyringKeyLength) {
        throw std::runtime_error("Encryption key is too long");
      } else {
        std::string confirm = prompt_password("Please confirm encryption key");
        if (confirm != master_key) {
          std::cout << "Entered keys do not match. Please try again."
                    << std::endl;
          goto again;
        }
      }
    }
    mysql_harness::init_keyring_with_key(keyring_info_.get_keyring_file(),
                                         master_key, create_if_needed);
  }

  keyring_initialized_ = true;
}

#ifdef _WIN32
// This is only for Windows
static std::string find_plugin_path() {
  std::array<char, MAX_PATH> szPath;
  if (GetModuleFileName(nullptr, szPath.data(), szPath.size()) != 0) {
    // bin/mysqlrouter/../../lib/
    auto p = mysql_harness::Path(szPath.data()).dirname().dirname();

    p.append("lib");

    return p.str();
  }
  throw std::logic_error("Could not find own installation directory");
}
#endif

namespace {

using mysql_harness::ConfigBuilder;
class ConfigSectionPrinter {
 public:
  ConfigSectionPrinter(
      std::ostream &ostream,
      const std::map<std::string, std::string> &config_cmdln_options,
      const std::string &section_name)
      : ostream_(ostream),
        config_cmdln_options_(config_cmdln_options),
        section_name_(section_name) {
    auto section_name_lc = section_name;
    std::transform(section_name_lc.begin(), section_name_lc.end(),
                   section_name_lc.begin(), ::tolower);

    used_sections_.insert(section_name_lc);
  }

  ConfigSectionPrinter &add_line(const std::string &key,
                                 const std::string &value,
                                 bool force_empty = false) {
    std::string cmdln_option_key = section_name_ + "." + key;
    std::transform(cmdln_option_key.begin(), cmdln_option_key.end(),
                   cmdln_option_key.begin(), ::tolower);

    // cmdline options overwrite internal defaults.
    if (config_cmdln_options_.contains(cmdln_option_key)) {
      section_options_.emplace_back(key,
                                    config_cmdln_options_.at(cmdln_option_key));

      used_cmdln_options_.insert(key);
    } else if (!value.empty() || force_empty) {
      section_options_.emplace_back(key, value);
    }

    return *this;
  }

  ~ConfigSectionPrinter() {
    // got through all the command line options for this section and see if
    // there are some that user provided and we did not use them yet, now is
    // time to add them to our section
    for (const auto &cmdln_option : config_cmdln_options_) {
      const auto &cmdln_option_key = cmdln_option.first;
      const auto dot = cmdln_option_key.find('.');
      if (dot == std::string::npos) continue;
      const std::string section = cmdln_option_key.substr(0, dot);

      std::string section_name_lowerc = section_name_;
      std::transform(section_name_lowerc.begin(), section_name_lowerc.end(),
                     section_name_lowerc.begin(), ::tolower);

      if (section != section_name_lowerc) continue;

      const std::string option =
          cmdln_option_key.substr(dot + 1, cmdln_option_key.length() - dot - 1);

      if (!used_cmdln_options_.contains(option))
        section_options_.emplace_back(option, cmdln_option.second);
    }

    ostream_ << ConfigBuilder::build_section(section_name_, section_options_);
  }

  static void add_remaining_sections(
      std::ostream &ostream,
      const std::map<std::string, std::string> &config_cmdln_options) {
    std::string current_section;
    std::vector<ConfigBuilder::kv_type> section_options;

    for (const auto &cmdln_option : config_cmdln_options) {
      const auto &cmdln_option_key = cmdln_option.first;
      const auto dot = cmdln_option_key.find('.');
      // that should be checked before
      assert(dot != std::string::npos);
      const std::string section_name = cmdln_option_key.substr(0, dot);
      if (used_sections_.contains(section_name)) {
        continue;
      }

      if (section_name != current_section) {
        if (!current_section.empty()) {
          ostream << ConfigBuilder::build_section(current_section,
                                                  section_options);
        }
        current_section = section_name;
        section_options.clear();
      }

      const std::string option =
          cmdln_option_key.substr(dot + 1, cmdln_option_key.length() - dot - 1);

      section_options.emplace_back(option, cmdln_option.second);
    }

    if (!current_section.empty()) {
      ostream << ConfigBuilder::build_section(current_section, section_options);
    }
  }

 private:
  std::ostream &ostream_;
  const std::map<std::string, std::string> &config_cmdln_options_;
  const std::string section_name_;

  std::vector<ConfigBuilder::kv_type> section_options_;

  std::set<std::string> used_cmdln_options_;
  static std::set<std::string> used_sections_;
};

/*static*/ std::set<std::string> ConfigSectionPrinter::used_sections_;

using mysql_harness::loader_supported_options;

#define ADD_CONFIG_LINE_CHECKED(section, option, value, supported_options)    \
  static_assert(mysql_harness::str_in_collection(supported_options, option)); \
  (section).add_line(option, value);

#define ADD_CONFIG_LINE_CHECKED_WITH_EMPTY(section, option, value,            \
                                           supported_options)                 \
  static_assert(mysql_harness::str_in_collection(supported_options, option)); \
  (section).add_line(option, value, true);

void add_endpoint_option(ConfigSectionPrinter &routing_section,
                         const ConfigGenerator::Options &options,
                         const ConfigGenerator::Options::Endpoint &ep) {
  if (ep.port > 0) {
    const auto bind_address =
        (!options.bind_address.empty()) ? options.bind_address : "0.0.0.0";

    ADD_CONFIG_LINE_CHECKED(routing_section, "bind_address", bind_address,
                            routing_supported_options);
    ADD_CONFIG_LINE_CHECKED(routing_section, "bind_port",
                            std::to_string(ep.port), routing_supported_options);
  }

  if (!ep.socket.empty()) {
    const auto socket = options.socketsdir + "/" + ep.socket;
    ADD_CONFIG_LINE_CHECKED(routing_section, "socket", socket,
                            routing_supported_options);
  }
}

enum class EndpointMode {
  kEndpointModeRW,
  kEndpointModeRO,
  kEndpointModeRWSplit
};

void add_metadata_cache_routing_section(
    std::ostream &config_file, bool is_classic,
    const EndpointMode endpoint_mode,
    const ConfigGenerator::Options::Endpoint endpoint,
    const ConfigGenerator::Options &options, const std::string &metadata_key,
    const std::string &cluster_name,
    const std::map<std::string, std::string> &config_cmdln_options) {
  if (!endpoint) return;

  std::string role, strategy;
  std::string key_suffix = std::string(is_classic ? "" : "_x");

  switch (endpoint_mode) {
    case EndpointMode::kEndpointModeRW:
      role = "PRIMARY";
      strategy = "first-available";
      key_suffix += "_rw";
      break;
    case EndpointMode::kEndpointModeRO:
      role = "SECONDARY";
      strategy = "round-robin-with-fallback";
      key_suffix += "_ro";
      break;
    case EndpointMode::kEndpointModeRWSplit:
      role = "PRIMARY_AND_SECONDARY";
      strategy = "round-robin";
      key_suffix += "_rw_split";
      break;
  }

  const std::string protocol = is_classic ? "classic" : "x";

  // kept for backward compatibility, always empty
  const std::string metadata_replicaset{""};

  ConfigSectionPrinter routing_section(config_file, config_cmdln_options,
                                       "routing:" + metadata_key + key_suffix);
  add_endpoint_option(routing_section, options, endpoint);
  const auto destinations = "metadata-cache://" + cluster_name + "/" +
                            metadata_replicaset + "?role=" + role;
  ADD_CONFIG_LINE_CHECKED(routing_section, "destinations", destinations,
                          routing_supported_options);
  ADD_CONFIG_LINE_CHECKED(routing_section, "routing_strategy", strategy,
                          routing_supported_options);
  ADD_CONFIG_LINE_CHECKED(routing_section, "protocol", protocol,
                          routing_supported_options);
<<<<<<< HEAD
=======

  if (options.client_ssl_mode == "PASSTHROUGH" || !is_classic) {
    ADD_CONFIG_LINE_CHECKED(routing_section, "router_require_enforce", "0",
                            routing_supported_options);
    // write empty ssl-options to force them to empty.
    ADD_CONFIG_LINE_CHECKED_WITH_EMPTY(routing_section, "client_ssl_ca", "",
                                       routing_supported_options);
    ADD_CONFIG_LINE_CHECKED_WITH_EMPTY(routing_section, "server_ssl_key", "",
                                       routing_supported_options);
    ADD_CONFIG_LINE_CHECKED_WITH_EMPTY(routing_section, "server_ssl_cert", "",
                                       routing_supported_options);
  }

>>>>>>> 824e2b40
  if (endpoint_mode == EndpointMode::kEndpointModeRWSplit) {
    ADD_CONFIG_LINE_CHECKED(routing_section, "connection_sharing", "1",
                            routing_supported_options);
    ADD_CONFIG_LINE_CHECKED(routing_section, "client_ssl_mode", "PREFERRED",
                            routing_supported_options);
    ADD_CONFIG_LINE_CHECKED(routing_section, "server_ssl_mode", "PREFERRED",
                            routing_supported_options);
    ADD_CONFIG_LINE_CHECKED(routing_section, "access_mode", "auto",
                            routing_supported_options);
  }
}

/**
 * Add proper authentication backend section to the config based on the
 * metadata version. If needed it creates an empty authentication password
 * file used in the config.
 *
 * @param[in] config_file - output configuration file stream
 * @param[in] datadir - path of a router data directory
 * @param[in] auth_backend_name - authentication backend section name
 * @param[in] schema_version - metadata schema version
 * @param[in] config_cmdln_options - config options overwrites from the command
 * line
 *
 */
static void add_http_auth_backend_section(
    std::ostream &config_file, const mysql_harness::Path &datadir,
    const std::string_view auth_backend_name,
    const mysqlrouter::MetadataSchemaVersion schema_version,
    const std::map<std::string, std::string> &config_cmdln_options) {
  ConfigSectionPrinter http_backend_section{
      config_file, config_cmdln_options,
      "http_auth_backend:" + std::string(auth_backend_name)};
  if (metadata_schema_version_is_compatible(kNewMetadataVersion,
                                            schema_version)) {
    ADD_CONFIG_LINE_CHECKED(http_backend_section, "backend", "metadata_cache",
                            http_backend_supported_options);
  } else {
    const auto auth_backend_passwd_file =
        datadir.join("auth_backend_passwd_file").str();
    const auto open_res = open_ofstream(auth_backend_passwd_file);
    if (!open_res) {
      log_warning("Cannot create file '%s': %s",
                  auth_backend_passwd_file.c_str(),
                  open_res.error().message().c_str());
    }
    ADD_CONFIG_LINE_CHECKED(http_backend_section, "backend", "file",
                            http_backend_supported_options);
    ADD_CONFIG_LINE_CHECKED(http_backend_section, "filename",
                            auth_backend_passwd_file,
                            http_backend_supported_options);
  }
}

void add_rest_section(
    std::ostream &config_file, const ConfigGenerator::Options &options,
    const std::map<std::string, std::string> &default_paths,
    const std::map<std::string, std::string> &config_cmdln_options,
    const std::string &ssl_cert, const std::string &ssl_key,
    const mysqlrouter::MetadataSchemaVersion &schema_version) {
  std::stringstream config;
  const std::string auth_realm_name{"default_auth_realm"};
  const std::string auth_backend_name{"default_auth_backend"};

  mysql_harness::Path datadir_path;
  if (!options.override_datadir.empty())
    datadir_path = mysql_harness::Path(options.override_datadir);
  else
    datadir_path = mysql_harness::Path(default_paths.at("data_folder"));

  {
    ConfigSectionPrinter http_server_section(config_file, config_cmdln_options,
                                             "http_server");
    ADD_CONFIG_LINE_CHECKED(http_server_section, "port", options.https_port_str,
                            http_server_supported_options);
    ADD_CONFIG_LINE_CHECKED(http_server_section, "ssl", "1",
                            http_server_supported_options);
    ADD_CONFIG_LINE_CHECKED(http_server_section, "ssl_cert",
                            datadir_path.real_path().join(ssl_cert).str(),
                            http_server_supported_options);
    ADD_CONFIG_LINE_CHECKED(http_server_section, "ssl_key",
                            datadir_path.real_path().join(ssl_key).str(),
                            http_server_supported_options);
  }

  {
    ConfigSectionPrinter http_auth_realm_section(
        config_file, config_cmdln_options,
        "http_auth_realm:" + auth_realm_name);
    ADD_CONFIG_LINE_CHECKED(http_auth_realm_section, "backend",
                            auth_backend_name,
                            http_auth_realm_suported_options);
    ADD_CONFIG_LINE_CHECKED(http_auth_realm_section, "method", "basic",
                            http_auth_realm_suported_options);
    ADD_CONFIG_LINE_CHECKED(http_auth_realm_section, "name", "default_realm",
                            http_auth_realm_suported_options);
  }

  {
    ConfigSectionPrinter rest_router_section(config_file, config_cmdln_options,
                                             "rest_router");
    ADD_CONFIG_LINE_CHECKED(rest_router_section, "require_realm",
                            auth_realm_name, rest_plugin_supported_options);
  }

  {
    ConfigSectionPrinter rest_api_section(config_file, config_cmdln_options,
                                          "rest_api");
  }

  add_http_auth_backend_section(config_file, datadir_path, auth_backend_name,
                                schema_version, config_cmdln_options);

  {
    ConfigSectionPrinter rest_routing_section(config_file, config_cmdln_options,
                                              "rest_routing");
    ADD_CONFIG_LINE_CHECKED(rest_routing_section, "require_realm",
                            auth_realm_name, rest_plugin_supported_options);
  }

  {
    ConfigSectionPrinter rest_metadata_cache_section(
        config_file, config_cmdln_options, "rest_metadata_cache");
    ADD_CONFIG_LINE_CHECKED(rest_metadata_cache_section, "require_realm",
                            auth_realm_name, rest_plugin_supported_options);
  }
}

}  // namespace

static void save_initial_dynamic_state(
    std::ostream &state_stream, ClusterMetadata &cluster_metadata,
    const std::string &cluster_type_specific_id,
    const std::vector<std::string> &metadata_server_addresses) {
  // create dynamic state object
  using DynamicState = mysql_harness::DynamicState;
  DynamicState dynamic_state{""};
  // put metadata-caches section in it
  ClusterMetadataDynamicState mdc_dynamic_state(&dynamic_state,
                                                cluster_metadata.get_type());

  if (cluster_metadata.get_type() == mysqlrouter::ClusterType::GR_CS) {
    mdc_dynamic_state.set_clusterset_id(cluster_type_specific_id);
  } else {
    mdc_dynamic_state.set_cluster_type_specific_id(cluster_type_specific_id);
  }
  mdc_dynamic_state.set_metadata_servers(metadata_server_addresses);
  const auto view_id = cluster_metadata.get_view_id(cluster_type_specific_id);
  mdc_dynamic_state.set_view_id(view_id);
  // save to out stream
  mdc_dynamic_state.save(state_stream);
}

void ConfigGenerator::create_config(
    std::ostream &config_file, std::ostream &state_file, uint32_t router_id,
    const std::string &router_name, const std::string &system_username,
    const ClusterInfo &cluster_info, const std::string &username,
    const Options &options,
    const std::map<std::string, std::string> &default_paths,
    const std::map<std::string, std::string> &config_cmdln_options,
    const std::string &state_file_name) {
  config_file << "# File automatically generated during MySQL Router bootstrap"
              << "\n";

  {
    // Add the DEFAULT section options. For each check if Loader's checker
    // has them registered as allowed options.
    ConfigSectionPrinter default_section(config_file, config_cmdln_options,
                                         "DEFAULT");
    ADD_CONFIG_LINE_CHECKED(default_section, "name", router_name,
                            router_supported_options);
    ADD_CONFIG_LINE_CHECKED(default_section, "user", system_username,
                            router_supported_options);
    ADD_CONFIG_LINE_CHECKED(default_section, "logging_folder",
                            options.override_logdir, loader_supported_options);
    ADD_CONFIG_LINE_CHECKED(default_section, "runtime_folder",
                            options.override_rundir, loader_supported_options);
    ADD_CONFIG_LINE_CHECKED(default_section, "data_folder",
                            options.override_datadir, loader_supported_options);
    ADD_CONFIG_LINE_CHECKED(default_section, "keyring_path",
                            options.keyring_file_path,
                            router_supported_options);
    ADD_CONFIG_LINE_CHECKED(default_section, "master_key_path",
                            options.keyring_master_key_file_path,
                            router_supported_options);
    ADD_CONFIG_LINE_CHECKED(default_section, "master_key_reader",
                            keyring_info_.get_master_key_reader(),
                            router_supported_options);
    ADD_CONFIG_LINE_CHECKED(default_section, "master_key_writer",
                            keyring_info_.get_master_key_writer(),
                            router_supported_options);
    ADD_CONFIG_LINE_CHECKED(default_section, "connect_timeout",
                            std::to_string(connect_timeout_),
                            metadata_cache_supported_options);
    ADD_CONFIG_LINE_CHECKED(default_section, "read_timeout",
                            std::to_string(read_timeout_),
                            metadata_cache_supported_options);
    ADD_CONFIG_LINE_CHECKED(default_section, "dynamic_state", state_file_name,
                            router_supported_options);
    ADD_CONFIG_LINE_CHECKED(default_section, "client_ssl_cert",
                            options.client_ssl_cert, routing_supported_options);
    ADD_CONFIG_LINE_CHECKED(default_section, "client_ssl_key",
                            options.client_ssl_key, routing_supported_options);
    ADD_CONFIG_LINE_CHECKED(default_section, "client_ssl_cipher",
                            options.client_ssl_cipher,
                            routing_supported_options);
    ADD_CONFIG_LINE_CHECKED(default_section, "client_ssl_curves",
                            options.client_ssl_curves,
                            routing_supported_options);
    ADD_CONFIG_LINE_CHECKED(default_section, "client_ssl_mode",
                            options.client_ssl_mode, routing_supported_options);
    ADD_CONFIG_LINE_CHECKED(default_section, "client_ssl_dh_params",
                            options.client_ssl_dh_params,
                            routing_supported_options);
    ADD_CONFIG_LINE_CHECKED(default_section, "server_ssl_ca",
                            options.server_ssl_ca, routing_supported_options);
    ADD_CONFIG_LINE_CHECKED(default_section, "server_ssl_capath",
                            options.server_ssl_capath,
                            routing_supported_options);
    ADD_CONFIG_LINE_CHECKED(default_section, "server_ssl_crl",
                            options.server_ssl_crl, routing_supported_options);
    ADD_CONFIG_LINE_CHECKED(default_section, "server_ssl_crlpath",
                            options.server_ssl_crlpath,
                            routing_supported_options);
    ADD_CONFIG_LINE_CHECKED(default_section, "server_ssl_cipher",
                            options.server_ssl_cipher,
                            routing_supported_options);
    ADD_CONFIG_LINE_CHECKED(default_section, "server_ssl_curves",
                            options.server_ssl_curves,
                            routing_supported_options);
    ADD_CONFIG_LINE_CHECKED(default_section, "server_ssl_mode",
                            options.server_ssl_mode, routing_supported_options);
    ADD_CONFIG_LINE_CHECKED(default_section, "server_ssl_verify",
                            options.server_ssl_verify,
                            routing_supported_options);
    ADD_CONFIG_LINE_CHECKED(default_section, "unknown_config_option", "error",
                            loader_supported_options);
    ADD_CONFIG_LINE_CHECKED(default_section, "max_idle_server_connections",
                            "64", connection_pool_supported_options);
<<<<<<< HEAD
=======
    ADD_CONFIG_LINE_CHECKED(default_section, "router_require_enforce", "1",
                            routing_supported_options);
>>>>>>> 824e2b40
  }

  save_initial_dynamic_state(state_file, *metadata_.get(), cluster_specific_id_,
                             cluster_info.metadata_servers);

  {
    ConfigSectionPrinter logger_section(
        config_file, config_cmdln_options,
        mysql_harness::logging::kConfigSectionLogger);
    ADD_CONFIG_LINE_CHECKED(logger_section, "level", "INFO",
                            logger_supported_options);
    ADD_CONFIG_LINE_CHECKED(logger_section, "filename",
                            options.override_logfilename,
                            logger_supported_options);
  }

  {
    ConfigSectionPrinter metadata_cache_section(
        config_file, config_cmdln_options,
        "metadata_cache:" + kDefaultMetadataCacheSectionKey);

    ADD_CONFIG_LINE_CHECKED(metadata_cache_section, "cluster_type",
                            mysqlrouter::to_string(metadata_->get_type()),
                            metadata_cache_supported_options);
    ADD_CONFIG_LINE_CHECKED(metadata_cache_section, "router_id",
                            std::to_string(router_id),
                            metadata_cache_supported_options);
    ADD_CONFIG_LINE_CHECKED(metadata_cache_section, "user", username,
                            metadata_cache_supported_options);

    if (mysqlrouter::ClusterType::GR_CS != metadata_->get_type()) {
      ADD_CONFIG_LINE_CHECKED(metadata_cache_section, "metadata_cluster",
                              cluster_info.name,
                              metadata_cache_supported_options);
    }

    ADD_CONFIG_LINE_CHECKED(metadata_cache_section, "ttl",
                            mysqlrouter::ms_to_seconds_string(options.ttl),
                            metadata_cache_supported_options);
    ADD_CONFIG_LINE_CHECKED(
        metadata_cache_section, "auth_cache_ttl",
        mysqlrouter::ms_to_seconds_string(kDefaultAuthCacheTTL),
        metadata_cache_supported_options);

    const auto auth_cache_refresh_interval = mysqlrouter::ms_to_seconds_string(
        kDefaultAuthCacheRefreshInterval > options.ttl
            ? kDefaultAuthCacheRefreshInterval
            : options.ttl);
    ADD_CONFIG_LINE_CHECKED(
        metadata_cache_section, "auth_cache_refresh_interval",
        auth_cache_refresh_interval, metadata_cache_supported_options);

    if (mysqlrouter::ClusterType::RS_V2 != metadata_->get_type()) {
      const auto use_gr_notifications =
          options.use_gr_notifications ? "1" : "0";
      ADD_CONFIG_LINE_CHECKED(metadata_cache_section, "use_gr_notifications",
                              use_gr_notifications,
                              metadata_cache_supported_options);
    }

    ADD_CONFIG_LINE_CHECKED(metadata_cache_section, "ssl_mode",
                            options.ssl_options.mode,
                            metadata_cache_supported_options);
    ADD_CONFIG_LINE_CHECKED(metadata_cache_section, "ssl_cipher",
                            options.ssl_options.cipher,
                            metadata_cache_supported_options);
    ADD_CONFIG_LINE_CHECKED(metadata_cache_section, "tls_version",
                            options.ssl_options.tls_version,
                            metadata_cache_supported_options);
    ADD_CONFIG_LINE_CHECKED(metadata_cache_section, "ssl_ca",
                            options.ssl_options.ca,
                            metadata_cache_supported_options);
    ADD_CONFIG_LINE_CHECKED(metadata_cache_section, "ssl_capath",
                            options.ssl_options.capath,
                            metadata_cache_supported_options);
    ADD_CONFIG_LINE_CHECKED(metadata_cache_section, "ssl_crl",
                            options.ssl_options.crl,
                            metadata_cache_supported_options);
    ADD_CONFIG_LINE_CHECKED(metadata_cache_section, "ssl_crlpath",
                            options.ssl_options.crlpath,
                            metadata_cache_supported_options);
  }

  // Note: we don't write cert and key because
  // creating router accounts with REQUIRE X509 is not yet supported.
  // The cert and key options passed to bootstrap if for the bootstrap
  // connection itself.

  auto add_mdc_rt_sect = [&](bool is_classic, EndpointMode endpoint_mode,
                             Options::Endpoint endpoint) {
    add_metadata_cache_routing_section(config_file, is_classic, endpoint_mode,
                                       endpoint, options,
                                       kDefaultMetadataCacheSectionKey,
                                       cluster_info.name, config_cmdln_options);
  };
  add_mdc_rt_sect(true, EndpointMode::kEndpointModeRW, options.rw_endpoint);
  add_mdc_rt_sect(true, EndpointMode::kEndpointModeRO, options.ro_endpoint);
  if (!options.disable_rw_split_endpoint) {
    add_mdc_rt_sect(true, EndpointMode::kEndpointModeRWSplit,
                    options.rw_split_endpoint);
  }
  add_mdc_rt_sect(false, EndpointMode::kEndpointModeRW, options.rw_x_endpoint);
  add_mdc_rt_sect(false, EndpointMode::kEndpointModeRO, options.ro_x_endpoint);

  if (!options.disable_rest) {
    add_rest_section(config_file, options, default_paths, config_cmdln_options,
                     tls_filenames_.router_cert, tls_filenames_.router_key,
                     schema_version_);
  }

  ConfigSectionPrinter::add_remaining_sections(config_file,
                                               config_cmdln_options);
  config_file.flush();
}

void ConfigGenerator::print_bootstrap_start_msg(
    uint32_t router_id, bool directory_deployment,
    const mysql_harness::Path &config_file_path) {
  std::string prefix;
  if (router_id > 0) {
    prefix = "# Reconfiguring";
  } else {
    prefix = "# Bootstrapping";
  }
  out_stream_ << Vt100::foreground(Vt100::Color::Yellow) << prefix;
  if (directory_deployment) {
    out_stream_ << " " << MYSQL_ROUTER_PACKAGE_NAME << " "
                << MYSQL_ROUTER_VERSION << " (" MYSQL_ROUTER_VERSION_EDITION
                << ") instance at '" << config_file_path.dirname() << "'...";
  } else {
    out_stream_ << " system " << MYSQL_ROUTER_PACKAGE_NAME << " "
                << MYSQL_ROUTER_VERSION << " (" MYSQL_ROUTER_VERSION_EDITION
                << ") instance...";
  }
  out_stream_ << Vt100::render(Vt100::Render::ForegroundDefault) << "\n"
              << std::endl;
}

std::string ConfigGenerator::get_bootstrap_report_text(
    const std::string &program_name, const std::string &config_file_name,
    const std::string &router_name, const std::string &metadata_cluster,
    const std::string &cluster_type_name, const std::string &hostname,
    bool is_system_deployment, const Options &options) {
  constexpr const char kPromptPrefix[]{
#ifdef _WIN32
      "> "
#else
      "$ "
#endif
  };

  std::stringstream ss;

  ss << "\n"
     << Vt100::foreground(Vt100::Color::Green) << "# MySQL Router "
     << ((router_name.empty() || router_name == kSystemRouterName)
             ? ""
             : "'" + router_name + "' ")
     << "configured for the " << cluster_type_name << " '"
     << metadata_cluster.c_str() << "'"
     << Vt100::render(Vt100::Render::ForegroundDefault) << "\n"
     << std::endl;

  ss << "After this MySQL Router has been started with the generated "
        "configuration"
     << "\n"
     << std::endl;
#ifdef _WIN32
  if (is_system_deployment) {
    ss << "    " << kPromptPrefix << "net start mysqlrouter"
       << "\n"
       << "or" << std::endl;
  }
#else
  if (is_system_deployment) {
    ss << "    " << kPromptPrefix << "/etc/init.d/mysqlrouter restart"
       << "\n"
       << "or" << std::endl;
    if (Path("/bin/systemctl").exists()) {
      ss << "    " << kPromptPrefix << "systemctl start mysqlrouter"
         << "\n"
         << "or" << std::endl;
    }
  }
#endif
  ss << "    " << kPromptPrefix << program_name << " -c " << config_file_name
     << "\n\n"
     << cluster_type_name << " '" << metadata_cluster
     << "' can be reached by connecting to:\n"
     << std::endl;

  auto dump_sockets = [&ss, &hostname](
                          const std::string &section,
                          const std::string &socketsdir,
                          const Options::Endpoint &rw_endpoint,
                          const Options::Endpoint &ro_endpoint,
                          const Options::Endpoint &rw_split_endpoint) {
    if (rw_endpoint || ro_endpoint || rw_split_endpoint) {
      ss << "## " << section << "\n\n";
      if (rw_endpoint) {
        ss << "- Read/Write Connections: ";
        if (rw_endpoint.port > 0) {
          ss << hostname << ":" << rw_endpoint.port;
        }
        if (!rw_endpoint.socket.empty()) {
          if (rw_endpoint.port > 0) {
            ss << ", ";
          }
          ss << socketsdir << "/" << rw_endpoint.socket;
        }
        ss << std::endl;
      }

      if (ro_endpoint) {
        ss << "- Read/Only Connections:  ";
        if (ro_endpoint.port > 0) {
          ss << hostname << ":" << ro_endpoint.port;
        }
        if (!ro_endpoint.socket.empty()) {
          if (ro_endpoint.port > 0) {
            ss << ", ";
          }
          ss << socketsdir << "/" << ro_endpoint.socket;
        }

        ss << std::endl;
      }

      if (rw_split_endpoint) {
        ss << "- Read/Write Split Connections: ";
        if (rw_split_endpoint.port > 0) {
          ss << hostname << ":" << rw_split_endpoint.port;
        }
        if (!rw_split_endpoint.socket.empty()) {
          if (rw_split_endpoint.port > 0) {
            ss << ", ";
          }
          ss << socketsdir << "/" << rw_split_endpoint.socket;
        }
        ss << std::endl;
      }

      ss << std::endl;
    }
  };

  dump_sockets("MySQL Classic protocol", options.socketsdir,
               options.rw_endpoint, options.ro_endpoint,
               options.disable_rw_split_endpoint ? Options::Endpoint{}
                                                 : options.rw_split_endpoint);
  dump_sockets("MySQL X protocol", options.socketsdir, options.rw_x_endpoint,
               options.ro_x_endpoint, Options::Endpoint{});

  return ss.str();
}

/**
 * create account to be used by Router.
 *
 * `<host>` part of `<user>@<host>` will be %, unless user specified otherwise
 * using --account-host switch. Multiple --account-host switches are allowed.
 */
std::string ConfigGenerator::create_router_accounts(
    const std::map<std::string, std::string> &user_options,
    const std::set<std::string> &hostnames, const std::string &username,
    const std::string &password, bool password_change_ok) {
  /*
  Ideally, we create a single account for the specific host that the router is
  running on. But that has several problems in real world, including:
  - if you're configuring on localhost ref to metadata server, the router will
  think it's in localhost and thus it will need 2 accounts: user@localhost
  and user@public_ip... further, there could be more than 1 IP for the host,
  which (like lan IP, localhost, internet IP, VPN IP, IPv6 etc). We don't know
  which ones are needed, so either we need to automatically create all of
  those or have some very complicated and unreliable logic.
  - using hostname is not reliable, because not every place will have name
  resolution available
  - using IP (even if we can detect it correctly) will not work if IP is not
  static

  Summing up, '%' is the easy way to avoid these problems. But the decision
  ultimately belongs to the user.
  */

  bool if_not_exists;
  {
    const std::string ac =
        get_from_map(user_options, "account-create"s, "if-not-exists"s);
    if (ac == "never")
      return password;
    else if (ac == "if-not-exists" || !user_options.count("account"))
      if_not_exists = true;
    else if (ac == "always")
      if_not_exists = false;
    else
      harness_assert_this_should_not_execute();
  }

  // NOTE ON EXCEPTIONS:
  // create_accounts*() functions throw many things (see their descriptions)
  // - we let the higher-level logic deal with them when that happens.

  if (hostnames.size()) {
    // NOTE: it may update the password
    return create_accounts_with_compliant_password(
        user_options, username, hostnames, password, password_change_ok,
        if_not_exists);
  }

  return password;
}

std::string ConfigGenerator::create_accounts_with_compliant_password(
    const std::map<std::string, std::string> &user_options,
    const std::string &username, const std::set<std::string> &hostnames,
    const std::string &password, bool password_change_ok,
    const bool if_not_exists) {
  using RandomGen = mysql_harness::RandomGeneratorInterface;
  RandomGen &rg = mysql_harness::DIM::instance().get_RandomGenerator();

  auto retries =
      get_password_retries(user_options);  // throws std::invalid_argument

  // try to create an account using the password directly
  while (true) {
    const std::string password_candidate =
        password.empty() && password_change_ok
            ? rg.generate_strong_password(kMetadataServerPasswordLength)
            : password;

    try {
      // create_accounts() throws many things, see its description
      create_accounts(username, hostnames, password_candidate, if_not_exists);
      return password_candidate;
    } catch (const password_too_weak &e) {
      if (--retries == 0          // retries used up
          || !password.empty()    // \_ retrying is pointless b/c the password
          || !password_change_ok  // /  will be the same every time
      ) {
        // If this failed issue an error suggesting the change to
        // validate_password rules
        std::stringstream err_msg;
        err_msg << "Error creating user account: " << e.what() << std::endl
                << " Try to decrease the validate_password rules and try the "
                   "operation again.";
        throw std::runtime_error(err_msg.str());
      }
      // generated password does not satisfy the current policy requirements.
      // we do our best to generate strong password but with the
      // validate_password plugin, the user can set very strong or unusual
      // requirements that we are not able to predict so we just retry several
      // times hoping to meet the requirements with the next generated
      // password.
      continue;
    }
  }

  harness_assert_this_should_not_execute();
}

/*static*/
void ConfigGenerator::throw_account_exists(const MySQLSession::Error &e,
                                           const std::string &username) {
  // clang-format off
  // Extract a list of accounts that are reported to already exist.
  //
  // We do this by parsing error message we got back from the Server.  In
  // English form, it looks like this:
  //
  //   ERROR 1396 (HY000): Operation CREATE USER failed for 'foo'@'host1','foo'@'host2'
  //
  // The message contains only the accounts that already exist, so it could
  // have been a result of:
  //
  //   CREATE USER 'foo'@'host1', 'foo'@'host2', 'foo'@'host3', 'foo'@'host4'
  //
  // if host3 and host4 did not exist yet.
  //
  // Note that on such failure, CREATE USER will not create host3 and host4.
  // clang-format on
  std::set<std::string> accounts;
  {
    std::string text = e.message();
    const std::regex re{mysql_->quote(username) + "@'.*?'"};
    std::smatch m;

    while (std::regex_search(text, m, re)) {
      accounts.insert(m[0]);
      text = m.suffix().str();
    }
  }
  if (accounts.empty())
    throw std::runtime_error(
        "Failed to parse error message returned by CREATE USER command: "s +
        e.what());

  // Build error message informing of existing accounts
  std::string msg = "Account(s) ";

  bool is_first{true};
  for (const std::string &a : accounts) {
    if (is_first) {
      is_first = false;
    } else {
      msg += ",";
    }
    msg += a;
  }
  msg +=
      " already exist(s). If this is expected, please rerun without "
      "`--account-create always`.";

  throw account_exists(msg);
}

void ConfigGenerator::create_users(const std::string &username,
                                   const std::set<std::string> &hostnames,
                                   const std::string &password,
                                   bool if_not_exists /*=false*/) {
  harness_assert(hostnames.size());

  // build string containing account/auth list
  std::string accounts_with_auth;
  {
    const std::string auth_part = " IDENTIFIED BY "s + mysql_->quote(password);

    const std::string quoted_username = mysql_->quote(username);
    bool is_first{true};
    for (const std::string &h : hostnames) {
      if (is_first) {
        is_first = false;
      } else {
        accounts_with_auth += ",";
      }
      accounts_with_auth +=
          quoted_username + "@" + mysql_->quote(h) + auth_part;
    }
  }

  try {
    mysql_->execute(
        "CREATE USER "s + (if_not_exists ? "IF NOT EXISTS " : "") +
        accounts_with_auth);  // throws MySQLSession::Error, std::logic_error
  } catch (const MySQLSession::Error &e) {
    // log_error("%s: executing query: %s", e.what(), s.c_str());
    try {
      mysql_->execute("ROLLBACK");
    } catch (...) {
      // log_error("Could not rollback transaction explicitly.");
    }
    std::string err_msg =
        std::string(
            "Error creating MySQL account for router (CREATE USER stage): ") +
        e.what();
    if (e.code() == ER_NOT_VALID_PASSWORD) {  // password does not satisfy the
                                              // current policy requirements
      throw password_too_weak(err_msg);
    }
    if (e.code() == ER_CANNOT_USER) {  // user already exists
      // this should only happen when running with --account-create always,
      // which sets if_not_exists to false harness_assert(!if_not_exists);

      throw_account_exists(e, username);
    }

    // it shouldn't have failed, let the upper layers try to handle it
    throw MySQLSession::Error(err_msg, e.code());
  }
}

std::set<std::string> ConfigGenerator::get_hostnames_of_created_accounts(
    const std::string &username, const std::set<std::string> &hostnames,
    bool if_not_exists) {
  harness_assert(hostnames.size());

  // when running with IF NOT EXISTS, a warning will be produced for every
  // account that already exists.  We want to continue setup only for those
  // that don't.  Also, we need to save this list in case we need to revert
  // setup due to some errors later on.
  std::set<std::string> new_hostnames;  // if/else blocks will populate it
  if (if_not_exists && mysql_->warning_count() > 0) {
    // example response
    // clang-format off
    // +-------+------+---------------------------------------------+
    // | Level | Code | Message                                     |
    // +-------+------+---------------------------------------------+
    // | Note  | 3163 | Authorization ID 'bla'@'h1' already exists. |
    // | Note  | 3163 | Authorization ID 'bla'@'h3' already exists. |
    // +-------+------+---------------------------------------------+
    // clang-format on

    auto validator = [](unsigned num_fields, MYSQL_FIELD *fields) {
      if (num_fields != 3) {
        throw std::runtime_error(
            "SHOW WARNINGS: Unexpected number of fields in the resultset. "
            "Expected = 3, got = " +
            std::to_string(num_fields));
      }

      auto verify_column_name = [fields](unsigned idx,
                                         const std::string &expected) {
        if (fields[idx].name != expected)
          throw std::runtime_error(
              "SHOW WARNINGS: Unexpected column " + std::to_string(idx + 1) +
              " name '" + fields[idx].name + "', expected '" + expected + "'");
      };
      verify_column_name(0, "Level");
      verify_column_name(1, "Code");
      verify_column_name(2, "Message");
    };

    // start off with a full list, and we'll subtract existing hostnames from it
    new_hostnames = hostnames;

    const std::regex re{" '" + username + "'@'(.*?)' "};
    auto processor = [&](const MySQLSession::Row &row) -> bool {
      // we ignore warnings we're not expecting
      unsigned long code;
      try {
        size_t end_pos{};
        code = std::stoul(row[1], &end_pos);

        if (end_pos != strlen(row[1])) {
          throw std::invalid_argument(std::string(row[1]) +
                                      " is expected to be an positive integer");
        }
      } catch (const std::exception &e) {
        throw std::runtime_error(
            "SHOW WARNINGS: Failed to parse error code from error code column (column content = '"s +
            row[1] + "'): " + e.what());
      }
      if (code != ER_USER_ALREADY_EXISTS) {
        return true;  // true = give me another row
      }

      // extract the hostname from the warning message, and erase it from
      // new_hostnames
      const char *msg = row[2];
      std::cmatch m;
      if (std::regex_search(msg, m, re)) {
        if (!new_hostnames.erase(m[1].str())) {
          throw std::runtime_error("SHOW WARNINGS: Unexpected account name '" +
                                   username + "'@'" + m[1].str() +
                                   "' in message \""s + msg + "\"");
        }
      } else {
        throw std::runtime_error(
            "SHOW WARNINGS: Failed to extract account name ('" + username +
            "'@'<anything>') from message \""s + msg + "\"");
      }

      return true;  // true = give me another row
    };

    try {
      mysql_->query("SHOW WARNINGS", processor, validator);
    } catch (const MySQLSession::Error &e) {
      // log_error("%s: executing query: %s", e.what(), s.c_str());
      try {
        mysql_->execute("ROLLBACK");
      } catch (...) {
        // log_error("Could not rollback transaction explicitly.");
      }

      // it shouldn't have failed, let the upper layers try to handle it
      std::string err_msg = std::string(
                                "Error creating MySQL account for router (SHOW "
                                "WARNINGS stage): ") +
                            e.what();
      throw std::runtime_error(err_msg);
    }
  } else {
    // nothing special here - accounts for all hostnames were created
    // successfully, therefore all are new
    new_hostnames = hostnames;
  }

  return new_hostnames;
}

void ConfigGenerator::give_grants_to_users(const std::string &new_accounts) {
  // give GRANTs to new accounts
  if (!new_accounts.empty()) {
    // run GRANT stantements
    const std::vector<std::string> statements =
        metadata_->get_grant_statements(new_accounts);
    for (const auto &s : statements) {
      try {
        mysql_->execute(s);  // throws MySQLSession::Error, std::logic_error
      } catch (const MySQLSession::Error &e) {
        // log_error("%s: executing query: %s", e.what(), s.c_str());
        try {
          mysql_->execute("ROLLBACK");
        } catch (...) {
          // log_error("Could not rollback transaction explicitly.");
        }

        // we throw such that fail-over WILL NOT work.  Since CREATE USER
        // already succeeded, we can't simply go over to next node and start
        // over because the state of the next node is uncertain due to
        // replication syncing the effect of CREATE USER that already succeeded.
        std::string err_msg =
            std::string(
                "Error creating MySQL account for router (GRANTs stage): ") +
            e.what();
        throw std::runtime_error(err_msg);
      }
    }
  }
}

std::string ConfigGenerator::make_account_list(
    const std::string username, const std::set<std::string> &hostnames) {
  std::string account_list;
  for (const std::string &h : hostnames) {
    if (!account_list.empty()) {
      account_list += ",";
    }
    account_list += mysql_->quote(username) + "@" + mysql_->quote(h);
  }
  return account_list;
}

/*
  Create MySQL account for this instance of the router in the target cluster.

  The account will have access to the cluster metadata and to the
  replication_group_members table of the performance_schema.
  Note that this assumes that the metadata schema is stored in the
  destinations cluster and that there is only one replicaset in it.
 */
void ConfigGenerator::create_accounts(const std::string &username,
                                      const std::set<std::string> &hostnames,
                                      const std::string &password,
                                      bool if_not_exists /*=false*/) {
  harness_assert(hostnames.size());
  harness_assert(undo_create_account_list_.type ==
                 UndoCreateAccountList::kNotSet);

  out_stream_ << "- Creating account(s) "
              << (if_not_exists ? "(only those that are needed, if any)" : "")
              << std::endl;

  // when this throws, it may trigger failover (depends on what exception it
  // throws)
  create_users(username, hostnames, password, if_not_exists);

  // Now that we created users, we can no longer fail-over on subsequent
  // errors, because that write operation may automatically get propagated to
  // other nodes.  If we were to fail-over to another node and start over from
  // scratch, our writes (CREATE USER in this case) would be in conflict with
  // the writes coming through database replication mechanism.
  // All subsequent failures bypass fail-over and trigger bootstrap exit for
  // this reason.

  // save the list of all accounts, so it can be used to clean up the accounts
  // we just created, in case something later fails.  Saving the list of JUST
  // NEW accounts would be better (and we do that later), but in the meantime if
  // determining new accounts fails, at least we'll have a list of all accounts
  // that went into CREATE USER [IF NOT EXISTS] statement
  undo_create_account_list_ = {UndoCreateAccountList::kAllAccounts,
                               make_account_list(username, hostnames)};

  // determine which of the accounts we ran in CREATE USER... statement did not
  // exist before
  const std::set<std::string> new_hostnames =
      get_hostnames_of_created_accounts(username, hostnames, if_not_exists);
  const std::string new_accounts =
      new_hostnames.empty() ? "" : make_account_list(username, new_hostnames);

  // if we made it here, we managed to get a list of JUST NEW accounts that got
  // created.  This is more useful than the previous list of ALL accounts, so
  // let's replace it with this new better list.
  undo_create_account_list_ = {UndoCreateAccountList::kNewAccounts,
                               new_accounts};

  // proceed to giving grants
  give_grants_to_users(new_accounts);
}

void ConfigGenerator::undo_create_user_for_new_accounts() noexcept {
  try {  // need to guarantee noexcept

    switch (undo_create_account_list_.type) {
      case UndoCreateAccountList::kNotSet:
        // we didn't get around to creating accounts yet -> nothing to do
        return;
      case UndoCreateAccountList::kAllAccounts:
        // fallthrough
      case UndoCreateAccountList::kNewAccounts:
        if (undo_create_account_list_.accounts.empty()) {
          // even if we created some accounts, none of them were new -> nothing
          // to do
          return;
        }
    };

    err_stream_ << "FATAL ERROR ENCOUNTERED, attempting to undo new accounts "
                   "that were created"
                << std::endl;

    // shorter name
    const std::string &account_list = undo_create_account_list_.accounts;

    if (undo_create_account_list_.type == UndoCreateAccountList::kAllAccounts) {
      // we successfully ran CREATE USER [IF NOT EXISTS] on requested
      // accounts, but determining which of them were new (via SHOW WARNINGS)
      // failed.

      err_stream_
          << "\n"
          << Vt100::foreground(Vt100::Color::Red)
          << "ERROR: " << Vt100::render(Vt100::Render::ForegroundDefault)
          << R"(We created account(s), of which at least one already existed.
A fatal error occurred while we tried to determine which account(s) were new,
therefore to be safe, we did not erase any accounts while cleaning-up before
exiting.
You may want to clean those up yourself, if you deem it appropriate.
Here's a full list of accounts that bootstrap tried to create (some of which
might have already existed before bootstrapping):

  )"s << account_list
          << std::endl;
    } else {
      harness_assert(undo_create_account_list_.type ==
                     UndoCreateAccountList::kNewAccounts);
      // we successfully ran CREATES USER [IF NOT EXISTS] on requested
      // accounts, and we have the (undo) list of which ones were new

      // build DROP USER statement to erase all existing accounts
      std::string query = "DROP USER IF EXISTS " + account_list;

      auto handle_error = [this, &account_list](const std::exception &e) {
        err_stream_ << "\n"
                    << Vt100::foreground(Vt100::Color::Red) << "ERROR: "
                    << Vt100::render(Vt100::Render::ForegroundDefault) <<
            R"(As part of cleanup after bootstrap failure, we tried to erase account(s)
that we created.  Unfortunately the cleanup failed with error:

  )"s << e.what() << R"(
You may want to clean up the accounts yourself, here is the full list of
accounts that were created:
  )"s << account_list
                    << std::endl;

        log_error("Undoing creating new users failed: %s", e.what());
      };

      // since we're running this code as result of prior errors, we can't
      // really do anything about new exceptions, except to advise user.
      try {
        mysql_->execute(query);
        err_stream_ << "- New accounts cleaned up successfully" << std::endl;
      } catch (const MySQLSession::Error &e) {
        handle_error(e);
      } catch (const std::logic_error &e) {
        handle_error(e);
      }
    }
  } catch (...) {
  }
}

uint16_t get_x_protocol_port(const mysql_harness::Config &conf,
                             const std::string &role) {
  if (!conf.has_any("routing")) return 0;

  const auto &routing_sections = conf.get("routing");
  for (const auto &section : routing_sections) {
    if (!section->has("protocol")) continue;
    if (section->get("protocol") != "x") continue;

    if (!section->has("destinations")) continue;
    try {
      URI uri(section->get("destinations"), false);
      const auto &conf_role = uri.query.find("role");
      if (conf_role == uri.query.end()) continue;

      if (conf_role->second != role) continue;
    } catch (const URIError &) {
      continue;
    }

    if (!section->has("bind_port")) continue;
    const std::string bind_port_str = section->get("bind_port");

    try {
      return get_tcp_port(bind_port_str);
    } catch (const std::exception &) {
      log_warning("get_x_protocol_port: invalid x port = '%s' in section '%s'",
                  bind_port_str.c_str(), section->get_section_name().c_str());
      continue;
    }
  }

  return 0;
}

namespace {

std::string get_cluster_type_specific_uuid(
    const mysql_harness::Config &conf, mysqlrouter::ClusterType cluster_type) {
  if (!conf.has_default("dynamic_state")) {
    return "";
  }
  const std::string dynamic_state_file = conf.get_default("dynamic_state");

  mysql_harness::DynamicState dynamic_state{dynamic_state_file};
  ClusterMetadataDynamicState mdc_dynamic_state(&dynamic_state, cluster_type);
  try {
    mdc_dynamic_state.load();
  } catch (...) {
    return "";
  }

  if (cluster_type == mysqlrouter::ClusterType::GR_CS) {
    return mdc_dynamic_state.get_clusterset_id();
  } else {
    return mdc_dynamic_state.get_cluster_type_specific_id();
  }
}

}  // namespace

/**
 * Get selected configuration options from the existing Router configuration
 * file.
 **
 * ---
 * This function returns Router's id and SQL user for cluster `cluster_name`,
 * if it finds them in config file and they seem valid.  If they're missing or
 * incomplete, function will return empty values for them (0 or ""), giving a
 * green light to generate new ones.  Finally, if it detects that the cluster
 * name is off or missing, it will throw or return {0, ""}, depending on
 * `forcing_overwrite`.
 *
 * @param config_file_path /path/to/config/file
 * @param cluster_info Information about the Cluster for which Router id and
 *                     user should be returned
 * @param forcing_overwrite Action to take on unexpected cluster in config, see
 *                          function description
 *
 * @throws std::runtime_error on invalid router_id or metadata_cluster
 *
 * @returns Struct with options from the existing configuration file
 */
ConfigGenerator::ExistingConfigOptions
ConfigGenerator::get_options_from_config_if_it_exists(
    const std::string &config_file_path,
    const mysqlrouter::ClusterInfo &cluster_info, bool forcing_overwrite) {
  ConfigGenerator::ExistingConfigOptions result;

  // no config
  mysql_harness::Path path(config_file_path);
  if (!path.exists()) return result;

  // no [metadata_cache]
  mysql_harness::Config config(mysql_harness::Config::allow_keys);
  config.read(path);
  if (!config.has_any("metadata_cache")) return result;

  // grab [metadata_cache], we only allow 1 for now
  mysql_harness::Config::SectionList sections = config.get("metadata_cache");
  if (sections.size() > 1) {
    throw std::runtime_error(
        "Bootstrapping of Router with multiple metadata_cache sections not "
        "supported");
  }

  bool cluster_verified{false};
  // get uuid from the dynamic configuration file
  const auto uuid =
      get_cluster_type_specific_uuid(config, metadata_->get_type());
  if (!uuid.empty()) {
    if (!forcing_overwrite && cluster_info.cluster_type_specific_id != uuid) {
      throw std::runtime_error(
          "The given Router instance is already configured for a cluster with "
          "UUID '" +
          uuid + "'.\n" +
          "If you'd like to replace it, please use the --force configuration "
          "option.");
    }
    cluster_verified = true;
  }

  // We already checked that there is a single metadata_cache secion in the
  // configuration file so this loop runs exactly once
  for (auto const &section : sections) {
    if (!section->has("metadata_cluster")) {
      break;
    }

    if (!cluster_verified) {
      const std::string existing_cluster_name =
          section->get("metadata_cluster");
      if (existing_cluster_name != cluster_info.name) {
        if (!result.valid && !forcing_overwrite) {
          // it means that config exists, [metadata_cache] exists,
          // but [metadata_cache].metadata_cluster does not exist or it's
          // different from `cluster_name`.
          throw std::runtime_error(
              "The given Router instance is already configured for a cluster "
              "named '" +
              existing_cluster_name +
              "'.\nIf you'd like to replace it, please use the --force "
              "configuration option.");
        }
      }
    }

    // get router_id
    if (section->has("router_id")) {
      std::string tmp = section->get("router_id");
      char *end;
      result.router_id = std::strtoul(tmp.c_str(), &end, 10);
      if (end == tmp.c_str() || errno == ERANGE) {
        throw std::runtime_error(
            "Invalid router_id in the existing config file " +
            config_file_path);
      }
    } else {
      result.router_id = 0;
      log_warning("WARNING: router_id not set in the existing config file: %s",
                  config_file_path.c_str());
    }

    // get username, example: user=mysql_router4_kot8tcepf3kn
    if (section->has("user"))
      result.username = section->get("user");
    else
      log_warning(
          "WARNING: No metadata user found in the existinf config file %s",
          config_file_path.c_str());

    result.valid = true;
  }

  result.rw_x_port = get_x_protocol_port(config, "PRIMARY");
  result.ro_x_port = get_x_protocol_port(config, "SECONDARY");

  return result;
}

/* virtual */
void ConfigGenerator::set_script_permissions(
    const std::string &script_path,
    const std::map<std::string, std::string> &options) {
// we only call this method from unix-specific code
#ifdef _WIN32
  UNREFERENCED_PARAMETER(script_path);
  UNREFERENCED_PARAMETER(options);
#else
  if (::chmod(script_path.c_str(), kStrictDirectoryPerm) < 0) {
    std::error_code ec{errno, std::generic_category()};

    std::cerr << "Could not change permissions for " << script_path << ": "
              << ec.message() << "\n";
  }
  set_file_owner(options, script_path);
#endif
}

void ConfigGenerator::create_start_script(
    const std::string &program_name, const std::string &directory,
    bool interactive_master_key,
    const std::map<std::string, std::string> &options) {
#ifdef _WIN32
  UNREFERENCED_PARAMETER(interactive_master_key);
  UNREFERENCED_PARAMETER(options);

  std::ofstream script;
  std::string script_path = directory + "/start.ps1";

  script.open(script_path);
  if (script.fail()) {
    std::error_code ec{errno, std::generic_category()};
    throw std::system_error(ec,
                            "Could not open " + script_path + " for writing");
  }
  script << "$env:path += \";" << find_plugin_path() << "\"" << std::endl;
  script << "[Environment]::SetEnvironmentVariable(\"ROUTER_PID\","
         << "\"" << directory << "\\"
         << "mysqlrouter.pid\", \"Process\")" << std::endl;
  script << "Start-Process \""
         << mysqlrouter::find_full_executable_path(program_name) << "\" \" -c "
         << directory << "/mysqlrouter.conf\""
         << " -WindowStyle Hidden" << std::endl;
  script.close();

#else

  std::ofstream script;
  std::string script_path = directory + "/start.sh";

  script.open(script_path);
  if (script.fail()) {
    std::error_code ec{errno, std::generic_category()};
    throw std::system_error(ec,
                            "Could not open " + script_path + " for writing");
  }
  script << "#!/bin/bash\n";
  script << "basedir=" << directory << "\n";
  if (interactive_master_key) {
    // prompt for password if master_key_path is not set
    script << "old_stty=`stty -g`\n";
    script << "stty -echo\n";
    script << "echo -n 'Encryption key for router keyring:'\n";
    script << "read password\n";
    script << "stty $old_stty\n";
    script << "echo $password | ";
  }

  // Router launch command
  {
    std::string main_cmd =
        "ROUTER_PID=$basedir/mysqlrouter.pid " +
        mysqlrouter::find_full_executable_path(program_name) +
        " -c $basedir/mysqlrouter.conf ";

    if (options.find("user") != options.end()) {
      // if --user was given, we use it to generate shell code that works for
      // both cases:
      //   - when owner runs this script -> run without sudo and --user
      //   - when someone else runs it   -> run with    sudo and --user

      const std::string owner_name = options.at("user");
      harness_assert(!owner_name.empty());

      script << "if [ `whoami` == '" << owner_name
             << "' ]; then"
                "\n"
             << "  " << main_cmd
             << "&"
                "\n"
             << "else"
                "\n"
             << "  "
             << "sudo " << main_cmd << "--user=" << owner_name
             << " &"
                "\n"
             << "fi"
                "\n";
    } else {
      // if --user was not given, we have no choice but to only provide the
      // code for that case
      script << main_cmd << "&\n";
    }
  }

  script << "disown %-\n";
  script.close();

  set_script_permissions(script_path, options);

#endif  // #ifdef _WIN32
}

void ConfigGenerator::create_stop_script(
    const std::string &directory,
    const std::map<std::string, std::string> &options) {
#ifdef _WIN32
  UNREFERENCED_PARAMETER(options);

  std::ofstream script;
  const std::string script_path = directory + "/stop.ps1";

  script.open(script_path);
  if (script.fail()) {
    std::error_code ec{errno, std::generic_category()};
    throw std::system_error(ec,
                            "Could not open " + script_path + " for writing");
  }
  script << "$filename = [Environment]::GetEnvironmentVariable(\"ROUTER_PID\", "
            "\"Process\")"
         << std::endl;
  script << "If(Test-Path $filename) {" << std::endl;
  script << "  $mypid = [IO.File]::ReadAllText($filename)" << std::endl;
  script << "  Stop-Process -Id $mypid" << std::endl;
  script << "  [IO.File]::Delete($filename)" << std::endl;
  script << "}" << std::endl;
  script << "else { Write-Host \"Error when trying to stop mysqlrouter "
            "process\" }"
         << std::endl;
  script.close();

#else

  std::ofstream script;
  const std::string script_path = directory + "/stop.sh";

  script.open(script_path);
  if (script.fail()) {
    std::error_code ec{errno, std::generic_category()};
    throw std::system_error(ec,
                            "Could not open " + script_path + " for writing");
  }
  script << "#!/bin/bash\n";
  script << "if [ -f " + directory + "/mysqlrouter.pid ]; then\n";
  script << "  kill -TERM `cat " + directory + "/mysqlrouter.pid` && rm -f "
         << directory + "/mysqlrouter.pid\n";
  script << "fi\n";
  script.close();

  set_script_permissions(script_path, options);

#endif  // #ifdef _WIN32
}

static bool files_equal(const std::string &f1, const std::string &f2) {
  std::ifstream if1(f1);
  std::ifstream if2(f2);

  if1.seekg(0, if1.end);
  std::streamoff fsize = if1.tellg();
  if1.seekg(0, if1.beg);

  if2.seekg(0, if2.end);
  if (fsize != if2.tellg()) return false;
  if2.seekg(0, if2.beg);

  std::string data1, data2;
  data1.resize(static_cast<size_t>(fsize));
  data2.resize(static_cast<size_t>(fsize));

  if1.read(&data1[0], static_cast<std::streamsize>(fsize));
  if2.read(&data2[0], static_cast<std::streamsize>(fsize));

  return data1 == data2;
}

bool ConfigGenerator::backup_config_file_if_different(
    const mysql_harness::Path &config_path, const std::string &new_file_path,
    const std::map<std::string, std::string> &options,
    AutoCleaner *auto_cleaner) {
  if (config_path.exists() && config_path.is_regular()) {
    // if the old and new config files are the same, don't bother with a
    // backup
    if (!files_equal(config_path.str(), new_file_path)) {
      std::string backup_file_name = config_path.str() + ".bak";
      if (auto_cleaner) {
        auto_cleaner->add_file_revert(config_path.str(), backup_file_name);
      } else {
        copy_file(config_path.str(), backup_file_name);
      }
      try {
        mysql_harness::make_file_private(backup_file_name);
      } catch (const std::system_error &e) {
#ifdef _WIN32
        if (e.code() !=
            std::error_code(ERROR_INVALID_FUNCTION, std::system_category()))
        // if the filesystem can't set permissions, the test later would fail
#endif
          throw;
      }
      set_file_owner(options, backup_file_name);
      return true;
    }
  }
  return false;
}

void ConfigGenerator::set_file_owner(
    const std::map<std::string, std::string> &options,
    const std::string &file_path) const {
#ifdef _WIN32
  UNREFERENCED_PARAMETER(options);
  UNREFERENCED_PARAMETER(file_path);
#else
  bool change_owner =
      (options.count("user") != 0) && (!options.at("user").empty());
  if (change_owner) {
    auto username = options.at("user");
    auto user_info = check_user(username, true, sys_user_operations_);
    if (user_info != nullptr) {
      mysqlrouter::set_owner_if_file_exists(file_path, username, user_info,
                                            sys_user_operations_);
    }
  }
#endif
}<|MERGE_RESOLUTION|>--- conflicted
+++ resolved
@@ -2352,8 +2352,6 @@
                           routing_supported_options);
   ADD_CONFIG_LINE_CHECKED(routing_section, "protocol", protocol,
                           routing_supported_options);
-<<<<<<< HEAD
-=======
 
   if (options.client_ssl_mode == "PASSTHROUGH" || !is_classic) {
     ADD_CONFIG_LINE_CHECKED(routing_section, "router_require_enforce", "0",
@@ -2367,7 +2365,6 @@
                                        routing_supported_options);
   }
 
->>>>>>> 824e2b40
   if (endpoint_mode == EndpointMode::kEndpointModeRWSplit) {
     ADD_CONFIG_LINE_CHECKED(routing_section, "connection_sharing", "1",
                             routing_supported_options);
@@ -2607,11 +2604,8 @@
                             loader_supported_options);
     ADD_CONFIG_LINE_CHECKED(default_section, "max_idle_server_connections",
                             "64", connection_pool_supported_options);
-<<<<<<< HEAD
-=======
     ADD_CONFIG_LINE_CHECKED(default_section, "router_require_enforce", "1",
                             routing_supported_options);
->>>>>>> 824e2b40
   }
 
   save_initial_dynamic_state(state_file, *metadata_.get(), cluster_specific_id_,
