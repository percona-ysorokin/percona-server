#include <my_global.h>
#include <m_string.h>
#include <sys/types.h>
#include <assert.h>
#ifdef HAVE_UNISTD_H
#include <unistd.h>
#endif

#include "my_regex.h"
#include "main.ih"
#include "tests_include.h"

char *progname;
int debug = 0;
int line = 0;
int status = 0;

int copts = MY_REG_EXTENDED;
int eopts = 0;
my_regoff_t startoff = 0;
my_regoff_t endoff = 0;


extern int split(char *string, char *fields[], int nfields, char *sep);
extern void regprint(my_regex_t *r, FILE *d);


#ifdef _WIN32
char *optarg= "";
int optind= 1;
int opterr;

/* A (very) simplified version of getopt, enough to run the registered tests. */
int getopt(int argc, char *argv[], const char *optstring)
{
  char *opt= NULL;
  int retval= -1;
  if (optind >= argc)
    return retval;

  opt= argv[optind];
  if (*opt != '-')
    return retval;

  retval= *(opt+1);
  if (*(opt+1) && *(opt+2))
    optarg= opt + 2;
  else
    optarg= "";

  ++optind;
  return retval;
}
#endif


/*
 - main - do the simple case, hand off to regress() for regression
 */
int main(argc, argv)
int argc;
char *argv[];
{
	my_regex_t re;
#	define	NS	10
	my_regmatch_t subs[NS];
	char erbuf[100];
	int err;
	size_t len;
	int c;
	int errflg = 0;
	int opt_inline = 0;
	int i;
        char *input_file_name= NULL;
	extern int optind;
	extern char *optarg;

	progname = argv[0];

	while ((c = getopt(argc, argv, "c:e:i:S:E:xI")) != EOF)
		switch (c) {
		case 'c':	/* compile options */
			copts = options('c', optarg);
			break;
		case 'e':	/* execute options */
			eopts = options('e', optarg);
			break;
                case 'i':
                        input_file_name= optarg;
			break;
		case 'S':	/* start offset */
			startoff = (my_regoff_t)atoi(optarg);
			break;
		case 'E':	/* end offset */
			endoff = (my_regoff_t)atoi(optarg);
			break;
		case 'x':	/* Debugging. */
			debug++;
			break;
		case 'I':	/* Inline. */
			opt_inline= 1;
			break;
		case '?':
		default:
			errflg++;
			break;
		}
	if (errflg) {
		fprintf(stderr, "usage: %s ", progname);
		fprintf(stderr,
                        "[-c copt][-e eopt][-i filename][-S][-E][-x][-I] [re]\n");
		exit(2);
	}

        if (opt_inline) {
          regress(NULL);
          exit(status);
        }

	if (optind >= argc && !input_file_name) {
		regress(stdin);
		exit(status);
	}

        if (input_file_name) {
          FILE *input_file= fopen(input_file_name, "r");
          if (!input_file) {
            fprintf(stderr, "Could not open '%s' : ", input_file_name);
            perror(NULL);
            exit(EXIT_FAILURE);
          }
          regress(input_file);
          fclose(input_file);
          exit(status);
        }

	err = my_regcomp(&re, argv[optind++], copts, &my_charset_latin1);
	if (err) {
		len = my_regerror(err, &re, erbuf, sizeof(erbuf));
		fprintf(stderr, "error %s, %d/%d `%s'\n",
			eprint(err), (int) len, (int) sizeof(erbuf), erbuf);
		exit(status);
	}
	regprint(&re, stdout);

	if (optind >= argc) {
		my_regfree(&re);
		exit(status);
	}

	if (eopts&MY_REG_STARTEND) {
		subs[0].rm_so = startoff;
		subs[0].rm_eo = strlen(argv[optind]) - endoff;
	}
	err = my_regexec(&re, argv[optind], (size_t)NS, subs, eopts);
	if (err) {
		len = my_regerror(err, &re, erbuf, sizeof(erbuf));
		fprintf(stderr, "error %s, %d/%d `%s'\n",
			eprint(err), (int) len, (int) sizeof(erbuf), erbuf);
		exit(status);
	}
	if (!(copts&MY_REG_NOSUB)) {
		len = (int)(subs[0].rm_eo - subs[0].rm_so);
		if (subs[0].rm_so != -1) {
			if (len != 0)
				printf("match `%.*s'\n", (int)len,
					argv[optind] + subs[0].rm_so);
			else
				printf("match `'@%.1s\n",
					argv[optind] + subs[0].rm_so);
		}
		for (i = 1; i < NS; i++)
			if (subs[i].rm_so != -1)
				printf("(%d) `%.*s'\n", i,
					(int)(subs[i].rm_eo - subs[i].rm_so),
					argv[optind] + subs[i].rm_so);
	}
	exit(status);
}

char*
get_next_line(s, size, stream)
char *s;
int size;
FILE *stream;
{
  if (stream)
    return fgets(s, size, stream);
  if (test_array[line])
    return strncpy(s, test_array[line], size);
  return NULL;
}

/*
 - regress - main loop of regression test
 == void regress(FILE *in);
    Reads file, line-by-line.
    If in == NULL, we read data from test_array instead.
 */
void
regress(in)
FILE *in;
{
	char inbuf[1000];
#	define	MAXF	10
	char *f[MAXF];
	int nf;
	int i;
	char erbuf[100];
	size_t ne;
	const char *badpat = "invalid regular expression";
#	define	SHORT	10
	const char *bpname = "MY_REG_BADPAT";
	my_regex_t re;

	while (get_next_line(inbuf, sizeof(inbuf), in) != NULL) {
		line++;
		if (inbuf[0] == '#' || inbuf[0] == '\n' || inbuf[0] == '\0')
			continue;			/* NOTE CONTINUE */
		if (inbuf[strlen(inbuf)-1] == '\n')
		  inbuf[strlen(inbuf)-1] = '\0';  /* get rid of stupid \n */
		if (debug)
                  fprintf(stdout, "%d: <%s>\n", line, inbuf);
		nf = split(inbuf, f, MAXF, (char*) "\t\t");
		if (nf < 3) {
			fprintf(stderr, "bad input, line %d\n", line);
			exit(1);
		}
		for (i = 0; i < nf; i++)
			if (strcmp(f[i], "\"\"") == 0)
				f[i] = (char*) "";
		if (nf <= 3)
			f[3] = NULL;
		if (nf <= 4)
			f[4] = NULL;
		rx_try(f[0], f[1], f[2], f[3], f[4], options('c', f[1]));
		if (opt('&', f[1]))	/* try with either type of RE */
			rx_try(f[0], f[1], f[2], f[3], f[4],
					options('c', f[1]) &~ MY_REG_EXTENDED);
	}

	ne = my_regerror(MY_REG_BADPAT, (my_regex_t *)NULL, erbuf, sizeof(erbuf));
	if (strcmp(erbuf, badpat) != 0 || ne != strlen(badpat)+1) {
		fprintf(stderr, "end: regerror() test gave `%s' not `%s'\n",
							erbuf, badpat);
		status = 1;
	}
	ne = my_regerror(MY_REG_BADPAT, (my_regex_t *)NULL, erbuf, (size_t)SHORT);
	if (strncmp(erbuf, badpat, SHORT-1) != 0 || erbuf[SHORT-1] != '\0' ||
						ne != strlen(badpat)+1) {
		fprintf(stderr, "end: regerror() short test gave `%s' not `%.*s'\n",
						erbuf, SHORT-1, badpat);
		status = 1;
	}
	ne = my_regerror(MY_REG_ITOA|MY_REG_BADPAT, (my_regex_t *)NULL, erbuf, sizeof(erbuf));
	if (strcmp(erbuf, bpname) != 0 || ne != strlen(bpname)+1) {
		fprintf(stderr, "end: regerror() ITOA test gave `%s' not `%s'\n",
						erbuf, bpname);
		status = 1;
	}
	re.re_endp = bpname;
	ne = my_regerror(MY_REG_ATOI, &re, erbuf, sizeof(erbuf));
	if (atoi(erbuf) != (int)MY_REG_BADPAT) {
		fprintf(stderr, "end: regerror() ATOI test gave `%s' not `%ld'\n",
						erbuf, (long)MY_REG_BADPAT);
		status = 1;
	} else if (ne != strlen(erbuf)+1) {
		fprintf(stderr, "end: regerror() ATOI test len(`%s') = %ld\n",
						erbuf, (long)MY_REG_BADPAT);
		status = 1;
	}
}

/*
 - rx_try - try it, and report on problems
 == void rx_try(char *f0, char *f1, char *f2, char *f3, char *f4, int opts);
 */
void
rx_try(f0, f1, f2, f3, f4, opts)
char *f0;
char *f1;
char *f2;
char *f3;
char *f4;
int opts;			/* may not match f1 */
{
	my_regex_t re;
#	define	NSUBS	10
	my_regmatch_t subs[NSUBS];
#	define	NSHOULD	15
	char *should[NSHOULD];
	int nshould;
	char erbuf[100];
	int err;
	size_t len;
	const char *type = (opts & MY_REG_EXTENDED) ? "ERE" : "BRE";
	int i;
	char *grump;
	char f0copy[1000];
	char f2copy[1000];

	strcpy(f0copy, f0);
	re.re_endp = (opts&MY_REG_PEND) ? f0copy + strlen(f0copy) : NULL;
	fixstr(f0copy);
	err = my_regcomp(&re, f0copy, opts, &my_charset_latin1);
	if (err != 0 && (!opt('C', f1) || err != efind(f2))) {
		/* unexpected error or wrong error */
		len = my_regerror(err, &re, erbuf, sizeof(erbuf));
		fprintf(stderr, "%d: %s error %s, %d/%d `%s'\n",
                        line, type, eprint(err), (int )len,
                        (int) sizeof(erbuf), erbuf);
		status = 1;
	} else if (err == 0 && opt('C', f1)) {
		/* unexpected success */
		fprintf(stderr, "%d: %s should have given MY_REG_%s\n",
						line, type, f2);
		status = 1;
		err = 1;	/* so we won't try regexec */
	}

	if (err != 0) {
		my_regfree(&re);
		return;
	}

	strcpy(f2copy, f2);
	fixstr(f2copy);

	if (options('e', f1)&MY_REG_STARTEND) {
		if (strchr(f2, '(') == NULL || strchr(f2, ')') == NULL)
			fprintf(stderr, "%d: bad STARTEND syntax\n", line);
		subs[0].rm_so = strchr(f2, '(') - f2 + 1;
		subs[0].rm_eo = strchr(f2, ')') - f2;
	}
	err = my_regexec(&re, f2copy, NSUBS, subs, options('e', f1));

	if (err != 0 && (f3 != NULL || err != MY_REG_NOMATCH)) {
		/* unexpected error or wrong error */
		len = my_regerror(err, &re, erbuf, sizeof(erbuf));
		fprintf(stderr, "%d: %s exec error %s, %d/%d `%s'\n",
                        line, type, eprint(err), (int)len,
                        (int) sizeof(erbuf), erbuf);
		status = 1;
	} else if (err != 0) {
		/* nothing more to check */
	} else if (f3 == NULL) {
		/* unexpected success */
		fprintf(stderr, "%d: %s exec should have failed\n",
						line, type);
		status = 1;
		err = 1;		/* just on principle */
	} else if (opts&MY_REG_NOSUB) {
		/* nothing more to check */
	} else if ((grump = check(f2, subs[0], f3)) != NULL) {
		fprintf(stderr, "%d: %s %s\n", line, type, grump);
		status = 1;
		err = 1;
	}

	if (err != 0 || f4 == NULL) {
		my_regfree(&re);
		return;
	}

	for (i = 1; i < NSHOULD; i++)
		should[i] = NULL;
	nshould = split(f4, should+1, NSHOULD-1, (char*) ",");
	if (nshould == 0) {
		nshould = 1;
		should[1] = (char*) "";
	}
	for (i = 1; i < NSUBS; i++) {
		grump = check(f2, subs[i], should[i]);
		if (grump != NULL) {
			fprintf(stderr, "%d: %s $%d %s\n", line,
							type, i, grump);
			status = 1;
			err = 1;
		}
	}

	my_regfree(&re);
}

/*
 - options - pick options out of a regression-test string
 == int options(int type, char *s);
 */
int
options(type, s)
int type;			/* 'c' compile, 'e' exec */
char *s;
{
	char *p;
	int o = (type == 'c') ? copts : eopts;
	const char *legal = (type == 'c') ? "bisnmp" : "^$#tl";

	for (p = s; *p != '\0'; p++)
		if (strchr(legal, *p) != NULL)
			switch (*p) {
			case 'b':
				o &= ~MY_REG_EXTENDED;
				break;
			case 'i':
				o |= MY_REG_ICASE;
				break;
			case 's':
				o |= MY_REG_NOSUB;
				break;
			case 'n':
				o |= MY_REG_NEWLINE;
				break;
			case 'm':
				o &= ~MY_REG_EXTENDED;
				o |= MY_REG_NOSPEC;
				break;
			case 'p':
				o |= MY_REG_PEND;
				break;
			case '^':
				o |= MY_REG_NOTBOL;
				break;
			case '$':
				o |= MY_REG_NOTEOL;
				break;
			case '#':
				o |= MY_REG_STARTEND;
				break;
			case 't':	/* trace */
				o |= MY_REG_TRACE;
				break;
			case 'l':	/* force long representation */
				o |= MY_REG_LARGE;
				break;
			case 'r':	/* force backref use */
				o |= MY_REG_BACKR;
				break;
			}
	return(o);
}

/*
 - opt - is a particular option in a regression string?
 == int opt(int c, char *s);
 */
int				/* predicate */
opt(c, s)
int c;
char *s;
{
	return(strchr(s, c) != NULL);
}

/*
 - fixstr - transform magic characters in strings
 == void fixstr(register char *p);
 */
void
fixstr(p)
char *p;
{
	if (p == NULL)
		return;

	for (; *p != '\0'; p++)
		if (*p == 'N')
			*p = '\n';
		else if (*p == 'T')
			*p = '\t';
		else if (*p == 'S')
			*p = ' ';
		else if (*p == 'Z')
			*p = '\0';
}

/*
 - check - check a substring match
 == char *check(char *str, regmatch_t sub, char *should);
 */
char *				/* NULL or complaint */
check(str, sub, should)
char *str;
my_regmatch_t sub;
char *should;
{
	size_t len;
	size_t shlen;
	char *p;
	static char grump[500];
	char *at = NULL;

	if (should != NULL && strcmp(should, "-") == 0)
		should = NULL;
	if (should != NULL && should[0] == '@') {
		at = should + 1;
		should = (char*) "";
	}

	/* check rm_so and rm_eo for consistency */
	if (sub.rm_so > sub.rm_eo || (sub.rm_so == -1 && sub.rm_eo != -1) ||
				(sub.rm_so != -1 && sub.rm_eo == -1) ||
				(sub.rm_so != -1 && sub.rm_so < 0) ||
				(sub.rm_eo != -1 && sub.rm_eo < 0) ) {
		snprintf(grump, sizeof(grump),
			 "start %ld end %ld", (long)sub.rm_so,
							(long)sub.rm_eo);
		return(grump);
	}

	/* check for no match */
	if (sub.rm_so == -1 && should == NULL)
		return(NULL);
	if (sub.rm_so == -1)
		return((char*) "did not match");

	/* check for in range */
	if ((int) sub.rm_eo > (int) strlen(str)) {
		snprintf(grump, sizeof(grump),
			 "start %ld end %ld, past end of string",
					(long)sub.rm_so, (long)sub.rm_eo);
		return(grump);
	}

	len = (size_t)(sub.rm_eo - sub.rm_so);
	shlen = strlen(should);
	p = str + sub.rm_so;

	/* check for not supposed to match */
	if (should == NULL) {
<<<<<<< HEAD
          sprintf(grump, "matched `%.*s'", (int)len, p);
=======
		snprintf(grump, sizeof(grump),
			 "matched `%.*s'", len, p);
>>>>>>> b20487ae
		return(grump);
	}

	/* check for wrong match */
<<<<<<< HEAD
	if (len != shlen || strncmp(p, should, shlen) != 0) {
          sprintf(grump, "matched `%.*s' instead", (int)len, p);
=======
	if (len != shlen || strncmp(p, should, (size_t)shlen) != 0) {
		snprintf(grump, sizeof(grump),
			 "matched `%.*s' instead", len, p);
>>>>>>> b20487ae
		return(grump);
	}
	if (shlen > 0)
		return(NULL);

	/* check null match in right place */
	if (at == NULL)
		return(NULL);
	shlen = strlen(at);
	if (shlen == 0)
		shlen = 1;	/* force check for end-of-string */
	if (strncmp(p, at, shlen) != 0) {
		snprintf(grump, sizeof(grump),
			 "matched null at `%.20s'", p);
		return(grump);
	}
	return(NULL);
}

/*
 - eprint - convert error number to name
 == static char *eprint(int err);
 */
static char *
eprint(err)
int err;
{
	static char epbuf[100];
	size_t len;

	len = my_regerror(MY_REG_ITOA|err, (my_regex_t *)NULL, epbuf, sizeof(epbuf));
	assert(len <= sizeof(epbuf));
	return(epbuf);
}

/*
 - efind - convert error name to number
 == static int efind(char *name);
 */
static int
efind(name)
char *name;
{
	static char efbuf[100];
	my_regex_t re;

	snprintf(efbuf, sizeof(efbuf), "MY_REG_%s", name);
	assert(strlen(efbuf) < sizeof(efbuf));
	re.re_endp = efbuf;
	(void) my_regerror(MY_REG_ATOI, &re, efbuf, sizeof(efbuf));
	return(atoi(efbuf));
}<|MERGE_RESOLUTION|>--- conflicted
+++ resolved
@@ -26,6 +26,7 @@
 
 
 #ifdef _WIN32
+#define snprintf _snprintf
 char *optarg= "";
 int optind= 1;
 int opterr;
@@ -527,24 +528,13 @@
 
 	/* check for not supposed to match */
 	if (should == NULL) {
-<<<<<<< HEAD
-          sprintf(grump, "matched `%.*s'", (int)len, p);
-=======
-		snprintf(grump, sizeof(grump),
-			 "matched `%.*s'", len, p);
->>>>>>> b20487ae
+          snprintf(grump, sizeof(grump), "matched `%.*s'", (int)len, p);
 		return(grump);
 	}
 
 	/* check for wrong match */
-<<<<<<< HEAD
 	if (len != shlen || strncmp(p, should, shlen) != 0) {
-          sprintf(grump, "matched `%.*s' instead", (int)len, p);
-=======
-	if (len != shlen || strncmp(p, should, (size_t)shlen) != 0) {
-		snprintf(grump, sizeof(grump),
-			 "matched `%.*s' instead", len, p);
->>>>>>> b20487ae
+          snprintf(grump, sizeof(grump), "matched `%.*s' instead", (int)len, p);
 		return(grump);
 	}
 	if (shlen > 0)
