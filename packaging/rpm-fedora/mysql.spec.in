# Copyright (c) 2000, 2017, Oracle and/or its affiliates. All rights reserved.
#
# This program is free software; you can redistribute it and/or modify
# it under the terms of the GNU General Public License as published by
# the Free Software Foundation; version 2 of the License.
#
# This program is distributed in the hope that it will be useful,
# but WITHOUT ANY WARRANTY; without even the implied warranty of
# MERCHANTABILITY or FITNESS FOR A PARTICULAR PURPOSE.  See the
# GNU General Public License for more details.
#
# You should have received a copy of the GNU General Public License
# along with this program; see the file COPYING. If not, write to the
# Free Software Foundation, Inc., 51 Franklin St, Fifth Floor, Boston
# MA  02110-1301  USA.


# NOTE: "vendor" is used in upgrade/downgrade check, so you can't
# change these, has to be exactly as is.

%global milestone    dmr

%global mysql_vendor Oracle and/or its affiliates
%global mysqldatadir /var/lib/mysql

# By default, a build will include the bundeled "yaSSL" library for SSL.
%{?with_ssl: %global ssl_option -DWITH_SSL=%{with_ssl}}

# Regression tests may take a long time, override the default to skip them
%{!?runselftest:%global runselftest 1}

%{!?with_debuginfo:              %global nodebuginfo 1}
%{!?product_suffix:              %global product_suffix community}
%{!?feature_set:                 %global feature_set community}
%{!?compilation_comment_release: %global compilation_comment_release MySQL Community Server - (GPL)}
%{!?compilation_comment_debug:   %global compilation_comment_debug MySQL Community Server - Debug (GPL)}
%{!?src_base:                    %global src_base mysql}

%if 0%{?fedora} < 27
%global compatver             5.6.37
%global compatlib             18
%global compatsrc             https://cdn.mysql.com/Downloads/MySQL-5.6/mysql-%{compatver}.tar.gz
%endif

%global src_dir               %{src_base}-%{version}%{?milestone:-%{milestone}}

# No debuginfo for now
%if 0%{?nodebuginfo}
%global _enable_debug_package 0
%global debug_package         %{nil}
%global __os_install_post     /usr/lib/rpm/brp-compress %{nil}
%endif

%if 0%{?commercial}
%global license_files_server  %{src_dir}/LICENSE.mysql %{src_dir}/README
%global license_type          Commercial
%else
%global license_files_server  %{src_dir}/COPYING %{src_dir}/README
%global license_type          GPLv2
%endif

%global min                   8.0.0

Name:           mysql-%{product_suffix}
Summary:        A very fast and reliable SQL database server
Group:          Applications/Databases
Version:        @MYSQL_NO_DASH_VERSION@
Release:        0.1%{?milestone:.%{milestone}}%{?dist}
License:        Copyright (c) 2000, @MYSQL_COPYRIGHT_YEAR@, %{mysql_vendor}. All rights reserved. Under %{?license_type} license as shown in the Description field.
Source0:        https://cdn.mysql.com/Downloads/MySQL-@MYSQL_BASE_VERSION@/%{src_dir}.tar.gz
Source1:        http://downloads.sourceforge.net/boost/@BOOST_PACKAGE_NAME@.tar.bz2
%if 0%{?compatlib}
Source2:        %{compatsrc}
%endif
URL:            http://www.mysql.com/
Packager:       MySQL Release Engineering <mysql-build@oss.oracle.com>
Vendor:         %{mysql_vendor}
BuildRequires:  cmake
BuildRequires:  perl
%if 0%{?fedora} > 24
BuildRequires:  perl-generators
%endif
BuildRequires:  time
BuildRequires:  cyrus-sasl-devel
BuildRequires:  libaio-devel
BuildRequires:  mecab-devel
BuildRequires:  multilib-rpm-config
BuildRequires:  ncurses-devel
BuildRequires:  numactl-devel
BuildRequires:  openssl-devel
BuildRequires:  zlib-devel
BuildRequires:  systemd
BuildRequires:  pkgconfig(systemd)

# For rpm => 4.9 only: https://fedoraproject.org/wiki/Packaging:AutoProvidesAndRequiresFiltering
%global __requires_exclude ^perl\\((hostnames|lib::mtr|lib::v1|mtr_|My::)
%global __provides_exclude_from ^(/usr/share/(mysql|mysql-test)/.*|%{_libdir}/mysql/plugin/.*\\.so)$

%description
The MySQL(TM) software delivers a very fast, multi-threaded, multi-user,
and robust SQL (Structured Query Language) database server. MySQL Server
is intended for mission-critical, heavy-load production systems as well
as for embedding into mass-deployed software. MySQL is a trademark of
%{mysql_vendor}

The MySQL software has Dual Licensing, which means you can use the MySQL
software free of charge under the GNU General Public License
(http://www.gnu.org/licenses/). You can also purchase commercial MySQL
licenses from %{mysql_vendor} if you do not wish to be bound by the terms of
the GPL. See the chapter "Licensing and Support" in the manual for
further info.

The MySQL web site (http://www.mysql.com/) provides the latest
news and information about the MySQL software. Also please see the
documentation and the manual for more information.

%package        server
Summary:        A very fast and reliable SQL database server
Group:          Applications/Databases
Requires:       coreutils
Requires:       grep
Requires:       procps
Requires:       shadow-utils
Requires:       net-tools
Requires:       mecab-ipadic
%if 0%{?commercial}
Obsoletes:      mysql-commercial-bench < 5.7.8
Obsoletes:      mysql-community-server < %{version}-%{release}
Requires:       mysql-commercial-client%{?_isa} >= %{min}
Requires:       mysql-commercial-common%{?_isa} = %{version}-%{release}
%else
Requires:       mysql-community-client%{?_isa} >= %{min}
Requires:       mysql-community-common%{?_isa} = %{version}-%{release}
%endif
Obsoletes:      mysql-community-bench < 5.7.8
Obsoletes:      mysql-community-embedded < 8.0.1
Obsoletes:      mysql-community-embedded-devel < 8.0.1
Obsoletes:      community-mysql-bench
Obsoletes:      mysql-bench
Obsoletes:      mariadb-bench
Obsoletes:      mariadb-server
Obsoletes:      mariadb-server-utils
Obsoletes:      mariadb-galera-server
Obsoletes:      mariadb-server-galera
Obsoletes:      community-mysql-server < %{version}-%{release}
Obsoletes:      mysql-server < %{version}-%{release}
%if 0%{?compatlib}
%else
Obsoletes:      mysql-community-embedded-compat < 8.0.3
Obsoletes:      mysql-community-libs-compat < 8.0.3
%endif
Provides:       mysql-server = %{version}-%{release}
Provides:       mysql-server%{?_isa} = %{version}-%{release}
Provides:       mysql-compat-server = %{version}-%{release}
Provides:       mysql-compat-server%{?_isa} = %{version}-%{release}
Requires(post):   systemd
Requires(preun):  systemd
Requires(postun): systemd

%description    server
The MySQL(TM) software delivers a very fast, multi-threaded, multi-user,
and robust SQL (Structured Query Language) database server. MySQL Server
is intended for mission-critical, heavy-load production systems as well
as for embedding into mass-deployed software. MySQL is a trademark of
%{mysql_vendor}

The MySQL software has Dual Licensing, which means you can use the MySQL
software free of charge under the GNU General Public License
(http://www.gnu.org/licenses/). You can also purchase commercial MySQL
licenses from %{mysql_vendor} if you do not wish to be bound by the terms of
the GPL. See the chapter "Licensing and Support" in the manual for
further info.

The MySQL web site (http://www.mysql.com/) provides the latest news and
information about the MySQL software.  Also please see the documentation
and the manual for more information.

This package includes the MySQL server binary as well as related utilities
to run and administer a MySQL server.

%package        client
Summary:        MySQL database client applications and tools
Group:          Applications/Databases
%if 0%{?commercial}
Obsoletes:      mysql-community-client < %{version}-%{release}
Requires:       mysql-commercial-libs%{?_isa} >= %{min}
%else
Requires:       mysql-community-libs%{?_isa} >= %{min}
%endif
Obsoletes:      mariadb
Obsoletes:      community-mysql < %{version}-%{release}
Obsoletes:      mysql < %{version}-%{release}
Provides:       mysql = %{version}-%{release}
Provides:       mysql%{?_isa} = %{version}-%{release}

%description    client
This package contains the standard MySQL clients and administration
tools.

%package        common
Summary:        MySQL database common files for server and client libs
Group:          Applications/Databases
%if 0%{?commercial}
Obsoletes:      mysql-community-common < %{version}-%{release}
%endif
%if 0%{?compatlib}
Obsoletes:      mariadb-common
Obsoletes:      mariadb-errmsg
%endif # compatlib
Obsoletes:      mariadb-config
Obsoletes:      community-mysql-common < %{version}-%{release}
Obsoletes:      community-mysql-errmsg < %{version}-%{release}
Obsoletes:      mysql-common < %{version}-%{release}
Provides:       mysql-common = %{version}-%{release}
Provides:       mysql-common%{?_isa} = %{version}-%{release}

%description    common
This packages contains common files needed by MySQL client library and
MySQL database server.


%package        test
Summary:        Test suite for the MySQL database server
Group:          Applications/Databases
%if 0%{?commercial}
Requires:       mysql-commercial-server%{?_isa} >= %{min}
Obsoletes:      mysql-community-test < %{version}-%{release}
%else
Requires:       mysql-community-server%{?_isa} >= %{min}
%endif
Obsoletes:      mariadb-test
Obsoletes:      community-mysql-test < %{version}-%{release}
Obsoletes:      mysql-test < %{version}-%{release}
Provides:       mysql-test = %{version}-%{release}
Provides:       mysql-test%{?_isa} = %{version}-%{release}

%description    test
This package contains the MySQL regression test suite for MySQL
database server.

%package        devel
Summary:        Development header files and libraries for MySQL database client applications
Group:          Applications/Databases
%if 0%{?commercial}
Obsoletes:      mysql-community-devel < %{version}-%{release}
Requires:       mysql-commercial-libs%{?_isa} >= %{min}
%else
Requires:       mysql-community-libs%{?_isa} >= %{min}
%endif
Obsoletes:      mariadb-devel
Obsoletes:      mariadb-connector-c-devel
Obsoletes:      community-mysql-devel < %{version}-%{release}
Obsoletes:      mysql-devel < %{version}-%{release}
Provides:       mysql-devel = %{version}-%{release}
Provides:       mysql-devel%{?_isa} = %{version}-%{release}

%description    devel
This package contains the development header files and libraries necessary
to develop MySQL client applications.

%package        libs
Summary:        Shared libraries for MySQL database client applications
Group:          Applications/Databases
%if 0%{?commercial}
Obsoletes:      mysql-community-libs < %{version}-%{release}
Requires:       mysql-commercial-common%{?_isa} >= %{min}
%else
Requires:       mysql-community-common%{?_isa} >= %{min}
%endif
%if 0%{?compatlib}
Obsoletes:      mariadb-libs
%endif # compatlib
Obsoletes:      community-mysql-libs < %{version}-%{release}
Obsoletes:      mysql-libs < %{version}-%{release}
Provides:       mysql-libs = %{version}-%{release}
Provides:       mysql-libs%{?_isa} = %{version}-%{release}

%description    libs
This package contains the shared libraries for MySQL client
applications.

%if 0%{?compatlib}
%package        libs-compat
Summary:        Shared compat libraries for MySQL %{compatver} database client applications
Group:          Applications/Databases
Obsoletes:      mysql-libs-compat < %{version}-%{release}
Obsoletes:      mariadb-libs
Provides:       mysql-libs-compat = %{version}-%{release}
Provides:       mysql-libs-compat%{?_isa} = %{version}-%{release}
%if 0%{?commercial}
Obsoletes:      mysql-community-libs-compat < %{version}-%{release}
Requires:       mysql-commercial-libs%{?_isa} >= %{min}
%else
Requires:       mysql-community-libs%{?_isa} >= %{min}
%endif

%description    libs-compat
This package contains the shared compat libraries for MySQL %{compatver} client
applications.
%endif # compatlib

%if 0%{?compatlib}
%package        embedded-compat
Summary:        MySQL embedded compat library
Group:          Applications/Databases
%if 0%{?commercial}
Obsoletes:      mysql-community-embedded-compat < %{version}-%{release}
Requires:       mysql-commercial-common%{?_isa} >= %{min}
%else
Requires:       mysql-community-common%{?_isa} >= %{min}
%endif
Obsoletes:      mysql-embedded < %{version}-%{release}
Obsoletes:      mysql-embedded-devel < %{version}-%{release}
Obsoletes:      community-mysql-embedded < %{version}-%{release}
Obsoletes:      community-mysql-embedded-devel < %{version}-%{release}
Obsoletes:      mariadb-embedded
Obsoletes:      mariadb-embedded-devel

%description    embedded-compat
This package contains the MySQL server as an embedded library with
compatibility for applications using version %{compatlib} of the library.
%endif # compatlib

%prep
%if 0%{?compatlib}
%setup -q -T -a 0 -a 1 -a 2 -c -n %{src_dir}
%else
%setup -q -T -a 0 -a 1 -c -n %{src_dir}
%endif # 0%{?compatlib}


%build
# Fail quickly and obviously if user tries to build as root
%if 0%{?runselftest}
if [ "x$(id -u)" = "x0" ] ; then
   echo "The MySQL regression tests may fail if run as root."
   echo "If you really need to build the RPM as root, use"
   echo "--define='runselftest 0' to skip the regression tests."
   exit 1
fi
%endif

# Build compat libs
%if 0%{?compatlib}
(
  pushd mysql-%{compatver}
  mkdir build && pushd build
  cmake .. \
           -DBUILD_CONFIG=mysql_release \
           -DINSTALL_LAYOUT=RPM \
           -DCMAKE_BUILD_TYPE=RelWithDebInfo \
           -DCMAKE_C_FLAGS="%{optflags}" \
           -DCMAKE_CXX_FLAGS="%{optflags}" \
           -DWITH_INNODB_MEMCACHED=0 \
           -DINSTALL_LIBDIR="%{_lib}/mysql" \
           -DINSTALL_PLUGINDIR="%{_lib}/mysql/plugin" \
           -DINSTALL_SQLBENCHDIR=share \
           -DWITH_SYMVER16=1 \
           -DMYSQL_UNIX_ADDR="%{mysqldatadir}/mysql.sock" \
           -DFEATURE_SET="%{feature_set}" \
           -DWITH_EMBEDDED_SERVER=1 \
           -DWITH_EMBEDDED_SHARED_LIBRARY=1 \
           -DWITH_SSL=bundled \
           -DCOMPILATION_COMMENT="%{compilation_comment_release}" \
           -DMYSQL_SERVER_SUFFIX="%{?server_suffix}"
  echo BEGIN_NORMAL_CONFIG ; egrep '^#define' include/config.h ; echo END_NORMAL_CONFIG
  make %{?_smp_mflags} VERBOSE=1
)
%endif # compatlib

# Build debug versions of mysqld
mkdir debug
(
  cd debug
  # Attempt to remove any optimisation flags from the debug build
  optflags=$(echo "%{optflags}" | sed -e 's/-O2 / /' -e 's/-Wp,-D_FORTIFY_SOURCE=2/ /')
  cmake ../%{src_dir} \
           -DBUILD_CONFIG=mysql_release \
           -DINSTALL_LAYOUT=RPM \
           -DCMAKE_BUILD_TYPE=Debug \
           -DMYSQL_MAINTAINER_MODE=0 \
           -DTMPDIR=/var/tmp \
           -DWITH_BOOST=.. \
           -DWITH_MECAB=system \
           -DCMAKE_C_FLAGS="$optflags" \
           -DCMAKE_CXX_FLAGS="$optflags" \
           -DWITH_SYSTEMD=1 \
%if 0%{?ndb_nodejs_path:1}
           -DNDB_NODEJS_PATH=%{ndb_nodejs_path} \
%endif
%if 0%{?ndb_nodejs_extras_path:1}
           -DNDB_NODEJS_EXTRAS_PATH=%{ndb_nodejs_extras_path} \
%endif
%if 0%{?with_meb:1}
           -DWITH_MEB=1 \
%endif
           -DWITH_INNODB_MEMCACHED=1 \
           -DINSTALL_LIBDIR="%{_lib}/mysql" \
           -DINSTALL_PLUGINDIR="%{_lib}/mysql/plugin/debug" \
           -DMYSQL_UNIX_ADDR="%{mysqldatadir}/mysql.sock" \
           -DMYSQLX_UNIX_ADDR="/var/run/mysqld/mysqlx.sock" \
           -DFEATURE_SET="%{feature_set}" \
           -DWITH_NUMA=ON \
           %{?ssl_option} \
           -DCOMPILATION_COMMENT="%{compilation_comment_debug}" \
           -DMYSQL_SERVER_SUFFIX="%{?server_suffix}"
  echo BEGIN_DEBUG_CONFIG ; egrep '^#define' include/config.h ; echo END_DEBUG_CONFIG
  make %{?_smp_mflags} VERBOSE=1
)

# Build full release
mkdir release
(
  cd release
  cmake ../%{src_dir} \
           -DBUILD_CONFIG=mysql_release \
           -DINSTALL_LAYOUT=RPM \
           -DCMAKE_BUILD_TYPE=RelWithDebInfo \
           -DTMPDIR=/var/tmp \
           -DWITH_BOOST=.. \
           -DWITH_MECAB=system \
           -DCMAKE_C_FLAGS="%{optflags}" \
           -DCMAKE_CXX_FLAGS="%{optflags}" \
           -DWITH_SYSTEMD=1 \
%if 0%{?ndb_nodejs_path:1}
           -DNDB_NODEJS_PATH=%{ndb_nodejs_path} \
%endif
%if 0%{?ndb_nodejs_extras_path:1}
           -DNDB_NODEJS_EXTRAS_PATH=%{ndb_nodejs_extras_path} \
%endif
%if 0%{?with_meb:1}
           -DWITH_MEB=1 \
%endif
           -DWITH_INNODB_MEMCACHED=1 \
           -DINSTALL_LIBDIR="%{_lib}/mysql" \
           -DINSTALL_PLUGINDIR="%{_lib}/mysql/plugin" \
           -DMYSQL_UNIX_ADDR="%{mysqldatadir}/mysql.sock" \
           -DMYSQLX_UNIX_ADDR="/var/run/mysqld/mysqlx.sock" \
           -DFEATURE_SET="%{feature_set}" \
           -DWITH_NUMA=ON \
           %{?ssl_option} \
           -DCOMPILATION_COMMENT="%{compilation_comment_release}" \
           -DMYSQL_SERVER_SUFFIX="%{?server_suffix}"
  echo BEGIN_NORMAL_CONFIG ; egrep '^#define' include/config.h ; echo END_NORMAL_CONFIG
  make %{?_smp_mflags} VERBOSE=1
)

%install
# Install compat libs
%if 0%{?compatlib}
for dir in libmysql libmysqld ; do
    pushd mysql-%{compatver}/build/$dir
    make DESTDIR=%{buildroot} install
    popd
done
%endif # compatlib
rm -f %{buildroot}%{_libdir}/mysql/libmysqlclient{,_r}.{a,la,so}
rm -f %{buildroot}%{_libdir}/mysql/libmysqld.{a,la,so}

MBD=$RPM_BUILD_DIR/%{src_dir}

# Ensure that needed directories exists
install -d -m 0751 %{buildroot}/var/lib/mysql
install -d -m 0755 %{buildroot}/var/run/mysqld
install -d -m 0750 %{buildroot}/var/lib/mysql-files
install -d -m 0750 %{buildroot}/var/lib/mysql-keyring

# Install all binaries
pushd $MBD/release
make DESTDIR=%{buildroot} install

# Install config and logrotate
install -D -m 0644 packaging/rpm-common/mysql.logrotate %{buildroot}%{_sysconfdir}/logrotate.d/mysql
install -D -m 0644 packaging/rpm-common/my.cnf %{buildroot}%{_sysconfdir}/my.cnf
install -d %{buildroot}%{_sysconfdir}/my.cnf.d

# Add libdir to linker
install -d -m 0755 %{buildroot}%{_sysconfdir}/ld.so.conf.d
echo "%{_libdir}/mysql" > %{buildroot}%{_sysconfdir}/ld.so.conf.d/mysql-%{_arch}.conf

# multiarch support
if %multilib_capable ; then
    mv %{buildroot}%{_bindir}/mysql_config %{buildroot}%{_bindir}/mysql_config-%{__isa_bits}
    install -p -m 0755 packaging/rpm-common/mysql_config.sh %{buildroot}%{_bindir}/mysql_config
fi

# Remove files pages we explicitly do not want to package
rm -rf %{buildroot}%{_infodir}/mysql.info*
rm -rf %{buildroot}%{_datadir}/mysql/mysql.server
rm -rf %{buildroot}%{_datadir}/mysql/mysqld_multi.server

# Remove upcoming man pages, to avoid breakage when they materialize
# Keep this comment as a placeholder for future cases
# rm -f %{buildroot}%{_mandir}/man1/<manpage>.1

# Remove removed manpages here until they are removed from the docs repo
rm -f %{buildroot}%{_mandir}/man1/mysql-stress-test.pl.1
rm -f %{buildroot}%{_mandir}/man1/mysql-test-run.pl.1
rm -f %{buildroot}%{_mandir}/man1/mysql_client_test.1
rm -f %{buildroot}%{_mandir}/man1/mysqltest.1

%check
%if 0%{?runselftest} || 0%{?with_unittests}
pushd release
export CTEST_OUTPUT_ON_FAILURE=1
make test || true
%endif
%if 0%{?runselftest}
export MTR_BUILD_THREAD=auto
pushd mysql-test
./mtr \
    --mem --parallel=auto --force --retry=0 \
    --mysqld=--binlog-format=mixed \
    --suite-timeout=720 --testcase-timeout=30 \
    --clean-vardir
rm -r $(readlink var) var
%endif

%pre server
/usr/sbin/groupadd -g 27 -o -r mysql >/dev/null 2>&1 || :
/usr/sbin/useradd -M -N -g mysql -o -r -d /var/lib/mysql -s /bin/false \
    -c "MySQL Server" -u 27 mysql >/dev/null 2>&1 || :

%post server
datadir=$(/usr/bin/my_print_defaults server mysqld | grep '^--datadir=' | sed -n 's/--datadir=//p' | tail -n 1)
/bin/chmod 0755 "$datadir" >/dev/null 2>&1 || :
/bin/touch /var/log/mysqld.log >/dev/null 2>&1 || :
/bin/chown mysql:mysql /var/log/mysqld.log >/dev/null 2>&1 || :
%systemd_post mysqld.service
/usr/bin/systemctl enable mysqld >/dev/null 2>&1 || :
%{_sbindir}/setcap cap_sys_nice+ep %{_sbindir}/mysqld >/dev/null 2>&1 || :

%preun server
%systemd_preun mysqld.service

%postun server
%systemd_postun_with_restart mysqld.service

%post libs -p /sbin/ldconfig

%postun libs -p /sbin/ldconfig

%if 0%{?compatlib}
%post embedded-compat -p /sbin/ldconfig

%postun embedded-compat -p /sbin/ldconfig
%endif

%files server
%defattr(-, root, root, -)
%doc %{?license_files_server} %{src_dir}/Docs/ChangeLog
%doc %{src_dir}/Docs/INFO_SRC*
%doc release/Docs/INFO_BIN*
%attr(644, root, root) %{_mandir}/man1/innochecksum.1*
%attr(644, root, root) %{_mandir}/man1/ibd2sdi.1*
%attr(644, root, root) %{_mandir}/man1/my_print_defaults.1*
%attr(644, root, root) %{_mandir}/man1/myisam_ftdump.1*
%attr(644, root, root) %{_mandir}/man1/myisamchk.1*
%attr(644, root, root) %{_mandir}/man1/myisamlog.1*
%attr(644, root, root) %{_mandir}/man1/myisampack.1*
%attr(644, root, root) %{_mandir}/man8/mysqld.8*
%exclude %{_mandir}/man1/mysqld_multi.1*
%exclude %{_mandir}/man1/mysqld_safe.1*
%attr(644, root, root) %{_mandir}/man1/mysqldumpslow.1*
%attr(644, root, root) %{_mandir}/man1/mysql_secure_installation.1*
%attr(644, root, root) %{_mandir}/man1/mysql_upgrade.1*
%attr(644, root, root) %{_mandir}/man1/mysqlman.1*
%attr(644, root, root) %{_mandir}/man1/mysql.server.1*
%attr(644, root, root) %{_mandir}/man1/mysql_tzinfo_to_sql.1*
%attr(644, root, root) %{_mandir}/man1/perror.1*
%attr(644, root, root) %{_mandir}/man1/resolve_stack_dump.1*
%attr(644, root, root) %{_mandir}/man1/resolveip.1*
%attr(644, root, root) %{_mandir}/man1/mysql_ssl_rsa_setup.1*
%attr(644, root, root) %{_mandir}/man1/lz4_decompress.1*
%attr(644, root, root) %{_mandir}/man1/zlib_decompress.1*

%config(noreplace) %{_sysconfdir}/my.cnf
%dir %{_sysconfdir}/my.cnf.d

%attr(755, root, root) %{_bindir}/innochecksum
%attr(755, root, root) %{_bindir}/ibd2sdi
%attr(755, root, root) %{_bindir}/my_print_defaults
%attr(755, root, root) %{_bindir}/myisam_ftdump
%attr(755, root, root) %{_bindir}/myisamchk
%attr(755, root, root) %{_bindir}/myisamlog
%attr(755, root, root) %{_bindir}/myisampack
%attr(755, root, root) %{_bindir}/mysql_secure_installation
%attr(755, root, root) %{_bindir}/mysql_ssl_rsa_setup
%attr(755, root, root) %{_bindir}/mysql_tzinfo_to_sql
%attr(755, root, root) %{_bindir}/mysql_upgrade
%attr(755, root, root) %{_bindir}/mysqldumpslow
%attr(755, root, root) %{_bindir}/perror
%attr(755, root, root) %{_bindir}/resolve_stack_dump
%attr(755, root, root) %{_bindir}/resolveip
%attr(755, root, root) %{_bindir}/mysqld_pre_systemd
%attr(755, root, root) %{_bindir}/lz4_decompress
%attr(755, root, root) %{_bindir}/zlib_decompress
%attr(755, root, root) %{_sbindir}/mysqld
%attr(755, root, root) %{_sbindir}/mysqld-debug

%dir %{_libdir}/mysql/plugin
%attr(755, root, root) %{_libdir}/mysql/plugin/adt_null.so
%attr(755, root, root) %{_libdir}/mysql/plugin/auth_socket.so
%attr(755, root, root) %{_libdir}/mysql/plugin/authentication_ldap_sasl_client.so
%attr(755, root, root) %{_libdir}/mysql/plugin/group_replication.so
%attr(755, root, root) %{_libdir}/mysql/plugin/component_log_sink_syseventlog.so
%attr(755, root, root) %{_libdir}/mysql/plugin/component_log_sink_json.so
%attr(755, root, root) %{_libdir}/mysql/plugin/connection_control.so
%attr(755, root, root) %{_libdir}/mysql/plugin/ha_example.so
%attr(755, root, root) %{_libdir}/mysql/plugin/innodb_engine.so
%attr(755, root, root) %{_libdir}/mysql/plugin/keyring_file.so
%attr(755, root, root) %{_libdir}/mysql/plugin/keyring_udf.so
%attr(755, root, root) %{_libdir}/mysql/plugin/libmemcached.so
%attr(755, root, root) %{_libdir}/mysql/plugin/locking_service.so
%attr(755, root, root) %{_libdir}/mysql/plugin/libpluginmecab.so
%attr(755, root, root) %{_libdir}/mysql/plugin/mypluglib.so
%attr(755, root, root) %{_libdir}/mysql/plugin/mysql_no_login.so
%attr(755, root, root) %{_libdir}/mysql/plugin/mysqlx.so
%attr(755, root, root) %{_libdir}/mysql/plugin/rewrite_example.so
%attr(755, root, root) %{_libdir}/mysql/plugin/rewriter.so
%attr(755, root, root) %{_libdir}/mysql/plugin/semisync_master.so
%attr(755, root, root) %{_libdir}/mysql/plugin/semisync_slave.so
%attr(755, root, root) %{_libdir}/mysql/plugin/validate_password.so
%attr(755, root, root) %{_libdir}/mysql/plugin/version_token.so
%dir %{_libdir}/mysql/plugin/debug
%attr(755, root, root) %{_libdir}/mysql/plugin/debug/adt_null.so
%attr(755, root, root) %{_libdir}/mysql/plugin/debug/auth_socket.so
%attr(755, root, root) %{_libdir}/mysql/plugin/debug/authentication_ldap_sasl_client.so
%attr(755, root, root) %{_libdir}/mysql/plugin/debug/group_replication.so
%attr(755, root, root) %{_libdir}/mysql/plugin/debug/component_log_sink_syseventlog.so
%attr(755, root, root) %{_libdir}/mysql/plugin/debug/component_log_sink_json.so
%attr(755, root, root) %{_libdir}/mysql/plugin/debug/connection_control.so
%attr(755, root, root) %{_libdir}/mysql/plugin/debug/ha_example.so
%attr(755, root, root) %{_libdir}/mysql/plugin/debug/keyring_file.so
%attr(755, root, root) %{_libdir}/mysql/plugin/debug/keyring_udf.so
%attr(755, root, root) %{_libdir}/mysql/plugin/debug/innodb_engine.so
%attr(755, root, root) %{_libdir}/mysql/plugin/debug/libmemcached.so
%attr(755, root, root) %{_libdir}/mysql/plugin/debug/locking_service.so
%attr(755, root, root) %{_libdir}/mysql/plugin/debug/libpluginmecab.so
%attr(755, root, root) %{_libdir}/mysql/plugin/debug/mypluglib.so
%attr(755, root, root) %{_libdir}/mysql/plugin/debug/mysql_no_login.so
%attr(755, root, root) %{_libdir}/mysql/plugin/debug/mysqlx.so
%attr(755, root, root) %{_libdir}/mysql/plugin/debug/rewrite_example.so
%attr(755, root, root) %{_libdir}/mysql/plugin/debug/rewriter.so
%attr(755, root, root) %{_libdir}/mysql/plugin/debug/semisync_master.so
%attr(755, root, root) %{_libdir}/mysql/plugin/debug/semisync_slave.so
%attr(755, root, root) %{_libdir}/mysql/plugin/debug/validate_password.so
%attr(755, root, root) %{_libdir}/mysql/plugin/debug/version_token.so

%attr(644, root, root) %{_datadir}/mysql/fill_help_tables.sql
%attr(644, root, root) %{_datadir}/mysql/mysql_sys_schema.sql
%attr(644, root, root) %{_datadir}/mysql/mysql_system_tables.sql
%attr(644, root, root) %{_datadir}/mysql/mysql_system_tables_data.sql
%attr(644, root, root) %{_datadir}/mysql/mysql_test_data_timezone.sql
%attr(644, root, root) %{_datadir}/mysql/mysql-log-rotate
%attr(644, root, root) %{_datadir}/mysql/dictionary.txt
%attr(644, root, root) %{_datadir}/mysql/innodb_memcached_config.sql
%attr(644, root, root) %{_datadir}/mysql/install_rewriter.sql
%attr(644, root, root) %{_datadir}/mysql/uninstall_rewriter.sql
%attr(644, root, root) %{_datadir}/mysql/magic
%attr(644, root, root) %{_prefix}/lib/tmpfiles.d/mysql.conf
%attr(644, root, root) %{_unitdir}/mysqld.service
%attr(644, root, root) %{_unitdir}/mysqld@.service
%attr(644, root, root) %config(noreplace,missingok) %{_sysconfdir}/logrotate.d/mysql
%dir %attr(751, mysql, mysql) /var/lib/mysql
%dir %attr(755, mysql, mysql) /var/run/mysqld
%dir %attr(750, mysql, mysql) /var/lib/mysql-files
%dir %attr(750, mysql, mysql) /var/lib/mysql-keyring

%files common
%defattr(-, root, root, -)
%doc %{?license_files_server}
%{_datadir}/mysql/charsets/
%{_datadir}/mysql/errmsg-utf8.txt
%{_datadir}/mysql/bulgarian/
%{_datadir}/mysql/czech/
%{_datadir}/mysql/danish/
%{_datadir}/mysql/dutch/
%{_datadir}/mysql/english/
%{_datadir}/mysql/estonian/
%{_datadir}/mysql/french/
%{_datadir}/mysql/german/
%{_datadir}/mysql/greek/
%{_datadir}/mysql/hungarian/
%{_datadir}/mysql/italian/
%{_datadir}/mysql/japanese/
%{_datadir}/mysql/korean/
%{_datadir}/mysql/norwegian-ny/
%{_datadir}/mysql/norwegian/
%{_datadir}/mysql/polish/
%{_datadir}/mysql/portuguese/
%{_datadir}/mysql/romanian/
%{_datadir}/mysql/russian/
%{_datadir}/mysql/serbian/
%{_datadir}/mysql/slovak/
%{_datadir}/mysql/spanish/
%{_datadir}/mysql/swedish/
%{_datadir}/mysql/ukrainian/

%files client
%defattr(-, root, root, -)
%doc %{?license_files_server}
%attr(755, root, root) %{_bindir}/mysql
%attr(755, root, root) %{_bindir}/mysqladmin
%attr(755, root, root) %{_bindir}/mysqlbinlog
%attr(755, root, root) %{_bindir}/mysqlcheck
%attr(755, root, root) %{_bindir}/mysqldump
%attr(755, root, root) %{_bindir}/mysqlimport
%attr(755, root, root) %{_bindir}/mysqlpump
%attr(755, root, root) %{_bindir}/mysqlshow
%attr(755, root, root) %{_bindir}/mysqlslap
%attr(755, root, root) %{_bindir}/mysql_config_editor

%attr(644, root, root) %{_mandir}/man1/mysql.1*
%attr(644, root, root) %{_mandir}/man1/mysqladmin.1*
%attr(644, root, root) %{_mandir}/man1/mysqlbinlog.1*
%attr(644, root, root) %{_mandir}/man1/mysqlcheck.1*
%attr(644, root, root) %{_mandir}/man1/mysqldump.1*
%attr(644, root, root) %{_mandir}/man1/mysqlpump.1*
%attr(644, root, root) %{_mandir}/man1/mysqlimport.1*
%attr(644, root, root) %{_mandir}/man1/mysqlshow.1*
%attr(644, root, root) %{_mandir}/man1/mysqlslap.1*
%attr(644, root, root) %{_mandir}/man1/mysql_config_editor.1*

%files devel
%defattr(-, root, root, -)
%doc %{?license_files_server}
%attr(644, root, root) %{_mandir}/man1/comp_err.1*
%attr(644, root, root) %{_mandir}/man1/mysql_config.1*
%attr(755, root, root) %{_bindir}/mysql_config*
%exclude %{_bindir}/mysql_config_editor
%{_includedir}/mysql
%{_datadir}/aclocal/mysql.m4
%{_libdir}/mysql/libmysqlclient.a
%{_libdir}/mysql/libmysqlservices.a
%{_libdir}/mysql/libmysqlclient.so
%{_libdir}/pkgconfig/mysqlclient.pc

%files libs
%defattr(-, root, root, -)
%doc %{?license_files_server}
%dir %attr(755, root, root) %{_libdir}/mysql
%attr(644, root, root) %{_sysconfdir}/ld.so.conf.d/mysql-%{_arch}.conf
%{_libdir}/mysql/libmysqlclient.so.21*

%if 0%{?compatlib}
%files libs-compat
%defattr(-, root, root, -)
%doc %{?license_files_server}
%dir %attr(755, root, root) %{_libdir}/mysql
%attr(644, root, root) %{_sysconfdir}/ld.so.conf.d/mysql-%{_arch}.conf
%{_libdir}/mysql/libmysqlclient.so.%{compatlib}
%{_libdir}/mysql/libmysqlclient.so.%{compatlib}.*.0
%{_libdir}/mysql/libmysqlclient_r.so.%{compatlib}
%{_libdir}/mysql/libmysqlclient_r.so.%{compatlib}.*.0
%endif # compatlib

%files test
%defattr(-, root, root, -)
%doc %{?license_files_server}
%attr(-, root, root) %{_datadir}/mysql-test
%attr(755, root, root) %{_bindir}/mysql_client_test
%attr(755, root, root) %{_bindir}/mysqltest
%attr(755, root, root) %{_bindir}/mysqlxtest

%attr(755, root, root) %{_libdir}/mysql/plugin/auth.so
%attr(755, root, root) %{_libdir}/mysql/plugin/auth_test_plugin.so
%attr(755, root, root) %{_libdir}/mysql/plugin/component_example_component1.so
%attr(755, root, root) %{_libdir}/mysql/plugin/component_example_component2.so
%attr(755, root, root) %{_libdir}/mysql/plugin/component_example_component3.so
%attr(755, root, root) %{_libdir}/mysql/plugin/component_log_sink_test.so
%attr(755, root, root) %{_libdir}/mysql/plugin/component_test_backup_lock_service.so
%attr(755, root, root) %{_libdir}/mysql/plugin/component_test_string_service_charset.so
%attr(755, root, root) %{_libdir}/mysql/plugin/component_test_string_service_long.so
%attr(755, root, root) %{_libdir}/mysql/plugin/component_test_string_service.so
%attr(755, root, root) %{_libdir}/mysql/plugin/component_pfs_example.so
%attr(755, root, root) %{_libdir}/mysql/plugin/component_pfs_example_component_population.so
%attr(755, root, root) %{_libdir}/mysql/plugin/pfs_example_plugin_employee.so
%attr(755, root, root) %{_libdir}/mysql/plugin/component_test_pfs_notification.so
%attr(755, root, root) %{_libdir}/mysql/plugin/component_test_pfs_resource_group.so
%attr(755, root, root) %{_libdir}/mysql/plugin/component_test_udf_registration.so
%attr(755, root, root) %{_libdir}/mysql/plugin/component_udf_reg_3_func.so
%attr(755, root, root) %{_libdir}/mysql/plugin/component_udf_reg_avg_func.so
%attr(755, root, root) %{_libdir}/mysql/plugin/component_udf_reg_int_func.so
%attr(755, root, root) %{_libdir}/mysql/plugin/component_udf_reg_int_same_func.so
%attr(755, root, root) %{_libdir}/mysql/plugin/component_udf_reg_only_3_func.so
%attr(755, root, root) %{_libdir}/mysql/plugin/component_udf_reg_real_func.so
%attr(755, root, root) %{_libdir}/mysql/plugin/component_udf_unreg_3_func.so
%attr(755, root, root) %{_libdir}/mysql/plugin/component_udf_unreg_int_func.so
%attr(755, root, root) %{_libdir}/mysql/plugin/component_udf_unreg_real_func.so
%attr(755, root, root) %{_libdir}/mysql/plugin/component_test_sys_var_service_int.so
%attr(755, root, root) %{_libdir}/mysql/plugin/component_test_sys_var_service.so
%attr(755, root, root) %{_libdir}/mysql/plugin/component_test_sys_var_service_same.so
%attr(755, root, root) %{_libdir}/mysql/plugin/component_test_sys_var_service_str.so
%attr(755, root, root) %{_libdir}/mysql/plugin/component_test_status_var_service.so
%attr(755, root, root) %{_libdir}/mysql/plugin/component_test_status_var_service_int.so
%attr(755, root, root) %{_libdir}/mysql/plugin/component_test_status_var_service_reg_only.so
%attr(755, root, root) %{_libdir}/mysql/plugin/component_test_status_var_service_str.so
%attr(755, root, root) %{_libdir}/mysql/plugin/component_test_status_var_service_unreg_only.so
%attr(755, root, root) %{_libdir}/mysql/plugin/component_test_system_variable_source.so
%attr(644, root, root) %{_libdir}/mysql/plugin/daemon_example.ini
%attr(755, root, root) %{_libdir}/mysql/plugin/libdaemon_example.so
%attr(755, root, root) %{_libdir}/mysql/plugin/replication_observers_example_plugin.so
%attr(755, root, root) %{_libdir}/mysql/plugin/libtest_framework.so
%attr(755, root, root) %{_libdir}/mysql/plugin/libtest_services.so
%attr(755, root, root) %{_libdir}/mysql/plugin/libtest_services_threaded.so
%attr(755, root, root) %{_libdir}/mysql/plugin/libtest_session_detach.so
%attr(755, root, root) %{_libdir}/mysql/plugin/libtest_session_in_thd.so
%attr(755, root, root) %{_libdir}/mysql/plugin/libtest_session_info.so
%attr(755, root, root) %{_libdir}/mysql/plugin/libtest_sql_2_sessions.so
%attr(755, root, root) %{_libdir}/mysql/plugin/libtest_sql_all_col_types.so
%attr(755, root, root) %{_libdir}/mysql/plugin/libtest_sql_cmds_1.so
%attr(755, root, root) %{_libdir}/mysql/plugin/libtest_sql_commit.so
%attr(755, root, root) %{_libdir}/mysql/plugin/libtest_sql_complex.so
%attr(755, root, root) %{_libdir}/mysql/plugin/libtest_sql_errors.so
%attr(755, root, root) %{_libdir}/mysql/plugin/libtest_sql_lock.so
%attr(755, root, root) %{_libdir}/mysql/plugin/libtest_sql_processlist.so
%attr(755, root, root) %{_libdir}/mysql/plugin/libtest_sql_replication.so
%attr(755, root, root) %{_libdir}/mysql/plugin/libtest_sql_shutdown.so
%attr(755, root, root) %{_libdir}/mysql/plugin/libtest_sql_stmt.so
%attr(755, root, root) %{_libdir}/mysql/plugin/libtest_sql_sqlmode.so
%attr(755, root, root) %{_libdir}/mysql/plugin/libtest_sql_stored_procedures_functions.so
%attr(755, root, root) %{_libdir}/mysql/plugin/libtest_sql_views_triggers.so
%attr(755, root, root) %{_libdir}/mysql/plugin/libtest_x_sessions_deinit.so
%attr(755, root, root) %{_libdir}/mysql/plugin/libtest_x_sessions_init.so
%attr(755, root, root) %{_libdir}/mysql/plugin/qa_auth_client.so
%attr(755, root, root) %{_libdir}/mysql/plugin/qa_auth_interface.so
%attr(755, root, root) %{_libdir}/mysql/plugin/qa_auth_server.so
%attr(755, root, root) %{_libdir}/mysql/plugin/test_security_context.so
%attr(755, root, root) %{_libdir}/mysql/plugin/test_services_plugin_registry.so
%attr(755, root, root) %{_libdir}/mysql/plugin/test_udf_services.so
%attr(755, root, root) %{_libdir}/mysql/plugin/debug/auth.so
%attr(755, root, root) %{_libdir}/mysql/plugin/debug/auth_test_plugin.so
%attr(755, root, root) %{_libdir}/mysql/plugin/debug/component_example_component1.so
%attr(755, root, root) %{_libdir}/mysql/plugin/debug/component_example_component2.so
%attr(755, root, root) %{_libdir}/mysql/plugin/debug/component_example_component3.so
%attr(755, root, root) %{_libdir}/mysql/plugin/debug/component_log_sink_test.so
%attr(755, root, root) %{_libdir}/mysql/plugin/debug/component_test_backup_lock_service.so
%attr(755, root, root) %{_libdir}/mysql/plugin/debug/component_test_string_service_charset.so
%attr(755, root, root) %{_libdir}/mysql/plugin/debug/component_test_string_service_long.so
%attr(755, root, root) %{_libdir}/mysql/plugin/debug/component_test_string_service.so
%attr(755, root, root) %{_libdir}/mysql/plugin/debug/component_pfs_example.so
%attr(755, root, root) %{_libdir}/mysql/plugin/debug/component_pfs_example_component_population.so
%attr(755, root, root) %{_libdir}/mysql/plugin/debug/pfs_example_plugin_employee.so
%attr(755, root, root) %{_libdir}/mysql/plugin/debug/component_test_pfs_notification.so
%attr(755, root, root) %{_libdir}/mysql/plugin/debug/component_test_pfs_resource_group.so
%attr(755, root, root) %{_libdir}/mysql/plugin/debug/component_test_udf_registration.so
%attr(755, root, root) %{_libdir}/mysql/plugin/debug/component_udf_reg_3_func.so
%attr(755, root, root) %{_libdir}/mysql/plugin/debug/component_udf_reg_avg_func.so
%attr(755, root, root) %{_libdir}/mysql/plugin/debug/component_udf_reg_int_func.so
%attr(755, root, root) %{_libdir}/mysql/plugin/debug/component_udf_reg_int_same_func.so
%attr(755, root, root) %{_libdir}/mysql/plugin/debug/component_udf_reg_only_3_func.so
%attr(755, root, root) %{_libdir}/mysql/plugin/debug/component_udf_reg_real_func.so
%attr(755, root, root) %{_libdir}/mysql/plugin/debug/component_udf_unreg_3_func.so
%attr(755, root, root) %{_libdir}/mysql/plugin/debug/component_udf_unreg_int_func.so
%attr(755, root, root) %{_libdir}/mysql/plugin/debug/component_udf_unreg_real_func.so
%attr(755, root, root) %{_libdir}/mysql/plugin/debug/component_test_sys_var_service_int.so
%attr(755, root, root) %{_libdir}/mysql/plugin/debug/component_test_sys_var_service.so
%attr(755, root, root) %{_libdir}/mysql/plugin/debug/component_test_sys_var_service_same.so
%attr(755, root, root) %{_libdir}/mysql/plugin/debug/component_test_sys_var_service_str.so
%attr(755, root, root) %{_libdir}/mysql/plugin/debug/component_test_status_var_service.so
%attr(755, root, root) %{_libdir}/mysql/plugin/debug/component_test_status_var_service_int.so
%attr(755, root, root) %{_libdir}/mysql/plugin/debug/component_test_status_var_service_reg_only.so
%attr(755, root, root) %{_libdir}/mysql/plugin/debug/component_test_status_var_service_str.so
%attr(755, root, root) %{_libdir}/mysql/plugin/debug/component_test_status_var_service_unreg_only.so
%attr(755, root, root) %{_libdir}/mysql/plugin/debug/component_test_system_variable_source.so
%attr(755, root, root) %{_libdir}/mysql/plugin/debug/libdaemon_example.so
%attr(755, root, root) %{_libdir}/mysql/plugin/debug/test_udf_services.so
%attr(755, root, root) %{_libdir}/mysql/plugin/debug/replication_observers_example_plugin.so
%attr(755, root, root) %{_libdir}/mysql/plugin/debug/libtest_framework.so
%attr(755, root, root) %{_libdir}/mysql/plugin/debug/libtest_services.so
%attr(755, root, root) %{_libdir}/mysql/plugin/debug/libtest_services_threaded.so
%attr(755, root, root) %{_libdir}/mysql/plugin/debug/libtest_session_detach.so
%attr(755, root, root) %{_libdir}/mysql/plugin/debug/libtest_session_in_thd.so
%attr(755, root, root) %{_libdir}/mysql/plugin/debug/libtest_session_info.so
%attr(755, root, root) %{_libdir}/mysql/plugin/debug/libtest_sql_2_sessions.so
%attr(755, root, root) %{_libdir}/mysql/plugin/debug/libtest_sql_all_col_types.so
%attr(755, root, root) %{_libdir}/mysql/plugin/debug/libtest_sql_cmds_1.so
%attr(755, root, root) %{_libdir}/mysql/plugin/debug/libtest_sql_commit.so
%attr(755, root, root) %{_libdir}/mysql/plugin/debug/libtest_sql_complex.so
%attr(755, root, root) %{_libdir}/mysql/plugin/debug/libtest_sql_errors.so
%attr(755, root, root) %{_libdir}/mysql/plugin/debug/libtest_sql_lock.so
%attr(755, root, root) %{_libdir}/mysql/plugin/debug/libtest_sql_processlist.so
%attr(755, root, root) %{_libdir}/mysql/plugin/debug/libtest_sql_replication.so
%attr(755, root, root) %{_libdir}/mysql/plugin/debug/libtest_sql_shutdown.so
%attr(755, root, root) %{_libdir}/mysql/plugin/debug/libtest_sql_stmt.so
%attr(755, root, root) %{_libdir}/mysql/plugin/debug/libtest_sql_sqlmode.so
%attr(755, root, root) %{_libdir}/mysql/plugin/debug/libtest_sql_stored_procedures_functions.so
%attr(755, root, root) %{_libdir}/mysql/plugin/debug/libtest_sql_views_triggers.so
%attr(755, root, root) %{_libdir}/mysql/plugin/debug/libtest_x_sessions_deinit.so
%attr(755, root, root) %{_libdir}/mysql/plugin/debug/libtest_x_sessions_init.so
%attr(755, root, root) %{_libdir}/mysql/plugin/debug/qa_auth_client.so
%attr(755, root, root) %{_libdir}/mysql/plugin/debug/qa_auth_interface.so
%attr(755, root, root) %{_libdir}/mysql/plugin/debug/qa_auth_server.so
%attr(755, root, root) %{_libdir}/mysql/plugin/debug/test_security_context.so
%attr(755, root, root) %{_libdir}/mysql/plugin/debug/test_services_plugin_registry.so

%if 0%{?compatlib}
%files embedded-compat
%defattr(-, root, root, -)
%doc %{?license_files_server}
%dir %attr(755, root, root) %{_libdir}/mysql
%attr(644, root, root) %{_sysconfdir}/ld.so.conf.d/mysql-%{_arch}.conf
%attr(755, root, root) %{_libdir}/mysql/libmysqld.so.18*
%endif # compatlib

%changelog
<<<<<<< HEAD
* Tue Oct 31 2017 Erlend Dahl <erlend.dahl@oracle.com> - 9.0.0-0.1
- Change the global milestone to 'dmr'
=======
* Tue Nov 14 2017 Bjorn Munch <bjorn.munch@oracle.com> - 8.0.4-0.1
>>>>>>> 16232da3
- Remove obsoleted mysqltest man pages
- Do not pass SSL option to 5.6 compat build, just use bundled

* Wed Jul 19 2017 V S Murthy Sidagam <venkata.sidagam@oracle.com> - 8.0.3-0.1
- Updated for 8.0.3 release
- Add component_test_status_var_service plugin

* Thu May 11 2017 Horst Hunger <horst.hunger@oracle.com> - 8.0.2-0.1
- Add UDF components
- Add component_test_sys_var_service plugins

* Tue Sep 13 2016 Balasubramanian Kandasamy <balasubramanian.kandasamy@oracle.com> - 8.0.1-0.1
- Add test_services_plugin_registry.so plugin
- Add connection_control.so to server subpackage

* Tue Jul 05 2016 Erlend Dahl <erlend.dahl@oracle.com> - 8.0.0-0.1
- Change the version number to 8.0.0
- Add manual page for ibd2sdi utility
- Remove mysql_config from client subpackage

* Fri Jun 03 2016 Balasubramanian Kandasamy <balasubramanian.kandasamy@oracle.com> - 5.8.0-0.1
- Updated compatver to 5.6.31
- Add example component to test package
- Add test_udf_services.so plugin
- Add keyring_udf.so plugin to server subpackage
- Purge man page for mysql_install_db in preparation for its removal
- Include mysql-keyring directory
- Provide keyring_file.so plugin

* Tue Nov 24 2015 Bjorn Munch <bjorn.munch@oracle.com> - 5.7.10-1
- Included man pages for lz4_decompress and zlib_decompress

* Thu Nov 12 2015 Bjorn Munch <bjorn.munch@oracle.com> - 5.7.10-1
- Added lines to remove man pages we are not ready to include yet

* Mon Oct 19 2015 Bharathy Satish <bharathy.x.satish@oracle.com> - 5.7.10-1
- Added new decompression utilities lz4_decompress and zlib_decompress binaries to
  client subpackage.

* Mon Oct 5 2015 Tor Didriksen <tor.didriksen@oracle.com>
- Added mysqlx.so

* Sun Aug 2 2015 Balasubramanian Kandasamy <balasubramanian.kandasamy@oracle.com> - 5.7.9-1
- Updated for 5.7.9
- Added libtest_* plugins to test subpackage
- Add mysqlpump man page

* Mon Jul 06 2015 Murthy Narkedimilli <murthy.narkedimilli@oracle.com> - 5.7.8-0.2.rc
- Bumped the versions of libmysqlclient.so and libmysqld.so from 20 -> 21.

* Thu Jun 25 2015 Balasubramanian Kandasamy <balasubramanian.kandasamy@oracle.com> - 5.7.8-0.2.rc
- Add support for pkg-config

* Wed May 20 2015 Balasubramanian Kandasamy <balasubramanian.kandasamy@oracle.com> - 5.7.8-0.2.rc
- Added libtest_framework.so, libtest_services.so, libtest_services_threaded.so plugins
- Build and ship mecab plugin

* Tue Feb 3 2015 Balasubramanian Kandasamy <balasubramanian.kandasamy@oracle.com> - 5.7.6-0.2.m16
- Include boost sources
- Add license info in each subpackage
- Remove systemd conditional
- Add support for Fedora 21
- Various clean up
- Soname bump, more compat packages
- Updated default shell for mysql user
- Added mysql_ssl_rsa_setup
- Include mysql-files directory
- Use native systemd support

* Thu Sep 18 2014 Balasubramanian Kandasamy <balasubramanian.kandasamy@oracle.com> - 5.7.6-0.2.m16
- Provide replication_observers_example_plugin.so plugin

* Tue Sep 2 2014 Bjorn Munch <bjorn.munch@oracle.com> - 5.7.6-0.1.m16
- Updated for 5.7.6

* Fri Aug 08 2014 Balasubramanian Kandasamy <balasubramanian.kandasamy@oracle.com> - 5.7.5-0.3.m15
- Provide mysql_no_login.so plugin

* Wed Aug 06 2014 Balasubramanian Kandasamy <balasubramanian.kandasamy@oracle.com> - 5.7.5-0.2.m15
- Provide mysql-compat-server dependencies 

* Wed Jun 25 2014 Balasubramanian Kandasamy <balasubramanian.kandasamy@oracle.com> - 5.7.5-0.1.m15 
- Add bench package

* Thu Mar 06 2014 Balasubramanian Kandasamy <balasubramanian.kandasamy@oracle.com> - 5.7.4-0.2.m14
- Add ha_example.so plugin which is now included

* Fri Feb 07 2014 Balasubramanian Kandasamy <balasubramanian.kandasamy@oracle.com> - 5.7.4-0.1.m14
- 5.7.4
- Enable shared libmysqld by cmake option
- Move mysqltest and test plugins to test subpackage

* Fri Oct 25 2013 Balasubramanian Kandasamy <balasubramanian.kandasamy@oracle.com> - 5.7.3-0.1.m13
- Initial 5.7 port

* Fri Oct 25 2013 Balasubramanian Kandasamy <balasubramanian.kandasamy@oracle.com> - 5.6.15-1
- Updated to 5.6.15

* Wed Oct 16 2013 Balasubramanian Kandasamy <balasubramanian.kandasamy@oracle.com> - 5.6.14-3
- Improved handling of plugin directory 

* Fri Sep 27 2013 Balasubramanian Kandasamy <balasubramanian.kandasamy@oracle.com> - 5.6.14-2
- Refresh mysql-install patch and service renaming

* Mon Sep 16 2013 Balasubramanian Kandasamy <balasubramanian.kandasamy@oracle.com> - 5.6.14-1
- Updated to 5.6.14

* Tue Aug 27 2013 Balasubramanian Kandasamy <balasubramanian.kandasamy@oracle.com> - 5.6.13-4
- Enhanced perl filtering
- Added openssl-devel to buildreq 

* Wed Aug 21 2013 Balasubramanian Kandasamy <balasubramanian.kandasamy@oracle.com> - 5.6.13-3
- Updated libmysqld.so to 18.1.0 
- Removed mysql_embedded binary to resolve multilib conflict issue

* Fri Aug 16 2013 Balasubramanian Kandasamy <balasubramanian.kandasamy@oracle.com> - 5.6.13-2 
- Fixed Provides and Obsoletes issues in server, test packages 

* Wed Aug 14 2013 Balasubramanian Kandasamy <balasubramanian.kandasamy@oracle.com> - 5.6.13-1
- Updated to 5.6.13
- Added embedded and embedded-devel sub package

* Mon Aug 5 2013 Balasubramanian Kandasamy <balasubramanian.kandasamy@oracle.com> - 5.6.12-6
- Added libmysqld.so to embedded package

* Mon Jul 29 2013 Balasubramanian Kandasamy <balasubramanian.kandasamy@oracle.com> - 5.6.12-5
- Updated test package dependency from client to server

* Tue Jul 16 2013 Balasubramanian Kandasamy <balasubramanian.kandasamy@oracle.com> - 5.6.12-4
- Enabled libmemcached plugins 

* Wed Jun 26 2013 Balasubramanian Kandasamy <balasubramanian.kandasamy@oracle.com> - 5.6.12-3
- Move libs to mysql/
- Basic multi arch support
- Fix changelog dates

* Thu Jun 20 2013 Balasubramanian Kandasamy <balasubramanian.kandasamy@oracle.com> - 5.6.12-2
- Major cleanup

* Tue Jun 04 2013 Balasubramanian Kandasamy <balasubramanian.kandasamy@oracle.com> - 5.6.12-1
- Updated to 5.6.12

* Mon Nov 05 2012 Joerg Bruehe <joerg.bruehe@oracle.com>

- Allow to override the default to use the bundled yaSSL by an option like
      --define="with_ssl /path/to/ssl"

* Wed Oct 10 2012 Bjorn Munch <bjorn.munch@oracle.com>

- Replace old my-*.cnf config file examples with template my-default.cnf

* Fri Oct 05 2012 Joerg Bruehe <joerg.bruehe@oracle.com>

- Let the installation use the new option "--random-passwords" of "mysql_install_db".
  (Bug# 12794345 Ensure root password)
- Fix an inconsistency: "new install" vs "upgrade" are told from the (non)existence
  of "$mysql_datadir/mysql" (holding table "mysql.user" and other system stuff).

* Tue Jul 24 2012 Joerg Bruehe <joerg.bruehe@oracle.com>

- Add a macro "runselftest":
  if set to 1 (default), the test suite will be run during the RPM build;
  this can be oveeridden via the command line by adding
      --define "runselftest 0"
  Failures of the test suite will NOT make the RPM build fail!

* Mon Jul 16 2012 Joerg Bruehe <joerg.bruehe@oracle.com>

- Add the man page for the "mysql_config_editor".

* Mon Jun 11 2012 Joerg Bruehe <joerg.bruehe@oracle.com>

- Make sure newly added "SPECIFIC-ULN/" directory does not disturb packaging.

* Wed Feb 29 2012 Brajmohan Saxena <brajmohan.saxena@oracle.com>

- Removal all traces of the readline library from mysql (BUG 13738013)

* Wed Sep 28 2011 Joerg Bruehe <joerg.bruehe@oracle.com>

- Fix duplicate mentioning of "mysql_plugin" and its manual page,
  it is better to keep alphabetic order in the files list (merging!).

* Wed Sep 14 2011 Joerg Bruehe <joerg.bruehe@oracle.com>

- Let the RPM capabilities ("obsoletes" etc) ensure that an upgrade may replace
  the RPMs of any configuration (of the current or the preceding release series)
  by the new ones. This is done by not using the implicitly generated capabilities
  (which include the configuration name) and relying on more generic ones which
  just list the function ("server", "client", ...).
  The implicit generation cannot be prevented, so all these capabilities must be
  explicitly listed in "Obsoletes:"

* Tue Sep 13 2011 Jonathan Perkin <jonathan.perkin@oracle.com>

- Add support for Oracle Linux 6 and Red Hat Enterprise Linux 6.  Due to
  changes in RPM behaviour ($RPM_BUILD_ROOT is removed prior to install)
  this necessitated a move of the libmygcc.a installation to the install
  phase, which is probably where it belonged in the first place.

* Tue Sep 13 2011 Joerg Bruehe <joerg.bruehe@oracle.com>

- "make_win_bin_dist" and its manual are dropped, cmake does it different.

* Thu Sep 08 2011 Daniel Fischer <daniel.fischer@oracle.com>

- Add mysql_plugin man page.

* Tue Aug 30 2011 Tor Didriksen <tor.didriksen@oracle.com>

- Set CXX=g++ by default to add a dependency on libgcc/libstdc++.
  Also, remove the use of the -fno-exceptions and -fno-rtti flags.
  TODO: update distro_buildreq/distro_requires

* Tue Aug 30 2011 Joerg Bruehe <joerg.bruehe@oracle.com>

- Add the manual page for "mysql_plugin" to the server package.

* Fri Aug 19 2011 Joerg Bruehe <joerg.bruehe@oracle.com>

- Null-upmerge the fix of bug#37165: This spec file is not affected.
- Replace "/var/lib/mysql" by the spec file variable "%%{mysqldatadir}".

* Fri Aug 12 2011 Daniel Fischer <daniel.fischer@oracle.com>

- Source plugin library files list from cmake-generated file.

* Mon Jul 25 2011 Chuck Bell <chuck.bell@oracle.com>

- Added the mysql_plugin client - enables or disables plugins.

* Thu Jul 21 2011 Sunanda Menon <sunanda.menon@oracle.com>

- Fix bug#12561297: Added the MySQL embedded binary

* Thu Jul 07 2011 Joerg Bruehe <joerg.bruehe@oracle.com>

- Fix bug#45415: "rpm upgrade recreates test database"
  Let the creation of the "test" database happen only during a new installation,
  not in an RPM upgrade.
  This affects both the "mkdir" and the call of "mysql_install_db".

* Wed Feb 09 2011 Joerg Bruehe <joerg.bruehe@oracle.com>

- Fix bug#56581: If an installation deviates from the default file locations
  ("datadir" and "pid-file"), the mechanism to detect a running server (on upgrade)
  should still work, and use these locations.
  The problem was that the fix for bug#27072 did not check for local settings.

* Mon Jan 31 2011 Joerg Bruehe <joerg.bruehe@oracle.com>

- Install the new "manifest" files: "INFO_SRC" and "INFO_BIN".

* Tue Nov 23 2010 Jonathan Perkin <jonathan.perkin@oracle.com>

- EXCEPTIONS-CLIENT has been deleted, remove it from here too
- Support MYSQL_BUILD_MAKE_JFLAG environment variable for passing
  a '-j' argument to make.

* Mon Nov 1 2010 Georgi Kodinov <georgi.godinov@oracle.com>

- Added test authentication (WL#1054) plugin binaries

* Wed Oct 6 2010 Georgi Kodinov <georgi.godinov@oracle.com>

- Added example external authentication (WL#1054) plugin binaries

* Wed Aug 11 2010 Joerg Bruehe <joerg.bruehe@oracle.com>

- With a recent spec file cleanup, names have changed: A "-community" part was dropped.
  Reflect that in the "Obsoletes" specifications.
- Add a "triggerpostun" to handle the uninstall of the "-community" server RPM.
- This fixes bug#55015 "MySQL server is not restarted properly after RPM upgrade".

* Tue Jun 15 2010 Joerg Bruehe <joerg.bruehe@sun.com>

- Change the behaviour on installation and upgrade:
  On installation, do not autostart the server.
  *Iff* the server was stopped before the upgrade is started, this is taken as a
  sign the administrator is handling that manually, and so the new server will
  not be started automatically at the end of the upgrade.
  The start/stop scripts will still be installed, so the server will be started
  on the next machine boot.
  This is the 5.5 version of fixing bug#27072 (RPM autostarting the server).

* Tue Jun 1 2010 Jonathan Perkin <jonathan.perkin@oracle.com>

- Implement SELinux checks from distribution-specific spec file.

* Wed May 12 2010 Jonathan Perkin <jonathan.perkin@oracle.com>

- Large number of changes to build using CMake
- Introduce distribution-specific RPMs
- Drop debuginfo, build all binaries with debug/symbols
- Remove __os_install_post, use native macro
- Remove _unpackaged_files_terminate_build, make it an error to have
  unpackaged files
- Remove cluster RPMs

* Wed Mar 24 2010 Joerg Bruehe <joerg.bruehe@sun.com>

- Add "--with-perfschema" to the configure options.

* Mon Mar 22 2010 Joerg Bruehe <joerg.bruehe@sun.com>

- User "usr/lib*" to allow for both "usr/lib" and "usr/lib64",
  mask "rmdir" return code 1.
- Remove "ha_example.*" files from the list, they aren't built.

* Wed Mar 17 2010 Joerg Bruehe <joerg.bruehe@sun.com>

- Fix a wrong path name in handling the debug plugins.

* Wed Mar 10 2010 Joerg Bruehe <joerg.bruehe@sun.com>

- Take the result of the debug plugin build and put it into the optimized tree,
  so that it becomes part of the final installation;
  include the files in the packlist. Part of the fixes for bug#49022.

* Mon Mar 01 2010 Joerg Bruehe <joerg.bruehe@sun.com>

- Set "Oracle and/or its affiliates" as the vendor and copyright owner,
  accept upgrading from packages showing MySQL or Sun as vendor.

* Fri Feb 12 2010 Joerg Bruehe <joerg.bruehe@sun.com>

- Formatting changes:
  Have a consistent structure of separator lines and of indentation
  (8 leading blanks => tab).
- Introduce the variable "src_dir".
- Give the environment variables "MYSQL_BUILD_CC(CXX)" precedence
  over "CC" ("CXX").
- Drop the old "with_static" argument analysis, this is not supported
  in 5.1 since ages.
- Introduce variables to control the handlers individually, as well
  as other options.
- Use the new "--with-plugin" notation for the table handlers.
- Drop handling "/etc/rc.d/init.d/mysql", the switch to "/etc/init.d/mysql"
  was done back in 2002 already.
- Make "--with-zlib-dir=bundled" the default, add an option to disable it.
- Add missing manual pages to the file list.
- Improve the runtime check for "libgcc.a", protect it against being tried
  with the Intel compiler "icc".

* Mon Jan 11 2010 Joerg Bruehe <joerg.bruehe@sun.com>

- Change RPM file naming:
  - Suffix like "-m2", "-rc" becomes part of version as "_m2", "_rc".
  - Release counts from 1, not 0.

* Wed Dec 23 2009 Joerg Bruehe <joerg.bruehe@sun.com>

- The "semisync" plugin file name has lost its introductory "lib",
  adapt the file lists for the subpackages.
  This is a part missing from the fix for bug#48351.
- Remove the "fix_privilege_tables" manual, it does not exist in 5.5
  (and likely, the whole script will go, too).

* Mon Nov 16 2009 Joerg Bruehe <joerg.bruehe@sun.com>

- Fix some problems with the directives around "tcmalloc" (experimental),
  remove erroneous traces of the InnoDB plugin (that is 5.1 only).

* Tue Oct 06 2009 Magnus Blaudd <mvensson@mysql.com>

- Removed mysql_fix_privilege_tables

* Fri Oct 02 2009 Alexander Nozdrin <alexander.nozdrin@sun.com>

- "mysqlmanager" got removed from version 5.4, all references deleted.

* Fri Aug 28 2009 Joerg Bruehe <joerg.bruehe@sun.com>

- Merge up from 5.1 to 5.4: Remove handling for the InnoDB plugin.

* Thu Aug 27 2009 Joerg Bruehe <joerg.bruehe@sun.com>

- This version does not contain the "Instance manager", "mysqlmanager":
  Remove it from the spec file so that packaging succeeds.

* Mon Aug 24 2009 Jonathan Perkin <jperkin@sun.com>

- Add conditionals for bundled zlib and innodb plugin

* Fri Aug 21 2009 Jonathan Perkin <jperkin@sun.com>

- Install plugin libraries in appropriate packages.
- Disable libdaemon_example and ftexample plugins.

* Thu Aug 20 2009 Jonathan Perkin <jperkin@sun.com>

- Update variable used for mysql-test suite location to match source.

* Fri Nov 07 2008 Joerg Bruehe <joerg@mysql.com>

- Correct yesterday's fix, so that it also works for the last flag,
  and fix a wrong quoting: un-quoted quote marks must not be escaped.

* Thu Nov 06 2008 Kent Boortz <kent.boortz@sun.com>

- Removed "mysql_upgrade_shell"
- Removed some copy/paste between debug and normal build

* Thu Nov 06 2008 Joerg Bruehe <joerg@mysql.com>

- Modify CFLAGS and CXXFLAGS such that a debug build is not optimized.
  This should cover both gcc and icc flags.  Fixes bug#40546.

* Fri Aug 29 2008 Kent Boortz <kent@mysql.com>

- Removed the "Federated" storage engine option, and enabled in all

* Tue Aug 26 2008 Joerg Bruehe <joerg@mysql.com>

- Get rid of the "warning: Installed (but unpackaged) file(s) found:"
  Some generated files aren't needed in RPMs:
  - the "sql-bench/" subdirectory
  Some files were missing:
  - /usr/share/aclocal/mysql.m4  ("devel" subpackage)
  - Manual "mysqlbug" ("server" subpackage)
  - Program "innochecksum" and its manual ("server" subpackage)
  - Manual "mysql_find_rows" ("client" subpackage)
  - Script "mysql_upgrade_shell" ("client" subpackage)
  - Program "ndb_cpcd" and its manual ("ndb-extra" subpackage)
  - Manuals "ndb_mgm" + "ndb_restore" ("ndb-tools" subpackage)

* Mon Mar 31 2008 Kent Boortz <kent@mysql.com>

- Made the "Federated" storage engine an option
- Made the "Cluster" storage engine and sub packages an option

* Wed Mar 19 2008 Joerg Bruehe <joerg@mysql.com>

- Add the man pages for "ndbd" and "ndb_mgmd".

* Mon Feb 18 2008 Timothy Smith <tim@mysql.com>

- Require a manual upgrade if the alread-installed mysql-server is
  from another vendor, or is of a different major version.

* Wed May 02 2007 Joerg Bruehe <joerg@mysql.com>

- "ndb_size.tmpl" is not needed any more,
  "man1/mysql_install_db.1" lacked the trailing '*'.

* Sat Apr 07 2007 Kent Boortz <kent@mysql.com>

- Removed man page for "mysql_create_system_tables"

* Wed Mar 21 2007 Daniel Fischer <df@mysql.com>

- Add debug server.

* Mon Mar 19 2007 Daniel Fischer <df@mysql.com>

- Remove Max RPMs; the server RPMs contain a mysqld compiled with all
  features that previously only were built into Max.

* Fri Mar 02 2007 Joerg Bruehe <joerg@mysql.com>

- Add several man pages for NDB which are now created.

* Fri Jan 05 2007 Kent Boortz <kent@mysql.com>

- Put back "libmygcc.a", found no real reason it was removed.

- Add CFLAGS to gcc call with --print-libgcc-file, to make sure the
  correct "libgcc.a" path is returned for the 32/64 bit architecture.

* Mon Dec 18 2006 Joerg Bruehe <joerg@mysql.com>

- Fix the move of "mysqlmanager" to section 8: Directory name was wrong.

* Thu Dec 14 2006 Joerg Bruehe <joerg@mysql.com>

- Include the new man pages for "my_print_defaults" and "mysql_tzinfo_to_sql"
  in the server RPM.
- The "mysqlmanager" man page got moved from section 1 to 8.

* Thu Nov 30 2006 Joerg Bruehe <joerg@mysql.com>

- Call "make install" using "benchdir_root=%%{_datadir}",
  because that is affecting the regression test suite as well.

* Thu Nov 16 2006 Joerg Bruehe <joerg@mysql.com>

- Explicitly note that the "MySQL-shared" RPMs (as built by MySQL AB)
  replace "mysql-shared" (as distributed by SuSE) to allow easy upgrading
  (bug#22081).

* Mon Nov 13 2006 Joerg Bruehe <joerg@mysql.com>

- Add "--with-partition" to all server builds.

- Use "--report-features" in one test run per server build.

* Tue Aug 15 2006 Joerg Bruehe <joerg@mysql.com>

- The "max" server is removed from packages, effective from 5.1.12-beta.
  Delete all steps to build, package, or install it.

* Mon Jul 10 2006 Joerg Bruehe <joerg@mysql.com>

- Fix a typing error in the "make" target for the Perl script to run the tests.

* Tue Jul 04 2006 Joerg Bruehe <joerg@mysql.com>

- Use the Perl script to run the tests, because it will automatically check
  whether the server is configured with SSL.

* Tue Jun 27 2006 Joerg Bruehe <joerg@mysql.com>

- move "mysqldumpslow" from the client RPM to the server RPM (bug#20216)

- Revert all previous attempts to call "mysql_upgrade" during RPM upgrade,
  there are some more aspects which need to be solved before this is possible.
  For now, just ensure the binary "mysql_upgrade" is delivered and installed.

* Thu Jun 22 2006 Joerg Bruehe <joerg@mysql.com>

- Close a gap of the previous version by explicitly using
  a newly created temporary directory for the socket to be used
  in the "mysql_upgrade" operation, overriding any local setting.

* Tue Jun 20 2006 Joerg Bruehe <joerg@mysql.com>

- To run "mysql_upgrade", we need a running server;
  start it in isolation and skip password checks.

* Sat May 20 2006 Kent Boortz <kent@mysql.com>

- Always compile for PIC, position independent code.

* Wed May 10 2006 Kent Boortz <kent@mysql.com>

- Use character set "all" when compiling with Cluster, to make Cluster
  nodes independent on the character set directory, and the problem
  that two RPM sub packages both wants to install this directory.

* Mon May 01 2006 Kent Boortz <kent@mysql.com>

- Use "./libtool --mode=execute" instead of searching for the
  executable in current directory and ".libs".

* Fri Apr 28 2006 Kent Boortz <kent@mysql.com>

- Install and run "mysql_upgrade"

* Wed Apr 12 2006 Jim Winstead <jimw@mysql.com>

- Remove sql-bench, and MySQL-bench RPM (will be built as an independent
  project from the mysql-bench repository)

* Tue Apr 11 2006 Jim Winstead <jimw@mysql.com>

- Remove old mysqltestmanager and related programs
* Sat Apr 01 2006 Kent Boortz <kent@mysql.com>

- Set $LDFLAGS from $MYSQL_BUILD_LDFLAGS

* Tue Mar 07 2006 Kent Boortz <kent@mysql.com>

- Changed product name from "Community Edition" to "Community Server"

* Mon Mar 06 2006 Kent Boortz <kent@mysql.com>

- Fast mutexes is now disabled by default, but should be
  used in Linux builds.

* Mon Feb 20 2006 Kent Boortz <kent@mysql.com>

- Reintroduced a max build
- Limited testing of 'debug' and 'max' servers
- Berkeley DB only in 'max'

* Mon Feb 13 2006 Joerg Bruehe <joerg@mysql.com>

- Use "-i" on "make test-force";
  this is essential for later evaluation of this log file.

* Thu Feb 09 2006 Kent Boortz <kent@mysql.com>

- Pass '-static' to libtool, link static with our own libraries, dynamic
  with system libraries.  Link with the bundled zlib.

* Wed Feb 08 2006 Kristian Nielsen <knielsen@mysql.com>

- Modified RPM spec to match new 5.1 debug+max combined community packaging.

* Sun Dec 18 2005 Kent Boortz <kent@mysql.com>

- Added "client/mysqlslap"

* Mon Dec 12 2005 Rodrigo Novo <rodrigo@mysql.com>

- Added zlib to the list of (static) libraries installed
- Added check against libtool wierdness (WRT: sql/mysqld || sql/.libs/mysqld)
- Compile MySQL with bundled zlib
- Fixed %%packager name to "MySQL Production Engineering Team"

* Mon Dec 05 2005 Joerg Bruehe <joerg@mysql.com>

- Avoid using the "bundled" zlib on "shared" builds:
  As it is not installed (on the build system), this gives dependency
  problems with "libtool" causing the build to fail.
  (Change was done on Nov 11, but left uncommented.)

* Tue Nov 22 2005 Joerg Bruehe <joerg@mysql.com>

- Extend the file existence check for "init.d/mysql" on un-install
  to also guard the call to "insserv"/"chkconfig".

* Thu Oct 27 2005 Lenz Grimmer <lenz@grimmer.com>

- added more man pages

* Wed Oct 19 2005 Kent Boortz <kent@mysql.com>

- Made yaSSL support an option (off by default)

* Wed Oct 19 2005 Kent Boortz <kent@mysql.com>

- Enabled yaSSL support

* Sat Oct 15 2005 Kent Boortz <kent@mysql.com>

- Give mode arguments the same way in all places
- Moved copy of mysqld.a to "standard" build, but
  disabled it as we don't do embedded yet in 5.0

* Fri Oct 14 2005 Kent Boortz <kent@mysql.com>

- For 5.x, always compile with --with-big-tables
- Copy the config.log file to location outside
  the build tree

* Fri Oct 14 2005 Kent Boortz <kent@mysql.com>

- Removed unneeded/obsolete configure options
- Added archive engine to standard server
- Removed the embedded server from experimental server
- Changed suffix "-Max" => "-max"
- Changed comment string "Max" => "Experimental"

* Thu Oct 13 2005 Lenz Grimmer <lenz@mysql.com>

- added a usermod call to assign a potential existing mysql user to the
  correct user group (BUG#12823)
- Save the perror binary built during Max build so it supports the NDB
  error codes (BUG#13740)
- added a separate macro "mysqld_group" to be able to define the
  user group of the mysql user seperately, if desired.

* Thu Sep 29 2005 Lenz Grimmer <lenz@mysql.com>

- fixed the removing of the RPM_BUILD_ROOT in the %%clean section (the
  $RBR variable did not get expanded, thus leaving old build roots behind)

* Thu Aug 04 2005 Lenz Grimmer <lenz@mysql.com>

- Fixed the creation of the mysql user group account in the postinstall
  section (BUG 12348)
- Fixed enabling the Archive storage engine in the Max binary

* Tue Aug 02 2005 Lenz Grimmer <lenz@mysql.com>

- Fixed the Requires: tag for the server RPM (BUG 12233)

* Fri Jul 15 2005 Lenz Grimmer <lenz@mysql.com>

- create a "mysql" user group and assign the mysql user account to that group
  in the server postinstall section. (BUG 10984)

* Tue Jun 14 2005 Lenz Grimmer <lenz@mysql.com>

- Do not build statically on i386 by default, only when adding either "--with
  static" or "--define '_with_static 1'" to the RPM build options. Static
  linking really only makes sense when linking against the specially patched
  glibc 2.2.5.

* Mon Jun 06 2005 Lenz Grimmer <lenz@mysql.com>

- added mysql_client_test to the "bench" subpackage (BUG 10676)
- added the libndbclient static and shared libraries (BUG 10676)

* Wed Jun 01 2005 Lenz Grimmer <lenz@mysql.com>

- use "mysqldatadir" variable instead of hard-coding the path multiple times
- use the "mysqld_user" variable on all occasions a user name is referenced
- removed (incomplete) Brazilian translations
- removed redundant release tags from the subpackage descriptions

* Wed May 25 2005 Joerg Bruehe <joerg@mysql.com>

- Added a "make clean" between separate calls to "BuildMySQL".

* Thu May 12 2005 Guilhem Bichot <guilhem@mysql.com>

- Removed the mysql_tableinfo script made obsolete by the information schema

* Wed Apr 20 2005 Lenz Grimmer <lenz@mysql.com>

- Enabled the "blackhole" storage engine for the Max RPM

* Wed Apr 13 2005 Lenz Grimmer <lenz@mysql.com>

- removed the MySQL manual files (html/ps/texi) - they have been removed
  from the MySQL sources and are now available seperately.

* Mon Apr 4 2005 Petr Chardin <petr@mysql.com>

- old mysqlmanager, mysqlmanagerc and mysqlmanager-pwger renamed into
  mysqltestmanager, mysqltestmanager and mysqltestmanager-pwgen respectively

* Fri Mar 18 2005 Lenz Grimmer <lenz@mysql.com>

- Disabled RAID in the Max binaries once and for all (it has finally been
  removed from the source tree)

* Sun Feb 20 2005 Petr Chardin <petr@mysql.com>

- Install MySQL Instance Manager together with mysqld, touch mysqlmanager
  password file

* Mon Feb 14 2005 Lenz Grimmer <lenz@mysql.com>

- Fixed the compilation comments and moved them into the separate build sections
  for Max and Standard

* Mon Feb 7 2005 Tomas Ulin <tomas@mysql.com>

- enabled the "Ndbcluster" storage engine for the max binary
- added extra make install in ndb subdir after Max build to get ndb binaries
- added packages for ndbcluster storage engine

* Fri Jan 14 2005 Lenz Grimmer <lenz@mysql.com>

- replaced obsoleted "BuildPrereq" with "BuildRequires" instead

* Thu Jan 13 2005 Lenz Grimmer <lenz@mysql.com>

- enabled the "Federated" storage engine for the max binary

* Tue Jan 04 2005 Petr Chardin <petr@mysql.com>

- ISAM and merge storage engines were purged. As well as appropriate
  tools and manpages (isamchk and isamlog)

* Fri Dec 31 2004 Lenz Grimmer <lenz@mysql.com>

- enabled the "Archive" storage engine for the max binary
- enabled the "CSV" storage engine for the max binary
- enabled the "Example" storage engine for the max binary

* Thu Aug 26 2004 Lenz Grimmer <lenz@mysql.com>

- MySQL-Max now requires MySQL-server instead of MySQL (BUG 3860)

* Fri Aug 20 2004 Lenz Grimmer <lenz@mysql.com>

- do not link statically on IA64/AMD64 as these systems do not have
  a patched glibc installed

* Tue Aug 10 2004 Lenz Grimmer <lenz@mysql.com>

- Added libmygcc.a to the devel subpackage (required to link applications
  against the the embedded server libmysqld.a) (BUG 4921)

* Mon Aug 09 2004 Lenz Grimmer <lenz@mysql.com>

- Added EXCEPTIONS-CLIENT to the "devel" package

* Thu Jul 29 2004 Lenz Grimmer <lenz@mysql.com>

- disabled OpenSSL in the Max binaries again (the RPM packages were the
  only exception to this anyway) (BUG 1043)

* Wed Jun 30 2004 Lenz Grimmer <lenz@mysql.com>

- fixed server postinstall (mysql_install_db was called with the wrong
  parameter)

* Thu Jun 24 2004 Lenz Grimmer <lenz@mysql.com>

- added mysql_tzinfo_to_sql to the server subpackage
- run "make clean" instead of "make distclean"

* Mon Apr 05 2004 Lenz Grimmer <lenz@mysql.com>

- added ncurses-devel to the build prerequisites (BUG 3377)

* Thu Feb 12 2004 Lenz Grimmer <lenz@mysql.com>

- when using gcc, _always_ use CXX=gcc
- replaced Copyright with License field (Copyright is obsolete)

* Tue Feb 03 2004 Lenz Grimmer <lenz@mysql.com>

- added myisam_ftdump to the Server package

* Tue Jan 13 2004 Lenz Grimmer <lenz@mysql.com>

- link the mysql client against libreadline instead of libedit (BUG 2289)

* Mon Dec 22 2003 Lenz Grimmer <lenz@mysql.com>

- marked /etc/logrotate.d/mysql as a config file (BUG 2156)

* Sat Dec 13 2003 Lenz Grimmer <lenz@mysql.com>

- fixed file permissions (BUG 1672)

* Thu Dec 11 2003 Lenz Grimmer <lenz@mysql.com>

- made testing for gcc3 a bit more robust

* Fri Dec 05 2003 Lenz Grimmer <lenz@mysql.com>

- added missing file mysql_create_system_tables to the server subpackage

* Fri Nov 21 2003 Lenz Grimmer <lenz@mysql.com>

- removed dependency on MySQL-client from the MySQL-devel subpackage
  as it is not really required. (BUG 1610)

* Fri Aug 29 2003 Lenz Grimmer <lenz@mysql.com>

- Fixed BUG 1162 (removed macro names from the changelog)
- Really fixed BUG 998 (disable the checking for installed but
  unpackaged files)

* Tue Aug 05 2003 Lenz Grimmer <lenz@mysql.com>

- Fixed BUG 959 (libmysqld not being compiled properly)
- Fixed BUG 998 (RPM build errors): added missing files to the
  distribution (mysql_fix_extensions, mysql_tableinfo, mysqldumpslow,
  mysql_fix_privilege_tables.1), removed "-n" from install section.

* Wed Jul 09 2003 Lenz Grimmer <lenz@mysql.com>

- removed the GIF Icon (file was not included in the sources anyway)
- removed unused variable shared_lib_version
- do not run automake before building the standard binary
  (should not be necessary)
- add server suffix '-standard' to standard binary (to be in line
  with the binary tarball distributions)
- Use more RPM macros (_exec_prefix, _sbindir, _libdir, _sysconfdir,
  _datadir, _includedir) throughout the spec file.
- allow overriding CC and CXX (required when building with other compilers)

* Fri May 16 2003 Lenz Grimmer <lenz@mysql.com>

- re-enabled RAID again

* Wed Apr 30 2003 Lenz Grimmer <lenz@mysql.com>

- disabled MyISAM RAID (--with-raid) - it throws an assertion which
  needs to be investigated first.

* Mon Mar 10 2003 Lenz Grimmer <lenz@mysql.com>

- added missing file mysql_secure_installation to server subpackage
  (BUG 141)

* Tue Feb 11 2003 Lenz Grimmer <lenz@mysql.com>

- re-added missing pre- and post(un)install scripts to server subpackage
- added config file /etc/my.cnf to the file list (just for completeness)
- make sure to create the datadir with 755 permissions

* Mon Jan 27 2003 Lenz Grimmer <lenz@mysql.com>

- removed unused CC and CXX variables
- CFLAGS and CXXFLAGS should honor RPM_OPT_FLAGS

* Fri Jan 24 2003 Lenz Grimmer <lenz@mysql.com>

- renamed package "MySQL" to "MySQL-server"
- fixed Copyright tag
- added mysql_waitpid to client subpackage (required for mysql-test-run)

* Wed Nov 27 2002 Lenz Grimmer <lenz@mysql.com>

- moved init script from /etc/rc.d/init.d to /etc/init.d (the majority of
  Linux distributions now support this scheme as proposed by the LSB either
  directly or via a compatibility symlink)
- Use new "restart" init script action instead of starting and stopping
  separately
- Be more flexible in activating the automatic bootup - use insserv (on
  older SuSE versions) or chkconfig (Red Hat, newer SuSE versions and
  others) to create the respective symlinks

* Wed Sep 25 2002 Lenz Grimmer <lenz@mysql.com>

- MySQL-Max now requires MySQL >= 4.0 to avoid version mismatches
  (mixing 3.23 and 4.0 packages)

* Fri Aug 09 2002 Lenz Grimmer <lenz@mysql.com>

- Turn off OpenSSL in MySQL-Max for now until it works properly again
- enable RAID for the Max binary instead
- added compatibility link: safe_mysqld -> mysqld_safe to ease the
  transition from 3.23

* Thu Jul 18 2002 Lenz Grimmer <lenz@mysql.com>

- Reworked the build steps a little bit: the Max binary is supposed
  to include OpenSSL, which cannot be linked statically, thus trying
  to statically link against a special glibc is futile anyway
- because of this, it is not required to make yet another build run
  just to compile the shared libs (saves a lot of time)
- updated package description of the Max subpackage
- clean up the BuildRoot directory afterwards

* Mon Jul 15 2002 Lenz Grimmer <lenz@mysql.com>

- Updated Packager information
- Fixed the build options: the regular package is supposed to
  include InnoDB and linked statically, while the Max package
  should include BDB and SSL support

* Fri May 03 2002 Lenz Grimmer <lenz@mysql.com>

- Use more RPM macros (e.g. infodir, mandir) to make the spec
  file more portable
- reorganized the installation of documentation files: let RPM
  take care of this
- reorganized the file list: actually install man pages along
  with the binaries of the respective subpackage
- do not include libmysqld.a in the devel subpackage as well, if we
  have a special "embedded" subpackage
- reworked the package descriptions

* Mon Oct  8 2001 Monty

- Added embedded server as a separate RPM

* Fri Apr 13 2001 Monty

- Added mysqld-max to the distribution

* Tue Jan 2  2001  Monty

- Added mysql-test to the bench package

* Fri Aug 18 2000 Tim Smith <tim@mysql.com>

- Added separate libmysql_r directory; now both a threaded
  and non-threaded library is shipped.

* Tue Sep 28 1999 David Axmark <davida@mysql.com>

- Added the support-files/my-example.cnf to the docs directory.

- Removed devel dependency on base since it is about client
  development.

* Wed Sep 8 1999 David Axmark <davida@mysql.com>

- Cleaned up some for 3.23.

* Thu Jul 1 1999 David Axmark <davida@mysql.com>

- Added support for shared libraries in a separate sub
  package. Original fix by David Fox (dsfox@cogsci.ucsd.edu)

- The --enable-assembler switch is now automatically disables on
  platforms there assembler code is unavailable. This should allow
  building this RPM on non i386 systems.

* Mon Feb 22 1999 David Axmark <david@detron.se>

- Removed unportable cc switches from the spec file. The defaults can
  now be overridden with environment variables. This feature is used
  to compile the official RPM with optimal (but compiler version
  specific) switches.

- Removed the repetitive description parts for the sub rpms. Maybe add
  again if RPM gets a multiline macro capability.

- Added support for a pt_BR translation. Translation contributed by
  Jorge Godoy <jorge@bestway.com.br>.

* Wed Nov 4 1998 David Axmark <david@detron.se>

- A lot of changes in all the rpm and install scripts. This may even
  be a working RPM :-)

* Sun Aug 16 1998 David Axmark <david@detron.se>

- A developers changelog for MySQL is available in the source RPM. And
  there is a history of major user visible changed in the Reference
  Manual.  Only RPM specific changes will be documented here.<|MERGE_RESOLUTION|>--- conflicted
+++ resolved
@@ -905,12 +905,8 @@
 %endif # compatlib
 
 %changelog
-<<<<<<< HEAD
-* Tue Oct 31 2017 Erlend Dahl <erlend.dahl@oracle.com> - 9.0.0-0.1
+* Wed Nov 15 2017 Erlend Dahl <erlend.dahl@oracle.com> - 9.0.0-0.1
 - Change the global milestone to 'dmr'
-=======
-* Tue Nov 14 2017 Bjorn Munch <bjorn.munch@oracle.com> - 8.0.4-0.1
->>>>>>> 16232da3
 - Remove obsoleted mysqltest man pages
 - Do not pass SSL option to 5.6 compat build, just use bundled
 
