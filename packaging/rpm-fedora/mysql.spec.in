# Copyright (c) 2000, 2013, Oracle and/or its affiliates. All rights reserved.
#
# This program is free software; you can redistribute it and/or modify
# it under the terms of the GNU General Public License as published by
# the Free Software Foundation; version 2 of the License.
#
# This program is distributed in the hope that it will be useful,
# but WITHOUT ANY WARRANTY; without even the implied warranty of
# MERCHANTABILITY or FITNESS FOR A PARTICULAR PURPOSE.  See the
# GNU General Public License for more details.
#
# You should have received a copy of the GNU General Public License
# along with this program; see the file COPYING. If not, write to the
# Free Software Foundation, Inc., 51 Franklin St, Fifth Floor, Boston
# MA  02110-1301  USA.


# NOTE: "vendor" is used in upgrade/downgrade check, so you can't
# change these, has to be exactly as is.

%global mysql_vendor Oracle and/or its affiliates
%global mysqldatadir /var/lib/mysql
%global obs_ver      @VERSION@

# By default, a build will include the bundeled "yaSSL" library for SSL.
%{?with_ssl: %global ssl_option -DWITH_SSL=%{with_ssl}}

# Regression tests may take a long time, override the default to skip them
%{!?runselftest:%global runselftest 1}

%{!?without_systemd:             %global systemd 1}
%{!?with_debuginfo:              %global nodebuginfo 1}
%{!?product_suffix:              %global product_suffix community}
%{!?feature_set:                 %global feature_set community}
%{!?compilation_comment_release: %global compilation_comment_release MySQL Community Server - (GPL)}
%{!?compilation_comment_debug:   %global compilation_comment_debug MySQL Community Server - Debug (GPL)}
%{!?src_base:                    %global src_base mysql}

%if 0%{?fedora} > 18
%global libmysqld_so_major    18
%global libmysqld_so_long     18.1.0
%else
%global libmysqld_so_major    0
%global libmysqld_so_long     0.0.1
%endif


%global src_dir               %{src_base}-%{version}

# No debuginfo for now, ships /usr/sbin/mysqld-debug and libmysqlcliet-debug.a
%if 0%{?nodebuginfo}
%global _enable_debug_package 0
%global debug_package         %{nil}
%global __os_install_post     /usr/lib/rpm/brp-compress %{nil}
%endif

# multiarch
%global multiarchs            ppc %{power64} %{ix86} x86_64 %{sparc}

%if 0%{?commercial}
%global license_files_server  %{src_dir}/LICENSE.mysql
%global license_type          Commercial
%else
%global license_files_server  %{src_dir}/COPYING %{src_dir}/README
%global license_type          GPLv2
%endif

Name:           mysql-%{product_suffix}
Summary:        A very fast and reliable SQL database server
Group:          Applications/Databases
Version:        @VERSION@
<<<<<<< HEAD
Release:        1%{?dist}
=======
Release:        3%{?dist}
>>>>>>> 410ac1c6
License:        Copyright (c) 2000, @MYSQL_COPYRIGHT_YEAR@, %{mysql_vendor}. All rights reserved. Under %{?license_type} license as shown in the Description field.
Source0:        https://cdn.mysql.com/Downloads/MySQL-@MYSQL_BASE_VERSION@/%{src_dir}.tar.gz
URL:            http://www.mysql.com/
Packager:       MySQL Release Engineering <mysql-build@oss.oracle.com>
Vendor:         %{mysql_vendor}
Source1:        mysql-systemd-start
Source2:        mysqld.service
Source3:        mysql.conf
Source4:        my_config.h
Source5:        mysql-embedded-check.c
Source6:        mysql_config.sh
Patch0:         mysql-5.6-libmysqlclient-symbols.patch
Patch1:         mysql-5.6.14-mysql-install.patch
BuildRequires:  cmake
BuildRequires:  perl
BuildRequires:  time
BuildRequires:  libaio-devel
BuildRequires:  ncurses-devel
BuildRequires:  openssl-devel
BuildRequires:  zlib-devel
%if 0%{?systemd}
BuildRequires:  systemd-units
%endif
BuildRoot:      %(mktemp -ud %{_tmppath}/%{name}-%{version}-%{release}-XXXXXX)

# For rpm => 4.9 only: https://fedoraproject.org/wiki/Packaging:AutoProvidesAndRequiresFiltering
%global __requires_exclude ^perl\\((hostnames|lib::mtr|lib::v1|mtr_|My::)
%global __provides_exclude_from ^(/usr/share/(mysql|mysql-test)/.*|%{_libdir}/mysql/plugin/.*\\.so)$

%description
The MySQL(TM) software delivers a very fast, multi-threaded, multi-user,
and robust SQL (Structured Query Language) database server. MySQL Server
is intended for mission-critical, heavy-load production systems as well
as for embedding into mass-deployed software. MySQL is a trademark of
%{mysql_vendor}

The MySQL software has Dual Licensing, which means you can use the MySQL
software free of charge under the GNU General Public License
(http://www.gnu.org/licenses/). You can also purchase commercial MySQL
licenses from %{mysql_vendor} if you do not wish to be bound by the terms of
the GPL. See the chapter "Licensing and Support" in the manual for
further info.

The MySQL web site (http://www.mysql.com/) provides the latest
news and information about the MySQL software. Also please see the
documentation and the manual for more information.

%package        server
Summary:        A very fast and reliable SQL database server
Group:          Applications/Databases
Requires:       coreutils
Requires:       grep
Requires:       procps
Requires:       shadow-utils
Requires:       net-tools
%if 0%{?commercial}
Obsoletes:      mysql-community-server < %{version}-%{release}
Requires:       mysql-enterprise-client%{?_isa} = %{version}-%{release}
Requires:       mysql-enterprise-common%{?_isa} = %{version}-%{release}
%else
Requires:       mysql-community-client%{?_isa} = %{version}-%{release}
Requires:       mysql-community-common%{?_isa} = %{version}-%{release}
%endif
Obsoletes:      mariadb-server
Obsoletes:      community-mysql-server < %{obs_ver}
Obsoletes:      mysql-server < %{obs_ver}
Provides:       mysql-server = %{version}-%{release}
Provides:       mysql-server%{?_isa} = %{version}-%{release}
%if 0%{?systemd}
Requires(post):   systemd
Requires(preun):  systemd
Requires(postun): systemd
%else
Requires(post):   /sbin/chkconfig
Requires(preun):  /sbin/chkconfig
Requires(preun):  /sbin/service
%endif

%description    server
The MySQL(TM) software delivers a very fast, multi-threaded, multi-user,
and robust SQL (Structured Query Language) database server. MySQL Server
is intended for mission-critical, heavy-load production systems as well
as for embedding into mass-deployed software. MySQL is a trademark of
%{mysql_vendor}

The MySQL software has Dual Licensing, which means you can use the MySQL
software free of charge under the GNU General Public License
(http://www.gnu.org/licenses/). You can also purchase commercial MySQL
licenses from %{mysql_vendor} if you do not wish to be bound by the terms of
the GPL. See the chapter "Licensing and Support" in the manual for
further info.

The MySQL web site (http://www.mysql.com/) provides the latest news and
information about the MySQL software.  Also please see the documentation
and the manual for more information.

This package includes the MySQL server binary as well as related utilities
to run and administer a MySQL server.

%package        client
Summary:        MySQL database client applications and tools
Group:          Applications/Databases
%if 0%{?commercial}
Obsoletes:      mysql-community-client < %{version}-%{release}
Requires:       mysql-enterprise-libs%{?_isa} = %{version}-%{release}
%else
Requires:       mysql-community-libs%{?_isa} = %{version}-%{release}
%endif
Obsoletes:      mariadb
Obsoletes:      community-mysql < %{obs_ver}
Obsoletes:      mysql < %{obs_ver}
Provides:       mysql = %{version}-%{release}
Provides:       mysql%{?_isa} = %{version}-%{release}

%description    client
This package contains the standard MySQL clients and administration
tools.


%package        common
Summary:        MySQL database common files for server and client libs
Group:          Applications/Databases
%if 0%{?commercial}
Obsoletes:      mysql-community-common < %{version}-%{release}
%endif
Obsoletes:      community-mysql-common < %{obs_ver}
Obsoletes:      mysql-common < %{obs_ver}
Provides:       mysql-common = %{version}-%{release}
Provides:       mysql-common%{?_isa} = %{version}-%{release}

%description    common
This packages contains common files needed by MySQL client library,
MySQL database server, and MySQL embedded server.


%package        test
Summary:        Test suite for the MySQL database server
Group:          Applications/Databases
%if 0%{?commercial}
Requires:       mysql-enterprise-server%{?_isa} = %{version}-%{release}
Obsoletes:      mysql-community-test < %{version}-%{release}
%else
Requires:       mysql-community-server%{?_isa} = %{version}-%{release}
%endif
Obsoletes:      mariadb-test
Obsoletes:      community-mysql-test < %{obs_ver}
Obsoletes:      mysql-test < %{obs_ver}
Provides:       mysql-test = %{version}-%{release}
Provides:       mysql-test%{?_isa} = %{version}-%{release}

%description    test
This package contains the MySQL regression test suite for MySQL
database server.


%package        devel
Summary:        Development header files and libraries for MySQL database client applications
Group:          Applications/Databases
%if 0%{?commercial}
Obsoletes:      mysql-community-devel < %{version}-%{release}
Requires:       mysql-enterprise-libs%{?_isa} = %{version}-%{release}
%else
Requires:       mysql-community-libs%{?_isa} = %{version}-%{release}
%endif
Obsoletes:      mariadb-devel
Obsoletes:      community-mysql-devel < %{obs_ver}
Obsoletes:      mysql-devel < %{obs_ver}
Provides:       mysql-devel = %{version}-%{release}
Provides:       mysql-devel%{?_isa} = %{version}-%{release}

%description    devel
This package contains the development header files and libraries necessary
to develop MySQL client applications.

%package        libs
Summary:        Shared libraries for MySQL database client applications
Group:          Applications/Databases
%if 0%{?commercial}
Obsoletes:      mysql-community-libs < %{version}-%{release}
Requires:       mysql-enterprise-common%{?_isa} = %{version}-%{release}
%else
Requires:       mysql-community-common%{?_isa} = %{version}-%{release}
%endif
Obsoletes:      mariadb-libs
Obsoletes:      community-mysql-libs < %{obs_ver}
Obsoletes:      mysql-libs < %{obs_ver}
Provides:       mysql-libs = %{version}-%{release}
Provides:       mysql-libs%{?_isa} = %{version}-%{release}

%description    libs
This package contains the shared libraries for MySQL client
applications.

%package        embedded
Summary:        MySQL embedded library
Group:          Applications/Databases
%if 0%{?commercial}
Obsoletes:      mysql-community-embedded < %{version}-%{release}
Requires:       mysql-enterprise-common%{?_isa} = %{version}-%{release}
%else
Requires:       mysql-community-common%{?_isa} = %{version}-%{release}
%endif
Obsoletes:      mariadb-embedded
Obsoletes:      community-mysql-embedded < %{obs_ver}
Obsoletes:      mysql-embedded < %{obs_ver}
Provides:       mysql-embedded = %{version}-%{release}
Provides:       mysql-emdedded%{?_isa} = %{version}-%{release}

%description    embedded
This package contains the MySQL server as an embedded library.

The embedded MySQL server library makes it possible to run a full-featured
MySQL server inside the client application. The main benefits are increased
speed and more simple management for embedded applications.

The API is identical for the embedded MySQL version and the
client/server version.

For a description of MySQL see the base MySQL RPM or http://www.mysql.com/

%package        embedded-devel
Summary:        Development header files and libraries for MySQL as an embeddable library
Group:          Applications/Databases
%if 0%{?commercial}
Obsoletes:      mysql-community-embedded-devel < %{version}-%{release}
Requires:       mysql-enterprise-devel%{?_isa} = %{version}-%{release}
Requires:       mysql-enterprise-embedded%{?_isa} = %{version}-%{release}
%else
Requires:       mysql-community-devel%{?_isa} = %{version}-%{release}
Requires:       mysql-community-embedded%{?_isa} = %{version}-%{release}
%endif
Obsoletes:      mariadb-embedded-devel
Obsoletes:      community-mysql-embedded-devel < %{obs_ver}
Obsoletes:      mysql-embedded-devel < %{obs_ver}
Provides:       mysql-embedded-devel = %{version}-%{release}
Provides:       mysql-embedded-devel%{?_isa} = %{version}-%{release}

%description    embedded-devel
This package contains files needed for developing applicatison using
the embedded version of the MySQL server.

%prep
%setup -T -a 0 -c -n %{src_dir}
pushd %{src_dir}
%patch1 -p1
popd
cp -a %{src_dir} %{src_dir}-client
pushd %{src_dir}-client
%patch0

%build
# Fail quickly and obviously if user tries to build as root
%if 0%{?runselftest}
if [ "x$(id -u)" = "x0" ] ; then
   echo "The MySQL regression tests may fail if run as root."
   echo "If you really need to build the RPM as root, use"
   echo "--define='runselftest 0' to skip the regression tests."
   exit 1
fi
%endif

export CFLAGS="%{optflags}"
export CXXFLAGS="%{optflags}"
export LDFLAGS="%{__global_ldflags}"

# Build debug versions of mysqld and libmysqld.a
mkdir debug
(
  cd debug
  # Attempt to remove any optimisation flags from the debug build
  CFLAGS=$(echo "${CFLAGS}" | sed -e 's/-O2 / /' -e 's/-Wp,-D_FORTIFY_SOURCE=2/ /')
  CXXFLAGS=$(echo "${CFLAGS}" | sed -e 's/-O2 / /' -e 's/-Wp,-D_FORTIFY_SOURCE=2/ /') 
  cmake ../%{src_dir} \
           -DBUILD_CONFIG=mysql_release \
           -DINSTALL_LAYOUT=RPM \
           -DCMAKE_BUILD_TYPE=Debug \
           -DINSTALL_LIBDIR="%{_lib}/mysql" \
           -DINSTALL_PLUGINDIR="%{_lib}/mysql/plugin" \
           -DMYSQL_UNIX_ADDR="%{mysqldatadir}/mysql.sock" \
           -DFEATURE_SET="%{feature_set}" \
           %{?ssl_option} \
           -DCOMPILATION_COMMENT="%{compilation_comment_debug}" \
           -DMYSQL_SERVER_SUFFIX="%{?server_suffix}"
  echo BEGIN_DEBUG_CONFIG ; egrep '^#define' include/config.h ; echo END_DEBUG_CONFIG
  make %{?_smp_mflags} VERBOSE=1
)

# Build full release
mkdir release
(
  cd release
  cmake ../%{src_dir} \
           -DBUILD_CONFIG=mysql_release \
           -DINSTALL_LAYOUT=RPM \
           -DCMAKE_BUILD_TYPE=RelWithDebInfo \
           -DINSTALL_LIBDIR="%{_lib}/mysql" \
           -DINSTALL_PLUGINDIR="%{_lib}/mysql/plugin" \
           -DMYSQL_UNIX_ADDR="%{mysqldatadir}/mysql.sock" \
           -DFEATURE_SET="%{feature_set}" \
           %{?ssl_option} \
           -DCOMPILATION_COMMENT="%{compilation_comment_release}" \
           -DMYSQL_SERVER_SUFFIX="%{?server_suffix}"
  echo BEGIN_NORMAL_CONFIG ; egrep '^#define' include/config.h ; echo END_NORMAL_CONFIG
  make %{?_smp_mflags} VERBOSE=1

  
  # Need to build libmysqld.so for distros
  mkdir libmysqld/work
  pushd libmysqld/work

  ar -x ../libmysqld.a
  ar -x ../../extra/yassl/libyassl.a
  %{__cc} $CFLAGS $LDFLAGS -DEMBEDDED_LIBRARY -shared -Wl,-soname,libmysqld.so.%{libmysqld_so_major} \
      -o libmysqld.so.%{libmysqld_so_long} *.o \
      -lpthread -laio -lcrypt -lssl -lcrypto -lz -lrt -lstdc++ -ldl -lm -lc
  # Compile check
  cp %{SOURCE5} .
  ln -s libmysqld.so.%{libmysqld_so_long} libmysqld.so.%{libmysqld_so_major}
  %{__cc} -I../../../mysql-%{version}/include -I../../include $CFLAGS \
      mysql-embedded-check.c libmysqld.so.%{libmysqld_so_major}
  LD_LIBRARY_PATH=. ldd ./a.out
)

# 
mkdir client
(
  pushd client
  cmake ../%{src_dir}-client \
           -DBUILD_CONFIG=mysql_release \
           -DINSTALL_LAYOUT=RPM \
           -DCMAKE_BUILD_TYPE=RelWithDebInfo \
           -DINSTALL_LIBDIR="%{_lib}/mysql" \
           -DINSTALL_PLUGINDIR="%{_lib}/mysql/plugin" \
           -DMYSQL_UNIX_ADDR="%{mysqldatadir}/mysql.sock" \
           -DFEATURE_SET="%{feature_set}" \
           %{?ssl_option} \
           -DCOMPILATION_COMMENT="%{compilation_comment_release}" \
           -DWITH_EMBEDDED_SERVER=ON \
           -DMYSQL_SERVER_SUFFIX="%{?server_suffix}"
  echo BEGIN_NORMAL_CONFIG ; egrep '^#define' include/config.h ; echo END_NORMAL_CONFIG
  make %{?_smp_mflags} VERBOSE=1
)

%install
MBD=$RPM_BUILD_DIR/%{src_dir}

# Ensure that needed directories exists
install -d -m 0755 %{buildroot}%{_datadir}/mysql/SELinux/RHEL4
install -d -m 0755 %{buildroot}/var/lib/mysql
install -d -m 0755 %{buildroot}/var/run/mysqld

# Install all binaries
pushd $MBD/release
make DESTDIR=%{buildroot} install
popd

# Install modified client libs
rm -rf  %{buildroot}%{_libdir}/mysql/libmysqlclient*
pushd $MBD/client/libmysql
make DESTDIR=%{buildroot} install
popd

# Install logrotate and autostart
install -D -m 0644 $MBD/release/support-files/mysql-log-rotate %{buildroot}%{_sysconfdir}/logrotate.d/mysql
install -D -m 0644 $MBD/release/packaging/rpm-fedora/my.cnf %{buildroot}%{_sysconfdir}/my.cnf
install -D -m 0755 %{SOURCE1} %{buildroot}%{_bindir}/mysql-systemd-start
install -D -m 0644 %{SOURCE2} %{buildroot}%{_unitdir}/mysqld.service
install -D -m 0644 %{SOURCE3} %{buildroot}%{_prefix}/lib/tmpfiles.d/mysql.conf

# Make library links and fix _r symlinks
install -d -m 0755 %{buildroot}%{_sysconfdir}/ld.so.conf.d
echo "%{_libdir}/mysql" > %{buildroot}%{_sysconfdir}/ld.so.conf.d/mysql-%{_arch}.conf

install -m 0755 $MBD/release/libmysqld/work/libmysqld.so.%{libmysqld_so_long} \
    %{buildroot}%{_libdir}/mysql/libmysqld.so.%{libmysqld_so_long}
ln -s libmysqld.so.%{libmysqld_so_long} %{buildroot}%{_libdir}/mysql/libmysqld.so.%{libmysqld_so_major}
ln -s libmysqld.so.%{libmysqld_so_long} %{buildroot}%{_libdir}/mysql/libmysqld.so

# multiarch support
%ifarch %{multiarchs}
mv %{buildroot}/%{_includedir}/mysql/my_config.h \
   %{buildroot}/%{_includedir}/mysql/my_config_%{_arch}.h
install -p -m 0644 %{SOURCE4} %{buildroot}/%{_includedir}/mysql/my_config.h
mv %{buildroot}%{_bindir}/mysql_config %{buildroot}%{_bindir}/mysql_config-%{__isa_bits}
install -p -m 0755 %{SOURCE6} %{buildroot}%{_bindir}/mysql_config
%endif

# Install SELinux files in datadir
install -m 0644 $MBD/%{src_dir}/support-files/RHEL4-SElinux/mysql.{fc,te} \
    %{buildroot}%{_datadir}/mysql/SELinux/RHEL4

# Remove files pages we explicitly do not want to package
rm -rf %{buildroot}%{_datadir}/mysql/solaris
rm -rf %{buildroot}%{_infodir}/mysql.info*
rm -rf %{buildroot}%{_datadir}/mysql/binary-configure
rm -rf %{buildroot}%{_datadir}/mysql/mysql.server
rm -rf %{buildroot}%{_datadir}/mysql/mysqld_multi.server
rm -rf %{buildroot}%{_sysconfdir}/init.d/mysql
rm -rf %{buildroot}%{_bindir}/mysql_embedded
rm -rf %{buildroot}%{_bindir}/mysql_setpermission
rm -rf %{buildroot}%{_mandir}/man1/mysql_setpermission.1*

%check
%if 0%{?runselftest}
pushd release
make test VERBOSE=1
export MTR_BUILD_THREAD=auto
pushd mysql-test
./mtr \
    --mem --parallel=auto --force --retry=0 \
    --mysqld=--binlog-format=mixed \
    --suite-timeout=720 --testcase-timeout=30
rm -rf var/*
%endif

%pre server
/usr/sbin/groupadd -g 27 -o -r mysql >/dev/null 2>&1 || :
/usr/sbin/useradd -M -N -g mysql -o -r -d /var/lib/mysql -s /bin/bash \
    -c "MySQL Server" -u 27 mysql >/dev/null 2>&1 || :

%post server
datadir=$(/usr/bin/my_print_defaults server mysqld | grep '^--datadir=' | sed -n 's/--datadir=//p')
/bin/chmod 0755 "$datadir"
/bin/touch /var/log/mysqld.log
%if 0%{?systemd}
%systemd_post mysqld.service
/sbin/service mysqld enable >/dev/null 2>&1 || :
%else
/sbin/chkconfig --add mysqld
/usr/bin/mysql_install_db --datadir="$datadir" --user=mysql >/dev/null 2>&1 || :
%endif

%preun server
%if 0%{?systemd}
%systemd_preun mysqld.service
%else
if [ "$1" = 0 ]; then
    /sbin/service mysqld stop >/dev/null 2>&1 || :
    /sbin/chkconfig --del mysqld
fi
%endif

%postun server
%if 0%{?systemd}
%systemd_postun_with_restart mysqld.service
%else
if [ $1 -ge 1 ]; then
    /sbin/service mysqld condrestart >/dev/null 2>&1 || :
fi
%endif

%post libs -p /sbin/ldconfig

%postun libs -p /sbin/ldconfig

%post embedded -p /sbin/ldconfig

%postun embedded -p /sbin/ldconfig

%files server
%defattr(-, root, root, -)
%doc %{?license_files_server} %{src_dir}/Docs/ChangeLog
%doc %{src_dir}/Docs/INFO_SRC*
%doc release/Docs/INFO_BIN*
%doc release/support-files/my-default.cnf
%attr(644, root, root) %{_mandir}/man1/innochecksum.1*
%attr(644, root, root) %{_mandir}/man1/my_print_defaults.1*
%attr(644, root, root) %{_mandir}/man1/myisam_ftdump.1*
%attr(644, root, root) %{_mandir}/man1/myisamchk.1*
%attr(644, root, root) %{_mandir}/man1/myisamlog.1*
%attr(644, root, root) %{_mandir}/man1/myisampack.1*
%attr(644, root, root) %{_mandir}/man1/mysql_convert_table_format.1*
%attr(644, root, root) %{_mandir}/man1/mysql_fix_extensions.1*
%attr(644, root, root) %{_mandir}/man8/mysqld.8*
%attr(644, root, root) %{_mandir}/man1/mysqld_multi.1*
%attr(644, root, root) %{_mandir}/man1/mysqld_safe.1*
%attr(644, root, root) %{_mandir}/man1/mysqldumpslow.1*
%attr(644, root, root) %{_mandir}/man1/mysql_install_db.1*
%attr(644, root, root) %{_mandir}/man1/mysql_plugin.1*
%attr(644, root, root) %{_mandir}/man1/mysql_secure_installation.1*
%attr(644, root, root) %{_mandir}/man1/mysql_upgrade.1*
%attr(644, root, root) %{_mandir}/man1/mysqlhotcopy.1*
%attr(644, root, root) %{_mandir}/man1/mysqlman.1*
%attr(644, root, root) %{_mandir}/man1/mysql.server.1*
%attr(644, root, root) %{_mandir}/man1/mysqltest.1*
%attr(644, root, root) %{_mandir}/man1/mysql_tzinfo_to_sql.1*
%attr(644, root, root) %{_mandir}/man1/mysql_zap.1*
%attr(644, root, root) %{_mandir}/man1/mysqlbug.1*
%attr(644, root, root) %{_mandir}/man1/perror.1*
%attr(644, root, root) %{_mandir}/man1/replace.1*
%attr(644, root, root) %{_mandir}/man1/resolve_stack_dump.1*
%attr(644, root, root) %{_mandir}/man1/resolveip.1*

%config(noreplace) %{_sysconfdir}/my.cnf

%attr(755, root, root) %{_bindir}/innochecksum
%attr(755, root, root) %{_bindir}/my_print_defaults
%attr(755, root, root) %{_bindir}/myisam_ftdump
%attr(755, root, root) %{_bindir}/myisamchk
%attr(755, root, root) %{_bindir}/myisamlog
%attr(755, root, root) %{_bindir}/myisampack
%attr(755, root, root) %{_bindir}/mysql_convert_table_format
%attr(755, root, root) %{_bindir}/mysql_fix_extensions
%attr(755, root, root) %{_bindir}/mysql_install_db
%attr(755, root, root) %{_bindir}/mysql_plugin
%attr(755, root, root) %{_bindir}/mysql_secure_installation
%attr(755, root, root) %{_bindir}/mysql_tzinfo_to_sql
%attr(755, root, root) %{_bindir}/mysql_upgrade
%attr(755, root, root) %{_bindir}/mysql_zap
%attr(755, root, root) %{_bindir}/mysqlbug
%attr(755, root, root) %{_bindir}/mysqld_multi
%attr(755, root, root) %{_bindir}/mysqld_safe
%attr(755, root, root) %{_bindir}/mysqldumpslow
%attr(755, root, root) %{_bindir}/mysqlhotcopy
%attr(755, root, root) %{_bindir}/mysqltest
%attr(755, root, root) %{_bindir}/perror
%attr(755, root, root) %{_bindir}/replace
%attr(755, root, root) %{_bindir}/resolve_stack_dump
%attr(755, root, root) %{_bindir}/resolveip
%attr(755, root, root) %{_bindir}/mysql-systemd-start

%attr(755, root, root) %{_sbindir}/mysqld
%attr(755, root, root) %{_sbindir}/mysqld-debug

%{_libdir}/mysql/plugin

%attr(644, root, root) %{_datadir}/mysql/fill_help_tables.sql
%attr(644, root, root) %{_datadir}/mysql/mysql_system_tables.sql
%attr(644, root, root) %{_datadir}/mysql/mysql_system_tables_data.sql
%attr(644, root, root) %{_datadir}/mysql/mysql_test_data_timezone.sql
%attr(644, root, root) %{_datadir}/mysql/my-*.cnf
%attr(644, root, root) %{_datadir}/mysql/mysql-log-rotate
%attr(644, root, root) %{_datadir}/mysql/mysql_security_commands.sql
%attr(644, root, root) %{_datadir}/mysql/SELinux/RHEL4/mysql.fc
%attr(644, root, root) %{_datadir}/mysql/SELinux/RHEL4/mysql.te
%attr(644, root, root) %{_datadir}/mysql/dictionary.txt
%attr(644, root, root) %{_datadir}/mysql/innodb_memcached_config.sql
%attr(644, root, root) %{_datadir}/mysql/magic
%attr(644, root, root) %{_prefix}/lib/tmpfiles.d/mysql.conf
%if 0%{?systemd}
%attr(644, root, root) %{_unitdir}/mysqld.service
%else
%attr(755, root, root) %{_sysconfdir}/init.d/mysqld
%endif
%attr(644, root, root) %config(noreplace,missingok) %{_sysconfdir}/logrotate.d/mysql
%dir %attr(755, mysql, mysql) /var/lib/mysql
%dir %attr(755, mysql, mysql) /var/run/mysqld

%files common
%defattr(-, root, root, -)
%{_datadir}/mysql/charsets/
%{_datadir}/mysql/errmsg-utf8.txt
%{_datadir}/mysql/bulgarian/
%{_datadir}/mysql/czech/
%{_datadir}/mysql/danish/
%{_datadir}/mysql/dutch/
%{_datadir}/mysql/english/
%{_datadir}/mysql/estonian/
%{_datadir}/mysql/french/
%{_datadir}/mysql/german/
%{_datadir}/mysql/greek/
%{_datadir}/mysql/hungarian/
%{_datadir}/mysql/italian/
%{_datadir}/mysql/japanese/
%{_datadir}/mysql/korean/
%{_datadir}/mysql/norwegian-ny/
%{_datadir}/mysql/norwegian/
%{_datadir}/mysql/polish/
%{_datadir}/mysql/portuguese/
%{_datadir}/mysql/romanian/
%{_datadir}/mysql/russian/
%{_datadir}/mysql/serbian/
%{_datadir}/mysql/slovak/
%{_datadir}/mysql/spanish/
%{_datadir}/mysql/swedish/
%{_datadir}/mysql/ukrainian/

%files client
%defattr(-, root, root, -)
%attr(755, root, root) %{_bindir}/msql2mysql
%attr(755, root, root) %{_bindir}/mysql
%attr(755, root, root) %{_bindir}/mysql_config
%attr(755, root, root) %{_bindir}/mysql_config-%{__isa_bits}
%attr(755, root, root) %{_bindir}/mysql_find_rows
%attr(755, root, root) %{_bindir}/mysql_waitpid
%attr(755, root, root) %{_bindir}/mysqlaccess
# XXX: This should be moved to %{_sysconfdir}
%attr(644, root, root) %{_bindir}/mysqlaccess.conf
%attr(755, root, root) %{_bindir}/mysqladmin
%attr(755, root, root) %{_bindir}/mysqlbinlog
%attr(755, root, root) %{_bindir}/mysqlcheck
%attr(755, root, root) %{_bindir}/mysqldump
%attr(755, root, root) %{_bindir}/mysqlimport
%attr(755, root, root) %{_bindir}/mysqlshow
%attr(755, root, root) %{_bindir}/mysqlslap
%attr(755, root, root) %{_bindir}/mysql_config_editor

%attr(644, root, root) %{_mandir}/man1/msql2mysql.1*
%attr(644, root, root) %{_mandir}/man1/mysql.1*
%attr(644, root, root) %{_mandir}/man1/mysql_find_rows.1*
%attr(644, root, root) %{_mandir}/man1/mysql_waitpid.1*
%attr(644, root, root) %{_mandir}/man1/mysqlaccess.1*
%attr(644, root, root) %{_mandir}/man1/mysqladmin.1*
%attr(644, root, root) %{_mandir}/man1/mysqlbinlog.1*
%attr(644, root, root) %{_mandir}/man1/mysqlcheck.1*
%attr(644, root, root) %{_mandir}/man1/mysqldump.1*
%attr(644, root, root) %{_mandir}/man1/mysqlimport.1*
%attr(644, root, root) %{_mandir}/man1/mysqlshow.1*
%attr(644, root, root) %{_mandir}/man1/mysqlslap.1*
%attr(644, root, root) %{_mandir}/man1/mysql_config_editor.1*

%files devel
%defattr(-, root, root, -)
%attr(755, root, root) %{_bindir}/mysql_config
%attr(755, root, root) %{_bindir}/mysql_config-%{__isa_bits}
%attr(644, root, root) %{_mandir}/man1/comp_err.1*
%attr(644, root, root) %{_mandir}/man1/mysql_config.1*
%{_includedir}/mysql
%{_datadir}/aclocal/mysql.m4
%{_libdir}/mysql/libmysqlclient.a
%{_libdir}/mysql/libmysqlclient_r.a
%{_libdir}/mysql/libmysqlservices.a
%{_libdir}/mysql/libmysqlclient_r.so
%{_libdir}/mysql/libmysqlclient.so

%files libs
%defattr(-, root, root, -)
%dir %attr(755, root, root) %{_libdir}/mysql
%attr(644, root, root) %{_sysconfdir}/ld.so.conf.d/mysql-%{_arch}.conf
%{_libdir}/mysql/libmysqlclient.so.*
%{_libdir}/mysql/libmysqlclient_r.so.*

%files test
%defattr(-, root, root, -)
%attr(-, root, root) %{_datadir}/mysql-test
%attr(755, root, root) %{_bindir}/mysql_client_test
%attr(755, root, root) %{_bindir}/mysql_client_test_embedded
%attr(755, root, root) %{_bindir}/mysqltest_embedded
%attr(644, root, root) %{_mandir}/man1/mysql_client_test.1*
%attr(644, root, root) %{_mandir}/man1/mysql-stress-test.pl.1*
%attr(644, root, root) %{_mandir}/man1/mysql-test-run.pl.1*
%attr(644, root, root) %{_mandir}/man1/mysql_client_test_embedded.1*
%attr(644, root, root) %{_mandir}/man1/mysqltest_embedded.1*

%files embedded
%defattr(-, root, root, -)
%attr(644, root, root) %{_sysconfdir}/ld.so.conf.d/mysql-%{_arch}.conf
%attr(755, root, root) %{_libdir}/mysql/libmysqld.so.*

%files embedded-devel
%defattr(-, root, root, -)
%attr(644, root, root) %{_libdir}/mysql/libmysqld.a
%attr(644, root, root) %{_libdir}/mysql/libmysqld-debug.a
%attr(755, root, root) %{_libdir}/mysql/libmysqld.so

%changelog
<<<<<<< HEAD
* Tue Oct 08 2013 Balasubramanian Kandasamy <balasubramanian.kandasamy@oracle.com> - 5.6.15-1
- Updated to 5.6.15
=======
* Wed Oct 16 2013 Balasubramanian Kandasamy <balasubramanian.kandasamy@oracle.com> - 5.6.14-3
- Improved handling of plugin directory 
>>>>>>> 410ac1c6

* Fri Sep 27 2013 Balasubramanian Kandasamy <balasubramanian.kandasamy@oracle.com> - 5.6.14-2
- Refresh mysql-install patch and service renaming

* Mon Sep 16 2013 Balasubramanian Kandasamy <balasubramanian.kandasamy@oracle.com> - 5.6.14-1
- Updated to 5.6.14

* Tue Aug 27 2013 Balasubramanian Kandasamy <balasubramanian.kandasamy@oracle.com> - 5.6.13-4
- Enhanced perl filtering
- Added openssl-devel to buildreq 

* Wed Aug 21 2013 Balasubramanian Kandasamy <balasubramanian.kandasamy@oracle.com> - 5.6.13-3
- Updated libmysqld.so to 18.1.0 
- Removed mysql_embedded binary to resolve multilib conflict issue

* Fri Aug 16 2013 Balasubramanian Kandasamy <balasubramanian.kandasamy@oracle.com> - 5.6.13-2 
- Fixed Provides and Obsoletes issues in server, test packages 

* Wed Aug 14 2013 Balasubramanian Kandasamy <balasubramanian.kandasamy@oracle.com> - 5.6.13-1
- Updated to 5.6.13
- Added embedded and embedded-devel sub package

* Mon Aug 5 2013 Balasubramanian Kandasamy <balasubramanian.kandasamy@oracle.com> - 5.6.12-6
- Added libmysqld.so to embedded package

* Mon Jul 29 2013 Balasubramanian Kandasamy <balasubramanian.kandasamy@oracle.com> - 5.6.12-5
- Updated test package dependency from client to server

* Tue Jul 16 2013 Balasubramanian Kandasamy <balasubramanian.kandasamy@oracle.com> - 5.6.12-4
- Enabled libmemcached plugins 

* Wed Jun 26 2013 Balasubramanian Kandasamy <balasubramanian.kandasamy@oracle.com> - 5.6.12-3
- Move libs to mysql/
- Basic multi arch support
- Fix changelog dates

* Thu Jun 20 2013 Balasubramanian Kandasamy <balasubramanian.kandasamy@oracle.com> - 5.6.12-2
- Major cleanup

* Tue Jun 04 2013 Balasubramanian Kandasamy <balasubramanian.kandasamy@oracle.com> - 5.6.12-1
- Updated to 5.6.12

* Mon Nov 05 2012 Joerg Bruehe <joerg.bruehe@oracle.com>

- Allow to override the default to use the bundled yaSSL by an option like
      --define="with_ssl /path/to/ssl"

* Wed Oct 10 2012 Bjorn Munch <bjorn.munch@oracle.com>

- Replace old my-*.cnf config file examples with template my-default.cnf

* Fri Oct 05 2012 Joerg Bruehe <joerg.bruehe@oracle.com>

- Let the installation use the new option "--random-passwords" of "mysql_install_db".
  (Bug# 12794345 Ensure root password)
- Fix an inconsistency: "new install" vs "upgrade" are told from the (non)existence
  of "$mysql_datadir/mysql" (holding table "mysql.user" and other system stuff).

* Tue Jul 24 2012 Joerg Bruehe <joerg.bruehe@oracle.com>

- Add a macro "runselftest":
  if set to 1 (default), the test suite will be run during the RPM build;
  this can be oveeridden via the command line by adding
      --define "runselftest 0"
  Failures of the test suite will NOT make the RPM build fail!

* Mon Jul 16 2012 Joerg Bruehe <joerg.bruehe@oracle.com>

- Add the man page for the "mysql_config_editor".

* Mon Jun 11 2012 Joerg Bruehe <joerg.bruehe@oracle.com>

- Make sure newly added "SPECIFIC-ULN/" directory does not disturb packaging.

* Wed Feb 29 2012 Brajmohan Saxena <brajmohan.saxena@oracle.com>

- Removal all traces of the readline library from mysql (BUG 13738013)

* Wed Sep 28 2011 Joerg Bruehe <joerg.bruehe@oracle.com>

- Fix duplicate mentioning of "mysql_plugin" and its manual page,
  it is better to keep alphabetic order in the files list (merging!).

* Wed Sep 14 2011 Joerg Bruehe <joerg.bruehe@oracle.com>

- Let the RPM capabilities ("obsoletes" etc) ensure that an upgrade may replace
  the RPMs of any configuration (of the current or the preceding release series)
  by the new ones. This is done by not using the implicitly generated capabilities
  (which include the configuration name) and relying on more generic ones which
  just list the function ("server", "client", ...).
  The implicit generation cannot be prevented, so all these capabilities must be
  explicitly listed in "Obsoletes:"

* Tue Sep 13 2011 Jonathan Perkin <jonathan.perkin@oracle.com>

- Add support for Oracle Linux 6 and Red Hat Enterprise Linux 6.  Due to
  changes in RPM behaviour ($RPM_BUILD_ROOT is removed prior to install)
  this necessitated a move of the libmygcc.a installation to the install
  phase, which is probably where it belonged in the first place.

* Tue Sep 13 2011 Joerg Bruehe <joerg.bruehe@oracle.com>

- "make_win_bin_dist" and its manual are dropped, cmake does it different.

* Thu Sep 08 2011 Daniel Fischer <daniel.fischer@oracle.com>

- Add mysql_plugin man page.

* Tue Aug 30 2011 Tor Didriksen <tor.didriksen@oracle.com>

- Set CXX=g++ by default to add a dependency on libgcc/libstdc++.
  Also, remove the use of the -fno-exceptions and -fno-rtti flags.
  TODO: update distro_buildreq/distro_requires

* Tue Aug 30 2011 Joerg Bruehe <joerg.bruehe@oracle.com>

- Add the manual page for "mysql_plugin" to the server package.

* Fri Aug 19 2011 Joerg Bruehe <joerg.bruehe@oracle.com>

- Null-upmerge the fix of bug#37165: This spec file is not affected.
- Replace "/var/lib/mysql" by the spec file variable "%{mysqldatadir}".

* Fri Aug 12 2011 Daniel Fischer <daniel.fischer@oracle.com>

- Source plugin library files list from cmake-generated file.

* Mon Jul 25 2011 Chuck Bell <chuck.bell@oracle.com>

- Added the mysql_plugin client - enables or disables plugins.

* Thu Jul 21 2011 Sunanda Menon <sunanda.menon@oracle.com>

- Fix bug#12561297: Added the MySQL embedded binary

* Thu Jul 07 2011 Joerg Bruehe <joerg.bruehe@oracle.com>

- Fix bug#45415: "rpm upgrade recreates test database"
  Let the creation of the "test" database happen only during a new installation,
  not in an RPM upgrade.
  This affects both the "mkdir" and the call of "mysql_install_db".

* Wed Feb 09 2011 Joerg Bruehe <joerg.bruehe@oracle.com>

- Fix bug#56581: If an installation deviates from the default file locations
  ("datadir" and "pid-file"), the mechanism to detect a running server (on upgrade)
  should still work, and use these locations.
  The problem was that the fix for bug#27072 did not check for local settings.

* Mon Jan 31 2011 Joerg Bruehe <joerg.bruehe@oracle.com>

- Install the new "manifest" files: "INFO_SRC" and "INFO_BIN".

* Tue Nov 23 2010 Jonathan Perkin <jonathan.perkin@oracle.com>

- EXCEPTIONS-CLIENT has been deleted, remove it from here too
- Support MYSQL_BUILD_MAKE_JFLAG environment variable for passing
  a '-j' argument to make.

* Mon Nov 1 2010 Georgi Kodinov <georgi.godinov@oracle.com>

- Added test authentication (WL#1054) plugin binaries

* Wed Oct 6 2010 Georgi Kodinov <georgi.godinov@oracle.com>

- Added example external authentication (WL#1054) plugin binaries

* Wed Aug 11 2010 Joerg Bruehe <joerg.bruehe@oracle.com>

- With a recent spec file cleanup, names have changed: A "-community" part was dropped.
  Reflect that in the "Obsoletes" specifications.
- Add a "triggerpostun" to handle the uninstall of the "-community" server RPM.
- This fixes bug#55015 "MySQL server is not restarted properly after RPM upgrade".

* Tue Jun 15 2010 Joerg Bruehe <joerg.bruehe@sun.com>

- Change the behaviour on installation and upgrade:
  On installation, do not autostart the server.
  *Iff* the server was stopped before the upgrade is started, this is taken as a
  sign the administrator is handling that manually, and so the new server will
  not be started automatically at the end of the upgrade.
  The start/stop scripts will still be installed, so the server will be started
  on the next machine boot.
  This is the 5.5 version of fixing bug#27072 (RPM autostarting the server).

* Tue Jun 1 2010 Jonathan Perkin <jonathan.perkin@oracle.com>

- Implement SELinux checks from distribution-specific spec file.

* Wed May 12 2010 Jonathan Perkin <jonathan.perkin@oracle.com>

- Large number of changes to build using CMake
- Introduce distribution-specific RPMs
- Drop debuginfo, build all binaries with debug/symbols
- Remove __os_install_post, use native macro
- Remove _unpackaged_files_terminate_build, make it an error to have
  unpackaged files
- Remove cluster RPMs

* Wed Mar 24 2010 Joerg Bruehe <joerg.bruehe@sun.com>

- Add "--with-perfschema" to the configure options.

* Mon Mar 22 2010 Joerg Bruehe <joerg.bruehe@sun.com>

- User "usr/lib*" to allow for both "usr/lib" and "usr/lib64",
  mask "rmdir" return code 1.
- Remove "ha_example.*" files from the list, they aren't built.

* Wed Mar 17 2010 Joerg Bruehe <joerg.bruehe@sun.com>

- Fix a wrong path name in handling the debug plugins.

* Wed Mar 10 2010 Joerg Bruehe <joerg.bruehe@sun.com>

- Take the result of the debug plugin build and put it into the optimized tree,
  so that it becomes part of the final installation;
  include the files in the packlist. Part of the fixes for bug#49022.

* Mon Mar 01 2010 Joerg Bruehe <joerg.bruehe@sun.com>

- Set "Oracle and/or its affiliates" as the vendor and copyright owner,
  accept upgrading from packages showing MySQL or Sun as vendor.

* Fri Feb 12 2010 Joerg Bruehe <joerg.bruehe@sun.com>

- Formatting changes:
  Have a consistent structure of separator lines and of indentation
  (8 leading blanks => tab).
- Introduce the variable "src_dir".
- Give the environment variables "MYSQL_BUILD_CC(CXX)" precedence
  over "CC" ("CXX").
- Drop the old "with_static" argument analysis, this is not supported
  in 5.1 since ages.
- Introduce variables to control the handlers individually, as well
  as other options.
- Use the new "--with-plugin" notation for the table handlers.
- Drop handling "/etc/rc.d/init.d/mysql", the switch to "/etc/init.d/mysql"
  was done back in 2002 already.
- Make "--with-zlib-dir=bundled" the default, add an option to disable it.
- Add missing manual pages to the file list.
- Improve the runtime check for "libgcc.a", protect it against being tried
  with the Intel compiler "icc".

* Mon Jan 11 2010 Joerg Bruehe <joerg.bruehe@sun.com>

- Change RPM file naming:
  - Suffix like "-m2", "-rc" becomes part of version as "_m2", "_rc".
  - Release counts from 1, not 0.

* Wed Dec 23 2009 Joerg Bruehe <joerg.bruehe@sun.com>

- The "semisync" plugin file name has lost its introductory "lib",
  adapt the file lists for the subpackages.
  This is a part missing from the fix for bug#48351.
- Remove the "fix_privilege_tables" manual, it does not exist in 5.5
  (and likely, the whole script will go, too).

* Mon Nov 16 2009 Joerg Bruehe <joerg.bruehe@sun.com>

- Fix some problems with the directives around "tcmalloc" (experimental),
  remove erroneous traces of the InnoDB plugin (that is 5.1 only).

* Tue Oct 06 2009 Magnus Blaudd <mvensson@mysql.com>

- Removed mysql_fix_privilege_tables

* Fri Oct 02 2009 Alexander Nozdrin <alexander.nozdrin@sun.com>

- "mysqlmanager" got removed from version 5.4, all references deleted.

* Fri Aug 28 2009 Joerg Bruehe <joerg.bruehe@sun.com>

- Merge up from 5.1 to 5.4: Remove handling for the InnoDB plugin.

* Thu Aug 27 2009 Joerg Bruehe <joerg.bruehe@sun.com>

- This version does not contain the "Instance manager", "mysqlmanager":
  Remove it from the spec file so that packaging succeeds.

* Mon Aug 24 2009 Jonathan Perkin <jperkin@sun.com>

- Add conditionals for bundled zlib and innodb plugin

* Fri Aug 21 2009 Jonathan Perkin <jperkin@sun.com>

- Install plugin libraries in appropriate packages.
- Disable libdaemon_example and ftexample plugins.

* Thu Aug 20 2009 Jonathan Perkin <jperkin@sun.com>

- Update variable used for mysql-test suite location to match source.

* Fri Nov 07 2008 Joerg Bruehe <joerg@mysql.com>

- Correct yesterday's fix, so that it also works for the last flag,
  and fix a wrong quoting: un-quoted quote marks must not be escaped.

* Thu Nov 06 2008 Kent Boortz <kent.boortz@sun.com>

- Removed "mysql_upgrade_shell"
- Removed some copy/paste between debug and normal build

* Thu Nov 06 2008 Joerg Bruehe <joerg@mysql.com>

- Modify CFLAGS and CXXFLAGS such that a debug build is not optimized.
  This should cover both gcc and icc flags.  Fixes bug#40546.

* Fri Aug 29 2008 Kent Boortz <kent@mysql.com>

- Removed the "Federated" storage engine option, and enabled in all

* Tue Aug 26 2008 Joerg Bruehe <joerg@mysql.com>

- Get rid of the "warning: Installed (but unpackaged) file(s) found:"
  Some generated files aren't needed in RPMs:
  - the "sql-bench/" subdirectory
  Some files were missing:
  - /usr/share/aclocal/mysql.m4  ("devel" subpackage)
  - Manual "mysqlbug" ("server" subpackage)
  - Program "innochecksum" and its manual ("server" subpackage)
  - Manual "mysql_find_rows" ("client" subpackage)
  - Script "mysql_upgrade_shell" ("client" subpackage)
  - Program "ndb_cpcd" and its manual ("ndb-extra" subpackage)
  - Manuals "ndb_mgm" + "ndb_restore" ("ndb-tools" subpackage)

* Mon Mar 31 2008 Kent Boortz <kent@mysql.com>

- Made the "Federated" storage engine an option
- Made the "Cluster" storage engine and sub packages an option

* Wed Mar 19 2008 Joerg Bruehe <joerg@mysql.com>

- Add the man pages for "ndbd" and "ndb_mgmd".

* Mon Feb 18 2008 Timothy Smith <tim@mysql.com>

- Require a manual upgrade if the alread-installed mysql-server is
  from another vendor, or is of a different major version.

* Wed May 02 2007 Joerg Bruehe <joerg@mysql.com>

- "ndb_size.tmpl" is not needed any more,
  "man1/mysql_install_db.1" lacked the trailing '*'.

* Sat Apr 07 2007 Kent Boortz <kent@mysql.com>

- Removed man page for "mysql_create_system_tables"

* Wed Mar 21 2007 Daniel Fischer <df@mysql.com>

- Add debug server.

* Mon Mar 19 2007 Daniel Fischer <df@mysql.com>

- Remove Max RPMs; the server RPMs contain a mysqld compiled with all
  features that previously only were built into Max.

* Fri Mar 02 2007 Joerg Bruehe <joerg@mysql.com>

- Add several man pages for NDB which are now created.

* Fri Jan 05 2007 Kent Boortz <kent@mysql.com>

- Put back "libmygcc.a", found no real reason it was removed.

- Add CFLAGS to gcc call with --print-libgcc-file, to make sure the
  correct "libgcc.a" path is returned for the 32/64 bit architecture.

* Mon Dec 18 2006 Joerg Bruehe <joerg@mysql.com>

- Fix the move of "mysqlmanager" to section 8: Directory name was wrong.

* Thu Dec 14 2006 Joerg Bruehe <joerg@mysql.com>

- Include the new man pages for "my_print_defaults" and "mysql_tzinfo_to_sql"
  in the server RPM.
- The "mysqlmanager" man page got moved from section 1 to 8.

* Thu Nov 30 2006 Joerg Bruehe <joerg@mysql.com>

- Call "make install" using "benchdir_root=%{_datadir}",
  because that is affecting the regression test suite as well.

* Thu Nov 16 2006 Joerg Bruehe <joerg@mysql.com>

- Explicitly note that the "MySQL-shared" RPMs (as built by MySQL AB)
  replace "mysql-shared" (as distributed by SuSE) to allow easy upgrading
  (bug#22081).

* Mon Nov 13 2006 Joerg Bruehe <joerg@mysql.com>

- Add "--with-partition" to all server builds.

- Use "--report-features" in one test run per server build.

* Tue Aug 15 2006 Joerg Bruehe <joerg@mysql.com>

- The "max" server is removed from packages, effective from 5.1.12-beta.
  Delete all steps to build, package, or install it.

* Mon Jul 10 2006 Joerg Bruehe <joerg@mysql.com>

- Fix a typing error in the "make" target for the Perl script to run the tests.

* Tue Jul 04 2006 Joerg Bruehe <joerg@mysql.com>

- Use the Perl script to run the tests, because it will automatically check
  whether the server is configured with SSL.

* Tue Jun 27 2006 Joerg Bruehe <joerg@mysql.com>

- move "mysqldumpslow" from the client RPM to the server RPM (bug#20216)

- Revert all previous attempts to call "mysql_upgrade" during RPM upgrade,
  there are some more aspects which need to be solved before this is possible.
  For now, just ensure the binary "mysql_upgrade" is delivered and installed.

* Thu Jun 22 2006 Joerg Bruehe <joerg@mysql.com>

- Close a gap of the previous version by explicitly using
  a newly created temporary directory for the socket to be used
  in the "mysql_upgrade" operation, overriding any local setting.

* Tue Jun 20 2006 Joerg Bruehe <joerg@mysql.com>

- To run "mysql_upgrade", we need a running server;
  start it in isolation and skip password checks.

* Sat May 20 2006 Kent Boortz <kent@mysql.com>

- Always compile for PIC, position independent code.

* Wed May 10 2006 Kent Boortz <kent@mysql.com>

- Use character set "all" when compiling with Cluster, to make Cluster
  nodes independent on the character set directory, and the problem
  that two RPM sub packages both wants to install this directory.

* Mon May 01 2006 Kent Boortz <kent@mysql.com>

- Use "./libtool --mode=execute" instead of searching for the
  executable in current directory and ".libs".

* Fri Apr 28 2006 Kent Boortz <kent@mysql.com>

- Install and run "mysql_upgrade"

* Wed Apr 12 2006 Jim Winstead <jimw@mysql.com>

- Remove sql-bench, and MySQL-bench RPM (will be built as an independent
  project from the mysql-bench repository)

* Tue Apr 11 2006 Jim Winstead <jimw@mysql.com>

- Remove old mysqltestmanager and related programs
* Sat Apr 01 2006 Kent Boortz <kent@mysql.com>

- Set $LDFLAGS from $MYSQL_BUILD_LDFLAGS

* Tue Mar 07 2006 Kent Boortz <kent@mysql.com>

- Changed product name from "Community Edition" to "Community Server"

* Mon Mar 06 2006 Kent Boortz <kent@mysql.com>

- Fast mutexes is now disabled by default, but should be
  used in Linux builds.

* Mon Feb 20 2006 Kent Boortz <kent@mysql.com>

- Reintroduced a max build
- Limited testing of 'debug' and 'max' servers
- Berkeley DB only in 'max'

* Mon Feb 13 2006 Joerg Bruehe <joerg@mysql.com>

- Use "-i" on "make test-force";
  this is essential for later evaluation of this log file.

* Thu Feb 09 2006 Kent Boortz <kent@mysql.com>

- Pass '-static' to libtool, link static with our own libraries, dynamic
  with system libraries.  Link with the bundled zlib.

* Wed Feb 08 2006 Kristian Nielsen <knielsen@mysql.com>

- Modified RPM spec to match new 5.1 debug+max combined community packaging.

* Sun Dec 18 2005 Kent Boortz <kent@mysql.com>

- Added "client/mysqlslap"

* Mon Dec 12 2005 Rodrigo Novo <rodrigo@mysql.com>

- Added zlib to the list of (static) libraries installed
- Added check against libtool wierdness (WRT: sql/mysqld || sql/.libs/mysqld)
- Compile MySQL with bundled zlib
- Fixed %packager name to "MySQL Production Engineering Team"

* Mon Dec 05 2005 Joerg Bruehe <joerg@mysql.com>

- Avoid using the "bundled" zlib on "shared" builds:
  As it is not installed (on the build system), this gives dependency
  problems with "libtool" causing the build to fail.
  (Change was done on Nov 11, but left uncommented.)

* Tue Nov 22 2005 Joerg Bruehe <joerg@mysql.com>

- Extend the file existence check for "init.d/mysql" on un-install
  to also guard the call to "insserv"/"chkconfig".

* Thu Oct 27 2005 Lenz Grimmer <lenz@grimmer.com>

- added more man pages

* Wed Oct 19 2005 Kent Boortz <kent@mysql.com>

- Made yaSSL support an option (off by default)

* Wed Oct 19 2005 Kent Boortz <kent@mysql.com>

- Enabled yaSSL support

* Sat Oct 15 2005 Kent Boortz <kent@mysql.com>

- Give mode arguments the same way in all places
- Moved copy of mysqld.a to "standard" build, but
  disabled it as we don't do embedded yet in 5.0

* Fri Oct 14 2005 Kent Boortz <kent@mysql.com>

- For 5.x, always compile with --with-big-tables
- Copy the config.log file to location outside
  the build tree

* Fri Oct 14 2005 Kent Boortz <kent@mysql.com>

- Removed unneeded/obsolete configure options
- Added archive engine to standard server
- Removed the embedded server from experimental server
- Changed suffix "-Max" => "-max"
- Changed comment string "Max" => "Experimental"

* Thu Oct 13 2005 Lenz Grimmer <lenz@mysql.com>

- added a usermod call to assign a potential existing mysql user to the
  correct user group (BUG#12823)
- Save the perror binary built during Max build so it supports the NDB
  error codes (BUG#13740)
- added a separate macro "mysqld_group" to be able to define the
  user group of the mysql user seperately, if desired.

* Thu Sep 29 2005 Lenz Grimmer <lenz@mysql.com>

- fixed the removing of the RPM_BUILD_ROOT in the %clean section (the
  $RBR variable did not get expanded, thus leaving old build roots behind)

* Thu Aug 04 2005 Lenz Grimmer <lenz@mysql.com>

- Fixed the creation of the mysql user group account in the postinstall
  section (BUG 12348)
- Fixed enabling the Archive storage engine in the Max binary

* Tue Aug 02 2005 Lenz Grimmer <lenz@mysql.com>

- Fixed the Requires: tag for the server RPM (BUG 12233)

* Fri Jul 15 2005 Lenz Grimmer <lenz@mysql.com>

- create a "mysql" user group and assign the mysql user account to that group
  in the server postinstall section. (BUG 10984)

* Tue Jun 14 2005 Lenz Grimmer <lenz@mysql.com>

- Do not build statically on i386 by default, only when adding either "--with
  static" or "--define '_with_static 1'" to the RPM build options. Static
  linking really only makes sense when linking against the specially patched
  glibc 2.2.5.

* Mon Jun 06 2005 Lenz Grimmer <lenz@mysql.com>

- added mysql_client_test to the "bench" subpackage (BUG 10676)
- added the libndbclient static and shared libraries (BUG 10676)

* Wed Jun 01 2005 Lenz Grimmer <lenz@mysql.com>

- use "mysqldatadir" variable instead of hard-coding the path multiple times
- use the "mysqld_user" variable on all occasions a user name is referenced
- removed (incomplete) Brazilian translations
- removed redundant release tags from the subpackage descriptions

* Wed May 25 2005 Joerg Bruehe <joerg@mysql.com>

- Added a "make clean" between separate calls to "BuildMySQL".

* Thu May 12 2005 Guilhem Bichot <guilhem@mysql.com>

- Removed the mysql_tableinfo script made obsolete by the information schema

* Wed Apr 20 2005 Lenz Grimmer <lenz@mysql.com>

- Enabled the "blackhole" storage engine for the Max RPM

* Wed Apr 13 2005 Lenz Grimmer <lenz@mysql.com>

- removed the MySQL manual files (html/ps/texi) - they have been removed
  from the MySQL sources and are now available seperately.

* Mon Apr 4 2005 Petr Chardin <petr@mysql.com>

- old mysqlmanager, mysqlmanagerc and mysqlmanager-pwger renamed into
  mysqltestmanager, mysqltestmanager and mysqltestmanager-pwgen respectively

* Fri Mar 18 2005 Lenz Grimmer <lenz@mysql.com>

- Disabled RAID in the Max binaries once and for all (it has finally been
  removed from the source tree)

* Sun Feb 20 2005 Petr Chardin <petr@mysql.com>

- Install MySQL Instance Manager together with mysqld, touch mysqlmanager
  password file

* Mon Feb 14 2005 Lenz Grimmer <lenz@mysql.com>

- Fixed the compilation comments and moved them into the separate build sections
  for Max and Standard

* Mon Feb 7 2005 Tomas Ulin <tomas@mysql.com>

- enabled the "Ndbcluster" storage engine for the max binary
- added extra make install in ndb subdir after Max build to get ndb binaries
- added packages for ndbcluster storage engine

* Fri Jan 14 2005 Lenz Grimmer <lenz@mysql.com>

- replaced obsoleted "BuildPrereq" with "BuildRequires" instead

* Thu Jan 13 2005 Lenz Grimmer <lenz@mysql.com>

- enabled the "Federated" storage engine for the max binary

* Tue Jan 04 2005 Petr Chardin <petr@mysql.com>

- ISAM and merge storage engines were purged. As well as appropriate
  tools and manpages (isamchk and isamlog)

* Fri Dec 31 2004 Lenz Grimmer <lenz@mysql.com>

- enabled the "Archive" storage engine for the max binary
- enabled the "CSV" storage engine for the max binary
- enabled the "Example" storage engine for the max binary

* Thu Aug 26 2004 Lenz Grimmer <lenz@mysql.com>

- MySQL-Max now requires MySQL-server instead of MySQL (BUG 3860)

* Fri Aug 20 2004 Lenz Grimmer <lenz@mysql.com>

- do not link statically on IA64/AMD64 as these systems do not have
  a patched glibc installed

* Tue Aug 10 2004 Lenz Grimmer <lenz@mysql.com>

- Added libmygcc.a to the devel subpackage (required to link applications
  against the the embedded server libmysqld.a) (BUG 4921)

* Mon Aug 09 2004 Lenz Grimmer <lenz@mysql.com>

- Added EXCEPTIONS-CLIENT to the "devel" package

* Thu Jul 29 2004 Lenz Grimmer <lenz@mysql.com>

- disabled OpenSSL in the Max binaries again (the RPM packages were the
  only exception to this anyway) (BUG 1043)

* Wed Jun 30 2004 Lenz Grimmer <lenz@mysql.com>

- fixed server postinstall (mysql_install_db was called with the wrong
  parameter)

* Thu Jun 24 2004 Lenz Grimmer <lenz@mysql.com>

- added mysql_tzinfo_to_sql to the server subpackage
- run "make clean" instead of "make distclean"

* Mon Apr 05 2004 Lenz Grimmer <lenz@mysql.com>

- added ncurses-devel to the build prerequisites (BUG 3377)

* Thu Feb 12 2004 Lenz Grimmer <lenz@mysql.com>

- when using gcc, _always_ use CXX=gcc
- replaced Copyright with License field (Copyright is obsolete)

* Tue Feb 03 2004 Lenz Grimmer <lenz@mysql.com>

- added myisam_ftdump to the Server package

* Tue Jan 13 2004 Lenz Grimmer <lenz@mysql.com>

- link the mysql client against libreadline instead of libedit (BUG 2289)

* Mon Dec 22 2003 Lenz Grimmer <lenz@mysql.com>

- marked /etc/logrotate.d/mysql as a config file (BUG 2156)

* Sat Dec 13 2003 Lenz Grimmer <lenz@mysql.com>

- fixed file permissions (BUG 1672)

* Thu Dec 11 2003 Lenz Grimmer <lenz@mysql.com>

- made testing for gcc3 a bit more robust

* Fri Dec 05 2003 Lenz Grimmer <lenz@mysql.com>

- added missing file mysql_create_system_tables to the server subpackage

* Fri Nov 21 2003 Lenz Grimmer <lenz@mysql.com>

- removed dependency on MySQL-client from the MySQL-devel subpackage
  as it is not really required. (BUG 1610)

* Fri Aug 29 2003 Lenz Grimmer <lenz@mysql.com>

- Fixed BUG 1162 (removed macro names from the changelog)
- Really fixed BUG 998 (disable the checking for installed but
  unpackaged files)

* Tue Aug 05 2003 Lenz Grimmer <lenz@mysql.com>

- Fixed BUG 959 (libmysqld not being compiled properly)
- Fixed BUG 998 (RPM build errors): added missing files to the
  distribution (mysql_fix_extensions, mysql_tableinfo, mysqldumpslow,
  mysql_fix_privilege_tables.1), removed "-n" from install section.

* Wed Jul 09 2003 Lenz Grimmer <lenz@mysql.com>

- removed the GIF Icon (file was not included in the sources anyway)
- removed unused variable shared_lib_version
- do not run automake before building the standard binary
  (should not be necessary)
- add server suffix '-standard' to standard binary (to be in line
  with the binary tarball distributions)
- Use more RPM macros (_exec_prefix, _sbindir, _libdir, _sysconfdir,
  _datadir, _includedir) throughout the spec file.
- allow overriding CC and CXX (required when building with other compilers)

* Fri May 16 2003 Lenz Grimmer <lenz@mysql.com>

- re-enabled RAID again

* Wed Apr 30 2003 Lenz Grimmer <lenz@mysql.com>

- disabled MyISAM RAID (--with-raid) - it throws an assertion which
  needs to be investigated first.

* Mon Mar 10 2003 Lenz Grimmer <lenz@mysql.com>

- added missing file mysql_secure_installation to server subpackage
  (BUG 141)

* Tue Feb 11 2003 Lenz Grimmer <lenz@mysql.com>

- re-added missing pre- and post(un)install scripts to server subpackage
- added config file /etc/my.cnf to the file list (just for completeness)
- make sure to create the datadir with 755 permissions

* Mon Jan 27 2003 Lenz Grimmer <lenz@mysql.com>

- removed unused CC and CXX variables
- CFLAGS and CXXFLAGS should honor RPM_OPT_FLAGS

* Fri Jan 24 2003 Lenz Grimmer <lenz@mysql.com>

- renamed package "MySQL" to "MySQL-server"
- fixed Copyright tag
- added mysql_waitpid to client subpackage (required for mysql-test-run)

* Wed Nov 27 2002 Lenz Grimmer <lenz@mysql.com>

- moved init script from /etc/rc.d/init.d to /etc/init.d (the majority of
  Linux distributions now support this scheme as proposed by the LSB either
  directly or via a compatibility symlink)
- Use new "restart" init script action instead of starting and stopping
  separately
- Be more flexible in activating the automatic bootup - use insserv (on
  older SuSE versions) or chkconfig (Red Hat, newer SuSE versions and
  others) to create the respective symlinks

* Wed Sep 25 2002 Lenz Grimmer <lenz@mysql.com>

- MySQL-Max now requires MySQL >= 4.0 to avoid version mismatches
  (mixing 3.23 and 4.0 packages)

* Fri Aug 09 2002 Lenz Grimmer <lenz@mysql.com>

- Turn off OpenSSL in MySQL-Max for now until it works properly again
- enable RAID for the Max binary instead
- added compatibility link: safe_mysqld -> mysqld_safe to ease the
  transition from 3.23

* Thu Jul 18 2002 Lenz Grimmer <lenz@mysql.com>

- Reworked the build steps a little bit: the Max binary is supposed
  to include OpenSSL, which cannot be linked statically, thus trying
  to statically link against a special glibc is futile anyway
- because of this, it is not required to make yet another build run
  just to compile the shared libs (saves a lot of time)
- updated package description of the Max subpackage
- clean up the BuildRoot directory afterwards

* Mon Jul 15 2002 Lenz Grimmer <lenz@mysql.com>

- Updated Packager information
- Fixed the build options: the regular package is supposed to
  include InnoDB and linked statically, while the Max package
  should include BDB and SSL support

* Fri May 03 2002 Lenz Grimmer <lenz@mysql.com>

- Use more RPM macros (e.g. infodir, mandir) to make the spec
  file more portable
- reorganized the installation of documentation files: let RPM
  take care of this
- reorganized the file list: actually install man pages along
  with the binaries of the respective subpackage
- do not include libmysqld.a in the devel subpackage as well, if we
  have a special "embedded" subpackage
- reworked the package descriptions

* Mon Oct  8 2001 Monty

- Added embedded server as a separate RPM

* Fri Apr 13 2001 Monty

- Added mysqld-max to the distribution

* Tue Jan 2  2001  Monty

- Added mysql-test to the bench package

* Fri Aug 18 2000 Tim Smith <tim@mysql.com>

- Added separate libmysql_r directory; now both a threaded
  and non-threaded library is shipped.

* Tue Sep 28 1999 David Axmark <davida@mysql.com>

- Added the support-files/my-example.cnf to the docs directory.

- Removed devel dependency on base since it is about client
  development.

* Wed Sep 8 1999 David Axmark <davida@mysql.com>

- Cleaned up some for 3.23.

* Thu Jul 1 1999 David Axmark <davida@mysql.com>

- Added support for shared libraries in a separate sub
  package. Original fix by David Fox (dsfox@cogsci.ucsd.edu)

- The --enable-assembler switch is now automatically disables on
  platforms there assembler code is unavailable. This should allow
  building this RPM on non i386 systems.

* Mon Feb 22 1999 David Axmark <david@detron.se>

- Removed unportable cc switches from the spec file. The defaults can
  now be overridden with environment variables. This feature is used
  to compile the official RPM with optimal (but compiler version
  specific) switches.

- Removed the repetitive description parts for the sub rpms. Maybe add
  again if RPM gets a multiline macro capability.

- Added support for a pt_BR translation. Translation contributed by
  Jorge Godoy <jorge@bestway.com.br>.

* Wed Nov 4 1998 David Axmark <david@detron.se>

- A lot of changes in all the rpm and install scripts. This may even
  be a working RPM :-)

* Sun Aug 16 1998 David Axmark <david@detron.se>

- A developers changelog for MySQL is available in the source RPM. And
  there is a history of major user visible changed in the Reference
  Manual.  Only RPM specific changes will be documented here.<|MERGE_RESOLUTION|>--- conflicted
+++ resolved
@@ -69,11 +69,7 @@
 Summary:        A very fast and reliable SQL database server
 Group:          Applications/Databases
 Version:        @VERSION@
-<<<<<<< HEAD
 Release:        1%{?dist}
-=======
-Release:        3%{?dist}
->>>>>>> 410ac1c6
 License:        Copyright (c) 2000, @MYSQL_COPYRIGHT_YEAR@, %{mysql_vendor}. All rights reserved. Under %{?license_type} license as shown in the Description field.
 Source0:        https://cdn.mysql.com/Downloads/MySQL-@MYSQL_BASE_VERSION@/%{src_dir}.tar.gz
 URL:            http://www.mysql.com/
@@ -730,13 +726,11 @@
 %attr(755, root, root) %{_libdir}/mysql/libmysqld.so
 
 %changelog
-<<<<<<< HEAD
-* Tue Oct 08 2013 Balasubramanian Kandasamy <balasubramanian.kandasamy@oracle.com> - 5.6.15-1
+* Fri Oct 25 2013 Balasubramanian Kandasamy <balasubramanian.kandasamy@oracle.com> - 5.6.15-1
 - Updated to 5.6.15
-=======
+
 * Wed Oct 16 2013 Balasubramanian Kandasamy <balasubramanian.kandasamy@oracle.com> - 5.6.14-3
 - Improved handling of plugin directory 
->>>>>>> 410ac1c6
 
 * Fri Sep 27 2013 Balasubramanian Kandasamy <balasubramanian.kandasamy@oracle.com> - 5.6.14-2
 - Refresh mysql-install patch and service renaming
