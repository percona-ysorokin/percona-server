# Copyright (c) 2000, 2018, Oracle and/or its affiliates. All rights reserved.
#
# This program is free software; you can redistribute it and/or modify
# it under the terms of the GNU General Public License, version 2.0,
# as published by the Free Software Foundation.
#
# This program is also distributed with certain software (including
# but not limited to OpenSSL) that is licensed under separate terms,
# as designated in a particular file or component or in included license
# documentation.  The authors of MySQL hereby grant you an additional
# permission to link the program and your derivative works with the
# separately licensed software that they have included with MySQL.
#
# This program is distributed in the hope that it will be useful,
# but WITHOUT ANY WARRANTY; without even the implied warranty of
# MERCHANTABILITY or FITNESS FOR A PARTICULAR PURPOSE.  See the
# GNU General Public License, version 2.0, for more details.
#
# You should have received a copy of the GNU General Public License
# along with this program; if not, write to the Free Software
# Foundation, Inc., 51 Franklin St, Fifth Floor, Boston, MA 02110-1301  USA

# NOTE: "vendor" is used in upgrade/downgrade check, so you can't
# change these, has to be exactly as is.

%global mysql_vendor Oracle and/or its affiliates
%global mysqldatadir /var/lib/mysql

# By default, a build will include the bundeled "yaSSL" library for SSL.
%{?with_ssl: %global ssl_option -DWITH_SSL=%{with_ssl}}

# Regression tests may take a long time, override the default to skip them
%{!?runselftest:%global runselftest 1}

%{!?with_debuginfo:              %global nodebuginfo 1}
%{!?product_suffix:              %global product_suffix community}
%{!?feature_set:                 %global feature_set community}
%{!?compilation_comment_release: %global compilation_comment_release MySQL Community Server - (GPL)}
%{!?compilation_comment_debug:   %global compilation_comment_debug MySQL Community Server - Debug (GPL)}
%{!?src_base:                    %global src_base mysql}

%if 0%{?fedora} < 27
%global compatver             5.6.37
%global compatlib             18
%global compatsrc             https://cdn.mysql.com/Downloads/MySQL-5.6/mysql-%{compatver}.tar.gz
%endif

%global src_dir               %{src_base}-%{version}%{?milestone:-%{milestone}}

# No debuginfo for now
%if 0%{?nodebuginfo}
%global _enable_debug_package 0
%global debug_package         %{nil}
%global __os_install_post     /usr/lib/rpm/brp-compress %{nil}
%endif

%global license_files_server  %{src_dir}/LICENSE %{src_dir}/README

%if 0%{?commercial}
%global license_type          Commercial
%else
%global license_type          GPLv2
%endif

%global min                   8.0.0

Name:           mysql-%{product_suffix}
Summary:        A very fast and reliable SQL database server
Group:          Applications/Databases
Version:        @MYSQL_NO_DASH_VERSION@
Release:        0.1%{?milestone:.%{milestone}}%{?dist}
License:        Copyright (c) 2000, @MYSQL_COPYRIGHT_YEAR@, %{mysql_vendor}. All rights reserved. Under %{?license_type} license as shown in the Description field.
Source0:        https://cdn.mysql.com/Downloads/MySQL-@MYSQL_BASE_VERSION@/%{src_dir}.tar.gz
Source1:        https://downloads.sourceforge.net/boost/@BOOST_PACKAGE_NAME@.tar.bz2
%if 0%{?compatlib}
Source2:        %{compatsrc}
%endif
URL:            http://www.mysql.com/
Packager:       MySQL Release Engineering <mysql-build@oss.oracle.com>
Vendor:         %{mysql_vendor}
BuildRequires:  cmake
BuildRequires:  perl
%if 0%{?fedora} > 24
BuildRequires:  perl-generators
%endif
BuildRequires:  time
BuildRequires:  cyrus-sasl-devel
BuildRequires:  libaio-devel
BuildRequires:  mecab-devel
BuildRequires:  multilib-rpm-config
BuildRequires:  ncurses-devel
BuildRequires:  numactl-devel
BuildRequires:  openldap-devel
BuildRequires:  openssl-devel
BuildRequires:  zlib-devel
BuildRequires:  systemd
BuildRequires:  pkgconfig(systemd)

# For rpm => 4.9 only: https://fedoraproject.org/wiki/Packaging:AutoProvidesAndRequiresFiltering
%global __requires_exclude ^perl\\((hostnames|lib::mtr|lib::v1|mtr_|My::)
%global __provides_exclude_from ^(/usr/share/(mysql|mysql-test)/.*|%{_libdir}/mysql/plugin/.*\\.so)$

%description
The MySQL(TM) software delivers a very fast, multi-threaded, multi-user,
and robust SQL (Structured Query Language) database server. MySQL Server
is intended for mission-critical, heavy-load production systems as well
as for embedding into mass-deployed software. MySQL is a trademark of
%{mysql_vendor}

The MySQL software has Dual Licensing, which means you can use the MySQL
software free of charge under the GNU General Public License
(http://www.gnu.org/licenses/). You can also purchase commercial MySQL
licenses from %{mysql_vendor} if you do not wish to be bound by the terms of
the GPL. See the chapter "Licensing and Support" in the manual for
further info.

The MySQL web site (http://www.mysql.com/) provides the latest
news and information about the MySQL software. Also please see the
documentation and the manual for more information.

%package        server
Summary:        A very fast and reliable SQL database server
Group:          Applications/Databases
Requires:       coreutils
Requires:       grep
Requires:       procps
Requires:       shadow-utils
Requires:       net-tools
Requires:       mecab-ipadic
%if 0%{?commercial}
Obsoletes:      mysql-commercial-bench < 5.7.8
Obsoletes:      mysql-community-server < %{version}-%{release}
Requires:       mysql-commercial-client%{?_isa} >= %{min}
Requires:       mysql-commercial-common%{?_isa} = %{version}-%{release}
%else
Requires:       mysql-community-client%{?_isa} >= %{min}
Requires:       mysql-community-common%{?_isa} = %{version}-%{release}
%endif
Obsoletes:      mysql-community-bench < 5.7.8
Obsoletes:      mysql-community-embedded < 8.0.1
Obsoletes:      mysql-community-embedded-devel < 8.0.1
Obsoletes:      community-mysql-bench
Obsoletes:      mysql-bench
Obsoletes:      mariadb-bench
Obsoletes:      mariadb-server
Obsoletes:      mariadb-server-utils
Obsoletes:      mariadb-galera-server
Obsoletes:      mariadb-server-galera
Obsoletes:      community-mysql-server < %{version}-%{release}
Obsoletes:      mysql-server < %{version}-%{release}
%if 0%{?compatlib}
%else
Obsoletes:      mysql-community-embedded-compat < 8.0.3
Obsoletes:      mysql-community-libs-compat < 8.0.4
%endif
Provides:       mysql-server = %{version}-%{release}
Provides:       mysql-server%{?_isa} = %{version}-%{release}
Provides:       mysql-compat-server = %{version}-%{release}
Provides:       mysql-compat-server%{?_isa} = %{version}-%{release}
Requires(post):   systemd
Requires(preun):  systemd
Requires(postun): systemd

%description    server
The MySQL(TM) software delivers a very fast, multi-threaded, multi-user,
and robust SQL (Structured Query Language) database server. MySQL Server
is intended for mission-critical, heavy-load production systems as well
as for embedding into mass-deployed software. MySQL is a trademark of
%{mysql_vendor}

The MySQL software has Dual Licensing, which means you can use the MySQL
software free of charge under the GNU General Public License
(http://www.gnu.org/licenses/). You can also purchase commercial MySQL
licenses from %{mysql_vendor} if you do not wish to be bound by the terms of
the GPL. See the chapter "Licensing and Support" in the manual for
further info.

The MySQL web site (http://www.mysql.com/) provides the latest news and
information about the MySQL software.  Also please see the documentation
and the manual for more information.

This package includes the MySQL server binary as well as related utilities
to run and administer a MySQL server.

%package        client
Summary:        MySQL database client applications and tools
Group:          Applications/Databases
%if 0%{?commercial}
Obsoletes:      mysql-community-client < %{version}-%{release}
Requires:       mysql-commercial-libs%{?_isa} >= %{min}
%else
Requires:       mysql-community-libs%{?_isa} >= %{min}
%endif
Obsoletes:      mariadb
Obsoletes:      community-mysql < %{version}-%{release}
Obsoletes:      mysql < %{version}-%{release}
Provides:       mysql = %{version}-%{release}
Provides:       mysql%{?_isa} = %{version}-%{release}

%description    client
This package contains the standard MySQL clients and administration
tools.

%package        common
Summary:        MySQL database common files for server and client libs
Group:          Applications/Databases
%if 0%{?commercial}
Obsoletes:      mysql-community-common < %{version}-%{release}
%endif
%if 0%{?compatlib}
Obsoletes:      mariadb-common
Obsoletes:      mariadb-errmsg
%endif # compatlib
Obsoletes:      mariadb-config
Obsoletes:      community-mysql-common < %{version}-%{release}
Obsoletes:      community-mysql-errmsg < %{version}-%{release}
Obsoletes:      mysql-common < %{version}-%{release}
Provides:       mysql-common = %{version}-%{release}
Provides:       mysql-common%{?_isa} = %{version}-%{release}

%description    common
This packages contains common files needed by MySQL client library and
MySQL database server.


%package        test
Summary:        Test suite for the MySQL database server
Group:          Applications/Databases
%if 0%{?commercial}
Requires:       mysql-commercial-server%{?_isa} >= %{min}
Obsoletes:      mysql-community-test < %{version}-%{release}
%else
Requires:       mysql-community-server%{?_isa} >= %{min}
%endif
Obsoletes:      mariadb-test
Obsoletes:      community-mysql-test < %{version}-%{release}
Obsoletes:      mysql-test < %{version}-%{release}
Provides:       mysql-test = %{version}-%{release}
Provides:       mysql-test%{?_isa} = %{version}-%{release}

%description    test
This package contains the MySQL regression test suite for MySQL
database server.

%package        devel
Summary:        Development header files and libraries for MySQL database client applications
Group:          Applications/Databases
%if 0%{?commercial}
Obsoletes:      mysql-community-devel < %{version}-%{release}
Requires:       mysql-commercial-libs%{?_isa} >= %{min}
%else
Requires:       mysql-community-libs%{?_isa} >= %{min}
%endif
Obsoletes:      mariadb-devel
Obsoletes:      mariadb-connector-c-devel
Obsoletes:      community-mysql-devel < %{version}-%{release}
Obsoletes:      mysql-devel < %{version}-%{release}
Provides:       mysql-devel = %{version}-%{release}
Provides:       mysql-devel%{?_isa} = %{version}-%{release}

%description    devel
This package contains the development header files and libraries necessary
to develop MySQL client applications.

%package        libs
Summary:        Shared libraries for MySQL database client applications
Group:          Applications/Databases
%if 0%{?commercial}
Obsoletes:      mysql-community-libs < %{version}-%{release}
Requires:       mysql-commercial-common%{?_isa} >= %{min}
%else
Requires:       mysql-community-common%{?_isa} >= %{min}
%endif
%if 0%{?compatlib}
Obsoletes:      mariadb-libs
%endif # compatlib
Obsoletes:      community-mysql-libs < %{version}-%{release}
Obsoletes:      mysql-libs < %{version}-%{release}
Provides:       mysql-libs = %{version}-%{release}
Provides:       mysql-libs%{?_isa} = %{version}-%{release}

%description    libs
This package contains the shared libraries for MySQL client
applications.

%if 0%{?compatlib}
%package        libs-compat
Summary:        Shared compat libraries for MySQL %{compatver} database client applications
Group:          Applications/Databases
Obsoletes:      mysql-libs-compat < %{version}-%{release}
Obsoletes:      mariadb-libs
Provides:       mysql-libs-compat = %{version}-%{release}
Provides:       mysql-libs-compat%{?_isa} = %{version}-%{release}
%if 0%{?commercial}
Obsoletes:      mysql-community-libs-compat < %{version}-%{release}
Requires:       mysql-commercial-libs%{?_isa} >= %{min}
%else
Requires:       mysql-community-libs%{?_isa} >= %{min}
%endif

%description    libs-compat
This package contains the shared compat libraries for MySQL %{compatver} client
applications.
%endif # compatlib

%if 0%{?compatlib}
%package        embedded-compat
Summary:        MySQL embedded compat library
Group:          Applications/Databases
%if 0%{?commercial}
Obsoletes:      mysql-community-embedded-compat < %{version}-%{release}
Requires:       mysql-commercial-common%{?_isa} >= %{min}
%else
Requires:       mysql-community-common%{?_isa} >= %{min}
%endif
Obsoletes:      mysql-embedded < %{version}-%{release}
Obsoletes:      mysql-embedded-devel < %{version}-%{release}
Obsoletes:      community-mysql-embedded < %{version}-%{release}
Obsoletes:      community-mysql-embedded-devel < %{version}-%{release}
Obsoletes:      mariadb-embedded
Obsoletes:      mariadb-embedded-devel

%description    embedded-compat
This package contains the MySQL server as an embedded library with
compatibility for applications using version %{compatlib} of the library.
%endif # compatlib

%prep
%if 0%{?compatlib}
%setup -q -T -a 0 -a 1 -a 2 -c -n %{src_dir}
%else
%setup -q -T -a 0 -a 1 -c -n %{src_dir}
%endif # 0%{?compatlib}


%build
# Fail quickly and obviously if user tries to build as root
%if 0%{?runselftest}
if [ "x$(id -u)" = "x0" ] ; then
   echo "The MySQL regression tests may fail if run as root."
   echo "If you really need to build the RPM as root, use"
   echo "--define='runselftest 0' to skip the regression tests."
   exit 1
fi
%endif

# Build compat libs
%if 0%{?compatlib}
(
  pushd mysql-%{compatver}
  mkdir build && pushd build
  cmake .. \
           -DBUILD_CONFIG=mysql_release \
           -DINSTALL_LAYOUT=RPM \
           -DCMAKE_BUILD_TYPE=RelWithDebInfo \
           -DCMAKE_C_FLAGS="%{optflags}" \
           -DCMAKE_CXX_FLAGS="%{optflags}" \
           -DWITH_INNODB_MEMCACHED=0 \
           -DINSTALL_LIBDIR="%{_lib}/mysql" \
           -DINSTALL_PLUGINDIR="%{_lib}/mysql/plugin" \
           -DINSTALL_SQLBENCHDIR=share \
           -DWITH_SYMVER16=1 \
           -DMYSQL_UNIX_ADDR="%{mysqldatadir}/mysql.sock" \
           -DFEATURE_SET="%{feature_set}" \
           -DWITH_EMBEDDED_SERVER=1 \
           -DWITH_EMBEDDED_SHARED_LIBRARY=1 \
           -DWITH_SSL=bundled \
           -DCOMPILATION_COMMENT="%{compilation_comment_release}" \
           -DMYSQL_SERVER_SUFFIX="%{?server_suffix}"
  echo BEGIN_NORMAL_CONFIG ; egrep '^#define' include/config.h ; echo END_NORMAL_CONFIG
  make %{?_smp_mflags} VERBOSE=1
)
%endif # compatlib

# Build debug versions of mysqld
mkdir debug
(
  cd debug
  # Attempt to remove any optimisation flags from the debug build
  optflags=$(echo "%{optflags}" | sed -e 's/-O2 / /' -e 's/-Wp,-D_FORTIFY_SOURCE=2/ /')
  cmake ../%{src_dir} \
           -DBUILD_CONFIG=mysql_release \
           -DINSTALL_LAYOUT=RPM \
           -DCMAKE_BUILD_TYPE=Debug \
           -DMYSQL_MAINTAINER_MODE=0 \
           -DTMPDIR=/var/tmp \
           -DWITH_BOOST=.. \
           -DWITH_MECAB=system \
           -DCMAKE_C_FLAGS="$optflags" \
           -DCMAKE_CXX_FLAGS="$optflags" \
           -DWITH_SYSTEMD=1 \
%if 0%{?ndb_nodejs_path:1}
           -DNDB_NODEJS_PATH=%{ndb_nodejs_path} \
%endif
%if 0%{?ndb_nodejs_extras_path:1}
           -DNDB_NODEJS_EXTRAS_PATH=%{ndb_nodejs_extras_path} \
%endif
%if 0%{?with_meb:1}
           -DWITH_MEB=1 \
%endif
           -DWITH_INNODB_MEMCACHED=1 \
           -DINSTALL_LIBDIR="%{_lib}/mysql" \
           -DINSTALL_PLUGINDIR="%{_lib}/mysql/plugin/debug" \
           -DMYSQL_UNIX_ADDR="%{mysqldatadir}/mysql.sock" \
           -DMYSQLX_UNIX_ADDR="/var/run/mysqld/mysqlx.sock" \
           -DFEATURE_SET="%{feature_set}" \
           -DWITH_NUMA=ON \
           %{?ssl_option} \
           -DCOMPILATION_COMMENT="%{compilation_comment_debug}" \
           -DMYSQL_SERVER_SUFFIX="%{?server_suffix}"
  echo BEGIN_DEBUG_CONFIG ; egrep '^#define' include/config.h ; echo END_DEBUG_CONFIG
  make %{?_smp_mflags} VERBOSE=1
)

# Build full release
mkdir release
(
  cd release
  cmake ../%{src_dir} \
           -DBUILD_CONFIG=mysql_release \
           -DINSTALL_LAYOUT=RPM \
           -DCMAKE_BUILD_TYPE=RelWithDebInfo \
           -DTMPDIR=/var/tmp \
           -DWITH_BOOST=.. \
           -DWITH_MECAB=system \
           -DCMAKE_C_FLAGS="%{optflags}" \
           -DCMAKE_CXX_FLAGS="%{optflags}" \
           -DWITH_SYSTEMD=1 \
%if 0%{?ndb_nodejs_path:1}
           -DNDB_NODEJS_PATH=%{ndb_nodejs_path} \
%endif
%if 0%{?ndb_nodejs_extras_path:1}
           -DNDB_NODEJS_EXTRAS_PATH=%{ndb_nodejs_extras_path} \
%endif
%if 0%{?with_meb:1}
           -DWITH_MEB=1 \
%endif
           -DWITH_INNODB_MEMCACHED=1 \
           -DINSTALL_LIBDIR="%{_lib}/mysql" \
           -DINSTALL_PLUGINDIR="%{_lib}/mysql/plugin" \
           -DMYSQL_UNIX_ADDR="%{mysqldatadir}/mysql.sock" \
           -DMYSQLX_UNIX_ADDR="/var/run/mysqld/mysqlx.sock" \
           -DFEATURE_SET="%{feature_set}" \
           -DWITH_NUMA=ON \
           %{?ssl_option} \
           -DCOMPILATION_COMMENT="%{compilation_comment_release}" \
           -DMYSQL_SERVER_SUFFIX="%{?server_suffix}"
  echo BEGIN_NORMAL_CONFIG ; egrep '^#define' include/config.h ; echo END_NORMAL_CONFIG
  make %{?_smp_mflags} VERBOSE=1
)

%install
# Install compat libs
%if 0%{?compatlib}
for dir in libmysql libmysqld ; do
    pushd mysql-%{compatver}/build/$dir
    make DESTDIR=%{buildroot} install
    popd
done
%endif # compatlib
rm -f %{buildroot}%{_libdir}/mysql/libmysqlclient{,_r}.{a,la,so}
rm -f %{buildroot}%{_libdir}/mysql/libmysqld.{a,la,so}

MBD=$RPM_BUILD_DIR/%{src_dir}

# Ensure that needed directories exists
install -d -m 0751 %{buildroot}/var/lib/mysql
install -d -m 0755 %{buildroot}/var/run/mysqld
install -d -m 0750 %{buildroot}/var/lib/mysql-files
install -d -m 0750 %{buildroot}/var/lib/mysql-keyring

# Install all binaries
pushd $MBD/release
make DESTDIR=%{buildroot} install

# Install config and logrotate
install -D -m 0644 packaging/rpm-common/mysql.logrotate %{buildroot}%{_sysconfdir}/logrotate.d/mysql
install -D -m 0644 packaging/rpm-common/my.cnf %{buildroot}%{_sysconfdir}/my.cnf
install -d %{buildroot}%{_sysconfdir}/my.cnf.d

# Add libdir to linker
install -d -m 0755 %{buildroot}%{_sysconfdir}/ld.so.conf.d
echo "%{_libdir}/mysql" > %{buildroot}%{_sysconfdir}/ld.so.conf.d/mysql-%{_arch}.conf

# multiarch support
if %multilib_capable ; then
    mv %{buildroot}%{_bindir}/mysql_config %{buildroot}%{_bindir}/mysql_config-%{__isa_bits}
    install -p -m 0755 packaging/rpm-common/mysql_config.sh %{buildroot}%{_bindir}/mysql_config
fi

# Remove files pages we explicitly do not want to package
rm -rf %{buildroot}%{_infodir}/mysql.info*
rm -rf %{buildroot}%{_datadir}/mysql/mysql.server
rm -rf %{buildroot}%{_datadir}/mysql/mysqld_multi.server

# Remove upcoming man pages, to avoid breakage when they materialize
# Keep this comment as a placeholder for future cases
# rm -f %{buildroot}%{_mandir}/man1/<manpage>.1
<<<<<<< HEAD

# Remove removed manpages here until they are removed from the docs repo
rm -f %{buildroot}%{_mandir}/man1/mysql-stress-test.pl.1
rm -f %{buildroot}%{_mandir}/man1/mysql-test-run.pl.1
rm -f %{buildroot}%{_mandir}/man1/mysql_client_test.1
rm -f %{buildroot}%{_mandir}/man1/mysqltest.1
=======
>>>>>>> 785e1a9e

%check
%if 0%{?runselftest} || 0%{?with_unittests}
pushd release
export CTEST_OUTPUT_ON_FAILURE=1
make test || true
%endif
%if 0%{?runselftest}
export MTR_BUILD_THREAD=auto
pushd mysql-test
./mtr \
    --mem --parallel=auto --force --retry=0 \
    --mysqld=--binlog-format=mixed \
    --suite-timeout=720 --testcase-timeout=30 \
    --clean-vardir
rm -r $(readlink var) var
%endif

%pre server
/usr/sbin/groupadd -g 27 -o -r mysql >/dev/null 2>&1 || :
/usr/sbin/useradd -M -N -g mysql -o -r -d /var/lib/mysql -s /bin/false \
    -c "MySQL Server" -u 27 mysql >/dev/null 2>&1 || :

%post server
datadir=$(/usr/bin/my_print_defaults server mysqld | grep '^--datadir=' | sed -n 's/--datadir=//p' | tail -n 1)
/bin/chmod 0755 "$datadir" >/dev/null 2>&1 || :
/bin/touch /var/log/mysqld.log >/dev/null 2>&1 || :
/bin/chown mysql:mysql /var/log/mysqld.log >/dev/null 2>&1 || :
%systemd_post mysqld.service
/usr/bin/systemctl enable mysqld >/dev/null 2>&1 || :
%{_sbindir}/setcap cap_sys_nice+ep %{_sbindir}/mysqld >/dev/null 2>&1 || :

%preun server
%systemd_preun mysqld.service

%postun server
%systemd_postun_with_restart mysqld.service

%post libs -p /sbin/ldconfig

%postun libs -p /sbin/ldconfig

%if 0%{?compatlib}
%post embedded-compat -p /sbin/ldconfig

%postun embedded-compat -p /sbin/ldconfig
%endif

%files server
%defattr(-, root, root, -)
%doc %{?license_files_server} %{src_dir}/Docs/ChangeLog
%doc %{src_dir}/Docs/INFO_SRC*
%doc release/Docs/INFO_BIN*
%attr(644, root, root) %{_mandir}/man1/innochecksum.1*
%attr(644, root, root) %{_mandir}/man1/ibd2sdi.1*
%attr(644, root, root) %{_mandir}/man1/my_print_defaults.1*
%attr(644, root, root) %{_mandir}/man1/myisam_ftdump.1*
%attr(644, root, root) %{_mandir}/man1/myisamchk.1*
%attr(644, root, root) %{_mandir}/man1/myisamlog.1*
%attr(644, root, root) %{_mandir}/man1/myisampack.1*
%attr(644, root, root) %{_mandir}/man8/mysqld.8*
%exclude %{_mandir}/man1/mysqld_multi.1*
%exclude %{_mandir}/man1/mysqld_safe.1*
%attr(644, root, root) %{_mandir}/man1/mysqldumpslow.1*
%attr(644, root, root) %{_mandir}/man1/mysql_secure_installation.1*
%attr(644, root, root) %{_mandir}/man1/mysql_upgrade.1*
%attr(644, root, root) %{_mandir}/man1/mysqlman.1*
%attr(644, root, root) %{_mandir}/man1/mysql.server.1*
%attr(644, root, root) %{_mandir}/man1/mysql_tzinfo_to_sql.1*
%attr(644, root, root) %{_mandir}/man1/perror.1*
%attr(644, root, root) %{_mandir}/man1/resolve_stack_dump.1*
%attr(644, root, root) %{_mandir}/man1/resolveip.1*
%attr(644, root, root) %{_mandir}/man1/mysql_ssl_rsa_setup.1*
%attr(644, root, root) %{_mandir}/man1/lz4_decompress.1*
%attr(644, root, root) %{_mandir}/man1/zlib_decompress.1*

%config(noreplace) %{_sysconfdir}/my.cnf
%dir %{_sysconfdir}/my.cnf.d

%attr(755, root, root) %{_bindir}/innochecksum
%attr(755, root, root) %{_bindir}/ibd2sdi
%attr(755, root, root) %{_bindir}/my_print_defaults
%attr(755, root, root) %{_bindir}/myisam_ftdump
%attr(755, root, root) %{_bindir}/myisamchk
%attr(755, root, root) %{_bindir}/myisamlog
%attr(755, root, root) %{_bindir}/myisampack
%attr(755, root, root) %{_bindir}/mysql_secure_installation
%attr(755, root, root) %{_bindir}/mysql_ssl_rsa_setup
%attr(755, root, root) %{_bindir}/mysql_tzinfo_to_sql
%attr(755, root, root) %{_bindir}/mysql_upgrade
%attr(755, root, root) %{_bindir}/mysqldumpslow
%attr(755, root, root) %{_bindir}/perror
%attr(755, root, root) %{_bindir}/resolve_stack_dump
%attr(755, root, root) %{_bindir}/resolveip
%attr(755, root, root) %{_bindir}/mysqld_pre_systemd
%attr(755, root, root) %{_bindir}/lz4_decompress
%attr(755, root, root) %{_bindir}/zlib_decompress
%attr(755, root, root) %{_sbindir}/mysqld
%attr(755, root, root) %{_sbindir}/mysqld-debug

%dir %{_libdir}/mysql/plugin
%attr(755, root, root) %{_libdir}/mysql/plugin/adt_null.so
%attr(755, root, root) %{_libdir}/mysql/plugin/auth_socket.so
%attr(755, root, root) %{_libdir}/mysql/plugin/authentication_ldap_sasl_client.so
%attr(755, root, root) %{_libdir}/mysql/plugin/group_replication.so
%attr(755, root, root) %{_libdir}/mysql/plugin/component_log_sink_syseventlog.so
%attr(755, root, root) %{_libdir}/mysql/plugin/component_log_sink_json.so
%attr(755, root, root) %{_libdir}/mysql/plugin/component_log_filter_dragnet.so
%attr(755, root, root) %{_libdir}/mysql/plugin/component_validate_password.so
%attr(755, root, root) %{_libdir}/mysql/plugin/connection_control.so
%attr(755, root, root) %{_libdir}/mysql/plugin/ha_example.so
%attr(755, root, root) %{_libdir}/mysql/plugin/innodb_engine.so
%attr(755, root, root) %{_libdir}/mysql/plugin/keyring_file.so
%attr(755, root, root) %{_libdir}/mysql/plugin/keyring_udf.so
%attr(755, root, root) %{_libdir}/mysql/plugin/libmemcached.so
%attr(755, root, root) %{_libdir}/mysql/plugin/locking_service.so
%attr(755, root, root) %{_libdir}/mysql/plugin/libpluginmecab.so
%attr(755, root, root) %{_libdir}/mysql/plugin/mypluglib.so
%attr(755, root, root) %{_libdir}/mysql/plugin/mysql_no_login.so
%attr(755, root, root) %{_libdir}/mysql/plugin/rewrite_example.so
%attr(755, root, root) %{_libdir}/mysql/plugin/rewriter.so
%attr(755, root, root) %{_libdir}/mysql/plugin/semisync_master.so
%attr(755, root, root) %{_libdir}/mysql/plugin/semisync_slave.so
%attr(755, root, root) %{_libdir}/mysql/plugin/validate_password.so
%attr(755, root, root) %{_libdir}/mysql/plugin/version_token.so
%dir %{_libdir}/mysql/plugin/debug
%attr(755, root, root) %{_libdir}/mysql/plugin/debug/adt_null.so
%attr(755, root, root) %{_libdir}/mysql/plugin/debug/auth_socket.so
%attr(755, root, root) %{_libdir}/mysql/plugin/debug/authentication_ldap_sasl_client.so
%attr(755, root, root) %{_libdir}/mysql/plugin/debug/group_replication.so
%attr(755, root, root) %{_libdir}/mysql/plugin/debug/component_log_sink_syseventlog.so
%attr(755, root, root) %{_libdir}/mysql/plugin/debug/component_log_sink_json.so
%attr(755, root, root) %{_libdir}/mysql/plugin/debug/component_log_filter_dragnet.so
%attr(755, root, root) %{_libdir}/mysql/plugin/debug/component_validate_password.so
%attr(755, root, root) %{_libdir}/mysql/plugin/debug/connection_control.so
%attr(755, root, root) %{_libdir}/mysql/plugin/debug/ha_example.so
%attr(755, root, root) %{_libdir}/mysql/plugin/debug/keyring_file.so
%attr(755, root, root) %{_libdir}/mysql/plugin/debug/keyring_udf.so
%attr(755, root, root) %{_libdir}/mysql/plugin/debug/innodb_engine.so
%attr(755, root, root) %{_libdir}/mysql/plugin/debug/libmemcached.so
%attr(755, root, root) %{_libdir}/mysql/plugin/debug/locking_service.so
%attr(755, root, root) %{_libdir}/mysql/plugin/debug/libpluginmecab.so
%attr(755, root, root) %{_libdir}/mysql/plugin/debug/mypluglib.so
%attr(755, root, root) %{_libdir}/mysql/plugin/debug/mysql_no_login.so
%attr(755, root, root) %{_libdir}/mysql/plugin/debug/rewrite_example.so
%attr(755, root, root) %{_libdir}/mysql/plugin/debug/rewriter.so
%attr(755, root, root) %{_libdir}/mysql/plugin/debug/semisync_master.so
%attr(755, root, root) %{_libdir}/mysql/plugin/debug/semisync_slave.so
%attr(755, root, root) %{_libdir}/mysql/plugin/debug/validate_password.so
%attr(755, root, root) %{_libdir}/mysql/plugin/debug/version_token.so

%attr(644, root, root) %{_datadir}/mysql/fill_help_tables.sql
%attr(644, root, root) %{_datadir}/mysql/mysql_sys_schema.sql
%attr(644, root, root) %{_datadir}/mysql/mysql_system_tables.sql
%attr(644, root, root) %{_datadir}/mysql/mysql_system_tables_data.sql
%attr(644, root, root) %{_datadir}/mysql/mysql_test_data_timezone.sql
%attr(644, root, root) %{_datadir}/mysql/mysql-log-rotate
%attr(644, root, root) %{_datadir}/mysql/dictionary.txt
%attr(644, root, root) %{_datadir}/mysql/innodb_memcached_config.sql
%attr(644, root, root) %{_datadir}/mysql/install_rewriter.sql
%attr(644, root, root) %{_datadir}/mysql/uninstall_rewriter.sql
%attr(644, root, root) %{_datadir}/mysql/magic
%attr(644, root, root) %{_prefix}/lib/tmpfiles.d/mysql.conf
%attr(644, root, root) %{_unitdir}/mysqld.service
%attr(644, root, root) %{_unitdir}/mysqld@.service
%attr(644, root, root) %config(noreplace,missingok) %{_sysconfdir}/logrotate.d/mysql
%dir %attr(751, mysql, mysql) /var/lib/mysql
%dir %attr(755, mysql, mysql) /var/run/mysqld
%dir %attr(750, mysql, mysql) /var/lib/mysql-files
%dir %attr(750, mysql, mysql) /var/lib/mysql-keyring

%files common
%defattr(-, root, root, -)
%doc %{?license_files_server}
%{_datadir}/mysql/charsets/
%{_datadir}/mysql/errmsg-utf8.txt
%{_datadir}/mysql/bulgarian/
%{_datadir}/mysql/czech/
%{_datadir}/mysql/danish/
%{_datadir}/mysql/dutch/
%{_datadir}/mysql/english/
%{_datadir}/mysql/estonian/
%{_datadir}/mysql/french/
%{_datadir}/mysql/german/
%{_datadir}/mysql/greek/
%{_datadir}/mysql/hungarian/
%{_datadir}/mysql/italian/
%{_datadir}/mysql/japanese/
%{_datadir}/mysql/korean/
%{_datadir}/mysql/norwegian-ny/
%{_datadir}/mysql/norwegian/
%{_datadir}/mysql/polish/
%{_datadir}/mysql/portuguese/
%{_datadir}/mysql/romanian/
%{_datadir}/mysql/russian/
%{_datadir}/mysql/serbian/
%{_datadir}/mysql/slovak/
%{_datadir}/mysql/spanish/
%{_datadir}/mysql/swedish/
%{_datadir}/mysql/ukrainian/

%files client
%defattr(-, root, root, -)
%doc %{?license_files_server}
%attr(755, root, root) %{_bindir}/mysql
%attr(755, root, root) %{_bindir}/mysqladmin
%attr(755, root, root) %{_bindir}/mysqlbinlog
%attr(755, root, root) %{_bindir}/mysqlcheck
%attr(755, root, root) %{_bindir}/mysqldump
%attr(755, root, root) %{_bindir}/mysqlimport
%attr(755, root, root) %{_bindir}/mysqlpump
%attr(755, root, root) %{_bindir}/mysqlshow
%attr(755, root, root) %{_bindir}/mysqlslap
%attr(755, root, root) %{_bindir}/mysql_config_editor

%attr(644, root, root) %{_mandir}/man1/mysql.1*
%attr(644, root, root) %{_mandir}/man1/mysqladmin.1*
%attr(644, root, root) %{_mandir}/man1/mysqlbinlog.1*
%attr(644, root, root) %{_mandir}/man1/mysqlcheck.1*
%attr(644, root, root) %{_mandir}/man1/mysqldump.1*
%attr(644, root, root) %{_mandir}/man1/mysqlpump.1*
%attr(644, root, root) %{_mandir}/man1/mysqlimport.1*
%attr(644, root, root) %{_mandir}/man1/mysqlshow.1*
%attr(644, root, root) %{_mandir}/man1/mysqlslap.1*
%attr(644, root, root) %{_mandir}/man1/mysql_config_editor.1*

%files devel
%defattr(-, root, root, -)
%doc %{?license_files_server}
%attr(644, root, root) %{_mandir}/man1/comp_err.1*
%attr(644, root, root) %{_mandir}/man1/mysql_config.1*
%attr(755, root, root) %{_bindir}/mysql_config*
%exclude %{_bindir}/mysql_config_editor
%{_includedir}/mysql
%{_datadir}/aclocal/mysql.m4
%{_libdir}/mysql/libmysqlclient.a
%{_libdir}/mysql/libmysqlservices.a
%{_libdir}/mysql/libmysqlclient.so
%{_libdir}/pkgconfig/mysqlclient.pc

%files libs
%defattr(-, root, root, -)
%doc %{?license_files_server}
%dir %attr(755, root, root) %{_libdir}/mysql
%attr(644, root, root) %{_sysconfdir}/ld.so.conf.d/mysql-%{_arch}.conf
%{_libdir}/mysql/libmysqlclient.so.21*

%if 0%{?compatlib}
%files libs-compat
%defattr(-, root, root, -)
%doc %{?license_files_server}
%dir %attr(755, root, root) %{_libdir}/mysql
%attr(644, root, root) %{_sysconfdir}/ld.so.conf.d/mysql-%{_arch}.conf
%{_libdir}/mysql/libmysqlclient.so.%{compatlib}
%{_libdir}/mysql/libmysqlclient.so.%{compatlib}.*.0
%{_libdir}/mysql/libmysqlclient_r.so.%{compatlib}
%{_libdir}/mysql/libmysqlclient_r.so.%{compatlib}.*.0
%endif # compatlib

%files test
%defattr(-, root, root, -)
%doc %{?license_files_server}
%attr(-, root, root) %{_datadir}/mysql-test
%attr(755, root, root) %{_bindir}/mysql_client_test
%attr(755, root, root) %{_bindir}/mysqltest
%attr(755, root, root) %{_bindir}/mysqlxtest

%attr(755, root, root) %{_libdir}/mysql/plugin/auth.so
%attr(755, root, root) %{_libdir}/mysql/plugin/auth_test_plugin.so
%attr(755, root, root) %{_libdir}/mysql/plugin/component_example_component1.so
%attr(755, root, root) %{_libdir}/mysql/plugin/component_example_component2.so
%attr(755, root, root) %{_libdir}/mysql/plugin/component_example_component3.so
%attr(755, root, root) %{_libdir}/mysql/plugin/component_log_sink_test.so
%attr(755, root, root) %{_libdir}/mysql/plugin/component_test_backup_lock_service.so
%attr(755, root, root) %{_libdir}/mysql/plugin/component_test_string_service_charset.so
%attr(755, root, root) %{_libdir}/mysql/plugin/component_test_string_service_long.so
%attr(755, root, root) %{_libdir}/mysql/plugin/component_test_string_service.so
%attr(755, root, root) %{_libdir}/mysql/plugin/component_pfs_example.so
%attr(755, root, root) %{_libdir}/mysql/plugin/component_pfs_example_component_population.so
%attr(755, root, root) %{_libdir}/mysql/plugin/pfs_example_plugin_employee.so
%attr(755, root, root) %{_libdir}/mysql/plugin/component_test_pfs_notification.so
%attr(755, root, root) %{_libdir}/mysql/plugin/component_test_pfs_resource_group.so
%attr(755, root, root) %{_libdir}/mysql/plugin/component_test_udf_registration.so
%attr(755, root, root) %{_libdir}/mysql/plugin/component_udf_reg_3_func.so
%attr(755, root, root) %{_libdir}/mysql/plugin/component_udf_reg_avg_func.so
%attr(755, root, root) %{_libdir}/mysql/plugin/component_udf_reg_int_func.so
%attr(755, root, root) %{_libdir}/mysql/plugin/component_udf_reg_int_same_func.so
%attr(755, root, root) %{_libdir}/mysql/plugin/component_udf_reg_only_3_func.so
%attr(755, root, root) %{_libdir}/mysql/plugin/component_udf_reg_real_func.so
%attr(755, root, root) %{_libdir}/mysql/plugin/component_udf_unreg_3_func.so
%attr(755, root, root) %{_libdir}/mysql/plugin/component_udf_unreg_int_func.so
%attr(755, root, root) %{_libdir}/mysql/plugin/component_udf_unreg_real_func.so
%attr(755, root, root) %{_libdir}/mysql/plugin/component_test_sys_var_service_int.so
%attr(755, root, root) %{_libdir}/mysql/plugin/component_test_sys_var_service.so
%attr(755, root, root) %{_libdir}/mysql/plugin/component_test_sys_var_service_same.so
%attr(755, root, root) %{_libdir}/mysql/plugin/component_test_sys_var_service_str.so
%attr(755, root, root) %{_libdir}/mysql/plugin/component_test_status_var_service.so
%attr(755, root, root) %{_libdir}/mysql/plugin/component_test_status_var_service_int.so
%attr(755, root, root) %{_libdir}/mysql/plugin/component_test_status_var_service_reg_only.so
%attr(755, root, root) %{_libdir}/mysql/plugin/component_test_status_var_service_str.so
%attr(755, root, root) %{_libdir}/mysql/plugin/component_test_status_var_service_unreg_only.so
%attr(755, root, root) %{_libdir}/mysql/plugin/component_test_system_variable_source.so
%attr(644, root, root) %{_libdir}/mysql/plugin/daemon_example.ini
%attr(755, root, root) %{_libdir}/mysql/plugin/libdaemon_example.so
%attr(755, root, root) %{_libdir}/mysql/plugin/replication_observers_example_plugin.so
%attr(755, root, root) %{_libdir}/mysql/plugin/libtest_framework.so
%attr(755, root, root) %{_libdir}/mysql/plugin/libtest_services.so
%attr(755, root, root) %{_libdir}/mysql/plugin/libtest_services_threaded.so
%attr(755, root, root) %{_libdir}/mysql/plugin/libtest_session_detach.so
%attr(755, root, root) %{_libdir}/mysql/plugin/libtest_session_attach.so
%attr(755, root, root) %{_libdir}/mysql/plugin/libtest_session_in_thd.so
%attr(755, root, root) %{_libdir}/mysql/plugin/libtest_session_info.so
%attr(755, root, root) %{_libdir}/mysql/plugin/libtest_sql_2_sessions.so
%attr(755, root, root) %{_libdir}/mysql/plugin/libtest_sql_all_col_types.so
%attr(755, root, root) %{_libdir}/mysql/plugin/libtest_sql_cmds_1.so
%attr(755, root, root) %{_libdir}/mysql/plugin/libtest_sql_commit.so
%attr(755, root, root) %{_libdir}/mysql/plugin/libtest_sql_complex.so
%attr(755, root, root) %{_libdir}/mysql/plugin/libtest_sql_errors.so
%attr(755, root, root) %{_libdir}/mysql/plugin/libtest_sql_lock.so
%attr(755, root, root) %{_libdir}/mysql/plugin/libtest_sql_processlist.so
%attr(755, root, root) %{_libdir}/mysql/plugin/libtest_sql_replication.so
%attr(755, root, root) %{_libdir}/mysql/plugin/libtest_sql_shutdown.so
%attr(755, root, root) %{_libdir}/mysql/plugin/libtest_sql_stmt.so
%attr(755, root, root) %{_libdir}/mysql/plugin/libtest_sql_sqlmode.so
%attr(755, root, root) %{_libdir}/mysql/plugin/libtest_sql_stored_procedures_functions.so
%attr(755, root, root) %{_libdir}/mysql/plugin/libtest_sql_views_triggers.so
%attr(755, root, root) %{_libdir}/mysql/plugin/libtest_x_sessions_deinit.so
%attr(755, root, root) %{_libdir}/mysql/plugin/libtest_x_sessions_init.so
%attr(755, root, root) %{_libdir}/mysql/plugin/qa_auth_client.so
%attr(755, root, root) %{_libdir}/mysql/plugin/qa_auth_interface.so
%attr(755, root, root) %{_libdir}/mysql/plugin/qa_auth_server.so
%attr(755, root, root) %{_libdir}/mysql/plugin/test_security_context.so
%attr(755, root, root) %{_libdir}/mysql/plugin/test_services_plugin_registry.so
%attr(755, root, root) %{_libdir}/mysql/plugin/test_udf_services.so
%attr(755, root, root) %{_libdir}/mysql/plugin/udf_example.so
%attr(755, root, root) %{_libdir}/mysql/plugin/component_mysqlx_global_reset.so
%attr(755, root, root) %{_libdir}/mysql/plugin/debug/auth.so
%attr(755, root, root) %{_libdir}/mysql/plugin/debug/auth_test_plugin.so
%attr(755, root, root) %{_libdir}/mysql/plugin/debug/component_example_component1.so
%attr(755, root, root) %{_libdir}/mysql/plugin/debug/component_example_component2.so
%attr(755, root, root) %{_libdir}/mysql/plugin/debug/component_example_component3.so
%attr(755, root, root) %{_libdir}/mysql/plugin/debug/component_log_sink_test.so
%attr(755, root, root) %{_libdir}/mysql/plugin/debug/component_test_backup_lock_service.so
%attr(755, root, root) %{_libdir}/mysql/plugin/debug/component_test_string_service_charset.so
%attr(755, root, root) %{_libdir}/mysql/plugin/debug/component_test_string_service_long.so
%attr(755, root, root) %{_libdir}/mysql/plugin/debug/component_test_string_service.so
%attr(755, root, root) %{_libdir}/mysql/plugin/debug/component_pfs_example.so
%attr(755, root, root) %{_libdir}/mysql/plugin/debug/component_pfs_example_component_population.so
%attr(755, root, root) %{_libdir}/mysql/plugin/debug/pfs_example_plugin_employee.so
%attr(755, root, root) %{_libdir}/mysql/plugin/debug/component_test_pfs_notification.so
%attr(755, root, root) %{_libdir}/mysql/plugin/debug/component_test_pfs_resource_group.so
%attr(755, root, root) %{_libdir}/mysql/plugin/debug/component_test_udf_registration.so
%attr(755, root, root) %{_libdir}/mysql/plugin/debug/component_udf_reg_3_func.so
%attr(755, root, root) %{_libdir}/mysql/plugin/debug/component_udf_reg_avg_func.so
%attr(755, root, root) %{_libdir}/mysql/plugin/debug/component_udf_reg_int_func.so
%attr(755, root, root) %{_libdir}/mysql/plugin/debug/component_udf_reg_int_same_func.so
%attr(755, root, root) %{_libdir}/mysql/plugin/debug/component_udf_reg_only_3_func.so
%attr(755, root, root) %{_libdir}/mysql/plugin/debug/component_udf_reg_real_func.so
%attr(755, root, root) %{_libdir}/mysql/plugin/debug/component_udf_unreg_3_func.so
%attr(755, root, root) %{_libdir}/mysql/plugin/debug/component_udf_unreg_int_func.so
%attr(755, root, root) %{_libdir}/mysql/plugin/debug/component_udf_unreg_real_func.so
%attr(755, root, root) %{_libdir}/mysql/plugin/debug/component_test_sys_var_service_int.so
%attr(755, root, root) %{_libdir}/mysql/plugin/debug/component_test_sys_var_service.so
%attr(755, root, root) %{_libdir}/mysql/plugin/debug/component_test_sys_var_service_same.so
%attr(755, root, root) %{_libdir}/mysql/plugin/debug/component_test_sys_var_service_str.so
%attr(755, root, root) %{_libdir}/mysql/plugin/debug/component_test_status_var_service.so
%attr(755, root, root) %{_libdir}/mysql/plugin/debug/component_test_status_var_service_int.so
%attr(755, root, root) %{_libdir}/mysql/plugin/debug/component_test_status_var_service_reg_only.so
%attr(755, root, root) %{_libdir}/mysql/plugin/debug/component_test_status_var_service_str.so
%attr(755, root, root) %{_libdir}/mysql/plugin/debug/component_test_status_var_service_unreg_only.so
%attr(755, root, root) %{_libdir}/mysql/plugin/debug/component_test_system_variable_source.so
%attr(755, root, root) %{_libdir}/mysql/plugin/debug/libdaemon_example.so
%attr(755, root, root) %{_libdir}/mysql/plugin/debug/test_udf_services.so
%attr(755, root, root) %{_libdir}/mysql/plugin/debug/udf_example.so
%attr(755, root, root) %{_libdir}/mysql/plugin/debug/replication_observers_example_plugin.so
%attr(755, root, root) %{_libdir}/mysql/plugin/debug/libtest_framework.so
%attr(755, root, root) %{_libdir}/mysql/plugin/debug/libtest_services.so
%attr(755, root, root) %{_libdir}/mysql/plugin/debug/libtest_services_threaded.so
%attr(755, root, root) %{_libdir}/mysql/plugin/debug/libtest_session_detach.so
%attr(755, root, root) %{_libdir}/mysql/plugin/debug/libtest_session_attach.so
%attr(755, root, root) %{_libdir}/mysql/plugin/debug/libtest_session_in_thd.so
%attr(755, root, root) %{_libdir}/mysql/plugin/debug/libtest_session_info.so
%attr(755, root, root) %{_libdir}/mysql/plugin/debug/libtest_sql_2_sessions.so
%attr(755, root, root) %{_libdir}/mysql/plugin/debug/libtest_sql_all_col_types.so
%attr(755, root, root) %{_libdir}/mysql/plugin/debug/libtest_sql_cmds_1.so
%attr(755, root, root) %{_libdir}/mysql/plugin/debug/libtest_sql_commit.so
%attr(755, root, root) %{_libdir}/mysql/plugin/debug/libtest_sql_complex.so
%attr(755, root, root) %{_libdir}/mysql/plugin/debug/libtest_sql_errors.so
%attr(755, root, root) %{_libdir}/mysql/plugin/debug/libtest_sql_lock.so
%attr(755, root, root) %{_libdir}/mysql/plugin/debug/libtest_sql_processlist.so
%attr(755, root, root) %{_libdir}/mysql/plugin/debug/libtest_sql_replication.so
%attr(755, root, root) %{_libdir}/mysql/plugin/debug/libtest_sql_shutdown.so
%attr(755, root, root) %{_libdir}/mysql/plugin/debug/libtest_sql_stmt.so
%attr(755, root, root) %{_libdir}/mysql/plugin/debug/libtest_sql_sqlmode.so
%attr(755, root, root) %{_libdir}/mysql/plugin/debug/libtest_sql_stored_procedures_functions.so
%attr(755, root, root) %{_libdir}/mysql/plugin/debug/libtest_sql_views_triggers.so
%attr(755, root, root) %{_libdir}/mysql/plugin/debug/libtest_x_sessions_deinit.so
%attr(755, root, root) %{_libdir}/mysql/plugin/debug/libtest_x_sessions_init.so
%attr(755, root, root) %{_libdir}/mysql/plugin/debug/qa_auth_client.so
%attr(755, root, root) %{_libdir}/mysql/plugin/debug/qa_auth_interface.so
%attr(755, root, root) %{_libdir}/mysql/plugin/debug/qa_auth_server.so
%attr(755, root, root) %{_libdir}/mysql/plugin/debug/test_security_context.so
%attr(755, root, root) %{_libdir}/mysql/plugin/debug/test_services_plugin_registry.so
%attr(755, root, root) %{_libdir}/mysql/plugin/debug/component_mysqlx_global_reset.so

%if 0%{?compatlib}
%files embedded-compat
%defattr(-, root, root, -)
%doc %{?license_files_server}
%dir %attr(755, root, root) %{_libdir}/mysql
%attr(644, root, root) %{_sysconfdir}/ld.so.conf.d/mysql-%{_arch}.conf
%attr(755, root, root) %{_libdir}/mysql/libmysqld.so.18*
%endif # compatlib

%changelog
<<<<<<< HEAD
* Tue Dec 12 2017 Erlend Dahl <erlend.dahl@oracle.com> - 8.0.5-0.1
- Removed milestone marker
- Move mysqlx to default plugin
- Add component_mysqlx_global_reset.so

* Thu Dec 07 2017 Bjorn Munch <bjorn.munch@oracle.com> - 8.0.4-0.1
=======
* Wed Jan 10 2018 Bjorn Munch <bjorn.munch@oracle.com> - 5.7.22-1
- No longer need to remove obsoleted mysqltest man pages

* Tue Oct 31 2017 Bjorn Munch <bjorn.munch@oracle.com> - 5.7.21-1
>>>>>>> 785e1a9e
- Remove obsoleted mysqltest man pages
- Do not pass SSL option to 5.6 compat build, just use bundled
- Add component_validate_password component
- Include udf_example.so in test package
- Add License Book, remove COPYING

* Fri Jul 28 2017 Horst Hunger <horst.hunger@oracle.com> - 8.0.3-0.1
- Add component_test_status_var_service plugin

* Tue Jul 19 2017 V S Murthy Sidagam <venkata.sidagam@oracle.com> - 8.0.3-0.1
- Add component_test_status_var_service plugin

* Thu Jun 08 2017 Balasubramanian Kandasamy <balasubramanian.kandasamy@oracle.com> - 8.0.3-0.1
- Updated for 8.0.3 release
- Add component_test_status_var_service plugin

* Thu May 11 2017 Horst Hunger <horst.hunger@oracle.com> - 8.0.2-0.1
- Add UDF components
- Add component_test_sys_var_service plugins

* Tue Sep 13 2016 Balasubramanian Kandasamy <balasubramanian.kandasamy@oracle.com> - 8.0.1-0.1
- Add test_services_plugin_registry.so plugin
- Add connection_control.so to server subpackage

* Tue Jul 05 2016 Erlend Dahl <erlend.dahl@oracle.com> - 8.0.0-0.1
- Change the version number to 8.0.0
- Add manual page for ibd2sdi utility
- Remove mysql_config from client subpackage

* Fri Jun 03 2016 Balasubramanian Kandasamy <balasubramanian.kandasamy@oracle.com> - 5.8.0-0.1
- Updated compatver to 5.6.31
- Add example component to test package
- Add test_udf_services.so plugin
- Add keyring_udf.so plugin to server subpackage
- Purge man page for mysql_install_db in preparation for its removal
- Include mysql-keyring directory
- Provide keyring_file.so plugin

* Tue Nov 24 2015 Bjorn Munch <bjorn.munch@oracle.com> - 5.7.10-1
- Included man pages for lz4_decompress and zlib_decompress

* Thu Nov 12 2015 Bjorn Munch <bjorn.munch@oracle.com> - 5.7.10-1
- Added lines to remove man pages we are not ready to include yet

* Mon Oct 19 2015 Bharathy Satish <bharathy.x.satish@oracle.com> - 5.7.10-1
- Added new decompression utilities lz4_decompress and zlib_decompress binaries to
  client subpackage.

* Mon Oct 5 2015 Tor Didriksen <tor.didriksen@oracle.com>
- Added mysqlx.so

* Sun Aug 2 2015 Balasubramanian Kandasamy <balasubramanian.kandasamy@oracle.com> - 5.7.9-1
- Updated for 5.7.9
- Added libtest_* plugins to test subpackage
- Add mysqlpump man page

* Mon Jul 06 2015 Murthy Narkedimilli <murthy.narkedimilli@oracle.com> - 5.7.8-0.2.rc
- Bumped the versions of libmysqlclient.so and libmysqld.so from 20 -> 21.

* Thu Jun 25 2015 Balasubramanian Kandasamy <balasubramanian.kandasamy@oracle.com> - 5.7.8-0.2.rc
- Add support for pkg-config

* Wed May 20 2015 Balasubramanian Kandasamy <balasubramanian.kandasamy@oracle.com> - 5.7.8-0.2.rc
- Added libtest_framework.so, libtest_services.so, libtest_services_threaded.so plugins
- Build and ship mecab plugin

* Tue Feb 3 2015 Balasubramanian Kandasamy <balasubramanian.kandasamy@oracle.com> - 5.7.6-0.2.m16
- Include boost sources
- Add license info in each subpackage
- Remove systemd conditional
- Add support for Fedora 21
- Various clean up
- Soname bump, more compat packages
- Updated default shell for mysql user
- Added mysql_ssl_rsa_setup
- Include mysql-files directory
- Use native systemd support

* Thu Sep 18 2014 Balasubramanian Kandasamy <balasubramanian.kandasamy@oracle.com> - 5.7.6-0.2.m16
- Provide replication_observers_example_plugin.so plugin

* Tue Sep 2 2014 Bjorn Munch <bjorn.munch@oracle.com> - 5.7.6-0.1.m16
- Updated for 5.7.6

* Fri Aug 08 2014 Balasubramanian Kandasamy <balasubramanian.kandasamy@oracle.com> - 5.7.5-0.3.m15
- Provide mysql_no_login.so plugin

* Wed Aug 06 2014 Balasubramanian Kandasamy <balasubramanian.kandasamy@oracle.com> - 5.7.5-0.2.m15
- Provide mysql-compat-server dependencies 

* Wed Jun 25 2014 Balasubramanian Kandasamy <balasubramanian.kandasamy@oracle.com> - 5.7.5-0.1.m15 
- Add bench package

* Thu Mar 06 2014 Balasubramanian Kandasamy <balasubramanian.kandasamy@oracle.com> - 5.7.4-0.2.m14
- Add ha_example.so plugin which is now included

* Fri Feb 07 2014 Balasubramanian Kandasamy <balasubramanian.kandasamy@oracle.com> - 5.7.4-0.1.m14
- 5.7.4
- Enable shared libmysqld by cmake option
- Move mysqltest and test plugins to test subpackage

* Fri Oct 25 2013 Balasubramanian Kandasamy <balasubramanian.kandasamy@oracle.com> - 5.7.3-0.1.m13
- Initial 5.7 port

* Fri Oct 25 2013 Balasubramanian Kandasamy <balasubramanian.kandasamy@oracle.com> - 5.6.15-1
- Updated to 5.6.15

* Wed Oct 16 2013 Balasubramanian Kandasamy <balasubramanian.kandasamy@oracle.com> - 5.6.14-3
- Improved handling of plugin directory 

* Fri Sep 27 2013 Balasubramanian Kandasamy <balasubramanian.kandasamy@oracle.com> - 5.6.14-2
- Refresh mysql-install patch and service renaming

* Mon Sep 16 2013 Balasubramanian Kandasamy <balasubramanian.kandasamy@oracle.com> - 5.6.14-1
- Updated to 5.6.14

* Tue Aug 27 2013 Balasubramanian Kandasamy <balasubramanian.kandasamy@oracle.com> - 5.6.13-4
- Enhanced perl filtering
- Added openssl-devel to buildreq 

* Wed Aug 21 2013 Balasubramanian Kandasamy <balasubramanian.kandasamy@oracle.com> - 5.6.13-3
- Updated libmysqld.so to 18.1.0 
- Removed mysql_embedded binary to resolve multilib conflict issue

* Fri Aug 16 2013 Balasubramanian Kandasamy <balasubramanian.kandasamy@oracle.com> - 5.6.13-2 
- Fixed Provides and Obsoletes issues in server, test packages 

* Wed Aug 14 2013 Balasubramanian Kandasamy <balasubramanian.kandasamy@oracle.com> - 5.6.13-1
- Updated to 5.6.13
- Added embedded and embedded-devel sub package

* Mon Aug 5 2013 Balasubramanian Kandasamy <balasubramanian.kandasamy@oracle.com> - 5.6.12-6
- Added libmysqld.so to embedded package

* Mon Jul 29 2013 Balasubramanian Kandasamy <balasubramanian.kandasamy@oracle.com> - 5.6.12-5
- Updated test package dependency from client to server

* Tue Jul 16 2013 Balasubramanian Kandasamy <balasubramanian.kandasamy@oracle.com> - 5.6.12-4
- Enabled libmemcached plugins 

* Wed Jun 26 2013 Balasubramanian Kandasamy <balasubramanian.kandasamy@oracle.com> - 5.6.12-3
- Move libs to mysql/
- Basic multi arch support
- Fix changelog dates

* Thu Jun 20 2013 Balasubramanian Kandasamy <balasubramanian.kandasamy@oracle.com> - 5.6.12-2
- Major cleanup

* Tue Jun 04 2013 Balasubramanian Kandasamy <balasubramanian.kandasamy@oracle.com> - 5.6.12-1
- Updated to 5.6.12

* Mon Nov 05 2012 Joerg Bruehe <joerg.bruehe@oracle.com>

- Allow to override the default to use the bundled yaSSL by an option like
      --define="with_ssl /path/to/ssl"

* Wed Oct 10 2012 Bjorn Munch <bjorn.munch@oracle.com>

- Replace old my-*.cnf config file examples with template my-default.cnf

* Fri Oct 05 2012 Joerg Bruehe <joerg.bruehe@oracle.com>

- Let the installation use the new option "--random-passwords" of "mysql_install_db".
  (Bug# 12794345 Ensure root password)
- Fix an inconsistency: "new install" vs "upgrade" are told from the (non)existence
  of "$mysql_datadir/mysql" (holding table "mysql.user" and other system stuff).

* Tue Jul 24 2012 Joerg Bruehe <joerg.bruehe@oracle.com>

- Add a macro "runselftest":
  if set to 1 (default), the test suite will be run during the RPM build;
  this can be oveeridden via the command line by adding
      --define "runselftest 0"
  Failures of the test suite will NOT make the RPM build fail!

* Mon Jul 16 2012 Joerg Bruehe <joerg.bruehe@oracle.com>

- Add the man page for the "mysql_config_editor".

* Mon Jun 11 2012 Joerg Bruehe <joerg.bruehe@oracle.com>

- Make sure newly added "SPECIFIC-ULN/" directory does not disturb packaging.

* Wed Feb 29 2012 Brajmohan Saxena <brajmohan.saxena@oracle.com>

- Removal all traces of the readline library from mysql (BUG 13738013)

* Wed Sep 28 2011 Joerg Bruehe <joerg.bruehe@oracle.com>

- Fix duplicate mentioning of "mysql_plugin" and its manual page,
  it is better to keep alphabetic order in the files list (merging!).

* Wed Sep 14 2011 Joerg Bruehe <joerg.bruehe@oracle.com>

- Let the RPM capabilities ("obsoletes" etc) ensure that an upgrade may replace
  the RPMs of any configuration (of the current or the preceding release series)
  by the new ones. This is done by not using the implicitly generated capabilities
  (which include the configuration name) and relying on more generic ones which
  just list the function ("server", "client", ...).
  The implicit generation cannot be prevented, so all these capabilities must be
  explicitly listed in "Obsoletes:"

* Tue Sep 13 2011 Jonathan Perkin <jonathan.perkin@oracle.com>

- Add support for Oracle Linux 6 and Red Hat Enterprise Linux 6.  Due to
  changes in RPM behaviour ($RPM_BUILD_ROOT is removed prior to install)
  this necessitated a move of the libmygcc.a installation to the install
  phase, which is probably where it belonged in the first place.

* Tue Sep 13 2011 Joerg Bruehe <joerg.bruehe@oracle.com>

- "make_win_bin_dist" and its manual are dropped, cmake does it different.

* Thu Sep 08 2011 Daniel Fischer <daniel.fischer@oracle.com>

- Add mysql_plugin man page.

* Tue Aug 30 2011 Tor Didriksen <tor.didriksen@oracle.com>

- Set CXX=g++ by default to add a dependency on libgcc/libstdc++.
  Also, remove the use of the -fno-exceptions and -fno-rtti flags.
  TODO: update distro_buildreq/distro_requires

* Tue Aug 30 2011 Joerg Bruehe <joerg.bruehe@oracle.com>

- Add the manual page for "mysql_plugin" to the server package.

* Fri Aug 19 2011 Joerg Bruehe <joerg.bruehe@oracle.com>

- Null-upmerge the fix of bug#37165: This spec file is not affected.
- Replace "/var/lib/mysql" by the spec file variable "%%{mysqldatadir}".

* Fri Aug 12 2011 Daniel Fischer <daniel.fischer@oracle.com>

- Source plugin library files list from cmake-generated file.

* Mon Jul 25 2011 Chuck Bell <chuck.bell@oracle.com>

- Added the mysql_plugin client - enables or disables plugins.

* Thu Jul 21 2011 Sunanda Menon <sunanda.menon@oracle.com>

- Fix bug#12561297: Added the MySQL embedded binary

* Thu Jul 07 2011 Joerg Bruehe <joerg.bruehe@oracle.com>

- Fix bug#45415: "rpm upgrade recreates test database"
  Let the creation of the "test" database happen only during a new installation,
  not in an RPM upgrade.
  This affects both the "mkdir" and the call of "mysql_install_db".

* Wed Feb 09 2011 Joerg Bruehe <joerg.bruehe@oracle.com>

- Fix bug#56581: If an installation deviates from the default file locations
  ("datadir" and "pid-file"), the mechanism to detect a running server (on upgrade)
  should still work, and use these locations.
  The problem was that the fix for bug#27072 did not check for local settings.

* Mon Jan 31 2011 Joerg Bruehe <joerg.bruehe@oracle.com>

- Install the new "manifest" files: "INFO_SRC" and "INFO_BIN".

* Tue Nov 23 2010 Jonathan Perkin <jonathan.perkin@oracle.com>

- EXCEPTIONS-CLIENT has been deleted, remove it from here too
- Support MYSQL_BUILD_MAKE_JFLAG environment variable for passing
  a '-j' argument to make.

* Mon Nov 1 2010 Georgi Kodinov <georgi.godinov@oracle.com>

- Added test authentication (WL#1054) plugin binaries

* Wed Oct 6 2010 Georgi Kodinov <georgi.godinov@oracle.com>

- Added example external authentication (WL#1054) plugin binaries

* Wed Aug 11 2010 Joerg Bruehe <joerg.bruehe@oracle.com>

- With a recent spec file cleanup, names have changed: A "-community" part was dropped.
  Reflect that in the "Obsoletes" specifications.
- Add a "triggerpostun" to handle the uninstall of the "-community" server RPM.
- This fixes bug#55015 "MySQL server is not restarted properly after RPM upgrade".

* Tue Jun 15 2010 Joerg Bruehe <joerg.bruehe@sun.com>

- Change the behaviour on installation and upgrade:
  On installation, do not autostart the server.
  *Iff* the server was stopped before the upgrade is started, this is taken as a
  sign the administrator is handling that manually, and so the new server will
  not be started automatically at the end of the upgrade.
  The start/stop scripts will still be installed, so the server will be started
  on the next machine boot.
  This is the 5.5 version of fixing bug#27072 (RPM autostarting the server).

* Tue Jun 1 2010 Jonathan Perkin <jonathan.perkin@oracle.com>

- Implement SELinux checks from distribution-specific spec file.

* Wed May 12 2010 Jonathan Perkin <jonathan.perkin@oracle.com>

- Large number of changes to build using CMake
- Introduce distribution-specific RPMs
- Drop debuginfo, build all binaries with debug/symbols
- Remove __os_install_post, use native macro
- Remove _unpackaged_files_terminate_build, make it an error to have
  unpackaged files
- Remove cluster RPMs

* Wed Mar 24 2010 Joerg Bruehe <joerg.bruehe@sun.com>

- Add "--with-perfschema" to the configure options.

* Mon Mar 22 2010 Joerg Bruehe <joerg.bruehe@sun.com>

- User "usr/lib*" to allow for both "usr/lib" and "usr/lib64",
  mask "rmdir" return code 1.
- Remove "ha_example.*" files from the list, they aren't built.

* Wed Mar 17 2010 Joerg Bruehe <joerg.bruehe@sun.com>

- Fix a wrong path name in handling the debug plugins.

* Wed Mar 10 2010 Joerg Bruehe <joerg.bruehe@sun.com>

- Take the result of the debug plugin build and put it into the optimized tree,
  so that it becomes part of the final installation;
  include the files in the packlist. Part of the fixes for bug#49022.

* Mon Mar 01 2010 Joerg Bruehe <joerg.bruehe@sun.com>

- Set "Oracle and/or its affiliates" as the vendor and copyright owner,
  accept upgrading from packages showing MySQL or Sun as vendor.

* Fri Feb 12 2010 Joerg Bruehe <joerg.bruehe@sun.com>

- Formatting changes:
  Have a consistent structure of separator lines and of indentation
  (8 leading blanks => tab).
- Introduce the variable "src_dir".
- Give the environment variables "MYSQL_BUILD_CC(CXX)" precedence
  over "CC" ("CXX").
- Drop the old "with_static" argument analysis, this is not supported
  in 5.1 since ages.
- Introduce variables to control the handlers individually, as well
  as other options.
- Use the new "--with-plugin" notation for the table handlers.
- Drop handling "/etc/rc.d/init.d/mysql", the switch to "/etc/init.d/mysql"
  was done back in 2002 already.
- Make "--with-zlib-dir=bundled" the default, add an option to disable it.
- Add missing manual pages to the file list.
- Improve the runtime check for "libgcc.a", protect it against being tried
  with the Intel compiler "icc".

* Mon Jan 11 2010 Joerg Bruehe <joerg.bruehe@sun.com>

- Change RPM file naming:
  - Suffix like "-m2", "-rc" becomes part of version as "_m2", "_rc".
  - Release counts from 1, not 0.

* Wed Dec 23 2009 Joerg Bruehe <joerg.bruehe@sun.com>

- The "semisync" plugin file name has lost its introductory "lib",
  adapt the file lists for the subpackages.
  This is a part missing from the fix for bug#48351.
- Remove the "fix_privilege_tables" manual, it does not exist in 5.5
  (and likely, the whole script will go, too).

* Mon Nov 16 2009 Joerg Bruehe <joerg.bruehe@sun.com>

- Fix some problems with the directives around "tcmalloc" (experimental),
  remove erroneous traces of the InnoDB plugin (that is 5.1 only).

* Tue Oct 06 2009 Magnus Blaudd <mvensson@mysql.com>

- Removed mysql_fix_privilege_tables

* Fri Oct 02 2009 Alexander Nozdrin <alexander.nozdrin@sun.com>

- "mysqlmanager" got removed from version 5.4, all references deleted.

* Fri Aug 28 2009 Joerg Bruehe <joerg.bruehe@sun.com>

- Merge up from 5.1 to 5.4: Remove handling for the InnoDB plugin.

* Thu Aug 27 2009 Joerg Bruehe <joerg.bruehe@sun.com>

- This version does not contain the "Instance manager", "mysqlmanager":
  Remove it from the spec file so that packaging succeeds.

* Mon Aug 24 2009 Jonathan Perkin <jperkin@sun.com>

- Add conditionals for bundled zlib and innodb plugin

* Fri Aug 21 2009 Jonathan Perkin <jperkin@sun.com>

- Install plugin libraries in appropriate packages.
- Disable libdaemon_example and ftexample plugins.

* Thu Aug 20 2009 Jonathan Perkin <jperkin@sun.com>

- Update variable used for mysql-test suite location to match source.

* Fri Nov 07 2008 Joerg Bruehe <joerg@mysql.com>

- Correct yesterday's fix, so that it also works for the last flag,
  and fix a wrong quoting: un-quoted quote marks must not be escaped.

* Thu Nov 06 2008 Kent Boortz <kent.boortz@sun.com>

- Removed "mysql_upgrade_shell"
- Removed some copy/paste between debug and normal build

* Thu Nov 06 2008 Joerg Bruehe <joerg@mysql.com>

- Modify CFLAGS and CXXFLAGS such that a debug build is not optimized.
  This should cover both gcc and icc flags.  Fixes bug#40546.

* Fri Aug 29 2008 Kent Boortz <kent@mysql.com>

- Removed the "Federated" storage engine option, and enabled in all

* Tue Aug 26 2008 Joerg Bruehe <joerg@mysql.com>

- Get rid of the "warning: Installed (but unpackaged) file(s) found:"
  Some generated files aren't needed in RPMs:
  - the "sql-bench/" subdirectory
  Some files were missing:
  - /usr/share/aclocal/mysql.m4  ("devel" subpackage)
  - Manual "mysqlbug" ("server" subpackage)
  - Program "innochecksum" and its manual ("server" subpackage)
  - Manual "mysql_find_rows" ("client" subpackage)
  - Script "mysql_upgrade_shell" ("client" subpackage)
  - Program "ndb_cpcd" and its manual ("ndb-extra" subpackage)
  - Manuals "ndb_mgm" + "ndb_restore" ("ndb-tools" subpackage)

* Mon Mar 31 2008 Kent Boortz <kent@mysql.com>

- Made the "Federated" storage engine an option
- Made the "Cluster" storage engine and sub packages an option

* Wed Mar 19 2008 Joerg Bruehe <joerg@mysql.com>

- Add the man pages for "ndbd" and "ndb_mgmd".

* Mon Feb 18 2008 Timothy Smith <tim@mysql.com>

- Require a manual upgrade if the alread-installed mysql-server is
  from another vendor, or is of a different major version.

* Wed May 02 2007 Joerg Bruehe <joerg@mysql.com>

- "ndb_size.tmpl" is not needed any more,
  "man1/mysql_install_db.1" lacked the trailing '*'.

* Sat Apr 07 2007 Kent Boortz <kent@mysql.com>

- Removed man page for "mysql_create_system_tables"

* Wed Mar 21 2007 Daniel Fischer <df@mysql.com>

- Add debug server.

* Mon Mar 19 2007 Daniel Fischer <df@mysql.com>

- Remove Max RPMs; the server RPMs contain a mysqld compiled with all
  features that previously only were built into Max.

* Fri Mar 02 2007 Joerg Bruehe <joerg@mysql.com>

- Add several man pages for NDB which are now created.

* Fri Jan 05 2007 Kent Boortz <kent@mysql.com>

- Put back "libmygcc.a", found no real reason it was removed.

- Add CFLAGS to gcc call with --print-libgcc-file, to make sure the
  correct "libgcc.a" path is returned for the 32/64 bit architecture.

* Mon Dec 18 2006 Joerg Bruehe <joerg@mysql.com>

- Fix the move of "mysqlmanager" to section 8: Directory name was wrong.

* Thu Dec 14 2006 Joerg Bruehe <joerg@mysql.com>

- Include the new man pages for "my_print_defaults" and "mysql_tzinfo_to_sql"
  in the server RPM.
- The "mysqlmanager" man page got moved from section 1 to 8.

* Thu Nov 30 2006 Joerg Bruehe <joerg@mysql.com>

- Call "make install" using "benchdir_root=%%{_datadir}",
  because that is affecting the regression test suite as well.

* Thu Nov 16 2006 Joerg Bruehe <joerg@mysql.com>

- Explicitly note that the "MySQL-shared" RPMs (as built by MySQL AB)
  replace "mysql-shared" (as distributed by SuSE) to allow easy upgrading
  (bug#22081).

* Mon Nov 13 2006 Joerg Bruehe <joerg@mysql.com>

- Add "--with-partition" to all server builds.

- Use "--report-features" in one test run per server build.

* Tue Aug 15 2006 Joerg Bruehe <joerg@mysql.com>

- The "max" server is removed from packages, effective from 5.1.12-beta.
  Delete all steps to build, package, or install it.

* Mon Jul 10 2006 Joerg Bruehe <joerg@mysql.com>

- Fix a typing error in the "make" target for the Perl script to run the tests.

* Tue Jul 04 2006 Joerg Bruehe <joerg@mysql.com>

- Use the Perl script to run the tests, because it will automatically check
  whether the server is configured with SSL.

* Tue Jun 27 2006 Joerg Bruehe <joerg@mysql.com>

- move "mysqldumpslow" from the client RPM to the server RPM (bug#20216)

- Revert all previous attempts to call "mysql_upgrade" during RPM upgrade,
  there are some more aspects which need to be solved before this is possible.
  For now, just ensure the binary "mysql_upgrade" is delivered and installed.

* Thu Jun 22 2006 Joerg Bruehe <joerg@mysql.com>

- Close a gap of the previous version by explicitly using
  a newly created temporary directory for the socket to be used
  in the "mysql_upgrade" operation, overriding any local setting.

* Tue Jun 20 2006 Joerg Bruehe <joerg@mysql.com>

- To run "mysql_upgrade", we need a running server;
  start it in isolation and skip password checks.

* Sat May 20 2006 Kent Boortz <kent@mysql.com>

- Always compile for PIC, position independent code.

* Wed May 10 2006 Kent Boortz <kent@mysql.com>

- Use character set "all" when compiling with Cluster, to make Cluster
  nodes independent on the character set directory, and the problem
  that two RPM sub packages both wants to install this directory.

* Mon May 01 2006 Kent Boortz <kent@mysql.com>

- Use "./libtool --mode=execute" instead of searching for the
  executable in current directory and ".libs".

* Fri Apr 28 2006 Kent Boortz <kent@mysql.com>

- Install and run "mysql_upgrade"

* Wed Apr 12 2006 Jim Winstead <jimw@mysql.com>

- Remove sql-bench, and MySQL-bench RPM (will be built as an independent
  project from the mysql-bench repository)

* Tue Apr 11 2006 Jim Winstead <jimw@mysql.com>

- Remove old mysqltestmanager and related programs
* Sat Apr 01 2006 Kent Boortz <kent@mysql.com>

- Set $LDFLAGS from $MYSQL_BUILD_LDFLAGS

* Tue Mar 07 2006 Kent Boortz <kent@mysql.com>

- Changed product name from "Community Edition" to "Community Server"

* Mon Mar 06 2006 Kent Boortz <kent@mysql.com>

- Fast mutexes is now disabled by default, but should be
  used in Linux builds.

* Mon Feb 20 2006 Kent Boortz <kent@mysql.com>

- Reintroduced a max build
- Limited testing of 'debug' and 'max' servers
- Berkeley DB only in 'max'

* Mon Feb 13 2006 Joerg Bruehe <joerg@mysql.com>

- Use "-i" on "make test-force";
  this is essential for later evaluation of this log file.

* Thu Feb 09 2006 Kent Boortz <kent@mysql.com>

- Pass '-static' to libtool, link static with our own libraries, dynamic
  with system libraries.  Link with the bundled zlib.

* Wed Feb 08 2006 Kristian Nielsen <knielsen@mysql.com>

- Modified RPM spec to match new 5.1 debug+max combined community packaging.

* Sun Dec 18 2005 Kent Boortz <kent@mysql.com>

- Added "client/mysqlslap"

* Mon Dec 12 2005 Rodrigo Novo <rodrigo@mysql.com>

- Added zlib to the list of (static) libraries installed
- Added check against libtool wierdness (WRT: sql/mysqld || sql/.libs/mysqld)
- Compile MySQL with bundled zlib
- Fixed %%packager name to "MySQL Production Engineering Team"

* Mon Dec 05 2005 Joerg Bruehe <joerg@mysql.com>

- Avoid using the "bundled" zlib on "shared" builds:
  As it is not installed (on the build system), this gives dependency
  problems with "libtool" causing the build to fail.
  (Change was done on Nov 11, but left uncommented.)

* Tue Nov 22 2005 Joerg Bruehe <joerg@mysql.com>

- Extend the file existence check for "init.d/mysql" on un-install
  to also guard the call to "insserv"/"chkconfig".

* Thu Oct 27 2005 Lenz Grimmer <lenz@grimmer.com>

- added more man pages

* Wed Oct 19 2005 Kent Boortz <kent@mysql.com>

- Made yaSSL support an option (off by default)

* Wed Oct 19 2005 Kent Boortz <kent@mysql.com>

- Enabled yaSSL support

* Sat Oct 15 2005 Kent Boortz <kent@mysql.com>

- Give mode arguments the same way in all places
- Moved copy of mysqld.a to "standard" build, but
  disabled it as we don't do embedded yet in 5.0

* Fri Oct 14 2005 Kent Boortz <kent@mysql.com>

- For 5.x, always compile with --with-big-tables
- Copy the config.log file to location outside
  the build tree

* Fri Oct 14 2005 Kent Boortz <kent@mysql.com>

- Removed unneeded/obsolete configure options
- Added archive engine to standard server
- Removed the embedded server from experimental server
- Changed suffix "-Max" => "-max"
- Changed comment string "Max" => "Experimental"

* Thu Oct 13 2005 Lenz Grimmer <lenz@mysql.com>

- added a usermod call to assign a potential existing mysql user to the
  correct user group (BUG#12823)
- Save the perror binary built during Max build so it supports the NDB
  error codes (BUG#13740)
- added a separate macro "mysqld_group" to be able to define the
  user group of the mysql user seperately, if desired.

* Thu Sep 29 2005 Lenz Grimmer <lenz@mysql.com>

- fixed the removing of the RPM_BUILD_ROOT in the %%clean section (the
  $RBR variable did not get expanded, thus leaving old build roots behind)

* Thu Aug 04 2005 Lenz Grimmer <lenz@mysql.com>

- Fixed the creation of the mysql user group account in the postinstall
  section (BUG 12348)
- Fixed enabling the Archive storage engine in the Max binary

* Tue Aug 02 2005 Lenz Grimmer <lenz@mysql.com>

- Fixed the Requires: tag for the server RPM (BUG 12233)

* Fri Jul 15 2005 Lenz Grimmer <lenz@mysql.com>

- create a "mysql" user group and assign the mysql user account to that group
  in the server postinstall section. (BUG 10984)

* Tue Jun 14 2005 Lenz Grimmer <lenz@mysql.com>

- Do not build statically on i386 by default, only when adding either "--with
  static" or "--define '_with_static 1'" to the RPM build options. Static
  linking really only makes sense when linking against the specially patched
  glibc 2.2.5.

* Mon Jun 06 2005 Lenz Grimmer <lenz@mysql.com>

- added mysql_client_test to the "bench" subpackage (BUG 10676)
- added the libndbclient static and shared libraries (BUG 10676)

* Wed Jun 01 2005 Lenz Grimmer <lenz@mysql.com>

- use "mysqldatadir" variable instead of hard-coding the path multiple times
- use the "mysqld_user" variable on all occasions a user name is referenced
- removed (incomplete) Brazilian translations
- removed redundant release tags from the subpackage descriptions

* Wed May 25 2005 Joerg Bruehe <joerg@mysql.com>

- Added a "make clean" between separate calls to "BuildMySQL".

* Thu May 12 2005 Guilhem Bichot <guilhem@mysql.com>

- Removed the mysql_tableinfo script made obsolete by the information schema

* Wed Apr 20 2005 Lenz Grimmer <lenz@mysql.com>

- Enabled the "blackhole" storage engine for the Max RPM

* Wed Apr 13 2005 Lenz Grimmer <lenz@mysql.com>

- removed the MySQL manual files (html/ps/texi) - they have been removed
  from the MySQL sources and are now available seperately.

* Mon Apr 4 2005 Petr Chardin <petr@mysql.com>

- old mysqlmanager, mysqlmanagerc and mysqlmanager-pwger renamed into
  mysqltestmanager, mysqltestmanager and mysqltestmanager-pwgen respectively

* Fri Mar 18 2005 Lenz Grimmer <lenz@mysql.com>

- Disabled RAID in the Max binaries once and for all (it has finally been
  removed from the source tree)

* Sun Feb 20 2005 Petr Chardin <petr@mysql.com>

- Install MySQL Instance Manager together with mysqld, touch mysqlmanager
  password file

* Mon Feb 14 2005 Lenz Grimmer <lenz@mysql.com>

- Fixed the compilation comments and moved them into the separate build sections
  for Max and Standard

* Mon Feb 7 2005 Tomas Ulin <tomas@mysql.com>

- enabled the "Ndbcluster" storage engine for the max binary
- added extra make install in ndb subdir after Max build to get ndb binaries
- added packages for ndbcluster storage engine

* Fri Jan 14 2005 Lenz Grimmer <lenz@mysql.com>

- replaced obsoleted "BuildPrereq" with "BuildRequires" instead

* Thu Jan 13 2005 Lenz Grimmer <lenz@mysql.com>

- enabled the "Federated" storage engine for the max binary

* Tue Jan 04 2005 Petr Chardin <petr@mysql.com>

- ISAM and merge storage engines were purged. As well as appropriate
  tools and manpages (isamchk and isamlog)

* Fri Dec 31 2004 Lenz Grimmer <lenz@mysql.com>

- enabled the "Archive" storage engine for the max binary
- enabled the "CSV" storage engine for the max binary
- enabled the "Example" storage engine for the max binary

* Thu Aug 26 2004 Lenz Grimmer <lenz@mysql.com>

- MySQL-Max now requires MySQL-server instead of MySQL (BUG 3860)

* Fri Aug 20 2004 Lenz Grimmer <lenz@mysql.com>

- do not link statically on IA64/AMD64 as these systems do not have
  a patched glibc installed

* Tue Aug 10 2004 Lenz Grimmer <lenz@mysql.com>

- Added libmygcc.a to the devel subpackage (required to link applications
  against the the embedded server libmysqld.a) (BUG 4921)

* Mon Aug 09 2004 Lenz Grimmer <lenz@mysql.com>

- Added EXCEPTIONS-CLIENT to the "devel" package

* Thu Jul 29 2004 Lenz Grimmer <lenz@mysql.com>

- disabled OpenSSL in the Max binaries again (the RPM packages were the
  only exception to this anyway) (BUG 1043)

* Wed Jun 30 2004 Lenz Grimmer <lenz@mysql.com>

- fixed server postinstall (mysql_install_db was called with the wrong
  parameter)

* Thu Jun 24 2004 Lenz Grimmer <lenz@mysql.com>

- added mysql_tzinfo_to_sql to the server subpackage
- run "make clean" instead of "make distclean"

* Mon Apr 05 2004 Lenz Grimmer <lenz@mysql.com>

- added ncurses-devel to the build prerequisites (BUG 3377)

* Thu Feb 12 2004 Lenz Grimmer <lenz@mysql.com>

- when using gcc, _always_ use CXX=gcc
- replaced Copyright with License field (Copyright is obsolete)

* Tue Feb 03 2004 Lenz Grimmer <lenz@mysql.com>

- added myisam_ftdump to the Server package

* Tue Jan 13 2004 Lenz Grimmer <lenz@mysql.com>

- link the mysql client against libreadline instead of libedit (BUG 2289)

* Mon Dec 22 2003 Lenz Grimmer <lenz@mysql.com>

- marked /etc/logrotate.d/mysql as a config file (BUG 2156)

* Sat Dec 13 2003 Lenz Grimmer <lenz@mysql.com>

- fixed file permissions (BUG 1672)

* Thu Dec 11 2003 Lenz Grimmer <lenz@mysql.com>

- made testing for gcc3 a bit more robust

* Fri Dec 05 2003 Lenz Grimmer <lenz@mysql.com>

- added missing file mysql_create_system_tables to the server subpackage

* Fri Nov 21 2003 Lenz Grimmer <lenz@mysql.com>

- removed dependency on MySQL-client from the MySQL-devel subpackage
  as it is not really required. (BUG 1610)

* Fri Aug 29 2003 Lenz Grimmer <lenz@mysql.com>

- Fixed BUG 1162 (removed macro names from the changelog)
- Really fixed BUG 998 (disable the checking for installed but
  unpackaged files)

* Tue Aug 05 2003 Lenz Grimmer <lenz@mysql.com>

- Fixed BUG 959 (libmysqld not being compiled properly)
- Fixed BUG 998 (RPM build errors): added missing files to the
  distribution (mysql_fix_extensions, mysql_tableinfo, mysqldumpslow,
  mysql_fix_privilege_tables.1), removed "-n" from install section.

* Wed Jul 09 2003 Lenz Grimmer <lenz@mysql.com>

- removed the GIF Icon (file was not included in the sources anyway)
- removed unused variable shared_lib_version
- do not run automake before building the standard binary
  (should not be necessary)
- add server suffix '-standard' to standard binary (to be in line
  with the binary tarball distributions)
- Use more RPM macros (_exec_prefix, _sbindir, _libdir, _sysconfdir,
  _datadir, _includedir) throughout the spec file.
- allow overriding CC and CXX (required when building with other compilers)

* Fri May 16 2003 Lenz Grimmer <lenz@mysql.com>

- re-enabled RAID again

* Wed Apr 30 2003 Lenz Grimmer <lenz@mysql.com>

- disabled MyISAM RAID (--with-raid) - it throws an assertion which
  needs to be investigated first.

* Mon Mar 10 2003 Lenz Grimmer <lenz@mysql.com>

- added missing file mysql_secure_installation to server subpackage
  (BUG 141)

* Tue Feb 11 2003 Lenz Grimmer <lenz@mysql.com>

- re-added missing pre- and post(un)install scripts to server subpackage
- added config file /etc/my.cnf to the file list (just for completeness)
- make sure to create the datadir with 755 permissions

* Mon Jan 27 2003 Lenz Grimmer <lenz@mysql.com>

- removed unused CC and CXX variables
- CFLAGS and CXXFLAGS should honor RPM_OPT_FLAGS

* Fri Jan 24 2003 Lenz Grimmer <lenz@mysql.com>

- renamed package "MySQL" to "MySQL-server"
- fixed Copyright tag
- added mysql_waitpid to client subpackage (required for mysql-test-run)

* Wed Nov 27 2002 Lenz Grimmer <lenz@mysql.com>

- moved init script from /etc/rc.d/init.d to /etc/init.d (the majority of
  Linux distributions now support this scheme as proposed by the LSB either
  directly or via a compatibility symlink)
- Use new "restart" init script action instead of starting and stopping
  separately
- Be more flexible in activating the automatic bootup - use insserv (on
  older SuSE versions) or chkconfig (Red Hat, newer SuSE versions and
  others) to create the respective symlinks

* Wed Sep 25 2002 Lenz Grimmer <lenz@mysql.com>

- MySQL-Max now requires MySQL >= 4.0 to avoid version mismatches
  (mixing 3.23 and 4.0 packages)

* Fri Aug 09 2002 Lenz Grimmer <lenz@mysql.com>

- Turn off OpenSSL in MySQL-Max for now until it works properly again
- enable RAID for the Max binary instead
- added compatibility link: safe_mysqld -> mysqld_safe to ease the
  transition from 3.23

* Thu Jul 18 2002 Lenz Grimmer <lenz@mysql.com>

- Reworked the build steps a little bit: the Max binary is supposed
  to include OpenSSL, which cannot be linked statically, thus trying
  to statically link against a special glibc is futile anyway
- because of this, it is not required to make yet another build run
  just to compile the shared libs (saves a lot of time)
- updated package description of the Max subpackage
- clean up the BuildRoot directory afterwards

* Mon Jul 15 2002 Lenz Grimmer <lenz@mysql.com>

- Updated Packager information
- Fixed the build options: the regular package is supposed to
  include InnoDB and linked statically, while the Max package
  should include BDB and SSL support

* Fri May 03 2002 Lenz Grimmer <lenz@mysql.com>

- Use more RPM macros (e.g. infodir, mandir) to make the spec
  file more portable
- reorganized the installation of documentation files: let RPM
  take care of this
- reorganized the file list: actually install man pages along
  with the binaries of the respective subpackage
- do not include libmysqld.a in the devel subpackage as well, if we
  have a special "embedded" subpackage
- reworked the package descriptions

* Mon Oct  8 2001 Monty

- Added embedded server as a separate RPM

* Fri Apr 13 2001 Monty

- Added mysqld-max to the distribution

* Tue Jan 2  2001  Monty

- Added mysql-test to the bench package

* Fri Aug 18 2000 Tim Smith <tim@mysql.com>

- Added separate libmysql_r directory; now both a threaded
  and non-threaded library is shipped.

* Tue Sep 28 1999 David Axmark <davida@mysql.com>

- Added the support-files/my-example.cnf to the docs directory.

- Removed devel dependency on base since it is about client
  development.

* Wed Sep 8 1999 David Axmark <davida@mysql.com>

- Cleaned up some for 3.23.

* Thu Jul 1 1999 David Axmark <davida@mysql.com>

- Added support for shared libraries in a separate sub
  package. Original fix by David Fox (dsfox@cogsci.ucsd.edu)

- The --enable-assembler switch is now automatically disables on
  platforms there assembler code is unavailable. This should allow
  building this RPM on non i386 systems.

* Mon Feb 22 1999 David Axmark <david@detron.se>

- Removed unportable cc switches from the spec file. The defaults can
  now be overridden with environment variables. This feature is used
  to compile the official RPM with optimal (but compiler version
  specific) switches.

- Removed the repetitive description parts for the sub rpms. Maybe add
  again if RPM gets a multiline macro capability.

- Added support for a pt_BR translation. Translation contributed by
  Jorge Godoy <jorge@bestway.com.br>.

* Wed Nov 4 1998 David Axmark <david@detron.se>

- A lot of changes in all the rpm and install scripts. This may even
  be a working RPM :-)

* Sun Aug 16 1998 David Axmark <david@detron.se>

- A developers changelog for MySQL is available in the source RPM. And
  there is a history of major user visible changed in the Reference
  Manual.  Only RPM specific changes will be documented here.<|MERGE_RESOLUTION|>--- conflicted
+++ resolved
@@ -496,15 +496,6 @@
 # Remove upcoming man pages, to avoid breakage when they materialize
 # Keep this comment as a placeholder for future cases
 # rm -f %{buildroot}%{_mandir}/man1/<manpage>.1
-<<<<<<< HEAD
-
-# Remove removed manpages here until they are removed from the docs repo
-rm -f %{buildroot}%{_mandir}/man1/mysql-stress-test.pl.1
-rm -f %{buildroot}%{_mandir}/man1/mysql-test-run.pl.1
-rm -f %{buildroot}%{_mandir}/man1/mysql_client_test.1
-rm -f %{buildroot}%{_mandir}/man1/mysqltest.1
-=======
->>>>>>> 785e1a9e
 
 %check
 %if 0%{?runselftest} || 0%{?with_unittests}
@@ -920,19 +911,13 @@
 %endif # compatlib
 
 %changelog
-<<<<<<< HEAD
-* Tue Dec 12 2017 Erlend Dahl <erlend.dahl@oracle.com> - 8.0.5-0.1
+* Wed Jan 10 2018 Erlend Dahl <erlend.dahl@oracle.com> - 8.0.5-0.1
 - Removed milestone marker
 - Move mysqlx to default plugin
 - Add component_mysqlx_global_reset.so
+- No longer need to remove obsoleted mysqltest man pages
 
 * Thu Dec 07 2017 Bjorn Munch <bjorn.munch@oracle.com> - 8.0.4-0.1
-=======
-* Wed Jan 10 2018 Bjorn Munch <bjorn.munch@oracle.com> - 5.7.22-1
-- No longer need to remove obsoleted mysqltest man pages
-
-* Tue Oct 31 2017 Bjorn Munch <bjorn.munch@oracle.com> - 5.7.21-1
->>>>>>> 785e1a9e
 - Remove obsoleted mysqltest man pages
 - Do not pass SSL option to 5.6 compat build, just use bundled
 - Add component_validate_password component
