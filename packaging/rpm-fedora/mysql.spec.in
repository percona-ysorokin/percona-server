--- conflicted
+++ resolved
@@ -146,13 +146,8 @@
 Obsoletes:      mysql-server < %{version}-%{release}
 %if 0%{?compatlib}
 %else
-<<<<<<< HEAD
 Obsoletes:      mysql-community-embedded-compat < 8.0.3
-Obsoletes:      mysql-community-libs-compat < 8.0.3
-=======
-Obsoletes:      mysql-community-embedded-compat < 5.7.20
-Obsoletes:      mysql-community-libs-compat < 5.7.21
->>>>>>> 19301731
+Obsoletes:      mysql-community-libs-compat < 8.0.4
 %endif
 Provides:       mysql-server = %{version}-%{release}
 Provides:       mysql-server%{?_isa} = %{version}-%{release}
