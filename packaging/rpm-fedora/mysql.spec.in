# Copyright (c) 2000, 2017, Oracle and/or its affiliates. All rights reserved.
#
# This program is free software; you can redistribute it and/or modify
# it under the terms of the GNU General Public License as published by
# the Free Software Foundation; version 2 of the License.
#
# This program is distributed in the hope that it will be useful,
# but WITHOUT ANY WARRANTY; without even the implied warranty of
# MERCHANTABILITY or FITNESS FOR A PARTICULAR PURPOSE.  See the
# GNU General Public License for more details.
#
# You should have received a copy of the GNU General Public License
# along with this program; see the file COPYING. If not, write to the
# Free Software Foundation, Inc., 51 Franklin St, Fifth Floor, Boston
# MA  02110-1301  USA.


# NOTE: "vendor" is used in upgrade/downgrade check, so you can't
# change these, has to be exactly as is.

%global milestone    dmr

%global mysql_vendor Oracle and/or its affiliates
%global mysqldatadir /var/lib/mysql

# By default, a build will include the bundeled "yaSSL" library for SSL.
%{?with_ssl: %global ssl_option -DWITH_SSL=%{with_ssl}}

# Regression tests may take a long time, override the default to skip them
%{!?runselftest:%global runselftest 1}

%{!?with_debuginfo:              %global nodebuginfo 1}
%{!?product_suffix:              %global product_suffix community}
%{!?feature_set:                 %global feature_set community}
%{!?compilation_comment_release: %global compilation_comment_release MySQL Community Server - (GPL)}
%{!?compilation_comment_debug:   %global compilation_comment_debug MySQL Community Server - Debug (GPL)}
%{!?src_base:                    %global src_base mysql}

%if 0%{?fedora} < 27
%global compatver             5.6.37
%global compatlib             18
%global compatsrc             https://cdn.mysql.com/Downloads/MySQL-5.6/mysql-%{compatver}.tar.gz
%endif

%global src_dir               %{src_base}-%{version}%{?milestone:-%{milestone}}

# No debuginfo for now
%if 0%{?nodebuginfo}
%global _enable_debug_package 0
%global debug_package         %{nil}
%global __os_install_post     /usr/lib/rpm/brp-compress %{nil}
%endif

%if 0%{?commercial}
%global license_files_server  %{src_dir}/LICENSE.mysql %{src_dir}/README
%global license_type          Commercial
%else
%global license_files_server  %{src_dir}/COPYING %{src_dir}/README
%global license_type          GPLv2
%endif

%global min                   8.0.0

Name:           mysql-%{product_suffix}
Summary:        A very fast and reliable SQL database server
Group:          Applications/Databases
Version:        @MYSQL_NO_DASH_VERSION@
Release:        0.1%{?milestone:.%{milestone}}%{?dist}
License:        Copyright (c) 2000, @MYSQL_COPYRIGHT_YEAR@, %{mysql_vendor}. All rights reserved. Under %{?license_type} license as shown in the Description field.
Source0:        https://cdn.mysql.com/Downloads/MySQL-@MYSQL_BASE_VERSION@/%{src_dir}.tar.gz
Source1:        http://downloads.sourceforge.net/boost/@BOOST_PACKAGE_NAME@.tar.bz2
%if 0%{?compatlib}
Source2:        %{compatsrc}
%endif
URL:            http://www.mysql.com/
Packager:       MySQL Release Engineering <mysql-build@oss.oracle.com>
Vendor:         %{mysql_vendor}
BuildRequires:  cmake
BuildRequires:  perl
%if 0%{?fedora} > 24
BuildRequires:  perl-generators
%endif
BuildRequires:  time
BuildRequires:  cyrus-sasl-devel
BuildRequires:  libaio-devel
BuildRequires:  mecab-devel
BuildRequires:  multilib-rpm-config
BuildRequires:  ncurses-devel
BuildRequires:  numactl-devel
BuildRequires:  openldap-devel
BuildRequires:  openssl-devel
BuildRequires:  zlib-devel
BuildRequires:  systemd
BuildRequires:  pkgconfig(systemd)

# For rpm => 4.9 only: https://fedoraproject.org/wiki/Packaging:AutoProvidesAndRequiresFiltering
%global __requires_exclude ^perl\\((hostnames|lib::mtr|lib::v1|mtr_|My::)
%global __provides_exclude_from ^(/usr/share/(mysql|mysql-test)/.*|%{_libdir}/mysql/plugin/.*\\.so)$

%description
The MySQL(TM) software delivers a very fast, multi-threaded, multi-user,
and robust SQL (Structured Query Language) database server. MySQL Server
is intended for mission-critical, heavy-load production systems as well
as for embedding into mass-deployed software. MySQL is a trademark of
%{mysql_vendor}

The MySQL software has Dual Licensing, which means you can use the MySQL
software free of charge under the GNU General Public License
(http://www.gnu.org/licenses/). You can also purchase commercial MySQL
licenses from %{mysql_vendor} if you do not wish to be bound by the terms of
the GPL. See the chapter "Licensing and Support" in the manual for
further info.

The MySQL web site (http://www.mysql.com/) provides the latest
news and information about the MySQL software. Also please see the
documentation and the manual for more information.

%package        server
Summary:        A very fast and reliable SQL database server
Group:          Applications/Databases
Requires:       coreutils
Requires:       grep
Requires:       procps
Requires:       shadow-utils
Requires:       net-tools
Requires:       mecab-ipadic
%if 0%{?commercial}
Obsoletes:      mysql-commercial-bench < 5.7.8
Obsoletes:      mysql-community-server < %{version}-%{release}
Requires:       mysql-commercial-client%{?_isa} >= %{min}
Requires:       mysql-commercial-common%{?_isa} = %{version}-%{release}
%else
Requires:       mysql-community-client%{?_isa} >= %{min}
Requires:       mysql-community-common%{?_isa} = %{version}-%{release}
%endif
Obsoletes:      mysql-community-bench < 5.7.8
Obsoletes:      mysql-community-embedded < 8.0.1
Obsoletes:      mysql-community-embedded-devel < 8.0.1
Obsoletes:      community-mysql-bench
Obsoletes:      mysql-bench
Obsoletes:      mariadb-bench
Obsoletes:      mariadb-server
Obsoletes:      mariadb-server-utils
Obsoletes:      mariadb-galera-server
Obsoletes:      mariadb-server-galera
Obsoletes:      community-mysql-server < %{version}-%{release}
Obsoletes:      mysql-server < %{version}-%{release}
%if 0%{?compatlib}
%else
Obsoletes:      mysql-community-embedded-compat < 8.0.3
Obsoletes:      mysql-community-libs-compat < 8.0.4
%endif
Provides:       mysql-server = %{version}-%{release}
Provides:       mysql-server%{?_isa} = %{version}-%{release}
Provides:       mysql-compat-server = %{version}-%{release}
Provides:       mysql-compat-server%{?_isa} = %{version}-%{release}
Requires(post):   systemd
Requires(preun):  systemd
Requires(postun): systemd

%description    server
The MySQL(TM) software delivers a very fast, multi-threaded, multi-user,
and robust SQL (Structured Query Language) database server. MySQL Server
is intended for mission-critical, heavy-load production systems as well
as for embedding into mass-deployed software. MySQL is a trademark of
%{mysql_vendor}

The MySQL software has Dual Licensing, which means you can use the MySQL
software free of charge under the GNU General Public License
(http://www.gnu.org/licenses/). You can also purchase commercial MySQL
licenses from %{mysql_vendor} if you do not wish to be bound by the terms of
the GPL. See the chapter "Licensing and Support" in the manual for
further info.

The MySQL web site (http://www.mysql.com/) provides the latest news and
information about the MySQL software.  Also please see the documentation
and the manual for more information.

This package includes the MySQL server binary as well as related utilities
to run and administer a MySQL server.

%package        client
Summary:        MySQL database client applications and tools
Group:          Applications/Databases
%if 0%{?commercial}
Obsoletes:      mysql-community-client < %{version}-%{release}
Requires:       mysql-commercial-libs%{?_isa} >= %{min}
%else
Requires:       mysql-community-libs%{?_isa} >= %{min}
%endif
Obsoletes:      mariadb
Obsoletes:      community-mysql < %{version}-%{release}
Obsoletes:      mysql < %{version}-%{release}
Provides:       mysql = %{version}-%{release}
Provides:       mysql%{?_isa} = %{version}-%{release}

%description    client
This package contains the standard MySQL clients and administration
tools.

%package        common
Summary:        MySQL database common files for server and client libs
Group:          Applications/Databases
%if 0%{?commercial}
Obsoletes:      mysql-community-common < %{version}-%{release}
%endif
%if 0%{?compatlib}
Obsoletes:      mariadb-common
Obsoletes:      mariadb-errmsg
%endif # compatlib
Obsoletes:      mariadb-config
Obsoletes:      community-mysql-common < %{version}-%{release}
Obsoletes:      community-mysql-errmsg < %{version}-%{release}
Obsoletes:      mysql-common < %{version}-%{release}
Provides:       mysql-common = %{version}-%{release}
Provides:       mysql-common%{?_isa} = %{version}-%{release}

%description    common
This packages contains common files needed by MySQL client library and
MySQL database server.


%package        test
Summary:        Test suite for the MySQL database server
Group:          Applications/Databases
%if 0%{?commercial}
Requires:       mysql-commercial-server%{?_isa} >= %{min}
Obsoletes:      mysql-community-test < %{version}-%{release}
%else
Requires:       mysql-community-server%{?_isa} >= %{min}
%endif
Obsoletes:      mariadb-test
Obsoletes:      community-mysql-test < %{version}-%{release}
Obsoletes:      mysql-test < %{version}-%{release}
Provides:       mysql-test = %{version}-%{release}
Provides:       mysql-test%{?_isa} = %{version}-%{release}

%description    test
This package contains the MySQL regression test suite for MySQL
database server.

%package        devel
Summary:        Development header files and libraries for MySQL database client applications
Group:          Applications/Databases
%if 0%{?commercial}
Obsoletes:      mysql-community-devel < %{version}-%{release}
Requires:       mysql-commercial-libs%{?_isa} >= %{min}
%else
Requires:       mysql-community-libs%{?_isa} >= %{min}
%endif
Obsoletes:      mariadb-devel
Obsoletes:      mariadb-connector-c-devel
Obsoletes:      community-mysql-devel < %{version}-%{release}
Obsoletes:      mysql-devel < %{version}-%{release}
Provides:       mysql-devel = %{version}-%{release}
Provides:       mysql-devel%{?_isa} = %{version}-%{release}

%description    devel
This package contains the development header files and libraries necessary
to develop MySQL client applications.

%package        libs
Summary:        Shared libraries for MySQL database client applications
Group:          Applications/Databases
%if 0%{?commercial}
Obsoletes:      mysql-community-libs < %{version}-%{release}
Requires:       mysql-commercial-common%{?_isa} >= %{min}
%else
Requires:       mysql-community-common%{?_isa} >= %{min}
%endif
%if 0%{?compatlib}
Obsoletes:      mariadb-libs
%endif # compatlib
Obsoletes:      community-mysql-libs < %{version}-%{release}
Obsoletes:      mysql-libs < %{version}-%{release}
Provides:       mysql-libs = %{version}-%{release}
Provides:       mysql-libs%{?_isa} = %{version}-%{release}

%description    libs
This package contains the shared libraries for MySQL client
applications.

%if 0%{?compatlib}
%package        libs-compat
Summary:        Shared compat libraries for MySQL %{compatver} database client applications
Group:          Applications/Databases
Obsoletes:      mysql-libs-compat < %{version}-%{release}
Obsoletes:      mariadb-libs
Provides:       mysql-libs-compat = %{version}-%{release}
Provides:       mysql-libs-compat%{?_isa} = %{version}-%{release}
%if 0%{?commercial}
Obsoletes:      mysql-community-libs-compat < %{version}-%{release}
Requires:       mysql-commercial-libs%{?_isa} >= %{min}
%else
Requires:       mysql-community-libs%{?_isa} >= %{min}
%endif

%description    libs-compat
This package contains the shared compat libraries for MySQL %{compatver} client
applications.
%endif # compatlib

%if 0%{?compatlib}
%package        embedded-compat
Summary:        MySQL embedded compat library
Group:          Applications/Databases
%if 0%{?commercial}
Obsoletes:      mysql-community-embedded-compat < %{version}-%{release}
Requires:       mysql-commercial-common%{?_isa} >= %{min}
%else
Requires:       mysql-community-common%{?_isa} >= %{min}
%endif
Obsoletes:      mysql-embedded < %{version}-%{release}
Obsoletes:      mysql-embedded-devel < %{version}-%{release}
Obsoletes:      community-mysql-embedded < %{version}-%{release}
Obsoletes:      community-mysql-embedded-devel < %{version}-%{release}
Obsoletes:      mariadb-embedded
Obsoletes:      mariadb-embedded-devel

%description    embedded-compat
This package contains the MySQL server as an embedded library with
compatibility for applications using version %{compatlib} of the library.
%endif # compatlib

%prep
%if 0%{?compatlib}
%setup -q -T -a 0 -a 1 -a 2 -c -n %{src_dir}
%else
%setup -q -T -a 0 -a 1 -c -n %{src_dir}
%endif # 0%{?compatlib}


%build
# Fail quickly and obviously if user tries to build as root
%if 0%{?runselftest}
if [ "x$(id -u)" = "x0" ] ; then
   echo "The MySQL regression tests may fail if run as root."
   echo "If you really need to build the RPM as root, use"
   echo "--define='runselftest 0' to skip the regression tests."
   exit 1
fi
%endif

# Build compat libs
%if 0%{?compatlib}
(
  pushd mysql-%{compatver}
  mkdir build && pushd build
  cmake .. \
           -DBUILD_CONFIG=mysql_release \
           -DINSTALL_LAYOUT=RPM \
           -DCMAKE_BUILD_TYPE=RelWithDebInfo \
           -DCMAKE_C_FLAGS="%{optflags}" \
           -DCMAKE_CXX_FLAGS="%{optflags}" \
           -DWITH_INNODB_MEMCACHED=0 \
           -DINSTALL_LIBDIR="%{_lib}/mysql" \
           -DINSTALL_PLUGINDIR="%{_lib}/mysql/plugin" \
           -DINSTALL_SQLBENCHDIR=share \
           -DWITH_SYMVER16=1 \
           -DMYSQL_UNIX_ADDR="%{mysqldatadir}/mysql.sock" \
           -DFEATURE_SET="%{feature_set}" \
           -DWITH_EMBEDDED_SERVER=1 \
           -DWITH_EMBEDDED_SHARED_LIBRARY=1 \
           -DWITH_SSL=bundled \
           -DCOMPILATION_COMMENT="%{compilation_comment_release}" \
           -DMYSQL_SERVER_SUFFIX="%{?server_suffix}"
  echo BEGIN_NORMAL_CONFIG ; egrep '^#define' include/config.h ; echo END_NORMAL_CONFIG
  make %{?_smp_mflags} VERBOSE=1
)
%endif # compatlib

# Build debug versions of mysqld
mkdir debug
(
  cd debug
  # Attempt to remove any optimisation flags from the debug build
  optflags=$(echo "%{optflags}" | sed -e 's/-O2 / /' -e 's/-Wp,-D_FORTIFY_SOURCE=2/ /')
  cmake ../%{src_dir} \
           -DBUILD_CONFIG=mysql_release \
           -DINSTALL_LAYOUT=RPM \
           -DCMAKE_BUILD_TYPE=Debug \
           -DMYSQL_MAINTAINER_MODE=0 \
           -DTMPDIR=/var/tmp \
           -DWITH_BOOST=.. \
           -DWITH_MECAB=system \
           -DCMAKE_C_FLAGS="$optflags" \
           -DCMAKE_CXX_FLAGS="$optflags" \
           -DWITH_SYSTEMD=1 \
%if 0%{?ndb_nodejs_path:1}
           -DNDB_NODEJS_PATH=%{ndb_nodejs_path} \
%endif
%if 0%{?ndb_nodejs_extras_path:1}
           -DNDB_NODEJS_EXTRAS_PATH=%{ndb_nodejs_extras_path} \
%endif
%if 0%{?with_meb:1}
           -DWITH_MEB=1 \
%endif
           -DWITH_INNODB_MEMCACHED=1 \
           -DINSTALL_LIBDIR="%{_lib}/mysql" \
           -DINSTALL_PLUGINDIR="%{_lib}/mysql/plugin/debug" \
           -DMYSQL_UNIX_ADDR="%{mysqldatadir}/mysql.sock" \
           -DMYSQLX_UNIX_ADDR="/var/run/mysqld/mysqlx.sock" \
           -DFEATURE_SET="%{feature_set}" \
           -DWITH_NUMA=ON \
           %{?ssl_option} \
           -DCOMPILATION_COMMENT="%{compilation_comment_debug}" \
           -DMYSQL_SERVER_SUFFIX="%{?server_suffix}"
  echo BEGIN_DEBUG_CONFIG ; egrep '^#define' include/config.h ; echo END_DEBUG_CONFIG
  make %{?_smp_mflags} VERBOSE=1
)

# Build full release
mkdir release
(
  cd release
  cmake ../%{src_dir} \
           -DBUILD_CONFIG=mysql_release \
           -DINSTALL_LAYOUT=RPM \
           -DCMAKE_BUILD_TYPE=RelWithDebInfo \
           -DTMPDIR=/var/tmp \
           -DWITH_BOOST=.. \
           -DWITH_MECAB=system \
           -DCMAKE_C_FLAGS="%{optflags}" \
           -DCMAKE_CXX_FLAGS="%{optflags}" \
           -DWITH_SYSTEMD=1 \
%if 0%{?ndb_nodejs_path:1}
           -DNDB_NODEJS_PATH=%{ndb_nodejs_path} \
%endif
%if 0%{?ndb_nodejs_extras_path:1}
           -DNDB_NODEJS_EXTRAS_PATH=%{ndb_nodejs_extras_path} \
%endif
%if 0%{?with_meb:1}
           -DWITH_MEB=1 \
%endif
           -DWITH_INNODB_MEMCACHED=1 \
           -DINSTALL_LIBDIR="%{_lib}/mysql" \
           -DINSTALL_PLUGINDIR="%{_lib}/mysql/plugin" \
           -DMYSQL_UNIX_ADDR="%{mysqldatadir}/mysql.sock" \
           -DMYSQLX_UNIX_ADDR="/var/run/mysqld/mysqlx.sock" \
           -DFEATURE_SET="%{feature_set}" \
           -DWITH_NUMA=ON \
           %{?ssl_option} \
           -DCOMPILATION_COMMENT="%{compilation_comment_release}" \
           -DMYSQL_SERVER_SUFFIX="%{?server_suffix}"
  echo BEGIN_NORMAL_CONFIG ; egrep '^#define' include/config.h ; echo END_NORMAL_CONFIG
  make %{?_smp_mflags} VERBOSE=1
)

%install
# Install compat libs
%if 0%{?compatlib}
for dir in libmysql libmysqld ; do
    pushd mysql-%{compatver}/build/$dir
    make DESTDIR=%{buildroot} install
    popd
done
%endif # compatlib
rm -f %{buildroot}%{_libdir}/mysql/libmysqlclient{,_r}.{a,la,so}
rm -f %{buildroot}%{_libdir}/mysql/libmysqld.{a,la,so}

MBD=$RPM_BUILD_DIR/%{src_dir}

# Ensure that needed directories exists
install -d -m 0751 %{buildroot}/var/lib/mysql
install -d -m 0755 %{buildroot}/var/run/mysqld
install -d -m 0750 %{buildroot}/var/lib/mysql-files
install -d -m 0750 %{buildroot}/var/lib/mysql-keyring

# Install all binaries
pushd $MBD/release
make DESTDIR=%{buildroot} install

# Install config and logrotate
install -D -m 0644 packaging/rpm-common/mysql.logrotate %{buildroot}%{_sysconfdir}/logrotate.d/mysql
install -D -m 0644 packaging/rpm-common/my.cnf %{buildroot}%{_sysconfdir}/my.cnf
install -d %{buildroot}%{_sysconfdir}/my.cnf.d

# Add libdir to linker
install -d -m 0755 %{buildroot}%{_sysconfdir}/ld.so.conf.d
echo "%{_libdir}/mysql" > %{buildroot}%{_sysconfdir}/ld.so.conf.d/mysql-%{_arch}.conf

# multiarch support
if %multilib_capable ; then
    mv %{buildroot}%{_bindir}/mysql_config %{buildroot}%{_bindir}/mysql_config-%{__isa_bits}
    install -p -m 0755 packaging/rpm-common/mysql_config.sh %{buildroot}%{_bindir}/mysql_config
fi

# Remove files pages we explicitly do not want to package
rm -rf %{buildroot}%{_infodir}/mysql.info*
rm -rf %{buildroot}%{_datadir}/mysql/mysql.server
rm -rf %{buildroot}%{_datadir}/mysql/mysqld_multi.server

# Remove upcoming man pages, to avoid breakage when they materialize
# Keep this comment as a placeholder for future cases
# rm -f %{buildroot}%{_mandir}/man1/<manpage>.1

# Remove removed manpages here until they are removed from the docs repo
rm -f %{buildroot}%{_mandir}/man1/mysql-stress-test.pl.1
rm -f %{buildroot}%{_mandir}/man1/mysql-test-run.pl.1
rm -f %{buildroot}%{_mandir}/man1/mysql_client_test.1
rm -f %{buildroot}%{_mandir}/man1/mysqltest.1

%check
%if 0%{?runselftest} || 0%{?with_unittests}
pushd release
export CTEST_OUTPUT_ON_FAILURE=1
make test || true
%endif
%if 0%{?runselftest}
export MTR_BUILD_THREAD=auto
pushd mysql-test
./mtr \
    --mem --parallel=auto --force --retry=0 \
    --mysqld=--binlog-format=mixed \
    --suite-timeout=720 --testcase-timeout=30 \
    --clean-vardir
rm -r $(readlink var) var
%endif

%pre server
/usr/sbin/groupadd -g 27 -o -r mysql >/dev/null 2>&1 || :
/usr/sbin/useradd -M -N -g mysql -o -r -d /var/lib/mysql -s /bin/false \
    -c "MySQL Server" -u 27 mysql >/dev/null 2>&1 || :

%post server
datadir=$(/usr/bin/my_print_defaults server mysqld | grep '^--datadir=' | sed -n 's/--datadir=//p' | tail -n 1)
/bin/chmod 0755 "$datadir" >/dev/null 2>&1 || :
/bin/touch /var/log/mysqld.log >/dev/null 2>&1 || :
/bin/chown mysql:mysql /var/log/mysqld.log >/dev/null 2>&1 || :
%systemd_post mysqld.service
/usr/bin/systemctl enable mysqld >/dev/null 2>&1 || :
%{_sbindir}/setcap cap_sys_nice+ep %{_sbindir}/mysqld >/dev/null 2>&1 || :

%preun server
%systemd_preun mysqld.service

%postun server
%systemd_postun_with_restart mysqld.service

%post libs -p /sbin/ldconfig

%postun libs -p /sbin/ldconfig

%if 0%{?compatlib}
%post embedded-compat -p /sbin/ldconfig

%postun embedded-compat -p /sbin/ldconfig
%endif

%files server
%defattr(-, root, root, -)
%doc %{?license_files_server} %{src_dir}/Docs/ChangeLog
%doc %{src_dir}/Docs/INFO_SRC*
%doc release/Docs/INFO_BIN*
%attr(644, root, root) %{_mandir}/man1/innochecksum.1*
%attr(644, root, root) %{_mandir}/man1/ibd2sdi.1*
%attr(644, root, root) %{_mandir}/man1/my_print_defaults.1*
%attr(644, root, root) %{_mandir}/man1/myisam_ftdump.1*
%attr(644, root, root) %{_mandir}/man1/myisamchk.1*
%attr(644, root, root) %{_mandir}/man1/myisamlog.1*
%attr(644, root, root) %{_mandir}/man1/myisampack.1*
%attr(644, root, root) %{_mandir}/man8/mysqld.8*
%exclude %{_mandir}/man1/mysqld_multi.1*
%exclude %{_mandir}/man1/mysqld_safe.1*
%attr(644, root, root) %{_mandir}/man1/mysqldumpslow.1*
%attr(644, root, root) %{_mandir}/man1/mysql_secure_installation.1*
%attr(644, root, root) %{_mandir}/man1/mysql_upgrade.1*
%attr(644, root, root) %{_mandir}/man1/mysqlman.1*
%attr(644, root, root) %{_mandir}/man1/mysql.server.1*
%attr(644, root, root) %{_mandir}/man1/mysql_tzinfo_to_sql.1*
%attr(644, root, root) %{_mandir}/man1/perror.1*
%attr(644, root, root) %{_mandir}/man1/resolve_stack_dump.1*
%attr(644, root, root) %{_mandir}/man1/resolveip.1*
%attr(644, root, root) %{_mandir}/man1/mysql_ssl_rsa_setup.1*
%attr(644, root, root) %{_mandir}/man1/lz4_decompress.1*
%attr(644, root, root) %{_mandir}/man1/zlib_decompress.1*

%config(noreplace) %{_sysconfdir}/my.cnf
%dir %{_sysconfdir}/my.cnf.d

%attr(755, root, root) %{_bindir}/innochecksum
%attr(755, root, root) %{_bindir}/ibd2sdi
%attr(755, root, root) %{_bindir}/my_print_defaults
%attr(755, root, root) %{_bindir}/myisam_ftdump
%attr(755, root, root) %{_bindir}/myisamchk
%attr(755, root, root) %{_bindir}/myisamlog
%attr(755, root, root) %{_bindir}/myisampack
%attr(755, root, root) %{_bindir}/mysql_secure_installation
%attr(755, root, root) %{_bindir}/mysql_ssl_rsa_setup
%attr(755, root, root) %{_bindir}/mysql_tzinfo_to_sql
%attr(755, root, root) %{_bindir}/mysql_upgrade
%attr(755, root, root) %{_bindir}/mysqldumpslow
%attr(755, root, root) %{_bindir}/perror
%attr(755, root, root) %{_bindir}/resolve_stack_dump
%attr(755, root, root) %{_bindir}/resolveip
%attr(755, root, root) %{_bindir}/mysqld_pre_systemd
%attr(755, root, root) %{_bindir}/lz4_decompress
%attr(755, root, root) %{_bindir}/zlib_decompress
%attr(755, root, root) %{_sbindir}/mysqld
%attr(755, root, root) %{_sbindir}/mysqld-debug

%dir %{_libdir}/mysql/plugin
%attr(755, root, root) %{_libdir}/mysql/plugin/adt_null.so
%attr(755, root, root) %{_libdir}/mysql/plugin/auth_socket.so
%attr(755, root, root) %{_libdir}/mysql/plugin/authentication_ldap_sasl_client.so
%attr(755, root, root) %{_libdir}/mysql/plugin/group_replication.so
%attr(755, root, root) %{_libdir}/mysql/plugin/component_log_sink_syseventlog.so
%attr(755, root, root) %{_libdir}/mysql/plugin/component_log_sink_json.so
%attr(755, root, root) %{_libdir}/mysql/plugin/component_log_filter_dragnet.so
%attr(755, root, root) %{_libdir}/mysql/plugin/component_validate_password.so
%attr(755, root, root) %{_libdir}/mysql/plugin/connection_control.so
%attr(755, root, root) %{_libdir}/mysql/plugin/ha_example.so
%attr(755, root, root) %{_libdir}/mysql/plugin/innodb_engine.so
%attr(755, root, root) %{_libdir}/mysql/plugin/keyring_file.so
%attr(755, root, root) %{_libdir}/mysql/plugin/keyring_udf.so
%attr(755, root, root) %{_libdir}/mysql/plugin/libmemcached.so
%attr(755, root, root) %{_libdir}/mysql/plugin/locking_service.so
%attr(755, root, root) %{_libdir}/mysql/plugin/libpluginmecab.so
%attr(755, root, root) %{_libdir}/mysql/plugin/mypluglib.so
%attr(755, root, root) %{_libdir}/mysql/plugin/mysql_no_login.so
%attr(755, root, root) %{_libdir}/mysql/plugin/rewrite_example.so
%attr(755, root, root) %{_libdir}/mysql/plugin/rewriter.so
%attr(755, root, root) %{_libdir}/mysql/plugin/semisync_master.so
%attr(755, root, root) %{_libdir}/mysql/plugin/semisync_slave.so
%attr(755, root, root) %{_libdir}/mysql/plugin/validate_password.so
%attr(755, root, root) %{_libdir}/mysql/plugin/version_token.so
%dir %{_libdir}/mysql/plugin/debug
%attr(755, root, root) %{_libdir}/mysql/plugin/debug/adt_null.so
%attr(755, root, root) %{_libdir}/mysql/plugin/debug/auth_socket.so
%attr(755, root, root) %{_libdir}/mysql/plugin/debug/authentication_ldap_sasl_client.so
%attr(755, root, root) %{_libdir}/mysql/plugin/debug/group_replication.so
%attr(755, root, root) %{_libdir}/mysql/plugin/debug/component_log_sink_syseventlog.so
%attr(755, root, root) %{_libdir}/mysql/plugin/debug/component_log_sink_json.so
%attr(755, root, root) %{_libdir}/mysql/plugin/debug/component_log_filter_dragnet.so
%attr(755, root, root) %{_libdir}/mysql/plugin/debug/component_validate_password.so
%attr(755, root, root) %{_libdir}/mysql/plugin/debug/connection_control.so
%attr(755, root, root) %{_libdir}/mysql/plugin/debug/ha_example.so
%attr(755, root, root) %{_libdir}/mysql/plugin/debug/keyring_file.so
%attr(755, root, root) %{_libdir}/mysql/plugin/debug/keyring_udf.so
%attr(755, root, root) %{_libdir}/mysql/plugin/debug/innodb_engine.so
%attr(755, root, root) %{_libdir}/mysql/plugin/debug/libmemcached.so
%attr(755, root, root) %{_libdir}/mysql/plugin/debug/locking_service.so
%attr(755, root, root) %{_libdir}/mysql/plugin/debug/libpluginmecab.so
%attr(755, root, root) %{_libdir}/mysql/plugin/debug/mypluglib.so
%attr(755, root, root) %{_libdir}/mysql/plugin/debug/mysql_no_login.so
%attr(755, root, root) %{_libdir}/mysql/plugin/debug/rewrite_example.so
%attr(755, root, root) %{_libdir}/mysql/plugin/debug/rewriter.so
%attr(755, root, root) %{_libdir}/mysql/plugin/debug/semisync_master.so
%attr(755, root, root) %{_libdir}/mysql/plugin/debug/semisync_slave.so
%attr(755, root, root) %{_libdir}/mysql/plugin/debug/validate_password.so
%attr(755, root, root) %{_libdir}/mysql/plugin/debug/version_token.so

%attr(644, root, root) %{_datadir}/mysql/fill_help_tables.sql
%attr(644, root, root) %{_datadir}/mysql/mysql_sys_schema.sql
%attr(644, root, root) %{_datadir}/mysql/mysql_system_tables.sql
%attr(644, root, root) %{_datadir}/mysql/mysql_system_tables_data.sql
%attr(644, root, root) %{_datadir}/mysql/mysql_test_data_timezone.sql
%attr(644, root, root) %{_datadir}/mysql/mysql-log-rotate
%attr(644, root, root) %{_datadir}/mysql/dictionary.txt
%attr(644, root, root) %{_datadir}/mysql/innodb_memcached_config.sql
%attr(644, root, root) %{_datadir}/mysql/install_rewriter.sql
%attr(644, root, root) %{_datadir}/mysql/uninstall_rewriter.sql
%attr(644, root, root) %{_datadir}/mysql/magic
%attr(644, root, root) %{_prefix}/lib/tmpfiles.d/mysql.conf
%attr(644, root, root) %{_unitdir}/mysqld.service
%attr(644, root, root) %{_unitdir}/mysqld@.service
%attr(644, root, root) %config(noreplace,missingok) %{_sysconfdir}/logrotate.d/mysql
%dir %attr(751, mysql, mysql) /var/lib/mysql
%dir %attr(755, mysql, mysql) /var/run/mysqld
%dir %attr(750, mysql, mysql) /var/lib/mysql-files
%dir %attr(750, mysql, mysql) /var/lib/mysql-keyring

%files common
%defattr(-, root, root, -)
%doc %{?license_files_server}
%{_datadir}/mysql/charsets/
%{_datadir}/mysql/errmsg-utf8.txt
%{_datadir}/mysql/bulgarian/
%{_datadir}/mysql/czech/
%{_datadir}/mysql/danish/
%{_datadir}/mysql/dutch/
%{_datadir}/mysql/english/
%{_datadir}/mysql/estonian/
%{_datadir}/mysql/french/
%{_datadir}/mysql/german/
%{_datadir}/mysql/greek/
%{_datadir}/mysql/hungarian/
%{_datadir}/mysql/italian/
%{_datadir}/mysql/japanese/
%{_datadir}/mysql/korean/
%{_datadir}/mysql/norwegian-ny/
%{_datadir}/mysql/norwegian/
%{_datadir}/mysql/polish/
%{_datadir}/mysql/portuguese/
%{_datadir}/mysql/romanian/
%{_datadir}/mysql/russian/
%{_datadir}/mysql/serbian/
%{_datadir}/mysql/slovak/
%{_datadir}/mysql/spanish/
%{_datadir}/mysql/swedish/
%{_datadir}/mysql/ukrainian/

%files client
%defattr(-, root, root, -)
%doc %{?license_files_server}
%attr(755, root, root) %{_bindir}/mysql
%attr(755, root, root) %{_bindir}/mysqladmin
%attr(755, root, root) %{_bindir}/mysqlbinlog
%attr(755, root, root) %{_bindir}/mysqlcheck
%attr(755, root, root) %{_bindir}/mysqldump
%attr(755, root, root) %{_bindir}/mysqlimport
%attr(755, root, root) %{_bindir}/mysqlpump
%attr(755, root, root) %{_bindir}/mysqlshow
%attr(755, root, root) %{_bindir}/mysqlslap
%attr(755, root, root) %{_bindir}/mysql_config_editor

%attr(644, root, root) %{_mandir}/man1/mysql.1*
%attr(644, root, root) %{_mandir}/man1/mysqladmin.1*
%attr(644, root, root) %{_mandir}/man1/mysqlbinlog.1*
%attr(644, root, root) %{_mandir}/man1/mysqlcheck.1*
%attr(644, root, root) %{_mandir}/man1/mysqldump.1*
%attr(644, root, root) %{_mandir}/man1/mysqlpump.1*
%attr(644, root, root) %{_mandir}/man1/mysqlimport.1*
%attr(644, root, root) %{_mandir}/man1/mysqlshow.1*
%attr(644, root, root) %{_mandir}/man1/mysqlslap.1*
%attr(644, root, root) %{_mandir}/man1/mysql_config_editor.1*

%files devel
%defattr(-, root, root, -)
%doc %{?license_files_server}
%attr(644, root, root) %{_mandir}/man1/comp_err.1*
%attr(644, root, root) %{_mandir}/man1/mysql_config.1*
%attr(755, root, root) %{_bindir}/mysql_config*
%exclude %{_bindir}/mysql_config_editor
%{_includedir}/mysql
%{_datadir}/aclocal/mysql.m4
%{_libdir}/mysql/libmysqlclient.a
%{_libdir}/mysql/libmysqlservices.a
%{_libdir}/mysql/libmysqlclient.so
%{_libdir}/pkgconfig/mysqlclient.pc

%files libs
%defattr(-, root, root, -)
%doc %{?license_files_server}
%dir %attr(755, root, root) %{_libdir}/mysql
%attr(644, root, root) %{_sysconfdir}/ld.so.conf.d/mysql-%{_arch}.conf
%{_libdir}/mysql/libmysqlclient.so.21*

%if 0%{?compatlib}
%files libs-compat
%defattr(-, root, root, -)
%doc %{?license_files_server}
%dir %attr(755, root, root) %{_libdir}/mysql
%attr(644, root, root) %{_sysconfdir}/ld.so.conf.d/mysql-%{_arch}.conf
%{_libdir}/mysql/libmysqlclient.so.%{compatlib}
%{_libdir}/mysql/libmysqlclient.so.%{compatlib}.*.0
%{_libdir}/mysql/libmysqlclient_r.so.%{compatlib}
%{_libdir}/mysql/libmysqlclient_r.so.%{compatlib}.*.0
%endif # compatlib

%files test
%defattr(-, root, root, -)
%doc %{?license_files_server}
%attr(-, root, root) %{_datadir}/mysql-test
%attr(755, root, root) %{_bindir}/mysql_client_test
%attr(755, root, root) %{_bindir}/mysqltest
%attr(755, root, root) %{_bindir}/mysqlxtest

%attr(755, root, root) %{_libdir}/mysql/plugin/auth.so
%attr(755, root, root) %{_libdir}/mysql/plugin/auth_test_plugin.so
%attr(755, root, root) %{_libdir}/mysql/plugin/component_example_component1.so
%attr(755, root, root) %{_libdir}/mysql/plugin/component_example_component2.so
%attr(755, root, root) %{_libdir}/mysql/plugin/component_example_component3.so
%attr(755, root, root) %{_libdir}/mysql/plugin/component_log_sink_test.so
%attr(755, root, root) %{_libdir}/mysql/plugin/component_test_backup_lock_service.so
%attr(755, root, root) %{_libdir}/mysql/plugin/component_test_string_service_charset.so
%attr(755, root, root) %{_libdir}/mysql/plugin/component_test_string_service_long.so
%attr(755, root, root) %{_libdir}/mysql/plugin/component_test_string_service.so
%attr(755, root, root) %{_libdir}/mysql/plugin/component_pfs_example.so
%attr(755, root, root) %{_libdir}/mysql/plugin/component_pfs_example_component_population.so
%attr(755, root, root) %{_libdir}/mysql/plugin/pfs_example_plugin_employee.so
%attr(755, root, root) %{_libdir}/mysql/plugin/component_test_pfs_notification.so
%attr(755, root, root) %{_libdir}/mysql/plugin/component_test_pfs_resource_group.so
%attr(755, root, root) %{_libdir}/mysql/plugin/component_test_udf_registration.so
%attr(755, root, root) %{_libdir}/mysql/plugin/component_udf_reg_3_func.so
%attr(755, root, root) %{_libdir}/mysql/plugin/component_udf_reg_avg_func.so
%attr(755, root, root) %{_libdir}/mysql/plugin/component_udf_reg_int_func.so
%attr(755, root, root) %{_libdir}/mysql/plugin/component_udf_reg_int_same_func.so
%attr(755, root, root) %{_libdir}/mysql/plugin/component_udf_reg_only_3_func.so
%attr(755, root, root) %{_libdir}/mysql/plugin/component_udf_reg_real_func.so
%attr(755, root, root) %{_libdir}/mysql/plugin/component_udf_unreg_3_func.so
%attr(755, root, root) %{_libdir}/mysql/plugin/component_udf_unreg_int_func.so
%attr(755, root, root) %{_libdir}/mysql/plugin/component_udf_unreg_real_func.so
%attr(755, root, root) %{_libdir}/mysql/plugin/component_test_sys_var_service_int.so
%attr(755, root, root) %{_libdir}/mysql/plugin/component_test_sys_var_service.so
%attr(755, root, root) %{_libdir}/mysql/plugin/component_test_sys_var_service_same.so
%attr(755, root, root) %{_libdir}/mysql/plugin/component_test_sys_var_service_str.so
%attr(755, root, root) %{_libdir}/mysql/plugin/component_test_status_var_service.so
%attr(755, root, root) %{_libdir}/mysql/plugin/component_test_status_var_service_int.so
%attr(755, root, root) %{_libdir}/mysql/plugin/component_test_status_var_service_reg_only.so
%attr(755, root, root) %{_libdir}/mysql/plugin/component_test_status_var_service_str.so
%attr(755, root, root) %{_libdir}/mysql/plugin/component_test_status_var_service_unreg_only.so
%attr(755, root, root) %{_libdir}/mysql/plugin/component_test_system_variable_source.so
%attr(644, root, root) %{_libdir}/mysql/plugin/daemon_example.ini
%attr(755, root, root) %{_libdir}/mysql/plugin/libdaemon_example.so
%attr(755, root, root) %{_libdir}/mysql/plugin/replication_observers_example_plugin.so
%attr(755, root, root) %{_libdir}/mysql/plugin/libtest_framework.so
%attr(755, root, root) %{_libdir}/mysql/plugin/libtest_services.so
%attr(755, root, root) %{_libdir}/mysql/plugin/libtest_services_threaded.so
%attr(755, root, root) %{_libdir}/mysql/plugin/libtest_session_detach.so
%attr(755, root, root) %{_libdir}/mysql/plugin/libtest_session_attach.so
%attr(755, root, root) %{_libdir}/mysql/plugin/libtest_session_in_thd.so
%attr(755, root, root) %{_libdir}/mysql/plugin/libtest_session_info.so
%attr(755, root, root) %{_libdir}/mysql/plugin/libtest_sql_2_sessions.so
%attr(755, root, root) %{_libdir}/mysql/plugin/libtest_sql_all_col_types.so
%attr(755, root, root) %{_libdir}/mysql/plugin/libtest_sql_cmds_1.so
%attr(755, root, root) %{_libdir}/mysql/plugin/libtest_sql_commit.so
%attr(755, root, root) %{_libdir}/mysql/plugin/libtest_sql_complex.so
%attr(755, root, root) %{_libdir}/mysql/plugin/libtest_sql_errors.so
%attr(755, root, root) %{_libdir}/mysql/plugin/libtest_sql_lock.so
%attr(755, root, root) %{_libdir}/mysql/plugin/libtest_sql_processlist.so
%attr(755, root, root) %{_libdir}/mysql/plugin/libtest_sql_replication.so
%attr(755, root, root) %{_libdir}/mysql/plugin/libtest_sql_shutdown.so
%attr(755, root, root) %{_libdir}/mysql/plugin/libtest_sql_stmt.so
%attr(755, root, root) %{_libdir}/mysql/plugin/libtest_sql_sqlmode.so
%attr(755, root, root) %{_libdir}/mysql/plugin/libtest_sql_stored_procedures_functions.so
%attr(755, root, root) %{_libdir}/mysql/plugin/libtest_sql_views_triggers.so
%attr(755, root, root) %{_libdir}/mysql/plugin/libtest_x_sessions_deinit.so
%attr(755, root, root) %{_libdir}/mysql/plugin/libtest_x_sessions_init.so
%attr(755, root, root) %{_libdir}/mysql/plugin/qa_auth_client.so
%attr(755, root, root) %{_libdir}/mysql/plugin/qa_auth_interface.so
%attr(755, root, root) %{_libdir}/mysql/plugin/qa_auth_server.so
%attr(755, root, root) %{_libdir}/mysql/plugin/test_security_context.so
%attr(755, root, root) %{_libdir}/mysql/plugin/test_services_plugin_registry.so
%attr(755, root, root) %{_libdir}/mysql/plugin/test_udf_services.so
%attr(755, root, root) %{_libdir}/mysql/plugin/udf_example.so
%attr(755, root, root) %{_libdir}/mysql/plugin/component_mysqlx_global_reset.so
%attr(755, root, root) %{_libdir}/mysql/plugin/debug/auth.so
%attr(755, root, root) %{_libdir}/mysql/plugin/debug/auth_test_plugin.so
%attr(755, root, root) %{_libdir}/mysql/plugin/debug/component_example_component1.so
%attr(755, root, root) %{_libdir}/mysql/plugin/debug/component_example_component2.so
%attr(755, root, root) %{_libdir}/mysql/plugin/debug/component_example_component3.so
%attr(755, root, root) %{_libdir}/mysql/plugin/debug/component_log_sink_test.so
%attr(755, root, root) %{_libdir}/mysql/plugin/debug/component_test_backup_lock_service.so
%attr(755, root, root) %{_libdir}/mysql/plugin/debug/component_test_string_service_charset.so
%attr(755, root, root) %{_libdir}/mysql/plugin/debug/component_test_string_service_long.so
%attr(755, root, root) %{_libdir}/mysql/plugin/debug/component_test_string_service.so
%attr(755, root, root) %{_libdir}/mysql/plugin/debug/component_pfs_example.so
%attr(755, root, root) %{_libdir}/mysql/plugin/debug/component_pfs_example_component_population.so
%attr(755, root, root) %{_libdir}/mysql/plugin/debug/pfs_example_plugin_employee.so
%attr(755, root, root) %{_libdir}/mysql/plugin/debug/component_test_pfs_notification.so
%attr(755, root, root) %{_libdir}/mysql/plugin/debug/component_test_pfs_resource_group.so
%attr(755, root, root) %{_libdir}/mysql/plugin/debug/component_test_udf_registration.so
%attr(755, root, root) %{_libdir}/mysql/plugin/debug/component_udf_reg_3_func.so
%attr(755, root, root) %{_libdir}/mysql/plugin/debug/component_udf_reg_avg_func.so
%attr(755, root, root) %{_libdir}/mysql/plugin/debug/component_udf_reg_int_func.so
%attr(755, root, root) %{_libdir}/mysql/plugin/debug/component_udf_reg_int_same_func.so
%attr(755, root, root) %{_libdir}/mysql/plugin/debug/component_udf_reg_only_3_func.so
%attr(755, root, root) %{_libdir}/mysql/plugin/debug/component_udf_reg_real_func.so
%attr(755, root, root) %{_libdir}/mysql/plugin/debug/component_udf_unreg_3_func.so
%attr(755, root, root) %{_libdir}/mysql/plugin/debug/component_udf_unreg_int_func.so
%attr(755, root, root) %{_libdir}/mysql/plugin/debug/component_udf_unreg_real_func.so
%attr(755, root, root) %{_libdir}/mysql/plugin/debug/component_test_sys_var_service_int.so
%attr(755, root, root) %{_libdir}/mysql/plugin/debug/component_test_sys_var_service.so
%attr(755, root, root) %{_libdir}/mysql/plugin/debug/component_test_sys_var_service_same.so
%attr(755, root, root) %{_libdir}/mysql/plugin/debug/component_test_sys_var_service_str.so
%attr(755, root, root) %{_libdir}/mysql/plugin/debug/component_test_status_var_service.so
%attr(755, root, root) %{_libdir}/mysql/plugin/debug/component_test_status_var_service_int.so
%attr(755, root, root) %{_libdir}/mysql/plugin/debug/component_test_status_var_service_reg_only.so
%attr(755, root, root) %{_libdir}/mysql/plugin/debug/component_test_status_var_service_str.so
%attr(755, root, root) %{_libdir}/mysql/plugin/debug/component_test_status_var_service_unreg_only.so
%attr(755, root, root) %{_libdir}/mysql/plugin/debug/component_test_system_variable_source.so
%attr(755, root, root) %{_libdir}/mysql/plugin/debug/libdaemon_example.so
%attr(755, root, root) %{_libdir}/mysql/plugin/debug/test_udf_services.so
%attr(755, root, root) %{_libdir}/mysql/plugin/debug/udf_example.so
%attr(755, root, root) %{_libdir}/mysql/plugin/debug/replication_observers_example_plugin.so
%attr(755, root, root) %{_libdir}/mysql/plugin/debug/libtest_framework.so
%attr(755, root, root) %{_libdir}/mysql/plugin/debug/libtest_services.so
%attr(755, root, root) %{_libdir}/mysql/plugin/debug/libtest_services_threaded.so
%attr(755, root, root) %{_libdir}/mysql/plugin/debug/libtest_session_detach.so
%attr(755, root, root) %{_libdir}/mysql/plugin/debug/libtest_session_attach.so
%attr(755, root, root) %{_libdir}/mysql/plugin/debug/libtest_session_in_thd.so
%attr(755, root, root) %{_libdir}/mysql/plugin/debug/libtest_session_info.so
%attr(755, root, root) %{_libdir}/mysql/plugin/debug/libtest_sql_2_sessions.so
%attr(755, root, root) %{_libdir}/mysql/plugin/debug/libtest_sql_all_col_types.so
%attr(755, root, root) %{_libdir}/mysql/plugin/debug/libtest_sql_cmds_1.so
%attr(755, root, root) %{_libdir}/mysql/plugin/debug/libtest_sql_commit.so
%attr(755, root, root) %{_libdir}/mysql/plugin/debug/libtest_sql_complex.so
%attr(755, root, root) %{_libdir}/mysql/plugin/debug/libtest_sql_errors.so
%attr(755, root, root) %{_libdir}/mysql/plugin/debug/libtest_sql_lock.so
%attr(755, root, root) %{_libdir}/mysql/plugin/debug/libtest_sql_processlist.so
%attr(755, root, root) %{_libdir}/mysql/plugin/debug/libtest_sql_replication.so
%attr(755, root, root) %{_libdir}/mysql/plugin/debug/libtest_sql_shutdown.so
%attr(755, root, root) %{_libdir}/mysql/plugin/debug/libtest_sql_stmt.so
%attr(755, root, root) %{_libdir}/mysql/plugin/debug/libtest_sql_sqlmode.so
%attr(755, root, root) %{_libdir}/mysql/plugin/debug/libtest_sql_stored_procedures_functions.so
%attr(755, root, root) %{_libdir}/mysql/plugin/debug/libtest_sql_views_triggers.so
%attr(755, root, root) %{_libdir}/mysql/plugin/debug/libtest_x_sessions_deinit.so
%attr(755, root, root) %{_libdir}/mysql/plugin/debug/libtest_x_sessions_init.so
%attr(755, root, root) %{_libdir}/mysql/plugin/debug/qa_auth_client.so
%attr(755, root, root) %{_libdir}/mysql/plugin/debug/qa_auth_interface.so
%attr(755, root, root) %{_libdir}/mysql/plugin/debug/qa_auth_server.so
%attr(755, root, root) %{_libdir}/mysql/plugin/debug/test_security_context.so
%attr(755, root, root) %{_libdir}/mysql/plugin/debug/test_services_plugin_registry.so
%attr(755, root, root) %{_libdir}/mysql/plugin/debug/component_mysqlx_global_reset.so

%if 0%{?compatlib}
%files embedded-compat
%defattr(-, root, root, -)
%doc %{?license_files_server}
%dir %attr(755, root, root) %{_libdir}/mysql
%attr(644, root, root) %{_sysconfdir}/ld.so.conf.d/mysql-%{_arch}.conf
%attr(755, root, root) %{_libdir}/mysql/libmysqld.so.18*
%endif # compatlib

%changelog
<<<<<<< HEAD
* Thu Dec 07 2017 Bjorn Munch <bjorn.munch@oracle.com> - 9.0.0-0.1
- Change the global milestone to 'dmr'
=======
* Tue Dec 12 2017 Erlend Dahl <erlend.dahl@oracle.com> - 8.0.5-0.1
- Removed milestone marker

* Mon Dec 11 2017 Grzegorz Szwarc <grzegorz.szwarc@oracle.com> - 8.0.5-0.1
- Move mysqlx to default plugin
- Add component_mysqlx_global_reset.so

* Thu Dec 07 2017 Bjorn Munch <bjorn.munch@oracle.com> - 8.0.4-0.1
- Remove obsoleted mysqltest man pages
- Do not pass SSL option to 5.6 compat build, just use bundled
>>>>>>> 553a3140
- Add component_validate_password component
- Include udf_example.so in test package
- Remove obsoleted mysqltest man pages
- Do not pass SSL option to 5.6 compat build, just use bundled

* Fri Jul 28 2017 Horst Hunger <horst.hunger@oracle.com> - 8.0.3-0.1
- Add component_test_status_var_service plugin

* Wed Jul 19 2017 V S Murthy Sidagam <venkata.sidagam@oracle.com> - 8.0.3-0.1
- Add component_test_status_var_service plugin

* Thu Jun 08 2017 Balasubramanian Kandasamy <balasubramanian.kandasamy@oracle.com> - 8.0.3-0.1
- Updated for 8.0.3 release
- Add component_test_status_var_service plugin

* Thu May 11 2017 Horst Hunger <horst.hunger@oracle.com> - 8.0.2-0.1
- Add UDF components
- Add component_test_sys_var_service plugins

* Tue Sep 13 2016 Balasubramanian Kandasamy <balasubramanian.kandasamy@oracle.com> - 8.0.1-0.1
- Add test_services_plugin_registry.so plugin
- Add connection_control.so to server subpackage

* Tue Jul 05 2016 Erlend Dahl <erlend.dahl@oracle.com> - 8.0.0-0.1
- Change the version number to 8.0.0
- Add manual page for ibd2sdi utility
- Remove mysql_config from client subpackage

* Fri Jun 03 2016 Balasubramanian Kandasamy <balasubramanian.kandasamy@oracle.com> - 5.8.0-0.1
- Updated compatver to 5.6.31
- Add example component to test package
- Add test_udf_services.so plugin
- Add keyring_udf.so plugin to server subpackage
- Purge man page for mysql_install_db in preparation for its removal
- Include mysql-keyring directory
- Provide keyring_file.so plugin

* Tue Nov 24 2015 Bjorn Munch <bjorn.munch@oracle.com> - 5.7.10-1
- Included man pages for lz4_decompress and zlib_decompress

* Thu Nov 12 2015 Bjorn Munch <bjorn.munch@oracle.com> - 5.7.10-1
- Added lines to remove man pages we are not ready to include yet

* Mon Oct 19 2015 Bharathy Satish <bharathy.x.satish@oracle.com> - 5.7.10-1
- Added new decompression utilities lz4_decompress and zlib_decompress binaries to
  client subpackage.

* Mon Oct 5 2015 Tor Didriksen <tor.didriksen@oracle.com>
- Added mysqlx.so

* Sun Aug 2 2015 Balasubramanian Kandasamy <balasubramanian.kandasamy@oracle.com> - 5.7.9-1
- Updated for 5.7.9
- Added libtest_* plugins to test subpackage
- Add mysqlpump man page

* Mon Jul 06 2015 Murthy Narkedimilli <murthy.narkedimilli@oracle.com> - 5.7.8-0.2.rc
- Bumped the versions of libmysqlclient.so and libmysqld.so from 20 -> 21.

* Thu Jun 25 2015 Balasubramanian Kandasamy <balasubramanian.kandasamy@oracle.com> - 5.7.8-0.2.rc
- Add support for pkg-config

* Wed May 20 2015 Balasubramanian Kandasamy <balasubramanian.kandasamy@oracle.com> - 5.7.8-0.2.rc
- Added libtest_framework.so, libtest_services.so, libtest_services_threaded.so plugins
- Build and ship mecab plugin

* Tue Feb 3 2015 Balasubramanian Kandasamy <balasubramanian.kandasamy@oracle.com> - 5.7.6-0.2.m16
- Include boost sources
- Add license info in each subpackage
- Remove systemd conditional
- Add support for Fedora 21
- Various clean up
- Soname bump, more compat packages
- Updated default shell for mysql user
- Added mysql_ssl_rsa_setup
- Include mysql-files directory
- Use native systemd support

* Thu Sep 18 2014 Balasubramanian Kandasamy <balasubramanian.kandasamy@oracle.com> - 5.7.6-0.2.m16
- Provide replication_observers_example_plugin.so plugin

* Tue Sep 2 2014 Bjorn Munch <bjorn.munch@oracle.com> - 5.7.6-0.1.m16
- Updated for 5.7.6

* Fri Aug 08 2014 Balasubramanian Kandasamy <balasubramanian.kandasamy@oracle.com> - 5.7.5-0.3.m15
- Provide mysql_no_login.so plugin

* Wed Aug 06 2014 Balasubramanian Kandasamy <balasubramanian.kandasamy@oracle.com> - 5.7.5-0.2.m15
- Provide mysql-compat-server dependencies 

* Wed Jun 25 2014 Balasubramanian Kandasamy <balasubramanian.kandasamy@oracle.com> - 5.7.5-0.1.m15 
- Add bench package

* Thu Mar 06 2014 Balasubramanian Kandasamy <balasubramanian.kandasamy@oracle.com> - 5.7.4-0.2.m14
- Add ha_example.so plugin which is now included

* Fri Feb 07 2014 Balasubramanian Kandasamy <balasubramanian.kandasamy@oracle.com> - 5.7.4-0.1.m14
- 5.7.4
- Enable shared libmysqld by cmake option
- Move mysqltest and test plugins to test subpackage

* Fri Oct 25 2013 Balasubramanian Kandasamy <balasubramanian.kandasamy@oracle.com> - 5.7.3-0.1.m13
- Initial 5.7 port

* Fri Oct 25 2013 Balasubramanian Kandasamy <balasubramanian.kandasamy@oracle.com> - 5.6.15-1
- Updated to 5.6.15

* Wed Oct 16 2013 Balasubramanian Kandasamy <balasubramanian.kandasamy@oracle.com> - 5.6.14-3
- Improved handling of plugin directory 

* Fri Sep 27 2013 Balasubramanian Kandasamy <balasubramanian.kandasamy@oracle.com> - 5.6.14-2
- Refresh mysql-install patch and service renaming

* Mon Sep 16 2013 Balasubramanian Kandasamy <balasubramanian.kandasamy@oracle.com> - 5.6.14-1
- Updated to 5.6.14

* Tue Aug 27 2013 Balasubramanian Kandasamy <balasubramanian.kandasamy@oracle.com> - 5.6.13-4
- Enhanced perl filtering
- Added openssl-devel to buildreq 

* Wed Aug 21 2013 Balasubramanian Kandasamy <balasubramanian.kandasamy@oracle.com> - 5.6.13-3
- Updated libmysqld.so to 18.1.0 
- Removed mysql_embedded binary to resolve multilib conflict issue

* Fri Aug 16 2013 Balasubramanian Kandasamy <balasubramanian.kandasamy@oracle.com> - 5.6.13-2 
- Fixed Provides and Obsoletes issues in server, test packages 

* Wed Aug 14 2013 Balasubramanian Kandasamy <balasubramanian.kandasamy@oracle.com> - 5.6.13-1
- Updated to 5.6.13
- Added embedded and embedded-devel sub package

* Mon Aug 5 2013 Balasubramanian Kandasamy <balasubramanian.kandasamy@oracle.com> - 5.6.12-6
- Added libmysqld.so to embedded package

* Mon Jul 29 2013 Balasubramanian Kandasamy <balasubramanian.kandasamy@oracle.com> - 5.6.12-5
- Updated test package dependency from client to server

* Tue Jul 16 2013 Balasubramanian Kandasamy <balasubramanian.kandasamy@oracle.com> - 5.6.12-4
- Enabled libmemcached plugins 

* Wed Jun 26 2013 Balasubramanian Kandasamy <balasubramanian.kandasamy@oracle.com> - 5.6.12-3
- Move libs to mysql/
- Basic multi arch support
- Fix changelog dates

* Thu Jun 20 2013 Balasubramanian Kandasamy <balasubramanian.kandasamy@oracle.com> - 5.6.12-2
- Major cleanup

* Tue Jun 04 2013 Balasubramanian Kandasamy <balasubramanian.kandasamy@oracle.com> - 5.6.12-1
- Updated to 5.6.12

* Mon Nov 05 2012 Joerg Bruehe <joerg.bruehe@oracle.com>

- Allow to override the default to use the bundled yaSSL by an option like
      --define="with_ssl /path/to/ssl"

* Wed Oct 10 2012 Bjorn Munch <bjorn.munch@oracle.com>

- Replace old my-*.cnf config file examples with template my-default.cnf

* Fri Oct 05 2012 Joerg Bruehe <joerg.bruehe@oracle.com>

- Let the installation use the new option "--random-passwords" of "mysql_install_db".
  (Bug# 12794345 Ensure root password)
- Fix an inconsistency: "new install" vs "upgrade" are told from the (non)existence
  of "$mysql_datadir/mysql" (holding table "mysql.user" and other system stuff).

* Tue Jul 24 2012 Joerg Bruehe <joerg.bruehe@oracle.com>

- Add a macro "runselftest":
  if set to 1 (default), the test suite will be run during the RPM build;
  this can be oveeridden via the command line by adding
      --define "runselftest 0"
  Failures of the test suite will NOT make the RPM build fail!

* Mon Jul 16 2012 Joerg Bruehe <joerg.bruehe@oracle.com>

- Add the man page for the "mysql_config_editor".

* Mon Jun 11 2012 Joerg Bruehe <joerg.bruehe@oracle.com>

- Make sure newly added "SPECIFIC-ULN/" directory does not disturb packaging.

* Wed Feb 29 2012 Brajmohan Saxena <brajmohan.saxena@oracle.com>

- Removal all traces of the readline library from mysql (BUG 13738013)

* Wed Sep 28 2011 Joerg Bruehe <joerg.bruehe@oracle.com>

- Fix duplicate mentioning of "mysql_plugin" and its manual page,
  it is better to keep alphabetic order in the files list (merging!).

* Wed Sep 14 2011 Joerg Bruehe <joerg.bruehe@oracle.com>

- Let the RPM capabilities ("obsoletes" etc) ensure that an upgrade may replace
  the RPMs of any configuration (of the current or the preceding release series)
  by the new ones. This is done by not using the implicitly generated capabilities
  (which include the configuration name) and relying on more generic ones which
  just list the function ("server", "client", ...).
  The implicit generation cannot be prevented, so all these capabilities must be
  explicitly listed in "Obsoletes:"

* Tue Sep 13 2011 Jonathan Perkin <jonathan.perkin@oracle.com>

- Add support for Oracle Linux 6 and Red Hat Enterprise Linux 6.  Due to
  changes in RPM behaviour ($RPM_BUILD_ROOT is removed prior to install)
  this necessitated a move of the libmygcc.a installation to the install
  phase, which is probably where it belonged in the first place.

* Tue Sep 13 2011 Joerg Bruehe <joerg.bruehe@oracle.com>

- "make_win_bin_dist" and its manual are dropped, cmake does it different.

* Thu Sep 08 2011 Daniel Fischer <daniel.fischer@oracle.com>

- Add mysql_plugin man page.

* Tue Aug 30 2011 Tor Didriksen <tor.didriksen@oracle.com>

- Set CXX=g++ by default to add a dependency on libgcc/libstdc++.
  Also, remove the use of the -fno-exceptions and -fno-rtti flags.
  TODO: update distro_buildreq/distro_requires

* Tue Aug 30 2011 Joerg Bruehe <joerg.bruehe@oracle.com>

- Add the manual page for "mysql_plugin" to the server package.

* Fri Aug 19 2011 Joerg Bruehe <joerg.bruehe@oracle.com>

- Null-upmerge the fix of bug#37165: This spec file is not affected.
- Replace "/var/lib/mysql" by the spec file variable "%%{mysqldatadir}".

* Fri Aug 12 2011 Daniel Fischer <daniel.fischer@oracle.com>

- Source plugin library files list from cmake-generated file.

* Mon Jul 25 2011 Chuck Bell <chuck.bell@oracle.com>

- Added the mysql_plugin client - enables or disables plugins.

* Thu Jul 21 2011 Sunanda Menon <sunanda.menon@oracle.com>

- Fix bug#12561297: Added the MySQL embedded binary

* Thu Jul 07 2011 Joerg Bruehe <joerg.bruehe@oracle.com>

- Fix bug#45415: "rpm upgrade recreates test database"
  Let the creation of the "test" database happen only during a new installation,
  not in an RPM upgrade.
  This affects both the "mkdir" and the call of "mysql_install_db".

* Wed Feb 09 2011 Joerg Bruehe <joerg.bruehe@oracle.com>

- Fix bug#56581: If an installation deviates from the default file locations
  ("datadir" and "pid-file"), the mechanism to detect a running server (on upgrade)
  should still work, and use these locations.
  The problem was that the fix for bug#27072 did not check for local settings.

* Mon Jan 31 2011 Joerg Bruehe <joerg.bruehe@oracle.com>

- Install the new "manifest" files: "INFO_SRC" and "INFO_BIN".

* Tue Nov 23 2010 Jonathan Perkin <jonathan.perkin@oracle.com>

- EXCEPTIONS-CLIENT has been deleted, remove it from here too
- Support MYSQL_BUILD_MAKE_JFLAG environment variable for passing
  a '-j' argument to make.

* Mon Nov 1 2010 Georgi Kodinov <georgi.godinov@oracle.com>

- Added test authentication (WL#1054) plugin binaries

* Wed Oct 6 2010 Georgi Kodinov <georgi.godinov@oracle.com>

- Added example external authentication (WL#1054) plugin binaries

* Wed Aug 11 2010 Joerg Bruehe <joerg.bruehe@oracle.com>

- With a recent spec file cleanup, names have changed: A "-community" part was dropped.
  Reflect that in the "Obsoletes" specifications.
- Add a "triggerpostun" to handle the uninstall of the "-community" server RPM.
- This fixes bug#55015 "MySQL server is not restarted properly after RPM upgrade".

* Tue Jun 15 2010 Joerg Bruehe <joerg.bruehe@sun.com>

- Change the behaviour on installation and upgrade:
  On installation, do not autostart the server.
  *Iff* the server was stopped before the upgrade is started, this is taken as a
  sign the administrator is handling that manually, and so the new server will
  not be started automatically at the end of the upgrade.
  The start/stop scripts will still be installed, so the server will be started
  on the next machine boot.
  This is the 5.5 version of fixing bug#27072 (RPM autostarting the server).

* Tue Jun 1 2010 Jonathan Perkin <jonathan.perkin@oracle.com>

- Implement SELinux checks from distribution-specific spec file.

* Wed May 12 2010 Jonathan Perkin <jonathan.perkin@oracle.com>

- Large number of changes to build using CMake
- Introduce distribution-specific RPMs
- Drop debuginfo, build all binaries with debug/symbols
- Remove __os_install_post, use native macro
- Remove _unpackaged_files_terminate_build, make it an error to have
  unpackaged files
- Remove cluster RPMs

* Wed Mar 24 2010 Joerg Bruehe <joerg.bruehe@sun.com>

- Add "--with-perfschema" to the configure options.

* Mon Mar 22 2010 Joerg Bruehe <joerg.bruehe@sun.com>

- User "usr/lib*" to allow for both "usr/lib" and "usr/lib64",
  mask "rmdir" return code 1.
- Remove "ha_example.*" files from the list, they aren't built.

* Wed Mar 17 2010 Joerg Bruehe <joerg.bruehe@sun.com>

- Fix a wrong path name in handling the debug plugins.

* Wed Mar 10 2010 Joerg Bruehe <joerg.bruehe@sun.com>

- Take the result of the debug plugin build and put it into the optimized tree,
  so that it becomes part of the final installation;
  include the files in the packlist. Part of the fixes for bug#49022.

* Mon Mar 01 2010 Joerg Bruehe <joerg.bruehe@sun.com>

- Set "Oracle and/or its affiliates" as the vendor and copyright owner,
  accept upgrading from packages showing MySQL or Sun as vendor.

* Fri Feb 12 2010 Joerg Bruehe <joerg.bruehe@sun.com>

- Formatting changes:
  Have a consistent structure of separator lines and of indentation
  (8 leading blanks => tab).
- Introduce the variable "src_dir".
- Give the environment variables "MYSQL_BUILD_CC(CXX)" precedence
  over "CC" ("CXX").
- Drop the old "with_static" argument analysis, this is not supported
  in 5.1 since ages.
- Introduce variables to control the handlers individually, as well
  as other options.
- Use the new "--with-plugin" notation for the table handlers.
- Drop handling "/etc/rc.d/init.d/mysql", the switch to "/etc/init.d/mysql"
  was done back in 2002 already.
- Make "--with-zlib-dir=bundled" the default, add an option to disable it.
- Add missing manual pages to the file list.
- Improve the runtime check for "libgcc.a", protect it against being tried
  with the Intel compiler "icc".

* Mon Jan 11 2010 Joerg Bruehe <joerg.bruehe@sun.com>

- Change RPM file naming:
  - Suffix like "-m2", "-rc" becomes part of version as "_m2", "_rc".
  - Release counts from 1, not 0.

* Wed Dec 23 2009 Joerg Bruehe <joerg.bruehe@sun.com>

- The "semisync" plugin file name has lost its introductory "lib",
  adapt the file lists for the subpackages.
  This is a part missing from the fix for bug#48351.
- Remove the "fix_privilege_tables" manual, it does not exist in 5.5
  (and likely, the whole script will go, too).

* Mon Nov 16 2009 Joerg Bruehe <joerg.bruehe@sun.com>

- Fix some problems with the directives around "tcmalloc" (experimental),
  remove erroneous traces of the InnoDB plugin (that is 5.1 only).

* Tue Oct 06 2009 Magnus Blaudd <mvensson@mysql.com>

- Removed mysql_fix_privilege_tables

* Fri Oct 02 2009 Alexander Nozdrin <alexander.nozdrin@sun.com>

- "mysqlmanager" got removed from version 5.4, all references deleted.

* Fri Aug 28 2009 Joerg Bruehe <joerg.bruehe@sun.com>

- Merge up from 5.1 to 5.4: Remove handling for the InnoDB plugin.

* Thu Aug 27 2009 Joerg Bruehe <joerg.bruehe@sun.com>

- This version does not contain the "Instance manager", "mysqlmanager":
  Remove it from the spec file so that packaging succeeds.

* Mon Aug 24 2009 Jonathan Perkin <jperkin@sun.com>

- Add conditionals for bundled zlib and innodb plugin

* Fri Aug 21 2009 Jonathan Perkin <jperkin@sun.com>

- Install plugin libraries in appropriate packages.
- Disable libdaemon_example and ftexample plugins.

* Thu Aug 20 2009 Jonathan Perkin <jperkin@sun.com>

- Update variable used for mysql-test suite location to match source.

* Fri Nov 07 2008 Joerg Bruehe <joerg@mysql.com>

- Correct yesterday's fix, so that it also works for the last flag,
  and fix a wrong quoting: un-quoted quote marks must not be escaped.

* Thu Nov 06 2008 Kent Boortz <kent.boortz@sun.com>

- Removed "mysql_upgrade_shell"
- Removed some copy/paste between debug and normal build

* Thu Nov 06 2008 Joerg Bruehe <joerg@mysql.com>

- Modify CFLAGS and CXXFLAGS such that a debug build is not optimized.
  This should cover both gcc and icc flags.  Fixes bug#40546.

* Fri Aug 29 2008 Kent Boortz <kent@mysql.com>

- Removed the "Federated" storage engine option, and enabled in all

* Tue Aug 26 2008 Joerg Bruehe <joerg@mysql.com>

- Get rid of the "warning: Installed (but unpackaged) file(s) found:"
  Some generated files aren't needed in RPMs:
  - the "sql-bench/" subdirectory
  Some files were missing:
  - /usr/share/aclocal/mysql.m4  ("devel" subpackage)
  - Manual "mysqlbug" ("server" subpackage)
  - Program "innochecksum" and its manual ("server" subpackage)
  - Manual "mysql_find_rows" ("client" subpackage)
  - Script "mysql_upgrade_shell" ("client" subpackage)
  - Program "ndb_cpcd" and its manual ("ndb-extra" subpackage)
  - Manuals "ndb_mgm" + "ndb_restore" ("ndb-tools" subpackage)

* Mon Mar 31 2008 Kent Boortz <kent@mysql.com>

- Made the "Federated" storage engine an option
- Made the "Cluster" storage engine and sub packages an option

* Wed Mar 19 2008 Joerg Bruehe <joerg@mysql.com>

- Add the man pages for "ndbd" and "ndb_mgmd".

* Mon Feb 18 2008 Timothy Smith <tim@mysql.com>

- Require a manual upgrade if the alread-installed mysql-server is
  from another vendor, or is of a different major version.

* Wed May 02 2007 Joerg Bruehe <joerg@mysql.com>

- "ndb_size.tmpl" is not needed any more,
  "man1/mysql_install_db.1" lacked the trailing '*'.

* Sat Apr 07 2007 Kent Boortz <kent@mysql.com>

- Removed man page for "mysql_create_system_tables"

* Wed Mar 21 2007 Daniel Fischer <df@mysql.com>

- Add debug server.

* Mon Mar 19 2007 Daniel Fischer <df@mysql.com>

- Remove Max RPMs; the server RPMs contain a mysqld compiled with all
  features that previously only were built into Max.

* Fri Mar 02 2007 Joerg Bruehe <joerg@mysql.com>

- Add several man pages for NDB which are now created.

* Fri Jan 05 2007 Kent Boortz <kent@mysql.com>

- Put back "libmygcc.a", found no real reason it was removed.

- Add CFLAGS to gcc call with --print-libgcc-file, to make sure the
  correct "libgcc.a" path is returned for the 32/64 bit architecture.

* Mon Dec 18 2006 Joerg Bruehe <joerg@mysql.com>

- Fix the move of "mysqlmanager" to section 8: Directory name was wrong.

* Thu Dec 14 2006 Joerg Bruehe <joerg@mysql.com>

- Include the new man pages for "my_print_defaults" and "mysql_tzinfo_to_sql"
  in the server RPM.
- The "mysqlmanager" man page got moved from section 1 to 8.

* Thu Nov 30 2006 Joerg Bruehe <joerg@mysql.com>

- Call "make install" using "benchdir_root=%%{_datadir}",
  because that is affecting the regression test suite as well.

* Thu Nov 16 2006 Joerg Bruehe <joerg@mysql.com>

- Explicitly note that the "MySQL-shared" RPMs (as built by MySQL AB)
  replace "mysql-shared" (as distributed by SuSE) to allow easy upgrading
  (bug#22081).

* Mon Nov 13 2006 Joerg Bruehe <joerg@mysql.com>

- Add "--with-partition" to all server builds.

- Use "--report-features" in one test run per server build.

* Tue Aug 15 2006 Joerg Bruehe <joerg@mysql.com>

- The "max" server is removed from packages, effective from 5.1.12-beta.
  Delete all steps to build, package, or install it.

* Mon Jul 10 2006 Joerg Bruehe <joerg@mysql.com>

- Fix a typing error in the "make" target for the Perl script to run the tests.

* Tue Jul 04 2006 Joerg Bruehe <joerg@mysql.com>

- Use the Perl script to run the tests, because it will automatically check
  whether the server is configured with SSL.

* Tue Jun 27 2006 Joerg Bruehe <joerg@mysql.com>

- move "mysqldumpslow" from the client RPM to the server RPM (bug#20216)

- Revert all previous attempts to call "mysql_upgrade" during RPM upgrade,
  there are some more aspects which need to be solved before this is possible.
  For now, just ensure the binary "mysql_upgrade" is delivered and installed.

* Thu Jun 22 2006 Joerg Bruehe <joerg@mysql.com>

- Close a gap of the previous version by explicitly using
  a newly created temporary directory for the socket to be used
  in the "mysql_upgrade" operation, overriding any local setting.

* Tue Jun 20 2006 Joerg Bruehe <joerg@mysql.com>

- To run "mysql_upgrade", we need a running server;
  start it in isolation and skip password checks.

* Sat May 20 2006 Kent Boortz <kent@mysql.com>

- Always compile for PIC, position independent code.

* Wed May 10 2006 Kent Boortz <kent@mysql.com>

- Use character set "all" when compiling with Cluster, to make Cluster
  nodes independent on the character set directory, and the problem
  that two RPM sub packages both wants to install this directory.

* Mon May 01 2006 Kent Boortz <kent@mysql.com>

- Use "./libtool --mode=execute" instead of searching for the
  executable in current directory and ".libs".

* Fri Apr 28 2006 Kent Boortz <kent@mysql.com>

- Install and run "mysql_upgrade"

* Wed Apr 12 2006 Jim Winstead <jimw@mysql.com>

- Remove sql-bench, and MySQL-bench RPM (will be built as an independent
  project from the mysql-bench repository)

* Tue Apr 11 2006 Jim Winstead <jimw@mysql.com>

- Remove old mysqltestmanager and related programs
* Sat Apr 01 2006 Kent Boortz <kent@mysql.com>

- Set $LDFLAGS from $MYSQL_BUILD_LDFLAGS

* Tue Mar 07 2006 Kent Boortz <kent@mysql.com>

- Changed product name from "Community Edition" to "Community Server"

* Mon Mar 06 2006 Kent Boortz <kent@mysql.com>

- Fast mutexes is now disabled by default, but should be
  used in Linux builds.

* Mon Feb 20 2006 Kent Boortz <kent@mysql.com>

- Reintroduced a max build
- Limited testing of 'debug' and 'max' servers
- Berkeley DB only in 'max'

* Mon Feb 13 2006 Joerg Bruehe <joerg@mysql.com>

- Use "-i" on "make test-force";
  this is essential for later evaluation of this log file.

* Thu Feb 09 2006 Kent Boortz <kent@mysql.com>

- Pass '-static' to libtool, link static with our own libraries, dynamic
  with system libraries.  Link with the bundled zlib.

* Wed Feb 08 2006 Kristian Nielsen <knielsen@mysql.com>

- Modified RPM spec to match new 5.1 debug+max combined community packaging.

* Sun Dec 18 2005 Kent Boortz <kent@mysql.com>

- Added "client/mysqlslap"

* Mon Dec 12 2005 Rodrigo Novo <rodrigo@mysql.com>

- Added zlib to the list of (static) libraries installed
- Added check against libtool wierdness (WRT: sql/mysqld || sql/.libs/mysqld)
- Compile MySQL with bundled zlib
- Fixed %%packager name to "MySQL Production Engineering Team"

* Mon Dec 05 2005 Joerg Bruehe <joerg@mysql.com>

- Avoid using the "bundled" zlib on "shared" builds:
  As it is not installed (on the build system), this gives dependency
  problems with "libtool" causing the build to fail.
  (Change was done on Nov 11, but left uncommented.)

* Tue Nov 22 2005 Joerg Bruehe <joerg@mysql.com>

- Extend the file existence check for "init.d/mysql" on un-install
  to also guard the call to "insserv"/"chkconfig".

* Thu Oct 27 2005 Lenz Grimmer <lenz@grimmer.com>

- added more man pages

* Wed Oct 19 2005 Kent Boortz <kent@mysql.com>

- Made yaSSL support an option (off by default)

* Wed Oct 19 2005 Kent Boortz <kent@mysql.com>

- Enabled yaSSL support

* Sat Oct 15 2005 Kent Boortz <kent@mysql.com>

- Give mode arguments the same way in all places
- Moved copy of mysqld.a to "standard" build, but
  disabled it as we don't do embedded yet in 5.0

* Fri Oct 14 2005 Kent Boortz <kent@mysql.com>

- For 5.x, always compile with --with-big-tables
- Copy the config.log file to location outside
  the build tree

* Fri Oct 14 2005 Kent Boortz <kent@mysql.com>

- Removed unneeded/obsolete configure options
- Added archive engine to standard server
- Removed the embedded server from experimental server
- Changed suffix "-Max" => "-max"
- Changed comment string "Max" => "Experimental"

* Thu Oct 13 2005 Lenz Grimmer <lenz@mysql.com>

- added a usermod call to assign a potential existing mysql user to the
  correct user group (BUG#12823)
- Save the perror binary built during Max build so it supports the NDB
  error codes (BUG#13740)
- added a separate macro "mysqld_group" to be able to define the
  user group of the mysql user seperately, if desired.

* Thu Sep 29 2005 Lenz Grimmer <lenz@mysql.com>

- fixed the removing of the RPM_BUILD_ROOT in the %%clean section (the
  $RBR variable did not get expanded, thus leaving old build roots behind)

* Thu Aug 04 2005 Lenz Grimmer <lenz@mysql.com>

- Fixed the creation of the mysql user group account in the postinstall
  section (BUG 12348)
- Fixed enabling the Archive storage engine in the Max binary

* Tue Aug 02 2005 Lenz Grimmer <lenz@mysql.com>

- Fixed the Requires: tag for the server RPM (BUG 12233)

* Fri Jul 15 2005 Lenz Grimmer <lenz@mysql.com>

- create a "mysql" user group and assign the mysql user account to that group
  in the server postinstall section. (BUG 10984)

* Tue Jun 14 2005 Lenz Grimmer <lenz@mysql.com>

- Do not build statically on i386 by default, only when adding either "--with
  static" or "--define '_with_static 1'" to the RPM build options. Static
  linking really only makes sense when linking against the specially patched
  glibc 2.2.5.

* Mon Jun 06 2005 Lenz Grimmer <lenz@mysql.com>

- added mysql_client_test to the "bench" subpackage (BUG 10676)
- added the libndbclient static and shared libraries (BUG 10676)

* Wed Jun 01 2005 Lenz Grimmer <lenz@mysql.com>

- use "mysqldatadir" variable instead of hard-coding the path multiple times
- use the "mysqld_user" variable on all occasions a user name is referenced
- removed (incomplete) Brazilian translations
- removed redundant release tags from the subpackage descriptions

* Wed May 25 2005 Joerg Bruehe <joerg@mysql.com>

- Added a "make clean" between separate calls to "BuildMySQL".

* Thu May 12 2005 Guilhem Bichot <guilhem@mysql.com>

- Removed the mysql_tableinfo script made obsolete by the information schema

* Wed Apr 20 2005 Lenz Grimmer <lenz@mysql.com>

- Enabled the "blackhole" storage engine for the Max RPM

* Wed Apr 13 2005 Lenz Grimmer <lenz@mysql.com>

- removed the MySQL manual files (html/ps/texi) - they have been removed
  from the MySQL sources and are now available seperately.

* Mon Apr 4 2005 Petr Chardin <petr@mysql.com>

- old mysqlmanager, mysqlmanagerc and mysqlmanager-pwger renamed into
  mysqltestmanager, mysqltestmanager and mysqltestmanager-pwgen respectively

* Fri Mar 18 2005 Lenz Grimmer <lenz@mysql.com>

- Disabled RAID in the Max binaries once and for all (it has finally been
  removed from the source tree)

* Sun Feb 20 2005 Petr Chardin <petr@mysql.com>

- Install MySQL Instance Manager together with mysqld, touch mysqlmanager
  password file

* Mon Feb 14 2005 Lenz Grimmer <lenz@mysql.com>

- Fixed the compilation comments and moved them into the separate build sections
  for Max and Standard

* Mon Feb 7 2005 Tomas Ulin <tomas@mysql.com>

- enabled the "Ndbcluster" storage engine for the max binary
- added extra make install in ndb subdir after Max build to get ndb binaries
- added packages for ndbcluster storage engine

* Fri Jan 14 2005 Lenz Grimmer <lenz@mysql.com>

- replaced obsoleted "BuildPrereq" with "BuildRequires" instead

* Thu Jan 13 2005 Lenz Grimmer <lenz@mysql.com>

- enabled the "Federated" storage engine for the max binary

* Tue Jan 04 2005 Petr Chardin <petr@mysql.com>

- ISAM and merge storage engines were purged. As well as appropriate
  tools and manpages (isamchk and isamlog)

* Fri Dec 31 2004 Lenz Grimmer <lenz@mysql.com>

- enabled the "Archive" storage engine for the max binary
- enabled the "CSV" storage engine for the max binary
- enabled the "Example" storage engine for the max binary

* Thu Aug 26 2004 Lenz Grimmer <lenz@mysql.com>

- MySQL-Max now requires MySQL-server instead of MySQL (BUG 3860)

* Fri Aug 20 2004 Lenz Grimmer <lenz@mysql.com>

- do not link statically on IA64/AMD64 as these systems do not have
  a patched glibc installed

* Tue Aug 10 2004 Lenz Grimmer <lenz@mysql.com>

- Added libmygcc.a to the devel subpackage (required to link applications
  against the the embedded server libmysqld.a) (BUG 4921)

* Mon Aug 09 2004 Lenz Grimmer <lenz@mysql.com>

- Added EXCEPTIONS-CLIENT to the "devel" package

* Thu Jul 29 2004 Lenz Grimmer <lenz@mysql.com>

- disabled OpenSSL in the Max binaries again (the RPM packages were the
  only exception to this anyway) (BUG 1043)

* Wed Jun 30 2004 Lenz Grimmer <lenz@mysql.com>

- fixed server postinstall (mysql_install_db was called with the wrong
  parameter)

* Thu Jun 24 2004 Lenz Grimmer <lenz@mysql.com>

- added mysql_tzinfo_to_sql to the server subpackage
- run "make clean" instead of "make distclean"

* Mon Apr 05 2004 Lenz Grimmer <lenz@mysql.com>

- added ncurses-devel to the build prerequisites (BUG 3377)

* Thu Feb 12 2004 Lenz Grimmer <lenz@mysql.com>

- when using gcc, _always_ use CXX=gcc
- replaced Copyright with License field (Copyright is obsolete)

* Tue Feb 03 2004 Lenz Grimmer <lenz@mysql.com>

- added myisam_ftdump to the Server package

* Tue Jan 13 2004 Lenz Grimmer <lenz@mysql.com>

- link the mysql client against libreadline instead of libedit (BUG 2289)

* Mon Dec 22 2003 Lenz Grimmer <lenz@mysql.com>

- marked /etc/logrotate.d/mysql as a config file (BUG 2156)

* Sat Dec 13 2003 Lenz Grimmer <lenz@mysql.com>

- fixed file permissions (BUG 1672)

* Thu Dec 11 2003 Lenz Grimmer <lenz@mysql.com>

- made testing for gcc3 a bit more robust

* Fri Dec 05 2003 Lenz Grimmer <lenz@mysql.com>

- added missing file mysql_create_system_tables to the server subpackage

* Fri Nov 21 2003 Lenz Grimmer <lenz@mysql.com>

- removed dependency on MySQL-client from the MySQL-devel subpackage
  as it is not really required. (BUG 1610)

* Fri Aug 29 2003 Lenz Grimmer <lenz@mysql.com>

- Fixed BUG 1162 (removed macro names from the changelog)
- Really fixed BUG 998 (disable the checking for installed but
  unpackaged files)

* Tue Aug 05 2003 Lenz Grimmer <lenz@mysql.com>

- Fixed BUG 959 (libmysqld not being compiled properly)
- Fixed BUG 998 (RPM build errors): added missing files to the
  distribution (mysql_fix_extensions, mysql_tableinfo, mysqldumpslow,
  mysql_fix_privilege_tables.1), removed "-n" from install section.

* Wed Jul 09 2003 Lenz Grimmer <lenz@mysql.com>

- removed the GIF Icon (file was not included in the sources anyway)
- removed unused variable shared_lib_version
- do not run automake before building the standard binary
  (should not be necessary)
- add server suffix '-standard' to standard binary (to be in line
  with the binary tarball distributions)
- Use more RPM macros (_exec_prefix, _sbindir, _libdir, _sysconfdir,
  _datadir, _includedir) throughout the spec file.
- allow overriding CC and CXX (required when building with other compilers)

* Fri May 16 2003 Lenz Grimmer <lenz@mysql.com>

- re-enabled RAID again

* Wed Apr 30 2003 Lenz Grimmer <lenz@mysql.com>

- disabled MyISAM RAID (--with-raid) - it throws an assertion which
  needs to be investigated first.

* Mon Mar 10 2003 Lenz Grimmer <lenz@mysql.com>

- added missing file mysql_secure_installation to server subpackage
  (BUG 141)

* Tue Feb 11 2003 Lenz Grimmer <lenz@mysql.com>

- re-added missing pre- and post(un)install scripts to server subpackage
- added config file /etc/my.cnf to the file list (just for completeness)
- make sure to create the datadir with 755 permissions

* Mon Jan 27 2003 Lenz Grimmer <lenz@mysql.com>

- removed unused CC and CXX variables
- CFLAGS and CXXFLAGS should honor RPM_OPT_FLAGS

* Fri Jan 24 2003 Lenz Grimmer <lenz@mysql.com>

- renamed package "MySQL" to "MySQL-server"
- fixed Copyright tag
- added mysql_waitpid to client subpackage (required for mysql-test-run)

* Wed Nov 27 2002 Lenz Grimmer <lenz@mysql.com>

- moved init script from /etc/rc.d/init.d to /etc/init.d (the majority of
  Linux distributions now support this scheme as proposed by the LSB either
  directly or via a compatibility symlink)
- Use new "restart" init script action instead of starting and stopping
  separately
- Be more flexible in activating the automatic bootup - use insserv (on
  older SuSE versions) or chkconfig (Red Hat, newer SuSE versions and
  others) to create the respective symlinks

* Wed Sep 25 2002 Lenz Grimmer <lenz@mysql.com>

- MySQL-Max now requires MySQL >= 4.0 to avoid version mismatches
  (mixing 3.23 and 4.0 packages)

* Fri Aug 09 2002 Lenz Grimmer <lenz@mysql.com>

- Turn off OpenSSL in MySQL-Max for now until it works properly again
- enable RAID for the Max binary instead
- added compatibility link: safe_mysqld -> mysqld_safe to ease the
  transition from 3.23

* Thu Jul 18 2002 Lenz Grimmer <lenz@mysql.com>

- Reworked the build steps a little bit: the Max binary is supposed
  to include OpenSSL, which cannot be linked statically, thus trying
  to statically link against a special glibc is futile anyway
- because of this, it is not required to make yet another build run
  just to compile the shared libs (saves a lot of time)
- updated package description of the Max subpackage
- clean up the BuildRoot directory afterwards

* Mon Jul 15 2002 Lenz Grimmer <lenz@mysql.com>

- Updated Packager information
- Fixed the build options: the regular package is supposed to
  include InnoDB and linked statically, while the Max package
  should include BDB and SSL support

* Fri May 03 2002 Lenz Grimmer <lenz@mysql.com>

- Use more RPM macros (e.g. infodir, mandir) to make the spec
  file more portable
- reorganized the installation of documentation files: let RPM
  take care of this
- reorganized the file list: actually install man pages along
  with the binaries of the respective subpackage
- do not include libmysqld.a in the devel subpackage as well, if we
  have a special "embedded" subpackage
- reworked the package descriptions

* Mon Oct  8 2001 Monty

- Added embedded server as a separate RPM

* Fri Apr 13 2001 Monty

- Added mysqld-max to the distribution

* Tue Jan 2  2001  Monty

- Added mysql-test to the bench package

* Fri Aug 18 2000 Tim Smith <tim@mysql.com>

- Added separate libmysql_r directory; now both a threaded
  and non-threaded library is shipped.

* Tue Sep 28 1999 David Axmark <davida@mysql.com>

- Added the support-files/my-example.cnf to the docs directory.

- Removed devel dependency on base since it is about client
  development.

* Wed Sep 8 1999 David Axmark <davida@mysql.com>

- Cleaned up some for 3.23.

* Thu Jul 1 1999 David Axmark <davida@mysql.com>

- Added support for shared libraries in a separate sub
  package. Original fix by David Fox (dsfox@cogsci.ucsd.edu)

- The --enable-assembler switch is now automatically disables on
  platforms there assembler code is unavailable. This should allow
  building this RPM on non i386 systems.

* Mon Feb 22 1999 David Axmark <david@detron.se>

- Removed unportable cc switches from the spec file. The defaults can
  now be overridden with environment variables. This feature is used
  to compile the official RPM with optimal (but compiler version
  specific) switches.

- Removed the repetitive description parts for the sub rpms. Maybe add
  again if RPM gets a multiline macro capability.

- Added support for a pt_BR translation. Translation contributed by
  Jorge Godoy <jorge@bestway.com.br>.

* Wed Nov 4 1998 David Axmark <david@detron.se>

- A lot of changes in all the rpm and install scripts. This may even
  be a working RPM :-)

* Sun Aug 16 1998 David Axmark <david@detron.se>

- A developers changelog for MySQL is available in the source RPM. And
  there is a history of major user visible changed in the Reference
  Manual.  Only RPM specific changes will be documented here.<|MERGE_RESOLUTION|>--- conflicted
+++ resolved
@@ -914,21 +914,12 @@
 %endif # compatlib
 
 %changelog
-<<<<<<< HEAD
+* Mon Dec 11 2017 Grzegorz Szwarc <grzegorz.szwarc@oracle.com> - 9.0.0-0.1
+- Move mysqlx to default plugin
+- Add component_mysqlx_global_reset.so
+
 * Thu Dec 07 2017 Bjorn Munch <bjorn.munch@oracle.com> - 9.0.0-0.1
 - Change the global milestone to 'dmr'
-=======
-* Tue Dec 12 2017 Erlend Dahl <erlend.dahl@oracle.com> - 8.0.5-0.1
-- Removed milestone marker
-
-* Mon Dec 11 2017 Grzegorz Szwarc <grzegorz.szwarc@oracle.com> - 8.0.5-0.1
-- Move mysqlx to default plugin
-- Add component_mysqlx_global_reset.so
-
-* Thu Dec 07 2017 Bjorn Munch <bjorn.munch@oracle.com> - 8.0.4-0.1
-- Remove obsoleted mysqltest man pages
-- Do not pass SSL option to 5.6 compat build, just use bundled
->>>>>>> 553a3140
 - Add component_validate_password component
 - Include udf_example.so in test package
 - Remove obsoleted mysqltest man pages
