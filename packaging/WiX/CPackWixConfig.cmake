--- conflicted
+++ resolved
@@ -1,5 +1,5 @@
-# Copyright (c) 2010, 2020, Oracle and/or its affiliates.
-# 
+# Copyright (c) 2010, 2020, Oracle and/or its affiliates.
+# 
 # This program is free software; you can redistribute it and/or modify
 # it under the terms of the GNU General Public License, version 2.0,
 # as published by the Free Software Foundation.
@@ -16,165 +16,152 @@
 # MERCHANTABILITY or FITNESS FOR A PARTICULAR PURPOSE.  See the
 # GNU General Public License, version 2.0, for more details.
 #
-# You should have received a copy of the GNU General Public License
-# along with this program; if not, write to the Free Software
-# Foundation, Inc., 51 Franklin St, Fifth Floor, Boston, MA 02110-1301  USA
-
-IF(ESSENTIALS)
- SET(CPACK_COMPONENTS_USED "Server;Client;DataFiles")
- SET(CPACK_WIX_UI "WixUI_InstallDir")
- IF(CMAKE_SIZEOF_VOID_P MATCHES 8)
-  SET(CPACK_PACKAGE_FILE_NAME  "mysql-essential-${VERSION}-winx64")
- ELSE()
-  SET(CPACK_PACKAGE_FILE_NAME  "mysql-essential-${VERSION}-win32")
- ENDIF()
-ELSE()
-  SET(CPACK_COMPONENTS_USED 
-<<<<<<< HEAD
-    "Server;Client;DataFiles;Development;SharedLibraries;Documentation;IniFiles;Readme;Server_Scripts")
-
-  IF("${VERSION}" MATCHES "-ndb-")
-    MESSAGE(STATUS "This is Cluster build, append additional components")
-    SET(CPACK_COMPONENTS_USED
-      "${CPACK_COMPONENTS_USED};ClusterTools;ClusterDataNode;ClusterManagementServer;ClusterManagementClient;ClusterJ;nodejs")
-  ENDIF()
-ENDIF()
-=======
-    "Server;Client;DataFiles;Development;SharedLibraries;Documentation;IniFiles;Readme;Server_Scripts;ClusterTools;ClusterDataNode;ClusterManagementServer;ClusterManagementClient;ClusterJ")
-ENDIF()
->>>>>>> 783cc578
-
-
-# Some components like Embedded are optional
-# We will build MSI without embedded if it was not selected for build
-#(need to modify CPACK_COMPONENTS_ALL for that)
-SET(CPACK_ALL)
-FOREACH(comp1 ${CPACK_COMPONENTS_USED})
- SET(found)
- FOREACH(comp2 ${CPACK_COMPONENTS_ALL})
-  IF(comp1 STREQUAL comp2)
-    SET(found 1)
-    BREAK()
-  ENDIF()
- ENDFOREACH()
- IF(found)
-   SET(CPACK_ALL ${CPACK_ALL} ${comp1})
- ENDIF()
-ENDFOREACH()
-SET(CPACK_COMPONENTS_ALL ${CPACK_ALL})
-
-# Always install (hidden), includes Readme files
-SET(CPACK_COMPONENT_GROUP_ALWAYSINSTALL_HIDDEN 1)
-SET(CPACK_COMPONENT_README_GROUP "AlwaysInstall")
-
-# Feature MySQL Server
-SET(CPACK_COMPONENT_GROUP_MYSQLSERVER_DISPLAY_NAME "MySQL Server")
-SET(CPACK_COMPONENT_GROUP_MYSQLSERVER_EXPANDED "1")
-SET(CPACK_COMPONENT_GROUP_MYSQLSERVER_DESCRIPTION "Install MySQL Server")
- # Subfeature "Server" (hidden)
- SET(CPACK_COMPONENT_SERVER_GROUP "MySQLServer")
- SET(CPACK_COMPONENT_SERVER_HIDDEN 1)
- # Subfeature "Shared libraries" (hidden)
- SET(CPACK_COMPONENT_SHAREDLIBRARIES_GROUP "MySQLServer")
- SET(CPACK_COMPONENT_SHAREDLIBRARIES_HIDDEN 1)
- # Subfeature "Client" 
- SET(CPACK_COMPONENT_CLIENT_GROUP "MySQLServer")
- SET(CPACK_COMPONENT_CLIENT_DISPLAY_NAME "Client Programs")
- SET(CPACK_COMPONENT_CLIENT_DESCRIPTION 
-   "Various helpful (commandline) tools including the mysql command line client" )
- # Subfeature "Debug binaries" 
- #SET(CPACK_COMPONENT_DEBUGBINARIES_GROUP "MySQLServer")
- #SET(CPACK_COMPONENT_DEBUGBINARIES_DISPLAY_NAME "Debug binaries")
- #SET(CPACK_COMPONENT_DEBUGBINARIES_DESCRIPTION 
- #  "Debug/trace versions of executables and libraries" )
- #SET(CPACK_COMPONENT_DEBUGBINARIES_WIX_LEVEL 2)
-  
-   
- #Subfeature "Data Files" 
- SET(CPACK_COMPONENT_DATAFILES_GROUP "MySQLServer")
- SET(CPACK_COMPONENT_DATAFILES_DISPLAY_NAME "Server data files")
- SET(CPACK_COMPONENT_DATAFILES_DESCRIPTION "Server data files" )
- SET(CPACK_COMPONENT_DATAFILES_HIDDEN 1)
- 
- 
-#Feature "Devel"
-SET(CPACK_COMPONENT_GROUP_DEVEL_DISPLAY_NAME "Development Components")
-SET(CPACK_COMPONENT_GROUP_DEVEL_DESCRIPTION "Installs C/C++ header files and libraries")
- #Subfeature "Development"
- SET(CPACK_COMPONENT_DEVELOPMENT_GROUP "Devel")
- SET(CPACK_COMPONENT_DEVELOPMENT_HIDDEN 1)
- 
- #Subfeature "Embedded"
- SET(CPACK_COMPONENT_EMBEDDED_GROUP "Devel")
- SET(CPACK_COMPONENT_EMBEDDED_DISPLAY_NAME "Embedded server library")
- SET(CPACK_COMPONENT_EMBEDDED_DESCRIPTION "Installs embedded server library")
- SET(CPACK_COMPONENT_EMBEDDED_WIX_LEVEL 2)
-
-<<<<<<< HEAD
-=======
- #Subfeature "ClusterJ"
- SET(CPACK_COMPONENT_CLUSTERJ_GROUP "Devel")
- SET(CPACK_COMPONENT_CLUSTERJ_DISPLAY_NAME "ClusterJ Java Connector for Cluster")
- SET(CPACK_COMPONENT_CLUSTERJ_DESCRIPTION "Installs ClusterJ")
-
->>>>>>> 783cc578
-#Feature Debug Symbols
-SET(CPACK_COMPONENT_GROUP_DEBUGSYMBOLS_DISPLAY_NAME "Debug Symbols")
-SET(CPACK_COMPONENT_GROUP_DEBUGSYMBOLS_DESCRIPTION "Installs Debug Symbols")
-SET(CPACK_COMPONENT_GROUP_DEBUGSYMBOLS_WIX_LEVEL 2)
- SET(CPACK_COMPONENT_DEBUGINFO_GROUP "DebugSymbols")
- SET(CPACK_COMPONENT_DEBUGINFO_HIDDEN 1)
-
-#Feature Documentation
-SET(CPACK_COMPONENT_DOCUMENTATION_DISPLAY_NAME "Documentation")
-SET(CPACK_COMPONENT_DOCUMENTATION_DESCRIPTION "Installs documentation")
-SET(CPACK_COMPONENT_DOCUMENTATION_WIX_LEVEL 2)
-
-#Feature tests
-SET(CPACK_COMPONENT_TEST_DISPLAY_NAME "Tests")
-SET(CPACK_COMPONENT_TEST_DESCRIPTION "Installs unittests (requires Perl to run)")
-SET(CPACK_COMPONENT_TEST_WIX_LEVEL 2)
-
-IF("${VERSION}" MATCHES "-ndb-")
-  MESSAGE(STATUS "This is Cluster build, define additional components")
-  
-  #Feature "Cluster"
-  SET(CPACK_COMPONENT_GROUP_CLUSTER_DISPLAY_NAME "MySQL Cluster")
-  SET(CPACK_COMPONENT_GROUP_CLUSTER_DESCRIPTION "Installs MySQL Cluster")
-
-   #Subfeature "ClusterTools"
-   SET(CPACK_COMPONENT_CLUSTERTOOLS_GROUP "Cluster")
-   SET(CPACK_COMPONENT_CLUSTERTOOLS_DISPLAY_NAME "Cluster Tools")
-   SET(CPACK_COMPONENT_CLUSTERTOOLS_DESCRIPTION "Installs Cluster Tools")
-
-   #Subfeature "Cluster Storage Engines"
-   SET(CPACK_COMPONENT_CLUSTERDATANODE_GROUP "Cluster")
-   SET(CPACK_COMPONENT_CLUSTERDATANODE_DISPLAY_NAME "Cluster Storage Engines")
-   SET(CPACK_COMPONENT_CLUSTERDATANODE_DESCRIPTION "Installs Cluster Storage Engines")
-
-   #Subfeature "Cluster Management Server"
-   SET(CPACK_COMPONENT_CLUSTERMANAGEMENTSERVER_GROUP "Cluster")
-   SET(CPACK_COMPONENT_CLUSTERMANAGEMENTSERVER_DISPLAY_NAME "Cluster Management Server")
-   SET(CPACK_COMPONENT_CLUSTERMANAGEMENTSERVER_DESCRIPTION "Installs Cluster Management Server")
-
-   #Subfeature "Cluster Management Client"
-   SET(CPACK_COMPONENT_CLUSTERMANAGEMENTCLIENT_GROUP "Cluster")
-   SET(CPACK_COMPONENT_CLUSTERMANAGEMENTCLIENT_DISPLAY_NAME "Cluster Management Client")
-   SET(CPACK_COMPONENT_CLUSTERMANAGEMENTCLIENT_DESCRIPTION "Installs Cluster Management Client")
-
-   #Subfeature "ClusterJ"
-   SET(CPACK_COMPONENT_CLUSTERJ_GROUP "Devel")
-   SET(CPACK_COMPONENT_CLUSTERJ_DISPLAY_NAME "ClusterJ Java Connector for Cluster")
-   SET(CPACK_COMPONENT_CLUSTERJ_DESCRIPTION "Installs ClusterJ")
-
-   #Subfeature "nodejs"
-   SET(CPACK_COMPONENT_NODEJS_GROUP "Devel")
-   SET(CPACK_COMPONENT_NODEJS_DISPLAY_NAME "nodejs Connector for Cluster")
-   SET(CPACK_COMPONENT_NODEJS_DESCRIPTION "Installs nodejs connector")
-ENDIF()
-
-#Feature Misc (hidden, installs only if everything is installed)
-SET(CPACK_COMPONENT_GROUP_MISC_HIDDEN 1)
-SET(CPACK_COMPONENT_GROUP_MISC_WIX_LEVEL 100)
-  SET(CPACK_COMPONENT_INIFILES_GROUP "Misc")
-  SET(CPACK_COMPONENT_SERVER_SCRIPTS_GROUP "Misc")
+# You should have received a copy of the GNU General Public License
+# along with this program; if not, write to the Free Software
+# Foundation, Inc., 51 Franklin St, Fifth Floor, Boston, MA 02110-1301  USA
+
+IF(ESSENTIALS)
+ SET(CPACK_COMPONENTS_USED "Server;Client;DataFiles")
+ SET(CPACK_WIX_UI "WixUI_InstallDir")
+ IF(CMAKE_SIZEOF_VOID_P MATCHES 8)
+  SET(CPACK_PACKAGE_FILE_NAME  "mysql-essential-${VERSION}-winx64")
+ ELSE()
+  SET(CPACK_PACKAGE_FILE_NAME  "mysql-essential-${VERSION}-win32")
+ ENDIF()
+ELSE()
+  SET(CPACK_COMPONENTS_USED 
+    "Server;Client;DataFiles;Development;SharedLibraries;Documentation;IniFiles;Readme;Server_Scripts")
+
+  IF("${VERSION}" MATCHES "-ndb-")
+    MESSAGE(STATUS "This is Cluster build, append additional components")
+    SET(CPACK_COMPONENTS_USED
+      "${CPACK_COMPONENTS_USED};ClusterTools;ClusterDataNode;ClusterManagementServer;ClusterManagementClient;ClusterJ")
+  ENDIF()
+ENDIF()
+
+
+# Some components like Embedded are optional
+# We will build MSI without embedded if it was not selected for build
+#(need to modify CPACK_COMPONENTS_ALL for that)
+SET(CPACK_ALL)
+FOREACH(comp1 ${CPACK_COMPONENTS_USED})
+ SET(found)
+ FOREACH(comp2 ${CPACK_COMPONENTS_ALL})
+  IF(comp1 STREQUAL comp2)
+    SET(found 1)
+    BREAK()
+  ENDIF()
+ ENDFOREACH()
+ IF(found)
+   SET(CPACK_ALL ${CPACK_ALL} ${comp1})
+ ENDIF()
+ENDFOREACH()
+SET(CPACK_COMPONENTS_ALL ${CPACK_ALL})
+
+# Always install (hidden), includes Readme files
+SET(CPACK_COMPONENT_GROUP_ALWAYSINSTALL_HIDDEN 1)
+SET(CPACK_COMPONENT_README_GROUP "AlwaysInstall")
+
+# Feature MySQL Server
+SET(CPACK_COMPONENT_GROUP_MYSQLSERVER_DISPLAY_NAME "MySQL Server")
+SET(CPACK_COMPONENT_GROUP_MYSQLSERVER_EXPANDED "1")
+SET(CPACK_COMPONENT_GROUP_MYSQLSERVER_DESCRIPTION "Install MySQL Server")
+ # Subfeature "Server" (hidden)
+ SET(CPACK_COMPONENT_SERVER_GROUP "MySQLServer")
+ SET(CPACK_COMPONENT_SERVER_HIDDEN 1)
+ # Subfeature "Shared libraries" (hidden)
+ SET(CPACK_COMPONENT_SHAREDLIBRARIES_GROUP "MySQLServer")
+ SET(CPACK_COMPONENT_SHAREDLIBRARIES_HIDDEN 1)
+ # Subfeature "Client" 
+ SET(CPACK_COMPONENT_CLIENT_GROUP "MySQLServer")
+ SET(CPACK_COMPONENT_CLIENT_DISPLAY_NAME "Client Programs")
+ SET(CPACK_COMPONENT_CLIENT_DESCRIPTION 
+   "Various helpful (commandline) tools including the mysql command line client" )
+ # Subfeature "Debug binaries" 
+ #SET(CPACK_COMPONENT_DEBUGBINARIES_GROUP "MySQLServer")
+ #SET(CPACK_COMPONENT_DEBUGBINARIES_DISPLAY_NAME "Debug binaries")
+ #SET(CPACK_COMPONENT_DEBUGBINARIES_DESCRIPTION 
+ #  "Debug/trace versions of executables and libraries" )
+ #SET(CPACK_COMPONENT_DEBUGBINARIES_WIX_LEVEL 2)
+  
+   
+ #Subfeature "Data Files" 
+ SET(CPACK_COMPONENT_DATAFILES_GROUP "MySQLServer")
+ SET(CPACK_COMPONENT_DATAFILES_DISPLAY_NAME "Server data files")
+ SET(CPACK_COMPONENT_DATAFILES_DESCRIPTION "Server data files" )
+ SET(CPACK_COMPONENT_DATAFILES_HIDDEN 1)
+ 
+ 
+#Feature "Devel"
+SET(CPACK_COMPONENT_GROUP_DEVEL_DISPLAY_NAME "Development Components")
+SET(CPACK_COMPONENT_GROUP_DEVEL_DESCRIPTION "Installs C/C++ header files and libraries")
+ #Subfeature "Development"
+ SET(CPACK_COMPONENT_DEVELOPMENT_GROUP "Devel")
+ SET(CPACK_COMPONENT_DEVELOPMENT_HIDDEN 1)
+ 
+ #Subfeature "Embedded"
+ SET(CPACK_COMPONENT_EMBEDDED_GROUP "Devel")
+ SET(CPACK_COMPONENT_EMBEDDED_DISPLAY_NAME "Embedded server library")
+ SET(CPACK_COMPONENT_EMBEDDED_DESCRIPTION "Installs embedded server library")
+ SET(CPACK_COMPONENT_EMBEDDED_WIX_LEVEL 2)
+
+#Feature Debug Symbols
+SET(CPACK_COMPONENT_GROUP_DEBUGSYMBOLS_DISPLAY_NAME "Debug Symbols")
+SET(CPACK_COMPONENT_GROUP_DEBUGSYMBOLS_DESCRIPTION "Installs Debug Symbols")
+SET(CPACK_COMPONENT_GROUP_DEBUGSYMBOLS_WIX_LEVEL 2)
+ SET(CPACK_COMPONENT_DEBUGINFO_GROUP "DebugSymbols")
+ SET(CPACK_COMPONENT_DEBUGINFO_HIDDEN 1)
+
+#Feature Documentation
+SET(CPACK_COMPONENT_DOCUMENTATION_DISPLAY_NAME "Documentation")
+SET(CPACK_COMPONENT_DOCUMENTATION_DESCRIPTION "Installs documentation")
+SET(CPACK_COMPONENT_DOCUMENTATION_WIX_LEVEL 2)
+
+#Feature tests
+SET(CPACK_COMPONENT_TEST_DISPLAY_NAME "Tests")
+SET(CPACK_COMPONENT_TEST_DESCRIPTION "Installs unittests (requires Perl to run)")
+SET(CPACK_COMPONENT_TEST_WIX_LEVEL 2)
+
+IF("${VERSION}" MATCHES "-ndb-")
+  MESSAGE(STATUS "This is Cluster build, define additional components")
+  
+  #Feature "Cluster"
+  SET(CPACK_COMPONENT_GROUP_CLUSTER_DISPLAY_NAME "MySQL Cluster")
+  SET(CPACK_COMPONENT_GROUP_CLUSTER_DESCRIPTION "Installs MySQL Cluster")
+
+   #Subfeature "ClusterTools"
+   SET(CPACK_COMPONENT_CLUSTERTOOLS_GROUP "Cluster")
+   SET(CPACK_COMPONENT_CLUSTERTOOLS_DISPLAY_NAME "Cluster Tools")
+   SET(CPACK_COMPONENT_CLUSTERTOOLS_DESCRIPTION "Installs Cluster Tools")
+
+   #Subfeature "Cluster Storage Engines"
+   SET(CPACK_COMPONENT_CLUSTERDATANODE_GROUP "Cluster")
+   SET(CPACK_COMPONENT_CLUSTERDATANODE_DISPLAY_NAME "Cluster Storage Engines")
+   SET(CPACK_COMPONENT_CLUSTERDATANODE_DESCRIPTION "Installs Cluster Storage Engines")
+
+   #Subfeature "Cluster Management Server"
+   SET(CPACK_COMPONENT_CLUSTERMANAGEMENTSERVER_GROUP "Cluster")
+   SET(CPACK_COMPONENT_CLUSTERMANAGEMENTSERVER_DISPLAY_NAME "Cluster Management Server")
+   SET(CPACK_COMPONENT_CLUSTERMANAGEMENTSERVER_DESCRIPTION "Installs Cluster Management Server")
+
+   #Subfeature "Cluster Management Client"
+   SET(CPACK_COMPONENT_CLUSTERMANAGEMENTCLIENT_GROUP "Cluster")
+   SET(CPACK_COMPONENT_CLUSTERMANAGEMENTCLIENT_DISPLAY_NAME "Cluster Management Client")
+   SET(CPACK_COMPONENT_CLUSTERMANAGEMENTCLIENT_DESCRIPTION "Installs Cluster Management Client")
+
+   #Subfeature "ClusterJ"
+   SET(CPACK_COMPONENT_CLUSTERJ_GROUP "Devel")
+   SET(CPACK_COMPONENT_CLUSTERJ_DISPLAY_NAME "ClusterJ Java Connector for Cluster")
+   SET(CPACK_COMPONENT_CLUSTERJ_DESCRIPTION "Installs ClusterJ")
+
+   #Subfeature "nodejs"
+   SET(CPACK_COMPONENT_NODEJS_GROUP "Devel")
+   SET(CPACK_COMPONENT_NODEJS_DISPLAY_NAME "nodejs Connector for Cluster")
+   SET(CPACK_COMPONENT_NODEJS_DESCRIPTION "Installs nodejs connector")
+ENDIF()
+
+#Feature Misc (hidden, installs only if everything is installed)
+SET(CPACK_COMPONENT_GROUP_MISC_HIDDEN 1)
+SET(CPACK_COMPONENT_GROUP_MISC_WIX_LEVEL 100)
+  SET(CPACK_COMPONENT_INIFILES_GROUP "Misc")
+  SET(CPACK_COMPONENT_SERVER_SCRIPTS_GROUP "Misc")