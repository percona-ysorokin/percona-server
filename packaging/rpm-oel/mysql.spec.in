# Copyright (c) 2000, 2014, Oracle and/or its affiliates. All rights reserved.
#
# This program is free software; you can redistribute it and/or modify
# it under the terms of the GNU General Public License as published by
# the Free Software Foundation; version 2 of the License.
#
# This program is distributed in the hope that it will be useful,
# but WITHOUT ANY WARRANTY; without even the implied warranty of
# MERCHANTABILITY or FITNESS FOR A PARTICULAR PURPOSE.  See the
# GNU General Public License for more details.
#
# You should have received a copy of the GNU General Public License
# along with this program; see the file COPYING. If not, write to the
# Free Software Foundation, Inc., 51 Franklin St, Fifth Floor, Boston
# MA  02110-1301  USA.

# Rebuild on OL5/RHEL5 needs following rpmbuild options:
#  rpmbuild --define 'dist .el5' --define 'rhel 5' --define 'el5 1' mysql.spec

# NOTE: "vendor" is used in upgrade/downgrade check, so you can't
# change these, has to be exactly as is.

%global mysql_vendor Oracle and/or its affiliates
%global mysqldatadir /var/lib/mysql

# By default, a build will include the bundeled "yaSSL" library for SSL.
%{?with_ssl: %global ssl_option -DWITH_SSL=%{with_ssl}}

# Regression tests may take a long time, override the default to skip them
%{!?runselftest:%global runselftest 0}

%{!?with_systemd:                %global systemd 0}
%{?el7:                          %global systemd 1}
%{!?with_debuginfo:              %global nodebuginfo 1}
%{!?product_suffix:              %global product_suffix community}
%{!?feature_set:                 %global feature_set community}
%{!?compilation_comment_release: %global compilation_comment_release MySQL Community Server - (GPL)}
%{!?compilation_comment_debug:   %global compilation_comment_debug MySQL Community Server - Debug (GPL)}
%{!?src_base:                    %global src_base mysql}

# Version for compat libs
%if 0%{?rhel} == 5
%global compatver             5.0.96
%global compatlib             15
%global compatsrc             http://downloads.mysql.com/archives/mysql-5.0/mysql-%{compatver}.tar.gz
%endif

%if 0%{?rhel} == 6
%global compatver             5.1.72
%global compatlib             16
%global compatsrc             https://cdn.mysql.com/Downloads/MySQL-5.1/mysql-%{compatver}.tar.gz
%endif

# multiarch
%global multiarchs            ppc %{power64} %{ix86} x86_64 %{sparc}

# Hack to support el5 where __isa_bits not defined. Note: supports i386 and x86_64 only, sorry.
%if x%{?__isa_bits} == x
%ifarch %{ix86}
%global __isa_bits            32
%endif
%ifarch x86_64
%global __isa_bits            64
%endif
%endif

%global src_dir               %{src_base}-%{version}

# No debuginfo for now, ships /usr/sbin/mysqld-debug and libmysqlcliet-debug.a
%if 0%{?nodebuginfo}
%global _enable_debug_package 0
%global debug_package         %{nil}
%global __os_install_post     /usr/lib/rpm/brp-compress %{nil}
%endif

%if 0%{?commercial}
%global license_files_server  %{src_dir}/LICENSE.mysql
%global license_type          Commercial
%else
%global license_files_server  %{src_dir}/COPYING %{src_dir}/README
%global license_type          GPLv2
%endif

Name:           mysql-%{product_suffix}
Summary:        A very fast and reliable SQL database server
Group:          Applications/Databases
Version:        @VERSION@
Release:        2%{?commercial:.1}%{?dist}
License:        Copyright (c) 2000, @MYSQL_COPYRIGHT_YEAR@, %{mysql_vendor}. All rights reserved. Under %{?license_type} license as shown in the Description field.
Source0:        https://cdn.mysql.com/Downloads/MySQL-@MYSQL_BASE_VERSION@/%{src_dir}.tar.gz
URL:            http://www.mysql.com/
Packager:       MySQL Release Engineering <mysql-build@oss.oracle.com>
Vendor:         %{mysql_vendor}
Source1:        mysql-systemd-start
Source2:        mysqld.service
Source3:        mysql.conf
Source4:        my_config.h
Source5:        mysql_config.sh
%if 0%{?compatlib}
Source7:        %{compatsrc}
%endif
Source90:       filter-provides.sh
Source91:       filter-requires.sh
Patch0:         mysql-5.6.16-mysql-install.patch
Patch1:         mysql-5.6-libmysqlclient-symbols.patch
BuildRequires:  cmake
BuildRequires:  perl
%{?el7:BuildRequires: perl(Time::HiRes)}
%{?el7:BuildRequires: perl(Env)}
BuildRequires:  time
BuildRequires:  libaio-devel
BuildRequires:  ncurses-devel
BuildRequires:  openssl-devel
BuildRequires:  zlib-devel
%if 0%{?systemd}
BuildRequires:  systemd
%endif
BuildRoot:      %(mktemp -ud %{_tmppath}/%{name}-%{version}-%{release}-XXXXXX)

%if 0%{?rhel} > 6
# For rpm => 4.9 only: https://fedoraproject.org/wiki/Packaging:AutoProvidesAndRequiresFiltering
%global __requires_exclude ^perl\\((GD|hostnames|lib::mtr|lib::v1|mtr_|My::)
%global __provides_exclude_from ^(/usr/share/(mysql|mysql-test)/.*|%{_libdir}/mysql/plugin/.*\\.so)$
%else
# https://fedoraproject.org/wiki/EPEL:Packaging#Generic_Filtering_on_EPEL6
%global __perl_provides %{SOURCE90}
%global __perl_requires %{SOURCE91}
%endif

%description
The MySQL(TM) software delivers a very fast, multi-threaded, multi-user,
and robust SQL (Structured Query Language) database server. MySQL Server
is intended for mission-critical, heavy-load production systems as well
as for embedding into mass-deployed software. MySQL is a trademark of
%{mysql_vendor}

The MySQL software has Dual Licensing, which means you can use the MySQL
software free of charge under the GNU General Public License
(http://www.gnu.org/licenses/). You can also purchase commercial MySQL
licenses from %{mysql_vendor} if you do not wish to be bound by the terms of
the GPL. See the chapter "Licensing and Support" in the manual for
further info.

The MySQL web site (http://www.mysql.com/) provides the latest
news and information about the MySQL software. Also please see the
documentation and the manual for more information.

%package        server
Summary:        A very fast and reliable SQL database server
Group:          Applications/Databases
Requires:       coreutils
Requires:       grep
Requires:       procps
Requires:       shadow-utils
Requires:       net-tools
%if 0%{?commercial}
Provides:       MySQL-server-advanced%{?_isa} = %{version}-%{release}
Obsoletes:      MySQL-server-advanced < %{version}-%{release}
Obsoletes:      mysql-community-server < %{version}-%{release}
Requires:       mysql-enterprise-client%{?_isa} = %{version}-%{release}
Requires:       mysql-enterprise-common%{?_isa} = %{version}-%{release}
%else
Provides:       MySQL-server%{?_isa} = %{version}-%{release}
Requires:       mysql-community-client%{?_isa} = %{version}-%{release}
Requires:       mysql-community-common%{?_isa} = %{version}-%{release}
%endif
Obsoletes:      MySQL-server < %{version}-%{release}
Obsoletes:      mysql-server < %{version}-%{release}
Obsoletes:      mariadb-server
Obsoletes:      mariadb-galera-server
Provides:       mysql-server = %{version}-%{release}
Provides:       mysql-server%{?_isa} = %{version}-%{release}
%if 0%{?systemd}
Requires(post):   systemd
Requires(preun):  systemd
Requires(postun): systemd
%else
Requires(post):   /sbin/chkconfig
Requires(preun):  /sbin/chkconfig
Requires(preun):  /sbin/service
%endif

%description    server
The MySQL(TM) software delivers a very fast, multi-threaded, multi-user,
and robust SQL (Structured Query Language) database server. MySQL Server
is intended for mission-critical, heavy-load production systems as well
as for embedding into mass-deployed software. MySQL is a trademark of
%{mysql_vendor}

The MySQL software has Dual Licensing, which means you can use the MySQL
software free of charge under the GNU General Public License
(http://www.gnu.org/licenses/). You can also purchase commercial MySQL
licenses from %{mysql_vendor} if you do not wish to be bound by the terms of
the GPL. See the chapter "Licensing and Support" in the manual for
further info.

The MySQL web site (http://www.mysql.com/) provides the latest news and
information about the MySQL software.  Also please see the documentation
and the manual for more information.

This package includes the MySQL server binary as well as related utilities
to run and administer a MySQL server.

%package        client
Summary:        MySQL database client applications and tools
Group:          Applications/Databases
%if 0%{?commercial}
Provides:       MySQL-client-advanced%{?_isa} = %{version}-%{release}
Obsoletes:      MySQL-client-advanced < %{version}-%{release}
Obsoletes:      mysql-community-client < %{version}-%{release}
Requires:       mysql-enterprise-libs%{?_isa} = %{version}-%{release}
%else
Provides:       MySQL-client%{?_isa} = %{version}-%{release}
Requires:       mysql-community-libs%{?_isa} = %{version}-%{release}
%endif
Obsoletes:      MySQL-client < %{version}-%{release}
Obsoletes:      mariadb
%if 0%{?rhel} > 5
Obsoletes:      mysql < %{version}-%{release}
Provides:       mysql = %{version}-%{release}
Provides:       mysql%{?_isa} = %{version}-%{release}
%endif

%description    client
This package contains the standard MySQL clients and administration
tools.

%package        common
Summary:        MySQL database common files for server and client libs
Group:          Applications/Databases
%if 0%{?commercial}
Obsoletes:      mysql-community-common < %{version}-%{release}
%endif
Provides:       mysql-common = %{version}-%{release}
Provides:       mysql-common%{?_isa} = %{version}-%{release}
%{?el5:Requires: mysql%{?_isa} = %{version}-%{release}} 

%description    common
This packages contains common files needed by MySQL client library,
MySQL database server, and MySQL embedded server.


%package        test
Summary:        Test suite for the MySQL database server
Group:          Applications/Databases
%if 0%{?commercial}
Provides:       MySQL-test-advanced%{?_isa} = %{version}-%{release}
Obsoletes:      MySQL-test-advanced < %{version}-%{release}
Obsoletes:      mysql-community-test < %{version}-%{release}
Requires:       mysql-enterprise-server%{?_isa} = %{version}-%{release}
%else
Provides:       MySQL-test%{?_isa} = %{version}-%{release}
Requires:       mysql-community-server%{?_isa} = %{version}-%{release}
%endif
Obsoletes:      MySQL-test < %{version}-%{release}
Obsoletes:      mysql-test < %{version}-%{release}
Obsoletes:      mariadb-test
Provides:       mysql-test = %{version}-%{release}
Provides:       mysql-test%{?_isa} = %{version}-%{release}


%description    test
This package contains the MySQL regression test suite for MySQL
database server.


%package        bench
Summary:        MySQL benchmark suite
Group:          Applications/Databases
%if 0%{?commercial}
Obsoletes:      mysql-community-bench < %{version}-%{release}
Requires:       mysql-enterprise-server%{?_isa} = %{version}-%{release}
%else
Requires:       mysql-community-server%{?_isa} = %{version}-%{release}
%endif
Obsoletes:      mariadb-bench
Obsoletes:      community-mysql-bench < %{version}-%{release}
Obsoletes:      mysql-bench < %{version}-%{release}
Provides:       mysql-bench = %{version}-%{release}
Provides:       mysql-bench%{?_isa} = %{version}-%{release}

%description    bench
This package contains the MySQL Benchmark Suite for MySQL database
server.

%package        devel
Summary:        Development header files and libraries for MySQL database client applications
Group:          Applications/Databases
%if 0%{?commercial}
Provides:       MySQL-devel-advanced%{?_isa} = %{version}-%{release}
Obsoletes:      MySQL-devel-advanced < %{version}-%{release}
Obsoletes:      mysql-community-devel < %{version}-%{release}
Requires:       mysql-enterprise-libs%{?_isa} = %{version}-%{release}
%else
Provides:       MySQL-devel%{?_isa} = %{version}-%{release}
Requires:       mysql-community-libs%{?_isa} = %{version}-%{release}
%endif
Obsoletes:      MySQL-devel < %{version}-%{release}
Obsoletes:      mysql-devel < %{version}-%{release}
Obsoletes:      mariadb-devel
Provides:       mysql-devel = %{version}-%{release}
Provides:       mysql-devel%{?_isa} = %{version}-%{release}

%description    devel
This package contains the development header files and libraries necessary
to develop MySQL client applications.

%package        libs
Summary:        Shared libraries for MySQL database client applications
Group:          Applications/Databases
%if 0%{?commercial}
Provides:       MySQL-shared-advanced%{?_isa} = %{version}-%{release}
Obsoletes:      MySQL-shared-advanced < %{version}-%{release}
Obsoletes:      mysql-community-libs < %{version}-%{release}
Requires:       mysql-enterprise-common%{?_isa} = %{version}-%{release}
%else
Provides:       MySQL-shared%{?_isa} = %{version}-%{release}
Requires:       mysql-community-common%{?_isa} = %{version}-%{release}
%endif
Obsoletes:      MySQL-shared < %{version}-%{release}
Obsoletes:      mysql-libs < %{version}-%{release}
Obsoletes:      mariadb-libs
Provides:       mysql-libs = %{version}-%{release}
Provides:       mysql-libs%{?_isa} = %{version}-%{release}

%description    libs
This package contains the shared libraries for MySQL client
applications.

%if 0%{?compatlib}
%package        libs-compat
Summary:        Shared compat libraries for MySQL %{compatver} database client applications
Group:          Applications/Databases
Obsoletes:      mysql-libs-compat < %{version}-%{release}
Provides:       mysql-libs-compat = %{version}-%{release}
Provides:       mysql-libs-compat%{?_isa} = %{version}-%{release}
%if 0%{?commercial}
Provides:       MySQL-shared-compat-advanced%{?_isa} = %{version}-%{release}
Obsoletes:      MySQL-shared-compat-advanced < %{version}-%{release}
Obsoletes:      mysql-community-libs-compat < %{version}-%{release}
Requires:       mysql-enterprise-libs%{?_isa} = %{version}-%{release}
%else
Provides:       MySQL-shared-compat%{?_isa} = %{version}-%{release}
Requires:       mysql-community-libs%{?_isa} = %{version}-%{release}
%endif
Obsoletes:      MySQL-shared-compat < %{version}-%{release}
%if 0%{?rhel} > 5
Obsoletes:      mysql-libs < %{version}-%{release}
%endif

%description    libs-compat
This package contains the shared compat libraries for MySQL %{compatver} client
applications.
%endif

%package        embedded
Summary:        MySQL embedded library
Group:          Applications/Databases
%if 0%{?commercial}
Provides:       MySQL-embedded-advanced%{?_isa} = %{version}-%{release}
Obsoletes:      MySQL-embedded-advanced < %{version}-%{release}
Obsoletes:      mysql-community-embedded < %{version}-%{release}
Requires:       mysql-enterprise-common%{?_isa} = %{version}-%{release}
%else
Provides:       MySQL-embedded%{?_isa} = %{version}-%{release}
Requires:       mysql-community-common%{?_isa} = %{version}-%{release}
%endif
Obsoletes:      mariadb-embedded
Obsoletes:      MySQL-embedded < %{version}-%{release}
Obsoletes:      mysql-embedded < %{version}-%{release}
Provides:       mysql-embedded = %{version}-%{release}
Provides:       mysql-emdedded%{?_isa} = %{version}-%{release}

%description    embedded
This package contains the MySQL server as an embedded library.

The embedded MySQL server library makes it possible to run a full-featured
MySQL server inside the client application. The main benefits are increased
speed and more simple management for embedded applications.

The API is identical for the embedded MySQL version and the
client/server version.

For a description of MySQL see the base MySQL RPM or http://www.mysql.com/

%package        embedded-devel
Summary:        Development header files and libraries for MySQL as an embeddable library
Group:          Applications/Databases
%if 0%{?commercial}
Obsoletes:      mysql-community-embedded-devel < %{version}-%{release}
Requires:       mysql-enterprise-devel%{?_isa} = %{version}-%{release}
Requires:       mysql-enterprise-embedded%{?_isa} = %{version}-%{release}
%else
Requires:       mysql-community-devel%{?_isa} = %{version}-%{release}
Requires:       mysql-community-embedded%{?_isa} = %{version}-%{release}
%endif
Obsoletes:      mariadb-embedded-devel
Obsoletes:      mysql-embedded-devel < %{version}-%{release}
Provides:       mysql-embedded-devel = %{version}-%{release}
Provides:       mysql-embedded-devel%{?_isa} = %{version}-%{release}

%description    embedded-devel
This package contains files needed for developing applications using
the embedded version of the MySQL server.

%if 0%{?rhel} == 5
%package -n     mysql
Summary:        Convenience package for easy upgrades of MySQL package set
Group:          Applications/Databases
%if 0%{?commercial}
Requires:       mysql-enterprise-client%{?_isa} = %{version}-%{release}
Requires:       mysql-enterprise-libs%{?_isa} = %{version}-%{release}
Requires:       mysql-enterprise-libs-compat%{?_isa} = %{version}-%{release}
%else
Requires:       mysql-community-client%{?_isa} = %{version}-%{release}
Requires:       mysql-community-libs%{?_isa} = %{version}-%{release}
Requires:       mysql-community-libs-compat%{?_isa} = %{version}-%{release}
%endif

%description -n mysql
This package has as sole purpose to require other MySQL packages such
that upgrades will be more convenient.

Technical background: this is done to reflect the fact that mysql
package has been split into several subpackages.
%endif

%prep
%if 0%{?compatlib}
%setup -q -T -a 0 -a 7 -c -n %{src_dir}
%else
%setup -q -T -a 0 -c -n %{src_dir}
%endif # 0%{?compatlib}
pushd %{src_dir}
%patch0 -p1
%{?el7:%patch1 -p1}
# Avoid dtrace dep
sed -i -e "1d" mysql-test/std_data/dtrace.d
chmod 0664 mysql-test/std_data/dtrace.d

%build
# Fail quickly and obviously if user tries to build as root
%if 0%{?runselftest}
if [ "x$(id -u)" = "x0" ] ; then
   echo "The MySQL regression tests may fail if run as root."
   echo "If you really need to build the RPM as root, use"
   echo "--define='runselftest 0' to skip the regression tests."
   exit 1
fi
%endif

%if 0%{?compatlib}
# Build compat libs
(
export CFLAGS="%{optflags} -D_GNU_SOURCE -D_FILE_OFFSET_BITS=64 -D_LARGEFILE_SOURCE -fno-strict-aliasing -fwrapv"
export CXXFLAGS="$CFLAGS %{?el6:-felide-constructors} -fno-rtti -fno-exceptions"
pushd mysql-%{compatver}
%configure \
    --with-readline \
    --without-debug \
    --enable-shared \
    --localstatedir=/var/lib/mysql \
    --with-unix-socket-path=/var/lib/mysql/mysql.sock \
    --with-mysqld-user="mysql" \
    --with-extra-charsets=all \
    --enable-local-infile \
    --enable-largefile \
    --enable-thread-safe-client \
%if 0%{?rhel} == 6
    --with-ssl=%{_prefix} \
    --with-embedded-server \
    --with-big-tables \
    --with-pic \
    --with-plugin-innobase \
    --with-plugin-innodb_plugin \
    --with-plugin-partition \
%endif
%if 0%{?rhel} == 5
    --with-openssl \
    --with-bench \
     -with-innodb \
    --with-berkeley-db \
    --enable-community-features \
    --enable-profiling \
    --with-named-thread-libs="-lpthread" \
%endif
    --disable-dependency-tracking
make %{?_smp_mflags}
popd
)
%endif # 0%{?compatlib}

# Build debug versions of mysqld and libmysqld.a
mkdir debug
(
  cd debug
  # Attempt to remove any optimisation flags from the debug build
  optflags=$(echo "%{optflags}" | sed -e 's/-O2 / /' -e 's/-Wp,-D_FORTIFY_SOURCE=2/ /')
  cmake ../%{src_dir} \
           -DBUILD_CONFIG=mysql_release \
           -DINSTALL_LAYOUT=RPM \
<<<<<<< HEAD
           -DCMAKE_BUILD_TYPE=Debug %{?el7:-DENABLE_DTRACE=OFF} \
=======
           -DCMAKE_BUILD_TYPE=Debug \
>>>>>>> 07d24a92
           -DCMAKE_C_FLAGS="$optflags" \
           -DCMAKE_CXX_FLAGS="$optflags" \
           -DWITH_INNODB_MEMCACHED=1 \
           -DINSTALL_LIBDIR="%{_lib}/mysql" \
           -DINSTALL_PLUGINDIR="%{_lib}/mysql/plugin" \
           -DINSTALL_SQLBENCHDIR=share \
           -DMYSQL_UNIX_ADDR="%{mysqldatadir}/mysql.sock" \
           -DFEATURE_SET="%{feature_set}" \
           -DWITH_EMBEDDED_SERVER=1 \
           -DWITH_EMBEDDED_SHARED_LIBRARY=1 \
           %{?ssl_option} \
           -DCOMPILATION_COMMENT="%{compilation_comment_debug}" \
           -DMYSQL_SERVER_SUFFIX="%{?server_suffix}"
  echo BEGIN_DEBUG_CONFIG ; egrep '^#define' include/config.h ; echo END_DEBUG_CONFIG
  make %{?_smp_mflags} VERBOSE=1
)

# Build full release
mkdir release
(
  cd release
  cmake ../%{src_dir} \
           -DBUILD_CONFIG=mysql_release \
           -DINSTALL_LAYOUT=RPM \
<<<<<<< HEAD
           -DCMAKE_BUILD_TYPE=RelWithDebInfo %{?el7:-DENABLE_DTRACE=OFF} \
=======
           -DCMAKE_BUILD_TYPE=RelWithDebInfo \
>>>>>>> 07d24a92
           -DCMAKE_C_FLAGS="%{optflags}" \
           -DCMAKE_CXX_FLAGS="%{optflags}" \
           -DWITH_INNODB_MEMCACHED=1 \
           -DINSTALL_LIBDIR="%{_lib}/mysql" \
           -DINSTALL_PLUGINDIR="%{_lib}/mysql/plugin" \
           -DINSTALL_SQLBENCHDIR=share \
           -DMYSQL_UNIX_ADDR="%{mysqldatadir}/mysql.sock" \
           -DFEATURE_SET="%{feature_set}" \
           -DWITH_EMBEDDED_SERVER=1 \
           -DWITH_EMBEDDED_SHARED_LIBRARY=1 \
           %{?ssl_option} \
           -DCOMPILATION_COMMENT="%{compilation_comment_release}" \
           -DMYSQL_SERVER_SUFFIX="%{?server_suffix}"
  echo BEGIN_NORMAL_CONFIG ; egrep '^#define' include/config.h ; echo END_NORMAL_CONFIG
  make %{?_smp_mflags} VERBOSE=1
)

%install
%if 0%{?compatlib}
# Install compat libs
for dir in libmysql libmysql_r ; do
    pushd mysql-%{compatver}/$dir
    make DESTDIR=%{buildroot} install
    popd
done
rm -f %{buildroot}%{_libdir}/mysql/libmysqlclient{,_r}.{a,la,so}
%endif # 0%{?compatlib}

MBD=$RPM_BUILD_DIR/%{src_dir}

# Ensure that needed directories exists
install -d -m 0755 %{buildroot}%{_datadir}/mysql/SELinux/RHEL4
install -d -m 0755 %{buildroot}/var/lib/mysql
install -d -m 0755 %{buildroot}/var/run/mysqld

# Install all binaries
cd $MBD/release
make DESTDIR=%{buildroot} install

# Install logrotate and autostart
install -D -m 0644 $MBD/release/support-files/mysql-log-rotate %{buildroot}%{_sysconfdir}/logrotate.d/mysql
install -D -m 0644 $MBD/release/packaging/rpm-oel/my.cnf %{buildroot}%{_sysconfdir}/my.cnf
%if 0%{?systemd}
install -D -m 0755 %{SOURCE1} %{buildroot}%{_bindir}/mysql-systemd-start
install -D -m 0644 %{SOURCE2} %{buildroot}%{_unitdir}/mysqld.service
%else
install -D -m 0755 $MBD/release/packaging/rpm-oel/mysql.init %{buildroot}%{_sysconfdir}/init.d/mysqld
%endif
install -D -m 0644 %{SOURCE3} %{buildroot}%{_prefix}/lib/tmpfiles.d/mysql.conf

# Make library links
install -d -m 0755 %{buildroot}%{_sysconfdir}/ld.so.conf.d
echo "%{_libdir}/mysql" > %{buildroot}%{_sysconfdir}/ld.so.conf.d/mysql-%{_arch}.conf

# multiarch support
%ifarch %{multiarchs}
mv %{buildroot}/%{_includedir}/mysql/my_config.h \
   %{buildroot}/%{_includedir}/mysql/my_config_%{_arch}.h
install -p -m 0644 %{SOURCE4} %{buildroot}/%{_includedir}/mysql/my_config.h
mv %{buildroot}/%{_bindir}/mysql_config %{buildroot}/%{_bindir}/mysql_config-%{__isa_bits}
install -p -m 0755 %{SOURCE5} %{buildroot}/%{_bindir}/mysql_config
%endif

# Install SELinux files in datadir
install -m 0644 $MBD/%{src_dir}/support-files/RHEL4-SElinux/mysql.{fc,te} \
    %{buildroot}%{_datadir}/mysql/SELinux/RHEL4

# Remove files pages we explicitly do not want to package
rm -rf %{buildroot}%{_datadir}/mysql/solaris
rm -rf %{buildroot}%{_infodir}/mysql.info*
rm -rf %{buildroot}%{_datadir}/mysql/binary-configure
rm -rf %{buildroot}%{_datadir}/mysql/mysql.server
rm -rf %{buildroot}%{_datadir}/mysql/mysqld_multi.server
%if 0%{?systemd}
rm -rf %{buildroot}%{_sysconfdir}/init.d/mysqld
%endif
rm -rf %{buildroot}%{_bindir}/mysql_embedded
rm -rf %{buildroot}%{_bindir}/mysql_setpermission
rm -rf %{buildroot}%{_mandir}/man1/mysql_setpermission.1*

%check
%if 0%{?runselftest}
pushd release
make test VERBOSE=1
export MTR_BUILD_THREAD=auto
pushd mysql-test
./mtr \
    --mem --parallel=auto --force --retry=0 \
    --mysqld=--binlog-format=mixed \
    --suite-timeout=720 --testcase-timeout=30 \
    --clean-vardir
rm -r $(readlink var) var
%endif

%pre server
/usr/sbin/groupadd -g 27 -o -r mysql >/dev/null 2>&1 || :
/usr/sbin/useradd -M -N -g mysql -o -r -d /var/lib/mysql -s /bin/bash \
    -c "MySQL Server" -u 27 mysql >/dev/null 2>&1 || :

%post server
datadir=$(/usr/bin/my_print_defaults server mysqld | grep '^--datadir=' | sed -n 's/--datadir=//p')
/bin/chmod 0755 "$datadir"
/bin/touch /var/log/mysqld.log
%if 0%{?systemd}
%systemd_post mysqld.service
/sbin/service mysqld enable >/dev/null 2>&1 || :
%else
/sbin/chkconfig --add mysqld
%endif

%preun server
%if 0%{?systemd}
%systemd_preun mysqld.service
%else
if [ "$1" = 0 ]; then
    /sbin/service mysqld stop >/dev/null 2>&1 || :
    /sbin/chkconfig --del mysqld
fi
%endif

%postun server
%if 0%{?systemd}
%systemd_postun_with_restart mysqld.service
%else
if [ $1 -ge 1 ]; then
    /sbin/service mysqld condrestart >/dev/null 2>&1 || :
fi
%endif

%post libs -p /sbin/ldconfig

%postun libs -p /sbin/ldconfig

%if 0%{?compatlib}
%post libs-compat -p /sbin/ldconfig

%postun libs-compat -p /sbin/ldconfig
%endif

%post embedded -p /sbin/ldconfig

%postun embedded -p /sbin/ldconfig

%files server
%defattr(-, root, root, -)
%doc %{?license_files_server} %{src_dir}/Docs/ChangeLog
%doc %{src_dir}/Docs/INFO_SRC*
%doc release/Docs/INFO_BIN*
%doc release/support-files/my-default.cnf
%attr(644, root, root) %{_mandir}/man1/innochecksum.1*
%attr(644, root, root) %{_mandir}/man1/my_print_defaults.1*
%attr(644, root, root) %{_mandir}/man1/myisam_ftdump.1*
%attr(644, root, root) %{_mandir}/man1/myisamchk.1*
%attr(644, root, root) %{_mandir}/man1/myisamlog.1*
%attr(644, root, root) %{_mandir}/man1/myisampack.1*
%attr(644, root, root) %{_mandir}/man1/mysql_convert_table_format.1*
%attr(644, root, root) %{_mandir}/man1/mysql_fix_extensions.1*
%attr(644, root, root) %{_mandir}/man8/mysqld.8*
%attr(644, root, root) %{_mandir}/man1/mysqld_multi.1*
%attr(644, root, root) %{_mandir}/man1/mysqld_safe.1*
%attr(644, root, root) %{_mandir}/man1/mysqldumpslow.1*
%attr(644, root, root) %{_mandir}/man1/mysql_install_db.1*
%attr(644, root, root) %{_mandir}/man1/mysql_plugin.1*
%attr(644, root, root) %{_mandir}/man1/mysql_secure_installation.1*
%attr(644, root, root) %{_mandir}/man1/mysql_upgrade.1*
%attr(644, root, root) %{_mandir}/man1/mysqlhotcopy.1*
%attr(644, root, root) %{_mandir}/man1/mysqlman.1*
%attr(644, root, root) %{_mandir}/man1/mysql.server.1*
%attr(644, root, root) %{_mandir}/man1/mysqltest.1*
%attr(644, root, root) %{_mandir}/man1/mysql_tzinfo_to_sql.1*
%attr(644, root, root) %{_mandir}/man1/mysql_zap.1*
%attr(644, root, root) %{_mandir}/man1/mysqlbug.1*
%attr(644, root, root) %{_mandir}/man1/perror.1*
%attr(644, root, root) %{_mandir}/man1/replace.1*
%attr(644, root, root) %{_mandir}/man1/resolve_stack_dump.1*
%attr(644, root, root) %{_mandir}/man1/resolveip.1*

%config(noreplace) %{_sysconfdir}/my.cnf

%attr(755, root, root) %{_bindir}/innochecksum
%attr(755, root, root) %{_bindir}/my_print_defaults
%attr(755, root, root) %{_bindir}/myisam_ftdump
%attr(755, root, root) %{_bindir}/myisamchk
%attr(755, root, root) %{_bindir}/myisamlog
%attr(755, root, root) %{_bindir}/myisampack
%attr(755, root, root) %{_bindir}/mysql_convert_table_format
%attr(755, root, root) %{_bindir}/mysql_fix_extensions
%attr(755, root, root) %{_bindir}/mysql_install_db
%attr(755, root, root) %{_bindir}/mysql_plugin
%attr(755, root, root) %{_bindir}/mysql_secure_installation
%attr(755, root, root) %{_bindir}/mysql_tzinfo_to_sql
%attr(755, root, root) %{_bindir}/mysql_upgrade
%attr(755, root, root) %{_bindir}/mysql_zap
%attr(755, root, root) %{_bindir}/mysqlbug
%attr(755, root, root) %{_bindir}/mysqld_multi
%attr(755, root, root) %{_bindir}/mysqld_safe
%attr(755, root, root) %{_bindir}/mysqldumpslow
%attr(755, root, root) %{_bindir}/mysqlhotcopy
%attr(755, root, root) %{_bindir}/mysqltest
%attr(755, root, root) %{_bindir}/perror
%attr(755, root, root) %{_bindir}/replace
%attr(755, root, root) %{_bindir}/resolve_stack_dump
%attr(755, root, root) %{_bindir}/resolveip
%if 0%{?systemd}
%attr(755, root, root) %{_bindir}/mysql-systemd-start
%endif
%attr(755, root, root) %{_sbindir}/mysqld
%attr(755, root, root) %{_sbindir}/mysqld-debug

%dir %{_libdir}/mysql/plugin
%attr(755, root, root) %{_libdir}/mysql/plugin/adt_null.so
%attr(755, root, root) %{_libdir}/mysql/plugin/auth_socket.so
%attr(755, root, root) %{_libdir}/mysql/plugin/innodb_engine.so
%attr(755, root, root) %{_libdir}/mysql/plugin/libmemcached.so
%attr(755, root, root) %{_libdir}/mysql/plugin/mypluglib.so
%attr(755, root, root) %{_libdir}/mysql/plugin/semisync_master.so
%attr(755, root, root) %{_libdir}/mysql/plugin/semisync_slave.so
%attr(755, root, root) %{_libdir}/mysql/plugin/validate_password.so
%dir %{_libdir}/mysql/plugin/debug
%attr(755, root, root) %{_libdir}/mysql/plugin/debug/adt_null.so
%attr(755, root, root) %{_libdir}/mysql/plugin/debug/auth_socket.so
%attr(755, root, root) %{_libdir}/mysql/plugin/debug/innodb_engine.so
%attr(755, root, root) %{_libdir}/mysql/plugin/debug/libmemcached.so
%attr(755, root, root) %{_libdir}/mysql/plugin/debug/mypluglib.so
%attr(755, root, root) %{_libdir}/mysql/plugin/debug/semisync_master.so
%attr(755, root, root) %{_libdir}/mysql/plugin/debug/semisync_slave.so
%attr(755, root, root) %{_libdir}/mysql/plugin/debug/validate_password.so

%attr(755, root, root) %{_libdir}/mysql/plugin/auth.so
%attr(755, root, root) %{_libdir}/mysql/plugin/auth_test_plugin.so
%attr(644, root, root) %{_libdir}/mysql/plugin/daemon_example.ini
%attr(755, root, root) %{_libdir}/mysql/plugin/libdaemon_example.so
%attr(755, root, root) %{_libdir}/mysql/plugin/qa_auth_client.so
%attr(755, root, root) %{_libdir}/mysql/plugin/qa_auth_interface.so
%attr(755, root, root) %{_libdir}/mysql/plugin/qa_auth_server.so
%attr(755, root, root) %{_libdir}/mysql/plugin/debug/auth.so
%attr(755, root, root) %{_libdir}/mysql/plugin/debug/auth_test_plugin.so
%attr(755, root, root) %{_libdir}/mysql/plugin/debug/libdaemon_example.so
%attr(755, root, root) %{_libdir}/mysql/plugin/debug/qa_auth_client.so
%attr(755, root, root) %{_libdir}/mysql/plugin/debug/qa_auth_interface.so
%attr(755, root, root) %{_libdir}/mysql/plugin/debug/qa_auth_server.so

%if 0%{?commercial}
%attr(755, root, root) %{_libdir}/mysql/plugin/audit_log.so
%attr(755, root, root) %{_libdir}/mysql/plugin/authentication_pam.so
%attr(755, root, root) %{_libdir}/mysql/plugin/thread_pool.so
%attr(755, root, root) %{_libdir}/mysql/plugin/debug/audit_log.so
%attr(755, root, root) %{_libdir}/mysql/plugin/debug/authentication_pam.so
%attr(755, root, root) %{_libdir}/mysql/plugin/debug/thread_pool.so
%endif

%attr(644, root, root) %{_datadir}/mysql/fill_help_tables.sql
%attr(644, root, root) %{_datadir}/mysql/mysql_system_tables.sql
%attr(644, root, root) %{_datadir}/mysql/mysql_system_tables_data.sql
%attr(644, root, root) %{_datadir}/mysql/mysql_test_data_timezone.sql
%attr(644, root, root) %{_datadir}/mysql/my-*.cnf
%attr(644, root, root) %{_datadir}/mysql/mysql-log-rotate
%attr(644, root, root) %{_datadir}/mysql/mysql_security_commands.sql
%attr(644, root, root) %{_datadir}/mysql/SELinux/RHEL4/mysql.fc
%attr(644, root, root) %{_datadir}/mysql/SELinux/RHEL4/mysql.te
%attr(644, root, root) %{_datadir}/mysql/dictionary.txt
%attr(644, root, root) %{_datadir}/mysql/innodb_memcached_config.sql
%attr(644, root, root) %{_datadir}/mysql/magic
%attr(644, root, root) %{_prefix}/lib/tmpfiles.d/mysql.conf
%if 0%{?systemd}
%attr(644, root, root) %{_unitdir}/mysqld.service
%else
%attr(755, root, root) %{_sysconfdir}/init.d/mysqld
%endif
%attr(644, root, root) %config(noreplace,missingok) %{_sysconfdir}/logrotate.d/mysql
%dir %attr(755, mysql, mysql) /var/lib/mysql
%dir %attr(755, mysql, mysql) /var/run/mysqld

%files common
%defattr(-, root, root, -)
%{_datadir}/mysql/charsets/
%{_datadir}/mysql/errmsg-utf8.txt
%{_datadir}/mysql/bulgarian/
%{_datadir}/mysql/czech/
%{_datadir}/mysql/danish/
%{_datadir}/mysql/dutch/
%{_datadir}/mysql/english/
%{_datadir}/mysql/estonian/
%{_datadir}/mysql/french/
%{_datadir}/mysql/german/
%{_datadir}/mysql/greek/
%{_datadir}/mysql/hungarian/
%{_datadir}/mysql/italian/
%{_datadir}/mysql/japanese/
%{_datadir}/mysql/korean/
%{_datadir}/mysql/norwegian-ny/
%{_datadir}/mysql/norwegian/
%{_datadir}/mysql/polish/
%{_datadir}/mysql/portuguese/
%{_datadir}/mysql/romanian/
%{_datadir}/mysql/russian/
%{_datadir}/mysql/serbian/
%{_datadir}/mysql/slovak/
%{_datadir}/mysql/spanish/
%{_datadir}/mysql/swedish/
%{_datadir}/mysql/ukrainian/

%files client
%defattr(-, root, root, -)
%attr(755, root, root) %{_bindir}/msql2mysql
%attr(755, root, root) %{_bindir}/mysql
%attr(755, root, root) %{_bindir}/mysql_find_rows
%attr(755, root, root) %{_bindir}/mysql_waitpid
%attr(755, root, root) %{_bindir}/mysqlaccess
# XXX: This should be moved to %{_sysconfdir}
%attr(644, root, root) %{_bindir}/mysqlaccess.conf
%attr(755, root, root) %{_bindir}/mysqladmin
%attr(755, root, root) %{_bindir}/mysqlbinlog
%attr(755, root, root) %{_bindir}/mysqlcheck
%attr(755, root, root) %{_bindir}/mysqldump
%attr(755, root, root) %{_bindir}/mysqlimport
%attr(755, root, root) %{_bindir}/mysqlshow
%attr(755, root, root) %{_bindir}/mysqlslap
%attr(755, root, root) %{_bindir}/mysql_config
%attr(755, root, root) %{_bindir}/mysql_config-%{__isa_bits}
%attr(755, root, root) %{_bindir}/mysql_config_editor

%attr(644, root, root) %{_mandir}/man1/msql2mysql.1*
%attr(644, root, root) %{_mandir}/man1/mysql.1*
%attr(644, root, root) %{_mandir}/man1/mysql_find_rows.1*
%attr(644, root, root) %{_mandir}/man1/mysql_waitpid.1*
%attr(644, root, root) %{_mandir}/man1/mysqlaccess.1*
%attr(644, root, root) %{_mandir}/man1/mysqladmin.1*
%attr(644, root, root) %{_mandir}/man1/mysqlbinlog.1*
%attr(644, root, root) %{_mandir}/man1/mysqlcheck.1*
%attr(644, root, root) %{_mandir}/man1/mysqldump.1*
%attr(644, root, root) %{_mandir}/man1/mysqlimport.1*
%attr(644, root, root) %{_mandir}/man1/mysqlshow.1*
%attr(644, root, root) %{_mandir}/man1/mysqlslap.1*
%attr(644, root, root) %{_mandir}/man1/mysql_config_editor.1*

%files devel
%defattr(-, root, root, -)
%attr(644, root, root) %{_mandir}/man1/comp_err.1*
%attr(644, root, root) %{_mandir}/man1/mysql_config.1*
%attr(755, root, root) %{_bindir}/mysql_config
%attr(755, root, root) %{_bindir}/mysql_config-%{__isa_bits}
%{_includedir}/mysql
%{_datadir}/aclocal/mysql.m4
%{_libdir}/mysql/libmysqlclient.a
%{_libdir}/mysql/libmysqlclient_r.a
%{_libdir}/mysql/libmysqlservices.a
%{_libdir}/mysql/libmysqlclient_r.so
%{_libdir}/mysql/libmysqlclient.so

%files libs
%defattr(-, root, root, -)
%dir %attr(755, root, root) %{_libdir}/mysql
%attr(644, root, root) %{_sysconfdir}/ld.so.conf.d/mysql-%{_arch}.conf
%{_libdir}/mysql/libmysqlclient.so.18*
%{_libdir}/mysql/libmysqlclient_r.so.18*

%if 0%{?compatlib}
%files libs-compat
%defattr(-, root, root, -)
%dir %attr(755, root, root) %{_libdir}/mysql
%attr(644, root, root) %{_sysconfdir}/ld.so.conf.d/mysql-%{_arch}.conf
%{_libdir}/mysql/libmysqlclient.so.%{compatlib}
%{_libdir}/mysql/libmysqlclient.so.%{compatlib}.0.0
%{_libdir}/mysql/libmysqlclient_r.so.%{compatlib}
%{_libdir}/mysql/libmysqlclient_r.so.%{compatlib}.0.0
%endif

%files test
%defattr(-, root, root, -)
%attr(-, root, root) %{_datadir}/mysql-test
%attr(755, root, root) %{_bindir}/mysql_client_test
%attr(755, root, root) %{_bindir}/mysql_client_test_embedded
%attr(755, root, root) %{_bindir}/mysqltest_embedded
%attr(644, root, root) %{_mandir}/man1/mysql_client_test.1*
%attr(644, root, root) %{_mandir}/man1/mysql-stress-test.pl.1*
%attr(644, root, root) %{_mandir}/man1/mysql-test-run.pl.1*
%attr(644, root, root) %{_mandir}/man1/mysql_client_test_embedded.1*
%attr(644, root, root) %{_mandir}/man1/mysqltest_embedded.1*

%files bench
%defattr(-, root, root, -)
%{_datadir}/sql-bench

%files embedded
%defattr(-, root, root, -)
%dir %attr(755, root, root) %{_libdir}/mysql
%attr(644, root, root) %{_sysconfdir}/ld.so.conf.d/mysql-%{_arch}.conf
%attr(755, root, root) %{_libdir}/mysql/libmysqld.so.*

%files embedded-devel
%defattr(-, root, root, -)
%attr(644, root, root) %{_libdir}/mysql/libmysqld.a
%attr(644, root, root) %{_libdir}/mysql/libmysqld-debug.a
%attr(755, root, root) %{_libdir}/mysql/libmysqld.so

%if 0%{?rhel} == 5
%files -n mysql
%defattr(-, root, root, -)
%doc %{?license_files_server}
%endif

%changelog
<<<<<<< HEAD
=======
* Tue Jul 08 2014 Balasubramanian Kandasamy <balasubramanian.kandasamy@oracle.com> - 5.6.20-3
- Remove perl(GD) and dtrace dependencies 

* Thu Jun 26 2014 Balasubramanian Kandasamy <balasubramanian.kandasamy@oracle.com> - 5.6.20-2
- Resolve embedded-devel conflict issue

* Wed Jun 25 2014 Balasubramanian Kandasamy <balasubramanian.kandasamy@oracle.com> - 5.6.20-1
- Add bench package
- Enable dtrace 

>>>>>>> 07d24a92
* Tue May 06 2014 Balasubramanian Kandasamy <balasubramanian.kandasamy@oracle.com> - 5.6.18-2
- Disable dtrace for el7 

* Thu Apr 24 2014 Balasubramanian Kandasamy <balasubramanian.kandasamy@oracle.com> - 5.6.18-1
- Updated for 5.6.18

* Mon Apr 07 2014 Balasubramanian Kandasamy <balasubramanian.kandasamy@oracle.com> - 5.6.17-6
- Fix Cflags for el7 

* Mon Mar 31 2014 Balasubramanian Kandasamy <balasubramanian.kandasamy@oracle.com> - 5.6.17-5
- Support for enterprise packages
- Upgrade from MySQL-* packages

* Fri Mar 14 2014 Balasubramanian Kandasamy <balasubramanian.kandasamy@oracle.com> - 5.6.17-4
- Resolve mysql conflict with mysql-community-client 

* Wed Mar 12 2014 Balasubramanian Kandasamy <balasubramanian.kandasamy@oracle.com> - 5.6.17-3
- Resolve conflict with mysql-libs-compat 

* Thu Mar 06 2014 Balasubramanian Kandasamy <balasubramanian.kandasamy@oracle.com> - 5.6.17-2
- Resolve conflict issues during upgrade

* Fri Feb 07 2014 Balasubramanian Kandasamy <balasubramanian.kandasamy@oracle.com> - 5.6.17-1
- 5.6.17
- Add support for el7 (with systemd enabled)
- Enable shared libmysqld by cmake option

* Thu Jan 09 2014 Balasubramanian Kandasamy <balasubramanian.kandasamy@oracle.com> - 5.6.16-1
- Updated to 5.6.16

* Mon Nov 18 2013 Balasubramanian Kandasamy <balasubramanian.kandasamy@oracle.com> - 5.6.15-3
- Fixed isa_bits error

* Fri Nov 08 2013 Balasubramanian Kandasamy <balasubramanian.kandasamy@oracle.com> - 5.6.15-2
- Add el5 build option

* Fri Oct 25 2013 Balasubramanian Kandasamy <balasubramanian.kandasamy@oracle.com> - 5.6.15-1
- Fixed uln advanced rpm libyassl.a error
- Updated to 5.6.15

* Wed Oct 16 2013 Balasubramanian Kandasamy <balasubramanian.kandasamy@oracle.com> - 5.6.14-3
- Fixed mysql_install_db usage 
- Improved handling of plugin directory 

* Fri Sep 27 2013 Balasubramanian Kandasamy <balasubramanian.kandasamy@oracle.com> - 5.6.14-2
- Refresh mysql-install patch and service renaming

* Mon Sep 16 2013 Balasubramanian Kandasamy <balasubramanian.kandasamy@oracle.com> - 5.6.14-1
- Updated to 5.6.14

* Wed Sep 04 2013 Balasubramanian Kandasamy <balasubramanian.kandasamy@oracle.com> - 5.6.13-5
- Support upgrade from 5.5 ULN packages to 5.6 

* Tue Aug 27 2013 Balasubramanian Kandasamy <balasubramanian.kandasamy@oracle.com> - 5.6.13-4
- Enhanced perl filtering 
- Added openssl-devel to buildreq 

* Wed Aug 21 2013 Balasubramanian Kandasamy <balasubramanian.kandasamy@oracle.com> - 5.6.13-3
- Removed mysql_embedded binary to resolve multilib conflict issue

* Fri Aug 16 2013 Balasubramanian Kandasamy <balasubramanian.kandasamy@oracle.com> - 5.6.13-2 
- Fixed Provides and Obsoletes issues in server, test packages 

* Wed Aug 14 2013 Balasubramanian Kandasamy <balasubramanian.kandasamy@oracle.com> - 5.6.13-1
- Updated to 5.6.13

* Mon Aug 05 2013 Balasubramanian Kandasamy <balasubramanian.kandasamy@oracle.com> - 5.6.12-9
- Added files list to embedded packages 

* Thu Aug 01 2013 Balasubramanian Kandasamy <balasubramanian.kandasamy@oracle.com> - 5.6.12-8
- Updated libmysqld.a with libmysqld.so in embedded package

* Mon Jul 29 2013 Balasubramanian Kandasamy <balasubramanian.kandasamy@oracle.com> - 5.6.12-7
- Updated test package dependency from client to server

* Wed Jul 24 2013 Balasubramanian Kandasamy <balasubramanian.kandasamy@oracle.com> - 5.6.12-6
- Added libs-compat dependency under libs package to resolve server
  installation conflicts issue.
 
* Wed Jul 17 2013 Balasubramanian Kandasamy <balasubramanian.kandasamy@oracle.com> - 5.6.12-5
- Removed libmysqlclient.so.16 from libs package
 
* Fri Jul 05 2013 Balasubramanian Kandasamy <balasubramanian.kandasamy@oracle.com> - 5.6.12-4
- Adjusted to work on OEL6

* Wed Jun 26 2013 Balasubramanian Kandasamy <balasubramanian.kandasamy@oracle.com> - 5.6.12-3
- Move libs to mysql/
- Basic multi arch support
- Fix changelog dates

* Thu Jun 20 2013 Balasubramanian Kandasamy <balasubramanian.kandasamy@oracle.com> - 5.6.12-2
- Major cleanup

* Tue Jun 04 2013 Balasubramanian Kandasamy <balasubramanian.kandasamy@oracle.com> - 5.6.12-1
- Updated to 5.6.12

* Mon Nov 05 2012 Joerg Bruehe <joerg.bruehe@oracle.com>

- Allow to override the default to use the bundled yaSSL by an option like
      --define="with_ssl /path/to/ssl"

* Wed Oct 10 2012 Bjorn Munch <bjorn.munch@oracle.com>

- Replace old my-*.cnf config file examples with template my-default.cnf

* Fri Oct 05 2012 Joerg Bruehe <joerg.bruehe@oracle.com>

- Let the installation use the new option "--random-passwords" of "mysql_install_db".
  (Bug# 12794345 Ensure root password)
- Fix an inconsistency: "new install" vs "upgrade" are told from the (non)existence
  of "$mysql_datadir/mysql" (holding table "mysql.user" and other system stuff).

* Tue Jul 24 2012 Joerg Bruehe <joerg.bruehe@oracle.com>

- Add a macro "runselftest":
  if set to 1 (default), the test suite will be run during the RPM build;
  this can be oveeridden via the command line by adding
      --define "runselftest 0"
  Failures of the test suite will NOT make the RPM build fail!

* Mon Jul 16 2012 Joerg Bruehe <joerg.bruehe@oracle.com>

- Add the man page for the "mysql_config_editor".

* Mon Jun 11 2012 Joerg Bruehe <joerg.bruehe@oracle.com>

- Make sure newly added "SPECIFIC-ULN/" directory does not disturb packaging.

* Wed Feb 29 2012 Brajmohan Saxena <brajmohan.saxena@oracle.com>

- Removal all traces of the readline library from mysql (BUG 13738013)

* Wed Sep 28 2011 Joerg Bruehe <joerg.bruehe@oracle.com>

- Fix duplicate mentioning of "mysql_plugin" and its manual page,
  it is better to keep alphabetic order in the files list (merging!).

* Wed Sep 14 2011 Joerg Bruehe <joerg.bruehe@oracle.com>

- Let the RPM capabilities ("obsoletes" etc) ensure that an upgrade may replace
  the RPMs of any configuration (of the current or the preceding release series)
  by the new ones. This is done by not using the implicitly generated capabilities
  (which include the configuration name) and relying on more generic ones which
  just list the function ("server", "client", ...).
  The implicit generation cannot be prevented, so all these capabilities must be
  explicitly listed in "Obsoletes:"

* Tue Sep 13 2011 Jonathan Perkin <jonathan.perkin@oracle.com>

- Add support for Oracle Linux 6 and Red Hat Enterprise Linux 6.  Due to
  changes in RPM behaviour ($RPM_BUILD_ROOT is removed prior to install)
  this necessitated a move of the libmygcc.a installation to the install
  phase, which is probably where it belonged in the first place.

* Tue Sep 13 2011 Joerg Bruehe <joerg.bruehe@oracle.com>

- "make_win_bin_dist" and its manual are dropped, cmake does it different.

* Thu Sep 08 2011 Daniel Fischer <daniel.fischer@oracle.com>

- Add mysql_plugin man page.

* Tue Aug 30 2011 Tor Didriksen <tor.didriksen@oracle.com>

- Set CXX=g++ by default to add a dependency on libgcc/libstdc++.
  Also, remove the use of the -fno-exceptions and -fno-rtti flags.
  TODO: update distro_buildreq/distro_requires

* Tue Aug 30 2011 Joerg Bruehe <joerg.bruehe@oracle.com>

- Add the manual page for "mysql_plugin" to the server package.

* Fri Aug 19 2011 Joerg Bruehe <joerg.bruehe@oracle.com>

- Null-upmerge the fix of bug#37165: This spec file is not affected.
- Replace "/var/lib/mysql" by the spec file variable "%%{mysqldatadir}".

* Fri Aug 12 2011 Daniel Fischer <daniel.fischer@oracle.com>

- Source plugin library files list from cmake-generated file.

* Mon Jul 25 2011 Chuck Bell <chuck.bell@oracle.com>

- Added the mysql_plugin client - enables or disables plugins.

* Thu Jul 21 2011 Sunanda Menon <sunanda.menon@oracle.com>

- Fix bug#12561297: Added the MySQL embedded binary

* Thu Jul 07 2011 Joerg Bruehe <joerg.bruehe@oracle.com>

- Fix bug#45415: "rpm upgrade recreates test database"
  Let the creation of the "test" database happen only during a new installation,
  not in an RPM upgrade.
  This affects both the "mkdir" and the call of "mysql_install_db".

* Wed Feb 09 2011 Joerg Bruehe <joerg.bruehe@oracle.com>

- Fix bug#56581: If an installation deviates from the default file locations
  ("datadir" and "pid-file"), the mechanism to detect a running server (on upgrade)
  should still work, and use these locations.
  The problem was that the fix for bug#27072 did not check for local settings.

* Mon Jan 31 2011 Joerg Bruehe <joerg.bruehe@oracle.com>

- Install the new "manifest" files: "INFO_SRC" and "INFO_BIN".

* Tue Nov 23 2010 Jonathan Perkin <jonathan.perkin@oracle.com>

- EXCEPTIONS-CLIENT has been deleted, remove it from here too
- Support MYSQL_BUILD_MAKE_JFLAG environment variable for passing
  a '-j' argument to make.

* Mon Nov 1 2010 Georgi Kodinov <georgi.godinov@oracle.com>

- Added test authentication (WL#1054) plugin binaries

* Wed Oct 6 2010 Georgi Kodinov <georgi.godinov@oracle.com>

- Added example external authentication (WL#1054) plugin binaries

* Wed Aug 11 2010 Joerg Bruehe <joerg.bruehe@oracle.com>

- With a recent spec file cleanup, names have changed: A "-community" part was dropped.
  Reflect that in the "Obsoletes" specifications.
- Add a "triggerpostun" to handle the uninstall of the "-community" server RPM.
- This fixes bug#55015 "MySQL server is not restarted properly after RPM upgrade".

* Tue Jun 15 2010 Joerg Bruehe <joerg.bruehe@sun.com>

- Change the behaviour on installation and upgrade:
  On installation, do not autostart the server.
  *Iff* the server was stopped before the upgrade is started, this is taken as a
  sign the administrator is handling that manually, and so the new server will
  not be started automatically at the end of the upgrade.
  The start/stop scripts will still be installed, so the server will be started
  on the next machine boot.
  This is the 5.5 version of fixing bug#27072 (RPM autostarting the server).

* Tue Jun 1 2010 Jonathan Perkin <jonathan.perkin@oracle.com>

- Implement SELinux checks from distribution-specific spec file.

* Wed May 12 2010 Jonathan Perkin <jonathan.perkin@oracle.com>

- Large number of changes to build using CMake
- Introduce distribution-specific RPMs
- Drop debuginfo, build all binaries with debug/symbols
- Remove __os_install_post, use native macro
- Remove _unpackaged_files_terminate_build, make it an error to have
  unpackaged files
- Remove cluster RPMs

* Wed Mar 24 2010 Joerg Bruehe <joerg.bruehe@sun.com>

- Add "--with-perfschema" to the configure options.

* Mon Mar 22 2010 Joerg Bruehe <joerg.bruehe@sun.com>

- User "usr/lib*" to allow for both "usr/lib" and "usr/lib64",
  mask "rmdir" return code 1.
- Remove "ha_example.*" files from the list, they aren't built.

* Wed Mar 17 2010 Joerg Bruehe <joerg.bruehe@sun.com>

- Fix a wrong path name in handling the debug plugins.

* Wed Mar 10 2010 Joerg Bruehe <joerg.bruehe@sun.com>

- Take the result of the debug plugin build and put it into the optimized tree,
  so that it becomes part of the final installation;
  include the files in the packlist. Part of the fixes for bug#49022.

* Mon Mar 01 2010 Joerg Bruehe <joerg.bruehe@sun.com>

- Set "Oracle and/or its affiliates" as the vendor and copyright owner,
  accept upgrading from packages showing MySQL or Sun as vendor.

* Fri Feb 12 2010 Joerg Bruehe <joerg.bruehe@sun.com>

- Formatting changes:
  Have a consistent structure of separator lines and of indentation
  (8 leading blanks => tab).
- Introduce the variable "src_dir".
- Give the environment variables "MYSQL_BUILD_CC(CXX)" precedence
  over "CC" ("CXX").
- Drop the old "with_static" argument analysis, this is not supported
  in 5.1 since ages.
- Introduce variables to control the handlers individually, as well
  as other options.
- Use the new "--with-plugin" notation for the table handlers.
- Drop handling "/etc/rc.d/init.d/mysql", the switch to "/etc/init.d/mysql"
  was done back in 2002 already.
- Make "--with-zlib-dir=bundled" the default, add an option to disable it.
- Add missing manual pages to the file list.
- Improve the runtime check for "libgcc.a", protect it against being tried
  with the Intel compiler "icc".

* Mon Jan 11 2010 Joerg Bruehe <joerg.bruehe@sun.com>

- Change RPM file naming:
  - Suffix like "-m2", "-rc" becomes part of version as "_m2", "_rc".
  - Release counts from 1, not 0.

* Wed Dec 23 2009 Joerg Bruehe <joerg.bruehe@sun.com>

- The "semisync" plugin file name has lost its introductory "lib",
  adapt the file lists for the subpackages.
  This is a part missing from the fix for bug#48351.
- Remove the "fix_privilege_tables" manual, it does not exist in 5.5
  (and likely, the whole script will go, too).

* Mon Nov 16 2009 Joerg Bruehe <joerg.bruehe@sun.com>

- Fix some problems with the directives around "tcmalloc" (experimental),
  remove erroneous traces of the InnoDB plugin (that is 5.1 only).

* Tue Oct 06 2009 Magnus Blaudd <mvensson@mysql.com>

- Removed mysql_fix_privilege_tables

* Fri Oct 02 2009 Alexander Nozdrin <alexander.nozdrin@sun.com>

- "mysqlmanager" got removed from version 5.4, all references deleted.

* Fri Aug 28 2009 Joerg Bruehe <joerg.bruehe@sun.com>

- Merge up from 5.1 to 5.4: Remove handling for the InnoDB plugin.

* Thu Aug 27 2009 Joerg Bruehe <joerg.bruehe@sun.com>

- This version does not contain the "Instance manager", "mysqlmanager":
  Remove it from the spec file so that packaging succeeds.

* Mon Aug 24 2009 Jonathan Perkin <jperkin@sun.com>

- Add conditionals for bundled zlib and innodb plugin

* Fri Aug 21 2009 Jonathan Perkin <jperkin@sun.com>

- Install plugin libraries in appropriate packages.
- Disable libdaemon_example and ftexample plugins.

* Thu Aug 20 2009 Jonathan Perkin <jperkin@sun.com>

- Update variable used for mysql-test suite location to match source.

* Fri Nov 07 2008 Joerg Bruehe <joerg@mysql.com>

- Correct yesterday's fix, so that it also works for the last flag,
  and fix a wrong quoting: un-quoted quote marks must not be escaped.

* Thu Nov 06 2008 Kent Boortz <kent.boortz@sun.com>

- Removed "mysql_upgrade_shell"
- Removed some copy/paste between debug and normal build

* Thu Nov 06 2008 Joerg Bruehe <joerg@mysql.com>

- Modify CFLAGS and CXXFLAGS such that a debug build is not optimized.
  This should cover both gcc and icc flags.  Fixes bug#40546.

* Fri Aug 29 2008 Kent Boortz <kent@mysql.com>

- Removed the "Federated" storage engine option, and enabled in all

* Tue Aug 26 2008 Joerg Bruehe <joerg@mysql.com>

- Get rid of the "warning: Installed (but unpackaged) file(s) found:"
  Some generated files aren't needed in RPMs:
  - the "sql-bench/" subdirectory
  Some files were missing:
  - /usr/share/aclocal/mysql.m4  ("devel" subpackage)
  - Manual "mysqlbug" ("server" subpackage)
  - Program "innochecksum" and its manual ("server" subpackage)
  - Manual "mysql_find_rows" ("client" subpackage)
  - Script "mysql_upgrade_shell" ("client" subpackage)
  - Program "ndb_cpcd" and its manual ("ndb-extra" subpackage)
  - Manuals "ndb_mgm" + "ndb_restore" ("ndb-tools" subpackage)

* Mon Mar 31 2008 Kent Boortz <kent@mysql.com>

- Made the "Federated" storage engine an option
- Made the "Cluster" storage engine and sub packages an option

* Wed Mar 19 2008 Joerg Bruehe <joerg@mysql.com>

- Add the man pages for "ndbd" and "ndb_mgmd".

* Mon Feb 18 2008 Timothy Smith <tim@mysql.com>

- Require a manual upgrade if the alread-installed mysql-server is
  from another vendor, or is of a different major version.

* Wed May 02 2007 Joerg Bruehe <joerg@mysql.com>

- "ndb_size.tmpl" is not needed any more,
  "man1/mysql_install_db.1" lacked the trailing '*'.

* Sat Apr 07 2007 Kent Boortz <kent@mysql.com>

- Removed man page for "mysql_create_system_tables"

* Wed Mar 21 2007 Daniel Fischer <df@mysql.com>

- Add debug server.

* Mon Mar 19 2007 Daniel Fischer <df@mysql.com>

- Remove Max RPMs; the server RPMs contain a mysqld compiled with all
  features that previously only were built into Max.

* Fri Mar 02 2007 Joerg Bruehe <joerg@mysql.com>

- Add several man pages for NDB which are now created.

* Fri Jan 05 2007 Kent Boortz <kent@mysql.com>

- Put back "libmygcc.a", found no real reason it was removed.

- Add CFLAGS to gcc call with --print-libgcc-file, to make sure the
  correct "libgcc.a" path is returned for the 32/64 bit architecture.

* Mon Dec 18 2006 Joerg Bruehe <joerg@mysql.com>

- Fix the move of "mysqlmanager" to section 8: Directory name was wrong.

* Thu Dec 14 2006 Joerg Bruehe <joerg@mysql.com>

- Include the new man pages for "my_print_defaults" and "mysql_tzinfo_to_sql"
  in the server RPM.
- The "mysqlmanager" man page got moved from section 1 to 8.

* Thu Nov 30 2006 Joerg Bruehe <joerg@mysql.com>

- Call "make install" using "benchdir_root=%%{_datadir}",
  because that is affecting the regression test suite as well.

* Thu Nov 16 2006 Joerg Bruehe <joerg@mysql.com>

- Explicitly note that the "MySQL-shared" RPMs (as built by MySQL AB)
  replace "mysql-shared" (as distributed by SuSE) to allow easy upgrading
  (bug#22081).

* Mon Nov 13 2006 Joerg Bruehe <joerg@mysql.com>

- Add "--with-partition" t 2006 Joerg Bruehe <joerg@mysql.com>

- Use the Perl script to run the tests, because it will automatically check
  whether the server is configured with SSL.

* Tue Jun 27 2006 Joerg Bruehe <joerg@mysql.com>

- move "mysqldumpslow" from the client RPM to the server RPM (bug#20216)

- Revert all previous attempts to call "mysql_upgrade" during RPM upgrade,
  there are some more aspects which need to be solved before this is possible.
  For now, just ensure the binary "mysql_upgrade" is delivered and installysql.com>

- To run "mysql_upgrade", we need a running server;
  start it in isolation and skip password checks.

* Sat May 20 2006 Kent Boortz <kent@mysql.com>

- Always compile for PIC, position independent code.

* Wed May 10 2006 Kent Boortz <kent@mysql.com>

- Use character set "all" when compiling with Cluster, to make Cluster
  nodes independent on the character set directory, and the problem
  that two RPM sub packages both wants to install this directory.

* Mon May 01 2006 Kent Boortz <kent@mysql.com>

- Use "./libtool --mode=execute" instead of searching for the
  executable in current directory and ".libs".

* Fri Apr 28 2006 Kent Boortz <kent@mysql.com>

- Install and run "mysql_upgrade"

* Wed Apr 12 2006 Jim Winstead <jimw@mysql.com>

- Remove sql-bench, and MySQL-bench RPM (will be built as an independent
  project from the mysql-bench repository)

* Tue Apr 11 2006 Jim Winstead <jimw@mysql.com>

- Remove old mysqltestmanager and related programs
* Sat Apr 01 2006 Kent Boortz <kent@mysql.com>

- Set $LDFLAGS from $MYSQL_BUILD_LDFLAGS

* Tue Mar 07 2006 Kent Boortz <kent@mysql.com>

- Changed product name from "Community Edition" to "Community Server"

* Mon Mar 06 2006 Kent Boortz <kent@mysql.com>

- Fast mutexes is now disabled by default, but should be
  used in Linux builds.

* Mon Feb 20 2006 Kent Boortz <kent@mysql.com>

- Reintroduced a max build
- Limited testing of 'debug' and 'max' servers
- Berkeley DB only in 'max'

* Mon Feb 13 2006 Joerg Bruehe <joerg@mysql.com>

- Use "-i" on "make test-force";
  this is essential for later evaluation of this log file.

* Thu Feb 09 2006 Kent Boortz <kent@mysql.com>

- Pass '-static' to libtool, link static with our own libraries, dynamic
  with system libraries.  Link with the bundled zlib.

* Wed Feb 08 2006 Kristian Nielsen <knielsen@mysql.com>

- Modified RPM spec to match new 5.1 debug+max combined community packaging.

* Sun Dec 18 2005 Kent Boortz <kent@mysql.com>

- Added "client/mysqlslap"

* Mon Dec 12 2005 Rodrigo Novo <rodrigo@mysql.com>

- Added zlib to the list of (static) libraries installed
- Added check against libtool wierdness (WRT: sql/mysqld || sql/.libs/mysqld)
- Compile MySQL with bundled zlib
- Fixed %%packager name to "MySQL Production Engineering Team"

* Mon Dec 05 2005 Joerg Bruehe <joerg@mysql.com>

- Avoid using the "bundled" zlib on "shared" builds:
  As it is not installed (on the build system), this gives dependency
  problems with "libtool" causing the build to fail.
  (Change was done on Nov 11, but left uncommented.)

* Tue Nov 22 2005 Joerg Bruehe <joerg@mysql.com>

- Extend the file existence check for "init.d/mysql" on un-install
  to also guard the call to "insserv"/"chkconfig".

* Thu Oct 27 2005 Lenz Grimmer <lenz@grimmer.com>

- added more man pages

* Wed Oct 19 2005 Kent Boortz <kent@mysql.com>

- Made yaSSL support an option (off by default)

* Wed Oct 19 2005 Kent Boortz <kent@mysql.com>

- Enabled yaSSL support

* Sat Oct 15 2005 Kent Boortz <kent@mysql.com>

- Give mode arguments the same way in all places
lenz@mysql.com>

- fixed the removing of the RPM_BUILD_ROOT in the %%clean section (the
  $RBR variable did not get expanded, thus leaving old build roots behind)

* Thu Aug 04 2005 Lenz Grimmer <lenz@mysql.com>

- Fixed the creation of the mysql user group account in the postinstall
  section (BUG 12348)
- Fixed enabling the Archive storage engine in the Max binary

* Tue Aug 02 2005 Lenz Grimmer <lenz@mysql.com>

- Fixed the Requires: tag for the server RPM (BUG 12233)

* Fri Jul 15 2005 Lenz Grimmer <lenz@mysql.com>

- create a "mysql" user group and assign the mysql user account to that group
  in the server postinstall section. (BUG 10984)

* Tue Jun 14 2005 Lenz Grimmer <lenz@mysql.com>

- Do not build statically on i386 by default, only when adding either "--with
  static" or "--define '_with_static 1'" to the RPM build options. Static
  linking really only makes sense when linking against the specially patched
  glibc 2.2.5.

* Mon Jun 06 2005 Lenz Grimmer <lenz@mysql.com>

- added mysql_client_test to the "bench" subpackage (BUG 10676)
- added the libndbclient static and shared libraries (BUG 10676)

* Wed Jun 01 2005 Lenz Grimmer <lenz@mysql.com>

- use "mysqldatadir" variable instead of hard-coding the path multiple times
- use the "mysqld_user" variable on all occasions a user name is referenced
- removed (incomplete) Brazilian translations
- removed redundant release tags from the subpackage descriptions

* Wed May 25 2005 Joerg Bruehe <joerg@mysql.com>

- Added a "make clean" between separate calls to "BuildMySQL".

* Thu May 12 2005 Guilhem Bichot <guilhem@mysql.com>

- Removed the mysql_tableinfo script made obsolete by the information schema

* Wed Apr 20 2005 Lenz Grimmer <lenz@mysql.com>

- Enabled the "blackhole" storage engine for the Max RPM

* Wed Apr 13 2005 Lenz Grimmer <lenz@mysql.com>

- removed the MySQL manual files (html/ps/texi) - they have been removed
  from the MySQL sources and are now available seperately.

* Mon Apr 4 2005 Petr Chardin <petr@mysql.com>

- old mysqlmanager, mysq* Mon Feb 7 2005 Tomas Ulin <tomas@mysql.com>

- enabled the "Ndbcluster" storage engine for the max binary
- added extra make install in ndb subdir after Max build to get ndb binaries
- added packages for ndbcluster storage engine

* Fri Jan 14 2005 Lenz Grimmer <lenz@mysql.com>

- replaced obsoleted "BuildPrereq" with "BuildRequires" instead

* Thu Jan 13 2005 Lenz Grimmer <lenz@mysql.com>

- enabled the "Federated" storage engine for the max binary

* Tue Jan 04 2005 Petr Chardin <petr@mysql.com>

- ISAM and merge storage engines were purged. As well as appropriate
  tools and manpages (isamchk and isamlog)

* Fri Dec 31 2004 Lenz Grimmer <lenz@mysql.com>

- enabled the "Archive" storage engine for the max binary
- enabled the "CSV" storage engine for the max binary
- enabled the "Example" storage engine for the max binary

* Thu Aug 26 2004 Lenz Grimmer <lenz@mysql.com>

- MySQL-Max now requires MySQL-server instead of MySQL (BUG 3860)

* Fri Aug 20 2004 Lenz Grimmer <lenz@mysql.com>

- do not link statically on IA64/AMD64 as these systems do not have
  a patched glibc installed

* Tue Aug 10 2004 Lenz Grimmer <lenz@mysql.com>

- Added libmygcc.a to the devel subpackage (required to link applications
  against the the embedded server libmysqld.a) (BUG 4921)

* Mon Aug 09 2004 Lenz Grimmer <lenz@mysql.com>

- Added EXCEPTIONS-CLIENT to the "devel" package

* Thu Jul 29 2004 Lenz Grimmer <lenz@mysql.com>

- disabled OpenSSL in the Max binaries again (the RPM packages were the
  only exception to this anyway) (BUG 1043)

* Wed Jun 30 2004 Lenz Grimmer <lenz@mysql.com>

- fixed server postinstall (mysql_install_db was called with the wrong
  parameter)

* Thu Jun 24 2004 Lenz Grimmer <lenz@mysql.com>

- added mysql_tzinfo_to_sql to the server subpackage
- run "make clean" instead of "make distclean"

* Mon Apr 05 2004 Lenz Grimmer <lenz@mysql.com>

- added ncurses-devel to the build prerequisites (BUG 3377)

* Thu Feb 12 2004 Lenz Grimmer <lenz@mysql.com>

- when using gcc, _always_ use CXX=gcc
- replaced Copyright with License field (Copyright is obsolete)

* Tue Feb 03 2004 Lenz Grimmer <lenz@mysql.com>

- added myisam_ftdump to the Server package

* Tue Jan 13 2004 Lenz Grimmer <lenz@mysql.com>

- link the mysql client against libreadline instead of libedit (BUG 2289)

* Mon Dec 22 2003 Lenz Grimmer <lenz@mysql.com>

- marked /etc/logrotate.d/mysql as a config file (BUG 2156)

* Sat Dec 13 2003 Lenz Grimmer <lenz@mysql.com>

- fixed file permissions (BUG 1672)

* Thu Dec 11 2003 Lenz Grimmer <lenz@mysql.com>

- made testing for gcc3 a bit more robust

* Fri Dec 05 2003 Lenz Grimmer <lenz@mysql.com>

- added missing file mysql_create_system_tables to the server subpackage

* Fri Nov 21 2003 Lenz Grimmer <lenz@mysql.com>

- removed dependency on MySQL-client from the MySQL-devel subpackage
  as it is not really required. (BUG 1610)

* Fri Aug 29 2003 Lenz Grimmer <lenz@mysql.com>

- Fixed BUG 1162 (removed macro names from the changelog)
- Really fixed BUG 998 (disable the checking for installed but
  unpackaged files)

* Tue Aug 05 2003 Lenz Grimmer <lenz@mysql.com>

- Fixed BUG 959 (libmysqld not being compiled properly)
- Fixed BUG 998 (RPM build errors): added missing files to the
  distribution (mysql_fix_extensions, mysql_tableinfo, mysqldumpslow,
  mysql_fix_privilege_tables.1), removed "-n" from install section.

* Wed Jul 09 2003 Lenz Grimmer <lenz@mysql.com>

- removed the GIF Icon (file was not included in the sources anyway)
- removed unused variable shared_lib_version
- do not run automake before building the standard binary
  (should not be necessary)
- add server suffix '-standard' to standard binary (to be in line
  with the binary tarball distributions)
- Use more RPM macros (_exec_prefix, _sbindir, _libdir, _sysconfdir,
  _datadir, _includedir) throughout the spec file.
- allow overriding CC and CXX (required when building with other compilers)

* Fri May 16 2003 Lenz Grimmer <lenz@mysql.com>

- re-enabled RAID again

* Wed Apr 30 2003 Lenz Grimmer <lenz@mysql.com>

- disabled MyISAM RAID (--with-raid)- it throws an assertion which
  needs to be investigated first.

* Mon Mar 10 2003 Lenz Grimmer <lenz@mysql.com>

- added missing file mysql_secure_installation to server subpackage
  (BUG 141)

* Tue Feb 11 2003 Lenz Grimmer <lenz@mysql.com>

- re-added missing pre- and post(un)install scripts to server subpackage
- added config file /etc/my.cnf to the file list (just for completeness)
- make sure to create the datadir with 755 permissions

* Mon Jan 27 2003 Lenz Grimmer <lenz@mysql.com>

- removed unusedql.com>

- Reworked the build steps a little bit: the Max binary is supposed
  to include OpenSSL, which cannot be linked statically, thus trying
  to statically link against a special glibc is futile anyway
- because of this, it is not required to make yet another build run
  just to compile the shared libs (saves a lot of time)
- updated package description of the Max subpackage
- clean up the BuildRoot directory afterwards

* Mon Jul 15 2002 Lenz Grimmer <lenz@mysql.com>

- Updated Packager information
- Fixed the build options: the regular package is supposed to
  include InnoDB and linked statically, while the Max package
  should include BDB and SSL support

* Fri May 03 2002 Lenz Grimmer <lenz@mysql.com>

- Use more RPM macros (e.g. infodir, mandir) to make the spec
  file more portable
- reorganized the installation of documentation files: let RPM
  take care of this
- reorganized the file list: actually install man pages along
  with the binaries of the respective subpackage
- do not include libmysqld.a in the devel subpackage as well, if we
  have a special "embedded" subpackage
- reworked the package descriptions

* Mon Oct  8 2001 Monty

- Added embedded server as a separate RPM

* Fri Apr 13 2001 Monty

- Added mysqld-max to the distribution

* Tue Jan 2  2001  Monty

- Added mysql-test to the bench package

* Fri Aug 18 2000 Tim Smith <tim@mysql.com>

- Added separate libmysql_r directory; now both a threaded
  and non-threaded library is shipped.

* Tue Sep 28 1999 David Axmark <davida@mysql.com>

- Added the support-files/my-example.cnf to the docs directory.

- Removed devel dependency on base since it is about client
  development.

* Wed Sep 8 1999 David Axmark <davida@mysql.com>

- Cleaned up some for 3.23.

* Thu Jul 1 1999 David Axmark <davida@mysql.com>

- Added support for shared libraries in a separate sub
  package. Original fix by David Fox (dsfox@cogsci.ucsd.edu)

- The --enable-assembler switch is now automatically disables on
  platforms there assembler code is unavailable. This should allow
  building this RPM on non i386 systems.

* Mon Feb 22 1999 David Axmark <david@detron.se>

- Removed unportable cc switches from the spec file. The defaults can
  now be overridden with environment variables. This feature is used
  to compile the official RPM with optimal (but compiler version
  specific) switches.

- Removed the repetitive description parts for the sub rpms. Maybe add
  again if RPM gets a multiline macro capability.

- Added support for a pt_BR translation. Translation contributed by
  Jorge Godoy <jorge@bestway.com.br>.

* Wed Nov 4 1998 David Axmark <david@detron.se>

- A lot of changes in all the rpm and install scripts. This may even
  be a working RPM :-)

* Sun Aug 16 1998 David Axmark <david@detron.se>

- A developers changelog for MySQL is available in the source RPM. And
  there is a history of major user visible changed in the Reference
  Manual.  Only RPM specific changes will be documented here.<|MERGE_RESOLUTION|>--- conflicted
+++ resolved
@@ -499,11 +499,7 @@
   cmake ../%{src_dir} \
            -DBUILD_CONFIG=mysql_release \
            -DINSTALL_LAYOUT=RPM \
-<<<<<<< HEAD
-           -DCMAKE_BUILD_TYPE=Debug %{?el7:-DENABLE_DTRACE=OFF} \
-=======
            -DCMAKE_BUILD_TYPE=Debug \
->>>>>>> 07d24a92
            -DCMAKE_C_FLAGS="$optflags" \
            -DCMAKE_CXX_FLAGS="$optflags" \
            -DWITH_INNODB_MEMCACHED=1 \
@@ -528,11 +524,7 @@
   cmake ../%{src_dir} \
            -DBUILD_CONFIG=mysql_release \
            -DINSTALL_LAYOUT=RPM \
-<<<<<<< HEAD
-           -DCMAKE_BUILD_TYPE=RelWithDebInfo %{?el7:-DENABLE_DTRACE=OFF} \
-=======
            -DCMAKE_BUILD_TYPE=RelWithDebInfo \
->>>>>>> 07d24a92
            -DCMAKE_C_FLAGS="%{optflags}" \
            -DCMAKE_CXX_FLAGS="%{optflags}" \
            -DWITH_INNODB_MEMCACHED=1 \
@@ -936,8 +928,6 @@
 %endif
 
 %changelog
-<<<<<<< HEAD
-=======
 * Tue Jul 08 2014 Balasubramanian Kandasamy <balasubramanian.kandasamy@oracle.com> - 5.6.20-3
 - Remove perl(GD) and dtrace dependencies 
 
@@ -948,7 +938,6 @@
 - Add bench package
 - Enable dtrace 
 
->>>>>>> 07d24a92
 * Tue May 06 2014 Balasubramanian Kandasamy <balasubramanian.kandasamy@oracle.com> - 5.6.18-2
 - Disable dtrace for el7 
 
