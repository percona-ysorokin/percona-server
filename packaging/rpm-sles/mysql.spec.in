# Copyright (c) 2000, 2015, Oracle and/or its affiliates. All rights reserved.
#
# This program is free software; you can redistribute it and/or modify
# it under the terms of the GNU General Public License as published by
# the Free Software Foundation; version 2 of the License.
#
# This program is distributed in the hope that it will be useful,
# but WITHOUT ANY WARRANTY; without even the implied warranty of
# MERCHANTABILITY or FITNESS FOR A PARTICULAR PURPOSE.  See the
# GNU General Public License for more details.
#
# You should have received a copy of the GNU General Public License
# along with this program; see the file COPYING. If not, write to the
# Free Software Foundation, Inc., 51 Franklin St, Fifth Floor, Boston
# MA  02110-1301  USA.


%global mysql_vendor    Oracle and/or its affiliates
%global mysqldatadir    /var/lib/mysql

# By default, a build will include the bundeled "yaSSL" library for SSL.
%{?with_ssl: %global ssl_option -DWITH_SSL=%{with_ssl}}

# Regression tests may take a long time, override the default to skip them
%{!?runselftest:%global runselftest 0}

%{!?with_systemd:                %global systemd 0}
%{!?with_debuginfo:              %global nodebuginfo 1}
%{!?product_suffix:              %global product_suffix community}
%{!?feature_set:                 %global feature_set community}
%{!?compilation_comment_release: %global compilation_comment_release MySQL Community Server - (GPL)}
%{!?compilation_comment_debug:   %global compilation_comment_debug MySQL Community Server - Debug (GPL)}
%{!?src_base:                    %global src_base mysql}

%global src_dir               %{src_base}-%{version}

# multiarch
%global multiarchs            ppc %{power64} %{ix86} x86_64 %{sparc}

# No debuginfo for now, ships /usr/sbin/mysqld-debug and libmysqlcliet-debug.a
%if 0%{?nodebuginfo}
%global _enable_debug_package 0
%global debug_package         %{nil}
%global __os_install_post     /usr/lib/rpm/brp-compress %{nil}
%endif

%if 0%{?commercial}
%global license_files_server  %{src_dir}/LICENSE.mysql
%global license_type          Commercial
%else
%global license_files_server  %{src_dir}/COPYING %{src_dir}/README
%global license_type          GPLv2
%endif

%if 0%{?suse_version} == 1110
%global dist                  .sles11
%global sles11                1
%endif

%if 0%{?suse_version} == 1315
%global dist                  .sles12
%global sles12                1
%endif

# https://en.opensuse.org/openSUSE:Systemd_packaging_guidelines
%{?sles12:                %global systemd 1}
%{!?_tmpfilesdir:         %global _tmpfilesdir /usr/lib/tmpfiles.d}

Name:           mysql-%{product_suffix}
Summary:        A very fast and reliable SQL database server
Group:          Applications/Databases
Version:        @VERSION@
Release:        2%{?commercial:.1}%{?dist}
License:        Copyright (c) 2000, @MYSQL_COPYRIGHT_YEAR@, %{mysql_vendor}. All rights reserved. Under %{?license_type} license as shown in the Description field.
Source0:        https://cdn.mysql.com/Downloads/MySQL-@MYSQL_BASE_VERSION@/%{src_dir}.tar.gz
URL:            http://www.mysql.com/
Packager:       MySQL Release Engineering <mysql-build@oss.oracle.com>
Vendor:         %{mysql_vendor}
Source1:        mysql-systemd-start
Source2:        mysqld.service
Source3:        mysql.conf
Source4:        my_config.h
Source90:       filter-provides.sh
Source91:       filter-requires.sh
BuildRequires:  cmake
BuildRequires:  perl
BuildRequires:  libaio-devel
BuildRequires:  libnuma-devel
BuildRequires:  ncurses-devel
BuildRequires:  openssl-devel
BuildRequires:  zlib-devel
%if 0%{?systemd}
BuildRequires:  systemd
BuildRequires:  pkgconfig(systemd)
BuildRequires:  systemd-rpm-macros
%endif
BuildRoot:      %(mktemp -ud %{_tmppath}/%{name}-%{version}-%{release}-XXXXXX)

%if 0%{?rhel} > 6
# For rpm => 4.9 only: https://fedoraproject.org/wiki/Packaging:AutoProvidesAndRequiresFiltering
%global __requires_exclude ^perl\\((GD|hostnames|lib::mtr|lib::v1|mtr_|My::)
%global __provides_exclude_from ^(/usr/share/(mysql|mysql-test)/.*|%{_libdir}/mysql/plugin/.*\\.so)$
%else
# https://fedoraproject.org/wiki/EPEL:Packaging#Generic_Filtering_on_EPEL6
%global __perl_provides %{SOURCE90}
%global __perl_requires %{SOURCE91}
%endif

%description
The MySQL(TM) software delivers a very fast, multi-threaded, multi-user,
and robust SQL (Structured Query Language) database server. MySQL Server
is intended for mission-critical, heavy-load production systems as well
as for embedding into mass-deployed software. MySQL is a trademark of
%{mysql_vendor}

The MySQL software has Dual Licensing, which means you can use the MySQL
software free of charge under the GNU General Public License
(http://www.gnu.org/licenses/). You can also purchase commercial MySQL
licenses from %{mysql_vendor} if you do not wish to be bound by the terms of
the GPL. See the chapter "Licensing and Support" in the manual for
further info.

The MySQL web site (http://www.mysql.com/) provides the latest
news and information about the MySQL software. Also please see the
documentation and the manual for more information.

%package        server
Summary:        A very fast and reliable SQL database server
Group:          Applications/Databases
Requires:       coreutils
Requires:       grep
Requires:       procps
Requires:       net-tools
Requires:       perl-base
%if 0%{?commercial}
Provides:       MySQL-server-advanced = %{version}-%{release}
Obsoletes:      MySQL-server-advanced < %{version}-%{release}
Obsoletes:      mysql-community-server < %{version}-%{release}
Requires:       mysql-commercial-client = %{version}-%{release}
Requires:       mysql-commercial-common = %{version}-%{release}
%else
Provides:       MySQL-server = %{version}-%{release}
Requires:       mysql-community-client = %{version}-%{release}
Requires:       mysql-community-common = %{version}-%{release}
%endif
Obsoletes:      MySQL-server < %{version}-%{release}
Obsoletes:      mysql < %{version}-%{release}
Obsoletes:      mysql-tools < %{version}-%{release}
Obsoletes:      mariadb-server
Obsoletes:      mariadb-galera-server
Provides:       mysql = %{version}-%{release}
Provides:       mysql-tools = %{version}-%{release}
%if 0%{?systemd}
%{?systemd_requires}
%else
PreReq:         insserv
%endif
PreReq:         sed
PreReq:         pwdutils
Conflicts:      otherproviders(mysql)
Conflicts:      otherproviders(mysql-debug)
Conflicts:      otherproviders(mysql-tools)

%description    server
The MySQL(TM) software delivers a very fast, multi-threaded, multi-user,
and robust SQL (Structured Query Language) database server. MySQL Server
is intended for mission-critical, heavy-load production systems as well
as for embedding into mass-deployed software. MySQL is a trademark of
%{mysql_vendor}

The MySQL software has Dual Licensing, which means you can use the MySQL
software free of charge under the GNU General Public License
(http://www.gnu.org/licenses/). You can also purchase commercial MySQL
licenses from %{mysql_vendor} if you do not wish to be bound by the terms of
the GPL. See the chapter "Licensing and Support" in the manual for
further info.

The MySQL web site (http://www.mysql.com/) provides the latest news and
information about the MySQL software.  Also please see the documentation
and the manual for more information.

This package includes the MySQL server binary as well as related utilities
to run and administer a MySQL server.

%package        client
Summary:        MySQL database client applications and tools
Group:          Applications/Databases
%if 0%{?commercial}
Provides:       MySQL-client-advanced = %{version}-%{release}
Obsoletes:      MySQL-client-advanced < %{version}-%{release}
Obsoletes:      mysql-community-client < %{version}-%{release}
Requires:       mysql-commercial-libs = %{version}-%{release}
%else
Provides:       MySQL-client = %{version}-%{release}
Requires:       mysql-community-libs = %{version}-%{release}
%endif
Obsoletes:      MySQL-client < %{version}-%{release}
Provides:       mysql-client = %{version}-%{release}
Obsoletes:      mysql-client < %{version}-%{release}
Obsoletes:      mariadb
Conflicts:      otherproviders(mysql-client)

%description    client
This package contains the standard MySQL clients and administration
tools.

%package        common
Summary:        MySQL database common files for server and client libs
Group:          Applications/Databases
%if 0%{?commercial}
Obsoletes:      mysql-community-common < %{version}-%{release}
%endif
Provides:       mysql-common = %{version}-%{release}

%description    common
This packages contains common files needed by MySQL client library,
MySQL database server, and MySQL embedded server.


%package        test
Summary:        Test suite for the MySQL database server
Group:          Applications/Databases
%if 0%{?commercial}
Provides:       MySQL-test-advanced = %{version}-%{release}
Obsoletes:      MySQL-test-advanced < %{version}-%{release}
Obsoletes:      mysql-community-test < %{version}-%{release}
Requires:       mysql-commercial-server = %{version}-%{release}
%else
Provides:       MySQL-test = %{version}-%{release}
Requires:       mysql-community-server = %{version}-%{release}
%endif
Obsoletes:      MySQL-test < %{version}-%{release}
Obsoletes:      mysql-test < %{version}-%{release}
Obsoletes:      mariadb-test
Provides:       mysql-test = %{version}-%{release}
Conflicts:      otherproviders(mysql-test)

%description    test
This package contains the MySQL regression test suite for MySQL
database server.


%package        bench
Summary:        MySQL benchmark suite
Group:          Applications/Databases
%if 0%{?commercial}
Obsoletes:      mysql-community-bench < %{version}-%{release}
Requires:       mysql-commercial-server = %{version}-%{release}
%else
Requires:       mysql-community-server = %{version}-%{release}
%endif
Obsoletes:      mariadb-bench
Obsoletes:      community-mysql-bench < %{version}-%{release}
Obsoletes:      mysql-bench < %{version}-%{release}
Provides:       mysql-bench = %{version}-%{release}
Conflicts:      otherproviders(mysql-bench)

%description    bench
This package contains the MySQL Benchmark Suite for MySQL database
server.

%package        devel
Summary:        Development header files and libraries for MySQL database client applications
Group:          Applications/Databases
%if 0%{?commercial}
Provides:       MySQL-devel-advanced = %{version}-%{release}
Obsoletes:      MySQL-devel-advanced < %{version}-%{release}
Obsoletes:      mysql-community-devel < %{version}-%{release}
Requires:       mysql-commercial-libs = %{version}-%{release}
%else
Provides:       MySQL-devel = %{version}-%{release}
Requires:       mysql-community-libs = %{version}-%{release}
%endif
Obsoletes:      MySQL-devel < %{version}-%{release}
Obsoletes:      mysql-devel < %{version}-%{release}
Obsoletes:      mariadb-devel
Obsoletes:      libmysqlclient-devel
Provides:       mysql-devel = %{version}-%{release}
Provides:       libmysqlclient-devel = %{version}-%{release}
Conflicts:      mysql-connector-c-shared-devel < 6.2

%description    devel
This package contains the development header files and libraries necessary
to develop MySQL client applications.

%package        libs
Summary:        Shared libraries for MySQL database client applications
Group:          Applications/Databases
%if 0%{?commercial}
Provides:       MySQL-shared-advanced = %{version}-%{release}
Obsoletes:      MySQL-shared-advanced < %{version}-%{release}
Obsoletes:      mysql-community-libs < %{version}-%{release}
Requires:       mysql-commercial-common = %{version}-%{release}
%else
Provides:       MySQL-shared = %{version}-%{release}
Requires:       mysql-community-common = %{version}-%{release}
%endif
Obsoletes:      MySQL-shared < %{version}-%{release}
Obsoletes:      mysql-libs < %{version}-%{release}
Obsoletes:      mariadb-libs
Obsoletes:      libmysqlclient18 < %{version}-%{release}
Obsoletes:      libmysqlclient_r18 < %{version}-%{release}
Provides:       mysql-libs = %{version}-%{release}
Provides:       libmysqlclient18 = %{version}-%{release}
Provides:       libmysqlclient_r18 = %{version}-%{release}
Conflicts:      mysql-connector-c-shared < 6.2

%description    libs
This package contains the shared libraries for MySQL client
applications.

%package        embedded
Summary:        MySQL embedded library
Group:          Applications/Databases
%if 0%{?commercial}
Provides:       MySQL-embedded-advanced = %{version}-%{release}
Obsoletes:      MySQL-embedded-advanced < %{version}-%{release}
Obsoletes:      mysql-community-embedded < %{version}-%{release}
Requires:       mysql-commercial-common = %{version}-%{release}
%else
Provides:       MySQL-embedded = %{version}-%{release}
Requires:       mysql-community-common = %{version}-%{release}
%endif
Obsoletes:      mariadb-embedded
Obsoletes:      MySQL-embedded < %{version}-%{release}
Obsoletes:      mysql-embedded < %{version}-%{release}
Provides:       mysql-embedded = %{version}-%{release}

%description    embedded
This package contains the MySQL server as an embedded library.

The embedded MySQL server library makes it possible to run a full-featured
MySQL server inside the client application. The main benefits are increased
speed and more simple management for embedded applications.

The API is identical for the embedded MySQL version and the
client/server version.

For a description of MySQL see the base MySQL RPM or http://www.mysql.com/

%package        embedded-devel
Summary:        Development header files and libraries for MySQL as an embeddable library
Group:          Applications/Databases
%if 0%{?commercial}
Obsoletes:      mysql-community-embedded-devel < %{version}-%{release}
Requires:       mysql-commercial-devel = %{version}-%{release}
Requires:       mysql-commercial-embedded = %{version}-%{release}
%else
Requires:       mysql-community-devel = %{version}-%{release}
Requires:       mysql-community-embedded = %{version}-%{release}
%endif
Obsoletes:      mariadb-embedded-devel
Obsoletes:      mysql-embedded-devel < %{version}-%{release}
Provides:       mysql-embedded-devel = %{version}-%{release}

%description    embedded-devel
This package contains files needed for developing applications using
the embedded version of the MySQL server.

%prep
%setup -q -T -a 0 -c -n %{src_dir}
pushd %{src_dir}

%build
# Fail quickly and obviously if user tries to build as root
%if 0%{?runselftest}
if [ "x$(id -u)" = "x0" ] ; then
   echo "The MySQL regression tests may fail if run as root."
   echo "If you really need to build the RPM as root, use"
   echo "--define='runselftest 0' to skip the regression tests."
   exit 1
fi
%endif


# Build debug versions of mysqld and libmysqld.a
mkdir debug
(
  cd debug
  # Attempt to remove any optimisation flags from the debug build
  optflags=$(echo "%{optflags}" | sed -e 's/-O2 / /' -e 's/-D_FORTIFY_SOURCE=2/ /' -e 's/-Wp, / /')
  cmake ../%{src_dir} \
           -DBUILD_CONFIG=mysql_release \
           -DINSTALL_LAYOUT=RPM \
           -DCMAKE_BUILD_TYPE=Debug \
           -DCMAKE_C_FLAGS="$optflags" \
           -DCMAKE_CXX_FLAGS="$optflags" \
           -DWITH_INNODB_MEMCACHED=1 \
           -DINSTALL_LIBDIR="%{_lib}/mysql" \
           -DINSTALL_PLUGINDIR="%{_lib}/mysql/plugin" \
           -DINSTALL_SQLBENCHDIR=share \
           -DMYSQL_UNIX_ADDR="%{mysqldatadir}/mysql.sock" \
           -DFEATURE_SET="%{feature_set}" \
           -DWITH_EMBEDDED_SERVER=1 \
           -DWITH_EMBEDDED_SHARED_LIBRARY=1 \
           %{?ssl_option} \
           -DCOMPILATION_COMMENT="%{compilation_comment_debug}" \
           -DMYSQL_SERVER_SUFFIX="%{?server_suffix}"
  echo BEGIN_DEBUG_CONFIG ; egrep '^#define' include/config.h ; echo END_DEBUG_CONFIG
  make %{?_smp_mflags} VERBOSE=1
)

# Build full release
mkdir release
(
  cd release
  cmake ../%{src_dir} \
           -DBUILD_CONFIG=mysql_release \
           -DINSTALL_LAYOUT=RPM \
           -DCMAKE_BUILD_TYPE=RelWithDebInfo \
           -DCMAKE_C_FLAGS="%{optflags}" \
           -DCMAKE_CXX_FLAGS="%{optflags}" \
           -DWITH_INNODB_MEMCACHED=1 \
           -DINSTALL_LIBDIR="%{_lib}/mysql" \
           -DINSTALL_PLUGINDIR="%{_lib}/mysql/plugin" \
           -DINSTALL_SQLBENCHDIR=share \
           -DMYSQL_UNIX_ADDR="%{mysqldatadir}/mysql.sock" \
           -DFEATURE_SET="%{feature_set}" \
           -DWITH_EMBEDDED_SERVER=1 \
           -DWITH_EMBEDDED_SHARED_LIBRARY=1 \
           %{?ssl_option} \
           -DCOMPILATION_COMMENT="%{compilation_comment_release}" \
           -DMYSQL_SERVER_SUFFIX="%{?server_suffix}"
  echo BEGIN_NORMAL_CONFIG ; egrep '^#define' include/config.h ; echo END_NORMAL_CONFIG
  make %{?_smp_mflags} VERBOSE=1
)

%install
MBD=$RPM_BUILD_DIR/%{src_dir}

# Ensure that needed directories exists
install -d -m 0755 %{buildroot}/var/lib/mysql
install -d -m 0755 %{buildroot}/var/run/mysql
install -d -m 0750 %{buildroot}/var/log/mysql

# Install all binaries
cd $MBD/release
make DESTDIR=%{buildroot} install

# Install logrotate and autostart
install -D -m 0644 $MBD/release/support-files/mysql-log-rotate %{buildroot}%{_sysconfdir}/logrotate.d/mysql
install -D -m 0644 $MBD/release/packaging/rpm-sles/my.cnf %{buildroot}%{_sysconfdir}/my.cnf
install -d %{buildroot}%{_sysconfdir}/my.cnf.d
%if 0%{?systemd}
install -D -m 0755 %{SOURCE1} %{buildroot}%{_bindir}/mysql-systemd-start
install -D -m 0644 %{SOURCE2} %{buildroot}%{_unitdir}/mysql.service
%else
install -D -m 0755 $MBD/release/packaging/rpm-sles/mysql.init %{buildroot}%{_sysconfdir}/init.d/mysql
%endif
install -D -m 0644 %{SOURCE3} %{buildroot}%{_prefix}/lib/tmpfiles.d/mysql.conf

# Make library links
install -d -m 0755 %{buildroot}%{_sysconfdir}/ld.so.conf.d
echo "%{_libdir}/mysql" > %{buildroot}%{_sysconfdir}/ld.so.conf.d/mysql-%{_arch}.conf

# multiarch support
%ifarch %{multiarchs}
mv %{buildroot}/%{_includedir}/mysql/my_config.h \
   %{buildroot}/%{_includedir}/mysql/my_config_%{_arch}.h
install -p -m 0644 %{SOURCE4} %{buildroot}/%{_includedir}/mysql/my_config.h
%endif

# Remove files pages we explicitly do not want to package
rm -rf %{buildroot}%{_infodir}/mysql.info*
rm -rf %{buildroot}%{_datadir}/mysql/binary-configure
rm -rf %{buildroot}%{_datadir}/mysql/mysql.server
rm -rf %{buildroot}%{_datadir}/mysql/mysqld_multi.server
%if 0%{?systemd}
rm -rf %{buildroot}%{_sysconfdir}/init.d/mysql
%endif
rm -rf %{buildroot}%{_bindir}/mysql_embedded
rm -rf %{buildroot}%{_bindir}/mysql_setpermission
rm -rf %{buildroot}%{_mandir}/man1/mysql_setpermission.1*
rm -f %{buildroot}%{_datadir}/mysql/win_install_firewall.sql 

# rcmysql symlink
install -d %{buildroot}%{_sbindir}
%if 0%{?systemd}
ln -sf %{_sbindir}/service %{buildroot}%{_sbindir}/rcmysql
%else
ln -sf %{_initrddir}/mysql %{buildroot}%{_sbindir}/rcmysql
%endif

%check
%if 0%{?runselftest}
pushd release
make test VERBOSE=1
export MTR_BUILD_THREAD=auto
pushd mysql-test
./mtr \
    --mem --parallel=auto --force --retry=0 \
    --mysqld=--binlog-format=mixed \
    --suite-timeout=720 --testcase-timeout=30 \
    --clean-vardir
rm -r $(readlink var) var
%endif

%pre server
/usr/sbin/groupadd -r mysql >/dev/null 2>&1 || :
/usr/sbin/useradd -g mysql -o -r -d /var/lib/mysql -s /bin/false \
    -c "MySQL Server" -u 60 mysql >/dev/null 2>&1 || :
%if 0%{?systemd}
%service_add_pre mysql.service
%endif

%post server
datadir=$(/usr/bin/my_print_defaults server mysqld | grep '^--datadir=' | sed -n 's/--datadir=//p')
/bin/chmod 0755 "$datadir"
/bin/touch /var/log/mysql/mysqld.log
%if 0%{?systemd}
%service_add_post mysql.service
/usr/bin/systemd-tmpfiles --create %{_tmpfilesdir}/mysql.conf >/dev/null 2>&1 || :
/bin/systemctl enable mysql.service >/dev/null 2>&1 || :
%else
/sbin/insserv /etc/init.d/mysql
%endif

%preun server
%if 0%{?systemd}
%service_del_preun mysql.service
%else
if [ "$1" -eq 0 ]; then
    /usr/sbin/rcmysql stop >/dev/null 2>&1 || :
    /sbin/insserv /etc/init.d
fi
%endif

%postun server
%if 0%{?systemd}
%service_del_postun mysql.service
%else
if [ $1 -ge 1 ]; then
    /usr/sbin/rcmysql condrestart >/dev/null 2>&1 || :
fi
%endif

%post libs -p /sbin/ldconfig

%postun libs -p /sbin/ldconfig

%if 0%{?compatlib}
%post libs-compat -p /sbin/ldconfig

%postun libs-compat -p /sbin/ldconfig
%endif

%post embedded -p /sbin/ldconfig

%postun embedded -p /sbin/ldconfig

%files server
%defattr(-, root, root, -)
%doc %{?license_files_server} %{src_dir}/Docs/ChangeLog
%doc %{src_dir}/Docs/INFO_SRC*
%doc release/Docs/INFO_BIN*
%doc release/support-files/my-default.cnf
%attr(644, root, root) %{_mandir}/man1/innochecksum.1*
%attr(644, root, root) %{_mandir}/man1/my_print_defaults.1*
%attr(644, root, root) %{_mandir}/man1/myisam_ftdump.1*
%attr(644, root, root) %{_mandir}/man1/myisamchk.1*
%attr(644, root, root) %{_mandir}/man1/myisamlog.1*
%attr(644, root, root) %{_mandir}/man1/myisampack.1*
%attr(644, root, root) %{_mandir}/man1/mysql_convert_table_format.1*
%attr(644, root, root) %{_mandir}/man1/mysql_fix_extensions.1*
%attr(644, root, root) %{_mandir}/man8/mysqld.8*
%attr(644, root, root) %{_mandir}/man1/mysqld_multi.1*
%attr(644, root, root) %{_mandir}/man1/mysqld_safe.1*
%attr(644, root, root) %{_mandir}/man1/mysqldumpslow.1*
%attr(644, root, root) %{_mandir}/man1/mysql_install_db.1*
%attr(644, root, root) %{_mandir}/man1/mysql_plugin.1*
%attr(644, root, root) %{_mandir}/man1/mysql_secure_installation.1*
%attr(644, root, root) %{_mandir}/man1/mysql_upgrade.1*
%attr(644, root, root) %{_mandir}/man1/mysqlhotcopy.1*
%attr(644, root, root) %{_mandir}/man1/mysqlman.1*
%attr(644, root, root) %{_mandir}/man1/mysql.server.1*
%attr(644, root, root) %{_mandir}/man1/mysqltest.1*
%attr(644, root, root) %{_mandir}/man1/mysql_tzinfo_to_sql.1*
%attr(644, root, root) %{_mandir}/man1/mysql_zap.1*
%attr(644, root, root) %{_mandir}/man1/mysqlbug.1*
%attr(644, root, root) %{_mandir}/man1/perror.1*
%attr(644, root, root) %{_mandir}/man1/replace.1*
%attr(644, root, root) %{_mandir}/man1/resolve_stack_dump.1*
%attr(644, root, root) %{_mandir}/man1/resolveip.1*

%config(noreplace) %{_sysconfdir}/my.cnf
%dir %{_sysconfdir}/my.cnf.d

%attr(755, root, root) %{_bindir}/innochecksum
%attr(755, root, root) %{_bindir}/my_print_defaults
%attr(755, root, root) %{_bindir}/myisam_ftdump
%attr(755, root, root) %{_bindir}/myisamchk
%attr(755, root, root) %{_bindir}/myisamlog
%attr(755, root, root) %{_bindir}/myisampack
%attr(755, root, root) %{_bindir}/mysql_convert_table_format
%attr(755, root, root) %{_bindir}/mysql_fix_extensions
%attr(755, root, root) %{_bindir}/mysql_install_db
%attr(755, root, root) %{_bindir}/mysql_plugin
%attr(755, root, root) %{_bindir}/mysql_secure_installation
%attr(755, root, root) %{_bindir}/mysql_tzinfo_to_sql
%attr(755, root, root) %{_bindir}/mysql_upgrade
%attr(755, root, root) %{_bindir}/mysql_zap
%attr(755, root, root) %{_bindir}/mysqlbug
%attr(755, root, root) %{_bindir}/mysqld_multi
%attr(755, root, root) %{_bindir}/mysqld_safe
%attr(755, root, root) %{_bindir}/mysqldumpslow
%attr(755, root, root) %{_bindir}/mysqlhotcopy
%attr(755, root, root) %{_bindir}/mysqltest
%attr(755, root, root) %{_bindir}/perror
%attr(755, root, root) %{_bindir}/replace
%attr(755, root, root) %{_bindir}/resolve_stack_dump
%attr(755, root, root) %{_bindir}/resolveip
%if 0%{?systemd}
%attr(755, root, root) %{_bindir}/mysql-systemd-start
%endif
%attr(755, root, root) %{_sbindir}/mysqld
%attr(755, root, root) %{_sbindir}/mysqld-debug
%attr(755, root, root) %{_sbindir}/rcmysql

%dir %{_libdir}/mysql/plugin
%attr(755, root, root) %{_libdir}/mysql/plugin/adt_null.so
%attr(755, root, root) %{_libdir}/mysql/plugin/auth_socket.so
%attr(755, root, root) %{_libdir}/mysql/plugin/innodb_engine.so
%attr(755, root, root) %{_libdir}/mysql/plugin/libmemcached.so
%attr(755, root, root) %{_libdir}/mysql/plugin/mypluglib.so
%attr(755, root, root) %{_libdir}/mysql/plugin/mysql_no_login.so
%attr(755, root, root) %{_libdir}/mysql/plugin/semisync_master.so
%attr(755, root, root) %{_libdir}/mysql/plugin/semisync_slave.so
%attr(755, root, root) %{_libdir}/mysql/plugin/validate_password.so
%dir %{_libdir}/mysql/plugin/debug
%attr(755, root, root) %{_libdir}/mysql/plugin/debug/adt_null.so
%attr(755, root, root) %{_libdir}/mysql/plugin/debug/auth_socket.so
%attr(755, root, root) %{_libdir}/mysql/plugin/debug/innodb_engine.so
%attr(755, root, root) %{_libdir}/mysql/plugin/debug/libmemcached.so
%attr(755, root, root) %{_libdir}/mysql/plugin/debug/mypluglib.so
%attr(755, root, root) %{_libdir}/mysql/plugin/debug/mysql_no_login.so
%attr(755, root, root) %{_libdir}/mysql/plugin/debug/semisync_master.so
%attr(755, root, root) %{_libdir}/mysql/plugin/debug/semisync_slave.so
%attr(755, root, root) %{_libdir}/mysql/plugin/debug/validate_password.so
%if 0%{?commercial}
%attr(755, root, root) %{_libdir}/mysql/plugin/audit_log.so
%attr(755, root, root) %{_libdir}/mysql/plugin/authentication_pam.so
%attr(755, root, root) %{_libdir}/mysql/plugin/thread_pool.so
%attr(755, root, root) %{_libdir}/mysql/plugin/openssl_udf.so
%attr(755, root, root) %{_libdir}/mysql/plugin/firewall.so 
%attr(644, root, root) %{_datadir}/mysql/linux_install_firewall.sql 
%attr(755, root, root) %{_libdir}/mysql/plugin/debug/audit_log.so
%attr(755, root, root) %{_libdir}/mysql/plugin/debug/authentication_pam.so
%attr(755, root, root) %{_libdir}/mysql/plugin/debug/thread_pool.so
%attr(755, root, root) %{_libdir}/mysql/plugin/debug/openssl_udf.so
%attr(755, root, root) %{_libdir}/mysql/plugin/debug/firewall.so 
%endif
%attr(644, root, root) %{_datadir}/mysql/fill_help_tables.sql
%attr(644, root, root) %{_datadir}/mysql/mysql_system_tables.sql
%attr(644, root, root) %{_datadir}/mysql/mysql_system_tables_data.sql
%attr(644, root, root) %{_datadir}/mysql/mysql_test_data_timezone.sql
%attr(644, root, root) %{_datadir}/mysql/my-*.cnf
%attr(644, root, root) %{_datadir}/mysql/mysql-log-rotate
%attr(644, root, root) %{_datadir}/mysql/mysql_security_commands.sql
%attr(644, root, root) %{_datadir}/mysql/dictionary.txt
%attr(644, root, root) %{_datadir}/mysql/innodb_memcached_config.sql
%attr(644, root, root) %{_datadir}/mysql/magic
%attr(644, root, root) %{_prefix}/lib/tmpfiles.d/mysql.conf
%if 0%{?systemd}
%attr(644, root, root) %{_unitdir}/mysql.service
%else
%attr(755, root, root) %{_sysconfdir}/init.d/mysql
%endif
%attr(644, root, root) %config(noreplace,missingok) %{_sysconfdir}/logrotate.d/mysql
%dir %attr(755, mysql, mysql) /var/lib/mysql
%dir %attr(755, mysql, mysql) /var/run/mysql
%dir %attr(750, mysql, mysql) /var/log/mysql

%files common
%defattr(-, root, root, -)
%doc %{?license_files_server}
%{_datadir}/mysql/charsets/
%{_datadir}/mysql/errmsg-utf8.txt
%{_datadir}/mysql/bulgarian/
%{_datadir}/mysql/czech/
%{_datadir}/mysql/danish/
%{_datadir}/mysql/dutch/
%{_datadir}/mysql/english/
%{_datadir}/mysql/estonian/
%{_datadir}/mysql/french/
%{_datadir}/mysql/german/
%{_datadir}/mysql/greek/
%{_datadir}/mysql/hungarian/
%{_datadir}/mysql/italian/
%{_datadir}/mysql/japanese/
%{_datadir}/mysql/korean/
%{_datadir}/mysql/norwegian-ny/
%{_datadir}/mysql/norwegian/
%{_datadir}/mysql/polish/
%{_datadir}/mysql/portuguese/
%{_datadir}/mysql/romanian/
%{_datadir}/mysql/russian/
%{_datadir}/mysql/serbian/
%{_datadir}/mysql/slovak/
%{_datadir}/mysql/spanish/
%{_datadir}/mysql/swedish/
%{_datadir}/mysql/ukrainian/

%files client
%defattr(-, root, root, -)
%doc %{?license_files_server}
%attr(755, root, root) %{_bindir}/msql2mysql
%attr(755, root, root) %{_bindir}/mysql
%attr(755, root, root) %{_bindir}/mysql_find_rows
%attr(755, root, root) %{_bindir}/mysql_waitpid
%attr(755, root, root) %{_bindir}/mysqlaccess
# XXX: This should be moved to %{_sysconfdir}
%attr(644, root, root) %{_bindir}/mysqlaccess.conf
%attr(755, root, root) %{_bindir}/mysqladmin
%attr(755, root, root) %{_bindir}/mysqlbinlog
%attr(755, root, root) %{_bindir}/mysqlcheck
%attr(755, root, root) %{_bindir}/mysqldump
%attr(755, root, root) %{_bindir}/mysqlimport
%attr(755, root, root) %{_bindir}/mysqlshow
%attr(755, root, root) %{_bindir}/mysqlslap
%attr(755, root, root) %{_bindir}/mysql_config
%attr(755, root, root) %{_bindir}/mysql_config_editor

%attr(644, root, root) %{_mandir}/man1/msql2mysql.1*
%attr(644, root, root) %{_mandir}/man1/mysql.1*
%attr(644, root, root) %{_mandir}/man1/mysql_find_rows.1*
%attr(644, root, root) %{_mandir}/man1/mysql_waitpid.1*
%attr(644, root, root) %{_mandir}/man1/mysqlaccess.1*
%attr(644, root, root) %{_mandir}/man1/mysqladmin.1*
%attr(644, root, root) %{_mandir}/man1/mysqlbinlog.1*
%attr(644, root, root) %{_mandir}/man1/mysqlcheck.1*
%attr(644, root, root) %{_mandir}/man1/mysqldump.1*
%attr(644, root, root) %{_mandir}/man1/mysqlimport.1*
%attr(644, root, root) %{_mandir}/man1/mysqlshow.1*
%attr(644, root, root) %{_mandir}/man1/mysqlslap.1*
%attr(644, root, root) %{_mandir}/man1/mysql_config_editor.1*

%files devel
%defattr(-, root, root, -)
%doc %{?license_files_server}
%attr(644, root, root) %{_mandir}/man1/comp_err.1*
%attr(644, root, root) %{_mandir}/man1/mysql_config.1*
%attr(755, root, root) %{_bindir}/mysql_config
%{_includedir}/mysql
%{_datadir}/aclocal/mysql.m4
%{_libdir}/mysql/libmysqlclient.a
%{_libdir}/mysql/libmysqlclient_r.a
%{_libdir}/mysql/libmysqlservices.a
%{_libdir}/mysql/libmysqlclient_r.so
%{_libdir}/mysql/libmysqlclient.so

%files libs
%defattr(-, root, root, -)
%doc %{?license_files_server}
%dir %attr(755, root, root) %{_libdir}/mysql
%attr(644, root, root) %{_sysconfdir}/ld.so.conf.d/mysql-%{_arch}.conf
%{_libdir}/mysql/libmysqlclient.so.18*
%{_libdir}/mysql/libmysqlclient_r.so.18*

%if 0%{?compatlib}
%files libs-compat
%defattr(-, root, root, -)
%doc %{?license_files_server}
%dir %attr(755, root, root) %{_libdir}/mysql
%attr(644, root, root) %{_sysconfdir}/ld.so.conf.d/mysql-%{_arch}.conf
%{_libdir}/mysql/libmysqlclient.so.%{compatlib}
%{_libdir}/mysql/libmysqlclient.so.%{compatlib}.0.0
%{_libdir}/mysql/libmysqlclient_r.so.%{compatlib}
%{_libdir}/mysql/libmysqlclient_r.so.%{compatlib}.0.0
%endif

%files test
%defattr(-, root, root, -)
%doc %{?license_files_server}
%attr(-, root, root) %{_datadir}/mysql-test
%attr(755, root, root) %{_bindir}/mysql_client_test
%attr(755, root, root) %{_bindir}/mysql_client_test_embedded
%attr(755, root, root) %{_bindir}/mysqltest
%attr(755, root, root) %{_bindir}/mysqltest_embedded

%attr(755, root, root) %{_libdir}/mysql/plugin/auth.so
%attr(755, root, root) %{_libdir}/mysql/plugin/auth_test_plugin.so
%attr(644, root, root) %{_libdir}/mysql/plugin/daemon_example.ini
%attr(755, root, root) %{_libdir}/mysql/plugin/libdaemon_example.so
%attr(755, root, root) %{_libdir}/mysql/plugin/qa_auth_client.so
%attr(755, root, root) %{_libdir}/mysql/plugin/qa_auth_interface.so
%attr(755, root, root) %{_libdir}/mysql/plugin/qa_auth_server.so
%attr(755, root, root) %{_libdir}/mysql/plugin/debug/auth.so
%attr(755, root, root) %{_libdir}/mysql/plugin/debug/auth_test_plugin.so
%attr(755, root, root) %{_libdir}/mysql/plugin/debug/libdaemon_example.so
%attr(755, root, root) %{_libdir}/mysql/plugin/debug/qa_auth_client.so
%attr(755, root, root) %{_libdir}/mysql/plugin/debug/qa_auth_interface.so
%attr(755, root, root) %{_libdir}/mysql/plugin/debug/qa_auth_server.so

%attr(644, root, root) %{_mandir}/man1/mysql_client_test.1*
%attr(644, root, root) %{_mandir}/man1/mysql-stress-test.pl.1*
%attr(644, root, root) %{_mandir}/man1/mysql-test-run.pl.1*
%attr(644, root, root) %{_mandir}/man1/mysql_client_test_embedded.1*
%attr(644, root, root) %{_mandir}/man1/mysqltest.1*
%attr(644, root, root) %{_mandir}/man1/mysqltest_embedded.1*

%files bench
%defattr(-, root, root, -)
%doc %{?license_files_server}
%{_datadir}/sql-bench

%files embedded
%defattr(-, root, root, -)
%doc %{?license_files_server}
%dir %attr(755, root, root) %{_libdir}/mysql
%attr(644, root, root) %{_sysconfdir}/ld.so.conf.d/mysql-%{_arch}.conf
%attr(755, root, root) %{_libdir}/mysql/libmysqld.so.*

%files embedded-devel
%defattr(-, root, root, -)
%doc %{?license_files_server}
%attr(644, root, root) %{_libdir}/mysql/libmysqld.a
%attr(644, root, root) %{_libdir}/mysql/libmysqld-debug.a
%attr(755, root, root) %{_libdir}/mysql/libmysqld.so

%changelog
<<<<<<< HEAD
* Wed Jan 14 2015 Balasubramanian Kandasamy <balasubramanian.kandasamy@oracle.com> - 5.6.24-1
- Add mysql_no_login.so plugin

* Mon Oct 06 2014 Balasubramanian Kandasamy <balasubramanian.kandasamy@oracle.com> - 5.6.22-1
- Backport to 5.6.22
=======
* Tue Sep 29 2015 Balasubramanian Kandasamy <balasubramanian.kandasamy@oracle.com> - 5.5.47-1
- Added conflicts to mysql-connector-c-shared dependencies

* Mon Oct 06 2014 Balasubramanian Kandasamy <balasubramanian.kandasamy@oracle.com> - 5.5.41-1
- Backport to 5.5.41
>>>>>>> 499fe10c

* Mon Oct 06 2014 Balasubramanian Kandasamy <balasubramanian.kandasamy@oracle.com> - 5.7.6-0.2.m16
- Include boost sources
- Add license info in each subpackage

* Tue Sep 02 2014 Bjorn Munch <bjorn.munch@oracle.com> - 5.7.6-0.1.m16
- Updated for 5.7.6

* Mon Sep 01 2014 Balasubramanian Kandasamy <balasubramanian.kandasamy@oracle.com> - 5.7.5-0.2.m15
- Added openssl_udf.so plugin to commercial packages

* Mon Jun 30 2014 Balasubramanian Kandasamy <balasubramanian.kandasamy@oracle.com> - 5.7.5-0.1.m15
- Port to SLES

* Thu Jun 26 2014 Balasubramanian Kandasamy <balasubramanian.kandasamy@oracle.com> - 5.7.5-0.3.m15
- Resolve embedded-devel conflict issue

* Wed Jun 25 2014 Balasubramanian Kandasamy <balasubramanian.kandasamy@oracle.com> - 5.7.5-0.2.m15
- Add bench package
- Enable dtrace 

* Thu Apr 24 2014 Balasubramanian Kandasamy <balasubramanian.kandasamy@oracle.com> - 5.7.5-0.1.m15
- Updated for 5.7.5

* Mon Apr 07 2014 Balasubramanian Kandasamy <balasubramanian.kandasamy@oracle.com> - 5.7.4-0.5.m14
- Fix Cflags for el7 

* Mon Mar 31 2014 Balasubramanian Kandasamy <balasubramanian.kandasamy@oracle.com> - 5.7.4-0.4.m14
- Support for enterprise packages
- Upgrade from MySQL-* packages

* Wed Mar 12 2014 Balasubramanian Kandasamy <balasubramanian.kandasamy@oracle.com> - 5.7.4-0.3.m14
- Resolve conflict with mysql-libs-compat 

* Thu Mar 06 2014 Balasubramanian Kandasamy <balasubramanian.kandasamy@oracle.com> - 5.7.4-0.2.m14
- Resolve conflict issues during upgrade
- Add ha_example.so plugin which is now included

* Fri Feb 07 2014 Balasubramanian Kandasamy <balasubramanian.kandasamy@oracle.com> - 5.7.4-0.1.m14
- 5.7.4
- Enable shared libmysqld by cmake option
- Move mysqltest and test plugins to test subpackage

* Mon Nov 18 2013 Balasubramanian Kandasamy <balasubramanian.kandasamy@oracle.com> - 5.7.3-0.3.m13
- Fixed isa_bits error 

* Fri Oct 25 2013 Balasubramanian Kandasamy <balasubramanian.kandasamy@oracle.com> - 5.7.3-0.1.m13
- Initial 5.7 port

* Fri Oct 25 2013 Balasubramanian Kandasamy <balasubramanian.kandasamy@oracle.com> - 5.6.15-1
- Fixed uln advanced rpm libyassl.a error
- Updated to 5.6.15

* Wed Oct 16 2013 Balasubramanian Kandasamy <balasubramanian.kandasamy@oracle.com> - 5.6.14-3
- Fixed mysql_install_db usage 
- Improved handling of plugin directory 

* Fri Sep 27 2013 Balasubramanian Kandasamy <balasubramanian.kandasamy@oracle.com> - 5.6.14-2
- Refresh mysql-install patch and service renaming

* Mon Sep 16 2013 Balasubramanian Kandasamy <balasubramanian.kandasamy@oracle.com> - 5.6.14-1
- Updated to 5.6.14

* Wed Sep 04 2013 Balasubramanian Kandasamy <balasubramanian.kandasamy@oracle.com> - 5.6.13-5
- Support upgrade from 5.5 ULN packages to 5.6 

* Tue Aug 27 2013 Balasubramanian Kandasamy <balasubramanian.kandasamy@oracle.com> - 5.6.13-4
- Enhanced perl filtering 
- Added openssl-devel to buildreq 

* Wed Aug 21 2013 Balasubramanian Kandasamy <balasubramanian.kandasamy@oracle.com> - 5.6.13-3
- Removed mysql_embedded binary to resolve multilib conflict issue

* Fri Aug 16 2013 Balasubramanian Kandasamy <balasubramanian.kandasamy@oracle.com> - 5.6.13-2 
- Fixed Provides and Obsoletes issues in server, test packages 

* Wed Aug 14 2013 Balasubramanian Kandasamy <balasubramanian.kandasamy@oracle.com> - 5.6.13-1
- Updated to 5.6.13

* Mon Aug 05 2013 Balasubramanian Kandasamy <balasubramanian.kandasamy@oracle.com> - 5.6.12-9
- Added files list to embedded packages 

* Thu Aug 01 2013 Balasubramanian Kandasamy <balasubramanian.kandasamy@oracle.com> - 5.6.12-8
- Updated libmysqld.a with libmysqld.so in embedded package

* Mon Jul 29 2013 Balasubramanian Kandasamy <balasubramanian.kandasamy@oracle.com> - 5.6.12-7
- Updated test package dependency from client to server

* Wed Jul 24 2013 Balasubramanian Kandasamy <balasubramanian.kandasamy@oracle.com> - 5.6.12-6
- Added libs-compat dependency under libs package to resolve server
  installation conflicts issue.
 
* Wed Jul 17 2013 Balasubramanian Kandasamy <balasubramanian.kandasamy@oracle.com> - 5.6.12-5
- Removed libmysqlclient.so.16 from libs package
 
* Fri Jul 05 2013 Balasubramanian Kandasamy <balasubramanian.kandasamy@oracle.com> - 5.6.12-4
- Adjusted to work on OEL6

* Wed Jun 26 2013 Balasubramanian Kandasamy <balasubramanian.kandasamy@oracle.com> - 5.6.12-3
- Move libs to mysql/
- Basic multi arch support
- Fix changelog dates

* Thu Jun 20 2013 Balasubramanian Kandasamy <balasubramanian.kandasamy@oracle.com> - 5.6.12-2
- Major cleanup

* Tue Jun 04 2013 Balasubramanian Kandasamy <balasubramanian.kandasamy@oracle.com> - 5.6.12-1
- Updated to 5.6.12

* Mon Nov 05 2012 Joerg Bruehe <joerg.bruehe@oracle.com>

- Allow to override the default to use the bundled yaSSL by an option like
      --define="with_ssl /path/to/ssl"

* Wed Oct 10 2012 Bjorn Munch <bjorn.munch@oracle.com>

- Replace old my-*.cnf config file examples with template my-default.cnf

* Fri Oct 05 2012 Joerg Bruehe <joerg.bruehe@oracle.com>

- Let the installation use the new option "--random-passwords" of "mysql_install_db".
  (Bug# 12794345 Ensure root password)
- Fix an inconsistency: "new install" vs "upgrade" are told from the (non)existence
  of "$mysql_datadir/mysql" (holding table "mysql.user" and other system stuff).

* Tue Jul 24 2012 Joerg Bruehe <joerg.bruehe@oracle.com>

- Add a macro "runselftest":
  if set to 1 (default), the test suite will be run during the RPM build;
  this can be oveeridden via the command line by adding
      --define "runselftest 0"
  Failures of the test suite will NOT make the RPM build fail!

* Mon Jul 16 2012 Joerg Bruehe <joerg.bruehe@oracle.com>

- Add the man page for the "mysql_config_editor".

* Mon Jun 11 2012 Joerg Bruehe <joerg.bruehe@oracle.com>

- Make sure newly added "SPECIFIC-ULN/" directory does not disturb packaging.

* Wed Feb 29 2012 Brajmohan Saxena <brajmohan.saxena@oracle.com>

- Removal all traces of the readline library from mysql (BUG 13738013)

* Wed Sep 28 2011 Joerg Bruehe <joerg.bruehe@oracle.com>

- Fix duplicate mentioning of "mysql_plugin" and its manual page,
  it is better to keep alphabetic order in the files list (merging!).

* Wed Sep 14 2011 Joerg Bruehe <joerg.bruehe@oracle.com>

- Let the RPM capabilities ("obsoletes" etc) ensure that an upgrade may replace
  the RPMs of any configuration (of the current or the preceding release series)
  by the new ones. This is done by not using the implicitly generated capabilities
  (which include the configuration name) and relying on more generic ones which
  just list the function ("server", "client", ...).
  The implicit generation cannot be prevented, so all these capabilities must be
  explicitly listed in "Obsoletes:"

* Tue Sep 13 2011 Jonathan Perkin <jonathan.perkin@oracle.com>

- Add support for Oracle Linux 6 and Red Hat Enterprise Linux 6.  Due to
  changes in RPM behaviour ($RPM_BUILD_ROOT is removed prior to install)
  this necessitated a move of the libmygcc.a installation to the install
  phase, which is probably where it belonged in the first place.

* Tue Sep 13 2011 Joerg Bruehe <joerg.bruehe@oracle.com>

- "make_win_bin_dist" and its manual are dropped, cmake does it different.

* Thu Sep 08 2011 Daniel Fischer <daniel.fischer@oracle.com>

- Add mysql_plugin man page.

* Tue Aug 30 2011 Tor Didriksen <tor.didriksen@oracle.com>

- Set CXX=g++ by default to add a dependency on libgcc/libstdc++.
  Also, remove the use of the -fno-exceptions and -fno-rtti flags.
  TODO: update distro_buildreq/distro_requires

* Tue Aug 30 2011 Joerg Bruehe <joerg.bruehe@oracle.com>

- Add the manual page for "mysql_plugin" to the server package.

* Fri Aug 19 2011 Joerg Bruehe <joerg.bruehe@oracle.com>

- Null-upmerge the fix of bug#37165: This spec file is not affected.
- Replace "/var/lib/mysql" by the spec file variable "%%{mysqldatadir}".

* Fri Aug 12 2011 Daniel Fischer <daniel.fischer@oracle.com>

- Source plugin library files list from cmake-generated file.

* Mon Jul 25 2011 Chuck Bell <chuck.bell@oracle.com>

- Added the mysql_plugin client - enables or disables plugins.

* Thu Jul 21 2011 Sunanda Menon <sunanda.menon@oracle.com>

- Fix bug#12561297: Added the MySQL embedded binary

* Thu Jul 07 2011 Joerg Bruehe <joerg.bruehe@oracle.com>

- Fix bug#45415: "rpm upgrade recreates test database"
  Let the creation of the "test" database happen only during a new installation,
  not in an RPM upgrade.
  This affects both the "mkdir" and the call of "mysql_install_db".

* Wed Feb 09 2011 Joerg Bruehe <joerg.bruehe@oracle.com>

- Fix bug#56581: If an installation deviates from the default file locations
  ("datadir" and "pid-file"), the mechanism to detect a running server (on upgrade)
  should still work, and use these locations.
  The problem was that the fix for bug#27072 did not check for local settings.

* Mon Jan 31 2011 Joerg Bruehe <joerg.bruehe@oracle.com>

- Install the new "manifest" files: "INFO_SRC" and "INFO_BIN".

* Tue Nov 23 2010 Jonathan Perkin <jonathan.perkin@oracle.com>

- EXCEPTIONS-CLIENT has been deleted, remove it from here too
- Support MYSQL_BUILD_MAKE_JFLAG environment variable for passing
  a '-j' argument to make.

* Mon Nov 1 2010 Georgi Kodinov <georgi.godinov@oracle.com>

- Added test authentication (WL#1054) plugin binaries

* Wed Oct 6 2010 Georgi Kodinov <georgi.godinov@oracle.com>

- Added example external authentication (WL#1054) plugin binaries

* Wed Aug 11 2010 Joerg Bruehe <joerg.bruehe@oracle.com>

- With a recent spec file cleanup, names have changed: A "-community" part was dropped.
  Reflect that in the "Obsoletes" specifications.
- Add a "triggerpostun" to handle the uninstall of the "-community" server RPM.
- This fixes bug#55015 "MySQL server is not restarted properly after RPM upgrade".

* Tue Jun 15 2010 Joerg Bruehe <joerg.bruehe@sun.com>

- Change the behaviour on installation and upgrade:
  On installation, do not autostart the server.
  *Iff* the server was stopped before the upgrade is started, this is taken as a
  sign the administrator is handling that manually, and so the new server will
  not be started automatically at the end of the upgrade.
  The start/stop scripts will still be installed, so the server will be started
  on the next machine boot.
  This is the 5.5 version of fixing bug#27072 (RPM autostarting the server).

* Tue Jun 1 2010 Jonathan Perkin <jonathan.perkin@oracle.com>

- Implement SELinux checks from distribution-specific spec file.

* Wed May 12 2010 Jonathan Perkin <jonathan.perkin@oracle.com>

- Large number of changes to build using CMake
- Introduce distribution-specific RPMs
- Drop debuginfo, build all binaries with debug/symbols
- Remove __os_install_post, use native macro
- Remove _unpackaged_files_terminate_build, make it an error to have
  unpackaged files
- Remove cluster RPMs

* Wed Mar 24 2010 Joerg Bruehe <joerg.bruehe@sun.com>

- Add "--with-perfschema" to the configure options.

* Mon Mar 22 2010 Joerg Bruehe <joerg.bruehe@sun.com>

- User "usr/lib*" to allow for both "usr/lib" and "usr/lib64",
  mask "rmdir" return code 1.
- Remove "ha_example.*" files from the list, they aren't built.

* Wed Mar 17 2010 Joerg Bruehe <joerg.bruehe@sun.com>

- Fix a wrong path name in handling the debug plugins.

* Wed Mar 10 2010 Joerg Bruehe <joerg.bruehe@sun.com>

- Take the result of the debug plugin build and put it into the optimized tree,
  so that it becomes part of the final installation;
  include the files in the packlist. Part of the fixes for bug#49022.

* Mon Mar 01 2010 Joerg Bruehe <joerg.bruehe@sun.com>

- Set "Oracle and/or its affiliates" as the vendor and copyright owner,
  accept upgrading from packages showing MySQL or Sun as vendor.

* Fri Feb 12 2010 Joerg Bruehe <joerg.bruehe@sun.com>

- Formatting changes:
  Have a consistent structure of separator lines and of indentation
  (8 leading blanks => tab).
- Introduce the variable "src_dir".
- Give the environment variables "MYSQL_BUILD_CC(CXX)" precedence
  over "CC" ("CXX").
- Drop the old "with_static" argument analysis, this is not supported
  in 5.1 since ages.
- Introduce variables to control the handlers individually, as well
  as other options.
- Use the new "--with-plugin" notation for the table handlers.
- Drop handling "/etc/rc.d/init.d/mysql", the switch to "/etc/init.d/mysql"
  was done back in 2002 already.
- Make "--with-zlib-dir=bundled" the default, add an option to disable it.
- Add missing manual pages to the file list.
- Improve the runtime check for "libgcc.a", protect it against being tried
  with the Intel compiler "icc".

* Mon Jan 11 2010 Joerg Bruehe <joerg.bruehe@sun.com>

- Change RPM file naming:
  - Suffix like "-m2", "-rc" becomes part of version as "_m2", "_rc".
  - Release counts from 1, not 0.

* Wed Dec 23 2009 Joerg Bruehe <joerg.bruehe@sun.com>

- The "semisync" plugin file name has lost its introductory "lib",
  adapt the file lists for the subpackages.
  This is a part missing from the fix for bug#48351.
- Remove the "fix_privilege_tables" manual, it does not exist in 5.5
  (and likely, the whole script will go, too).

* Mon Nov 16 2009 Joerg Bruehe <joerg.bruehe@sun.com>

- Fix some problems with the directives around "tcmalloc" (experimental),
  remove erroneous traces of the InnoDB plugin (that is 5.1 only).

* Tue Oct 06 2009 Magnus Blaudd <mvensson@mysql.com>

- Removed mysql_fix_privilege_tables

* Fri Oct 02 2009 Alexander Nozdrin <alexander.nozdrin@sun.com>

- "mysqlmanager" got removed from version 5.4, all references deleted.

* Fri Aug 28 2009 Joerg Bruehe <joerg.bruehe@sun.com>

- Merge up from 5.1 to 5.4: Remove handling for the InnoDB plugin.

* Thu Aug 27 2009 Joerg Bruehe <joerg.bruehe@sun.com>

- This version does not contain the "Instance manager", "mysqlmanager":
  Remove it from the spec file so that packaging succeeds.

* Mon Aug 24 2009 Jonathan Perkin <jperkin@sun.com>

- Add conditionals for bundled zlib and innodb plugin

* Fri Aug 21 2009 Jonathan Perkin <jperkin@sun.com>

- Install plugin libraries in appropriate packages.
- Disable libdaemon_example and ftexample plugins.

* Thu Aug 20 2009 Jonathan Perkin <jperkin@sun.com>

- Update variable used for mysql-test suite location to match source.

* Fri Nov 07 2008 Joerg Bruehe <joerg@mysql.com>

- Correct yesterday's fix, so that it also works for the last flag,
  and fix a wrong quoting: un-quoted quote marks must not be escaped.

* Thu Nov 06 2008 Kent Boortz <kent.boortz@sun.com>

- Removed "mysql_upgrade_shell"
- Removed some copy/paste between debug and normal build

* Thu Nov 06 2008 Joerg Bruehe <joerg@mysql.com>

- Modify CFLAGS and CXXFLAGS such that a debug build is not optimized.
  This should cover both gcc and icc flags.  Fixes bug#40546.

* Fri Aug 29 2008 Kent Boortz <kent@mysql.com>

- Removed the "Federated" storage engine option, and enabled in all

* Tue Aug 26 2008 Joerg Bruehe <joerg@mysql.com>

- Get rid of the "warning: Installed (but unpackaged) file(s) found:"
  Some generated files aren't needed in RPMs:
  - the "sql-bench/" subdirectory
  Some files were missing:
  - /usr/share/aclocal/mysql.m4  ("devel" subpackage)
  - Manual "mysqlbug" ("server" subpackage)
  - Program "innochecksum" and its manual ("server" subpackage)
  - Manual "mysql_find_rows" ("client" subpackage)
  - Script "mysql_upgrade_shell" ("client" subpackage)
  - Program "ndb_cpcd" and its manual ("ndb-extra" subpackage)
  - Manuals "ndb_mgm" + "ndb_restore" ("ndb-tools" subpackage)

* Mon Mar 31 2008 Kent Boortz <kent@mysql.com>

- Made the "Federated" storage engine an option
- Made the "Cluster" storage engine and sub packages an option

* Wed Mar 19 2008 Joerg Bruehe <joerg@mysql.com>

- Add the man pages for "ndbd" and "ndb_mgmd".

* Mon Feb 18 2008 Timothy Smith <tim@mysql.com>

- Require a manual upgrade if the alread-installed mysql-server is
  from another vendor, or is of a different major version.

* Wed May 02 2007 Joerg Bruehe <joerg@mysql.com>

- "ndb_size.tmpl" is not needed any more,
  "man1/mysql_install_db.1" lacked the trailing '*'.

* Sat Apr 07 2007 Kent Boortz <kent@mysql.com>

- Removed man page for "mysql_create_system_tables"

* Wed Mar 21 2007 Daniel Fischer <df@mysql.com>

- Add debug server.

* Mon Mar 19 2007 Daniel Fischer <df@mysql.com>

- Remove Max RPMs; the server RPMs contain a mysqld compiled with all
  features that previously only were built into Max.

* Fri Mar 02 2007 Joerg Bruehe <joerg@mysql.com>

- Add several man pages for NDB which are now created.

* Fri Jan 05 2007 Kent Boortz <kent@mysql.com>

- Put back "libmygcc.a", found no real reason it was removed.

- Add CFLAGS to gcc call with --print-libgcc-file, to make sure the
  correct "libgcc.a" path is returned for the 32/64 bit architecture.

* Mon Dec 18 2006 Joerg Bruehe <joerg@mysql.com>

- Fix the move of "mysqlmanager" to section 8: Directory name was wrong.

* Thu Dec 14 2006 Joerg Bruehe <joerg@mysql.com>

- Include the new man pages for "my_print_defaults" and "mysql_tzinfo_to_sql"
  in the server RPM.
- The "mysqlmanager" man page got moved from section 1 to 8.

* Thu Nov 30 2006 Joerg Bruehe <joerg@mysql.com>

- Call "make install" using "benchdir_root=%%{_datadir}",
  because that is affecting the regression test suite as well.

* Thu Nov 16 2006 Joerg Bruehe <joerg@mysql.com>

- Explicitly note that the "MySQL-shared" RPMs (as built by MySQL AB)
  replace "mysql-shared" (as distributed by SuSE) to allow easy upgrading
  (bug#22081).

* Mon Nov 13 2006 Joerg Bruehe <joerg@mysql.com>

- Add "--with-partition" t 2006 Joerg Bruehe <joerg@mysql.com>

- Use the Perl script to run the tests, because it will automatically check
  whether the server is configured with SSL.

* Tue Jun 27 2006 Joerg Bruehe <joerg@mysql.com>

- move "mysqldumpslow" from the client RPM to the server RPM (bug#20216)

- Revert all previous attempts to call "mysql_upgrade" during RPM upgrade,
  there are some more aspects which need to be solved before this is possible.
  For now, just ensure the binary "mysql_upgrade" is delivered and installysql.com>

- To run "mysql_upgrade", we need a running server;
  start it in isolation and skip password checks.

* Sat May 20 2006 Kent Boortz <kent@mysql.com>

- Always compile for PIC, position independent code.

* Wed May 10 2006 Kent Boortz <kent@mysql.com>

- Use character set "all" when compiling with Cluster, to make Cluster
  nodes independent on the character set directory, and the problem
  that two RPM sub packages both wants to install this directory.

* Mon May 01 2006 Kent Boortz <kent@mysql.com>

- Use "./libtool --mode=execute" instead of searching for the
  executable in current directory and ".libs".

* Fri Apr 28 2006 Kent Boortz <kent@mysql.com>

- Install and run "mysql_upgrade"

* Wed Apr 12 2006 Jim Winstead <jimw@mysql.com>

- Remove sql-bench, and MySQL-bench RPM (will be built as an independent
  project from the mysql-bench repository)

* Tue Apr 11 2006 Jim Winstead <jimw@mysql.com>

- Remove old mysqltestmanager and related programs
* Sat Apr 01 2006 Kent Boortz <kent@mysql.com>

- Set $LDFLAGS from $MYSQL_BUILD_LDFLAGS

* Tue Mar 07 2006 Kent Boortz <kent@mysql.com>

- Changed product name from "Community Edition" to "Community Server"

* Mon Mar 06 2006 Kent Boortz <kent@mysql.com>

- Fast mutexes is now disabled by default, but should be
  used in Linux builds.

* Mon Feb 20 2006 Kent Boortz <kent@mysql.com>

- Reintroduced a max build
- Limited testing of 'debug' and 'max' servers
- Berkeley DB only in 'max'

* Mon Feb 13 2006 Joerg Bruehe <joerg@mysql.com>

- Use "-i" on "make test-force";
  this is essential for later evaluation of this log file.

* Thu Feb 09 2006 Kent Boortz <kent@mysql.com>

- Pass '-static' to libtool, link static with our own libraries, dynamic
  with system libraries.  Link with the bundled zlib.

* Wed Feb 08 2006 Kristian Nielsen <knielsen@mysql.com>

- Modified RPM spec to match new 5.1 debug+max combined community packaging.

* Sun Dec 18 2005 Kent Boortz <kent@mysql.com>

- Added "client/mysqlslap"

* Mon Dec 12 2005 Rodrigo Novo <rodrigo@mysql.com>

- Added zlib to the list of (static) libraries installed
- Added check against libtool wierdness (WRT: sql/mysqld || sql/.libs/mysqld)
- Compile MySQL with bundled zlib
- Fixed %%packager name to "MySQL Production Engineering Team"

* Mon Dec 05 2005 Joerg Bruehe <joerg@mysql.com>

- Avoid using the "bundled" zlib on "shared" builds:
  As it is not installed (on the build system), this gives dependency
  problems with "libtool" causing the build to fail.
  (Change was done on Nov 11, but left uncommented.)

* Tue Nov 22 2005 Joerg Bruehe <joerg@mysql.com>

- Extend the file existence check for "init.d/mysql" on un-install
  to also guard the call to "insserv"/"chkconfig".

* Thu Oct 27 2005 Lenz Grimmer <lenz@grimmer.com>

- added more man pages

* Wed Oct 19 2005 Kent Boortz <kent@mysql.com>

- Made yaSSL support an option (off by default)

* Wed Oct 19 2005 Kent Boortz <kent@mysql.com>

- Enabled yaSSL support

* Sat Oct 15 2005 Kent Boortz <kent@mysql.com>

- Give mode arguments the same way in all places
lenz@mysql.com>

- fixed the removing of the RPM_BUILD_ROOT in the %%clean section (the
  $RBR variable did not get expanded, thus leaving old build roots behind)

* Thu Aug 04 2005 Lenz Grimmer <lenz@mysql.com>

- Fixed the creation of the mysql user group account in the postinstall
  section (BUG 12348)
- Fixed enabling the Archive storage engine in the Max binary

* Tue Aug 02 2005 Lenz Grimmer <lenz@mysql.com>

- Fixed the Requires: tag for the server RPM (BUG 12233)

* Fri Jul 15 2005 Lenz Grimmer <lenz@mysql.com>

- create a "mysql" user group and assign the mysql user account to that group
  in the server postinstall section. (BUG 10984)

* Tue Jun 14 2005 Lenz Grimmer <lenz@mysql.com>

- Do not build statically on i386 by default, only when adding either "--with
  static" or "--define '_with_static 1'" to the RPM build options. Static
  linking really only makes sense when linking against the specially patched
  glibc 2.2.5.

* Mon Jun 06 2005 Lenz Grimmer <lenz@mysql.com>

- added mysql_client_test to the "bench" subpackage (BUG 10676)
- added the libndbclient static and shared libraries (BUG 10676)

* Wed Jun 01 2005 Lenz Grimmer <lenz@mysql.com>

- use "mysqldatadir" variable instead of hard-coding the path multiple times
- use the "mysqld_user" variable on all occasions a user name is referenced
- removed (incomplete) Brazilian translations
- removed redundant release tags from the subpackage descriptions

* Wed May 25 2005 Joerg Bruehe <joerg@mysql.com>

- Added a "make clean" between separate calls to "BuildMySQL".

* Thu May 12 2005 Guilhem Bichot <guilhem@mysql.com>

- Removed the mysql_tableinfo script made obsolete by the information schema

* Wed Apr 20 2005 Lenz Grimmer <lenz@mysql.com>

- Enabled the "blackhole" storage engine for the Max RPM

* Wed Apr 13 2005 Lenz Grimmer <lenz@mysql.com>

- removed the MySQL manual files (html/ps/texi) - they have been removed
  from the MySQL sources and are now available seperately.

* Mon Apr 4 2005 Petr Chardin <petr@mysql.com>

- old mysqlmanager, mysq* Mon Feb 7 2005 Tomas Ulin <tomas@mysql.com>

- enabled the "Ndbcluster" storage engine for the max binary
- added extra make install in ndb subdir after Max build to get ndb binaries
- added packages for ndbcluster storage engine

* Fri Jan 14 2005 Lenz Grimmer <lenz@mysql.com>

- replaced obsoleted "BuildPrereq" with "BuildRequires" instead

* Thu Jan 13 2005 Lenz Grimmer <lenz@mysql.com>

- enabled the "Federated" storage engine for the max binary

* Tue Jan 04 2005 Petr Chardin <petr@mysql.com>

- ISAM and merge storage engines were purged. As well as appropriate
  tools and manpages (isamchk and isamlog)

* Fri Dec 31 2004 Lenz Grimmer <lenz@mysql.com>

- enabled the "Archive" storage engine for the max binary
- enabled the "CSV" storage engine for the max binary
- enabled the "Example" storage engine for the max binary

* Thu Aug 26 2004 Lenz Grimmer <lenz@mysql.com>

- MySQL-Max now requires MySQL-server instead of MySQL (BUG 3860)

* Fri Aug 20 2004 Lenz Grimmer <lenz@mysql.com>

- do not link statically on IA64/AMD64 as these systems do not have
  a patched glibc installed

* Tue Aug 10 2004 Lenz Grimmer <lenz@mysql.com>

- Added libmygcc.a to the devel subpackage (required to link applications
  against the the embedded server libmysqld.a) (BUG 4921)

* Mon Aug 09 2004 Lenz Grimmer <lenz@mysql.com>

- Added EXCEPTIONS-CLIENT to the "devel" package

* Thu Jul 29 2004 Lenz Grimmer <lenz@mysql.com>

- disabled OpenSSL in the Max binaries again (the RPM packages were the
  only exception to this anyway) (BUG 1043)

* Wed Jun 30 2004 Lenz Grimmer <lenz@mysql.com>

- fixed server postinstall (mysql_install_db was called with the wrong
  parameter)

* Thu Jun 24 2004 Lenz Grimmer <lenz@mysql.com>

- added mysql_tzinfo_to_sql to the server subpackage
- run "make clean" instead of "make distclean"

* Mon Apr 05 2004 Lenz Grimmer <lenz@mysql.com>

- added ncurses-devel to the build prerequisites (BUG 3377)

* Thu Feb 12 2004 Lenz Grimmer <lenz@mysql.com>

- when using gcc, _always_ use CXX=gcc
- replaced Copyright with License field (Copyright is obsolete)

* Tue Feb 03 2004 Lenz Grimmer <lenz@mysql.com>

- added myisam_ftdump to the Server package

* Tue Jan 13 2004 Lenz Grimmer <lenz@mysql.com>

- link the mysql client against libreadline instead of libedit (BUG 2289)

* Mon Dec 22 2003 Lenz Grimmer <lenz@mysql.com>

- marked /etc/logrotate.d/mysql as a config file (BUG 2156)

* Sat Dec 13 2003 Lenz Grimmer <lenz@mysql.com>

- fixed file permissions (BUG 1672)

* Thu Dec 11 2003 Lenz Grimmer <lenz@mysql.com>

- made testing for gcc3 a bit more robust

* Fri Dec 05 2003 Lenz Grimmer <lenz@mysql.com>

- added missing file mysql_create_system_tables to the server subpackage

* Fri Nov 21 2003 Lenz Grimmer <lenz@mysql.com>

- removed dependency on MySQL-client from the MySQL-devel subpackage
  as it is not really required. (BUG 1610)

* Fri Aug 29 2003 Lenz Grimmer <lenz@mysql.com>

- Fixed BUG 1162 (removed macro names from the changelog)
- Really fixed BUG 998 (disable the checking for installed but
  unpackaged files)

* Tue Aug 05 2003 Lenz Grimmer <lenz@mysql.com>

- Fixed BUG 959 (libmysqld not being compiled properly)
- Fixed BUG 998 (RPM build errors): added missing files to the
  distribution (mysql_fix_extensions, mysql_tableinfo, mysqldumpslow,
  mysql_fix_privilege_tables.1), removed "-n" from install section.

* Wed Jul 09 2003 Lenz Grimmer <lenz@mysql.com>

- removed the GIF Icon (file was not included in the sources anyway)
- removed unused variable shared_lib_version
- do not run automake before building the standard binary
  (should not be necessary)
- add server suffix '-standard' to standard binary (to be in line
  with the binary tarball distributions)
- Use more RPM macros (_exec_prefix, _sbindir, _libdir, _sysconfdir,
  _datadir, _includedir) throughout the spec file.
- allow overriding CC and CXX (required when building with other compilers)

* Fri May 16 2003 Lenz Grimmer <lenz@mysql.com>

- re-enabled RAID again

* Wed Apr 30 2003 Lenz Grimmer <lenz@mysql.com>

- disabled MyISAM RAID (--with-raid)- it throws an assertion which
  needs to be investigated first.

* Mon Mar 10 2003 Lenz Grimmer <lenz@mysql.com>

- added missing file mysql_secure_installation to server subpackage
  (BUG 141)

* Tue Feb 11 2003 Lenz Grimmer <lenz@mysql.com>

- re-added missing pre- and post(un)install scripts to server subpackage
- added config file /etc/my.cnf to the file list (just for completeness)
- make sure to create the datadir with 755 permissions

* Mon Jan 27 2003 Lenz Grimmer <lenz@mysql.com>

- removed unusedql.com>

- Reworked the build steps a little bit: the Max binary is supposed
  to include OpenSSL, which cannot be linked statically, thus trying
  to statically link against a special glibc is futile anyway
- because of this, it is not required to make yet another build run
  just to compile the shared libs (saves a lot of time)
- updated package description of the Max subpackage
- clean up the BuildRoot directory afterwards

* Mon Jul 15 2002 Lenz Grimmer <lenz@mysql.com>

- Updated Packager information
- Fixed the build options: the regular package is supposed to
  include InnoDB and linked statically, while the Max package
  should include BDB and SSL support

* Fri May 03 2002 Lenz Grimmer <lenz@mysql.com>

- Use more RPM macros (e.g. infodir, mandir) to make the spec
  file more portable
- reorganized the installation of documentation files: let RPM
  take care of this
- reorganized the file list: actually install man pages along
  with the binaries of the respective subpackage
- do not include libmysqld.a in the devel subpackage as well, if we
  have a special "embedded" subpackage
- reworked the package descriptions

* Mon Oct  8 2001 Monty

- Added embedded server as a separate RPM

* Fri Apr 13 2001 Monty

- Added mysqld-max to the distribution

* Tue Jan 2  2001  Monty

- Added mysql-test to the bench package

* Fri Aug 18 2000 Tim Smith <tim@mysql.com>

- Added separate libmysql_r directory; now both a threaded
  and non-threaded library is shipped.

* Tue Sep 28 1999 David Axmark <davida@mysql.com>

- Added the support-files/my-example.cnf to the docs directory.

- Removed devel dependency on base since it is about client
  development.

* Wed Sep 8 1999 David Axmark <davida@mysql.com>

- Cleaned up some for 3.23.

* Thu Jul 1 1999 David Axmark <davida@mysql.com>

- Added support for shared libraries in a separate sub
  package. Original fix by David Fox (dsfox@cogsci.ucsd.edu)

- The --enable-assembler switch is now automatically disables on
  platforms there assembler code is unavailable. This should allow
  building this RPM on non i386 systems.

* Mon Feb 22 1999 David Axmark <david@detron.se>

- Removed unportable cc switches from the spec file. The defaults can
  now be overridden with environment variables. This feature is used
  to compile the official RPM with optimal (but compiler version
  specific) switches.

- Removed the repetitive description parts for the sub rpms. Maybe add
  again if RPM gets a multiline macro capability.

- Added support for a pt_BR translation. Translation contributed by
  Jorge Godoy <jorge@bestway.com.br>.

* Wed Nov 4 1998 David Axmark <david@detron.se>

- A lot of changes in all the rpm and install scripts. This may even
  be a working RPM :-)

* Sun Aug 16 1998 David Axmark <david@detron.se>

- A developers changelog for MySQL is available in the source RPM. And
  there is a history of major user visible changed in the Reference
  Manual.  Only RPM specific changes will be documented here.<|MERGE_RESOLUTION|>--- conflicted
+++ resolved
@@ -818,19 +818,14 @@
 %attr(755, root, root) %{_libdir}/mysql/libmysqld.so
 
 %changelog
-<<<<<<< HEAD
+* Tue Sep 29 2015 Balasubramanian Kandasamy <balasubramanian.kandasamy@oracle.com> - 5.6.28-1
+- Added conflicts to mysql-connector-c-shared dependencies
+
 * Wed Jan 14 2015 Balasubramanian Kandasamy <balasubramanian.kandasamy@oracle.com> - 5.6.24-1
 - Add mysql_no_login.so plugin
 
 * Mon Oct 06 2014 Balasubramanian Kandasamy <balasubramanian.kandasamy@oracle.com> - 5.6.22-1
 - Backport to 5.6.22
-=======
-* Tue Sep 29 2015 Balasubramanian Kandasamy <balasubramanian.kandasamy@oracle.com> - 5.5.47-1
-- Added conflicts to mysql-connector-c-shared dependencies
-
-* Mon Oct 06 2014 Balasubramanian Kandasamy <balasubramanian.kandasamy@oracle.com> - 5.5.41-1
-- Backport to 5.5.41
->>>>>>> 499fe10c
 
 * Mon Oct 06 2014 Balasubramanian Kandasamy <balasubramanian.kandasamy@oracle.com> - 5.7.6-0.2.m16
 - Include boost sources
