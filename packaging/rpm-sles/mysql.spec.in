--- conflicted
+++ resolved
@@ -88,14 +88,7 @@
 %endif
 
 # https://en.opensuse.org/openSUSE:Systemd_packaging_guidelines
-<<<<<<< HEAD
-%{?sles12:                %global systemd 1}
-%{?sles15:                %global systemd 1}
-%{?sles16:                %global systemd 1}
-%{!?_tmpfilesdir:         %global _tmpfilesdir /usr/lib/tmpfiles.d}
-=======
 %{!?_tmpfilesdir:             %global _tmpfilesdir /usr/lib/tmpfiles.d}
->>>>>>> 4869291f
 
 %global min                   8.0.11
 
@@ -138,15 +131,8 @@
 BuildRequires:  openssl-devel
 BuildRequires:  openssl-devel
 BuildRequires:  zlib-devel
-<<<<<<< HEAD
-%{?sles11:BuildRequires: gcc48 gcc48-c++}
 %{?sles12:BuildRequires: gcc7 gcc7-c++}
 %{?sles16:BuildRequires: rpcgen pkgconfig(libtirpc)}
-%if 0%{?systemd}
-=======
-%{?sles12:BuildRequires: gcc7 gcc7-c++}
-%{?sles16:BuildRequires: rpcgen pkgconfig(libtirpc)}
->>>>>>> 4869291f
 BuildRequires:  systemd
 BuildRequires:  pkgconfig(systemd)
 BuildRequires:  systemd-rpm-macros
@@ -236,16 +222,7 @@
 Obsoletes:      mariadb-tools
 Provides:       mysql = %{version}-%{release}
 Provides:       mysql-tools = %{version}-%{release}
-<<<<<<< HEAD
-%if 0%{?systemd}
 Requires:       systemd >= 228
-%{?systemd_requires}
-%else
-PreReq:         insserv
-%endif
-=======
-Requires:       systemd >= 228
->>>>>>> 4869291f
 PreReq:         sed
 PreReq:         pwdutils
 Conflicts:      otherproviders(mysql)
@@ -593,12 +570,6 @@
 fi
 %endif
 
-<<<<<<< HEAD
-%{?sles11:export CC=/usr/bin/gcc-4.8}
-%{?sles11:export CXX=/usr/bin/g++-4.8}
-
-=======
->>>>>>> 4869291f
 # Build debug versions of mysqld
 mkdir debug
 (
@@ -629,18 +600,6 @@
 %if 0%{?commercial}
            -DWITH_MEB=1 \
 %endif
-%if 0%{?cluster}
-           -DWITH_NDBCLUSTER=1 \
-%endif
-%if 0%{?ndb_nodejs_path:1}
-           -DNDB_NODEJS_PATH=%{ndb_nodejs_path} \
-%endif
-%if 0%{?ndb_nodejs_extras_path:1}
-           -DNDB_NODEJS_EXTRAS_PATH=%{ndb_nodejs_extras_path} \
-%endif
-%if 0%{?commercial}
-           -DWITH_MEB=1 \
-%endif
            -DWITH_INNODB_MEMCACHED=1 \
            -DINSTALL_LIBDIR="%{_lib}/mysql" \
            -DINSTALL_PLUGINDIR="%{_lib}/mysql/plugin/debug" \
@@ -689,18 +648,6 @@
 %if 0%{?commercial}
            -DWITH_MEB=1 \
 %endif
-%if 0%{?cluster}
-           -DWITH_NDBCLUSTER=1 \
-%endif
-%if 0%{?ndb_nodejs_path:1}
-           -DNDB_NODEJS_PATH=%{ndb_nodejs_path} \
-%endif
-%if 0%{?ndb_nodejs_extras_path:1}
-           -DNDB_NODEJS_EXTRAS_PATH=%{ndb_nodejs_extras_path} \
-%endif
-%if 0%{?commercial}
-           -DWITH_MEB=1 \
-%endif
            -DWITH_INNODB_MEMCACHED=1 \
            -DINSTALL_LIBDIR="%{_lib}/mysql" \
            -DINSTALL_PLUGINDIR="%{_lib}/mysql/plugin" \
@@ -749,17 +696,8 @@
 install -d -m 0755 %{buildroot}/var/log/mysqlrouter
 install -d -m 0755 %{buildroot}/var/run/mysqlrouter
 
-<<<<<<< HEAD
-%if 0%{?systemd}
 install -D -p -m 0644 packaging/rpm-common/mysqlrouter.service %{buildroot}%{_unitdir}/mysqlrouter.service
 install -D -p -m 0644 packaging/rpm-common/mysqlrouter.tmpfiles.d %{buildroot}%{_tmpfilesdir}/mysqlrouter.conf
-%else
-install -D -p -m 0755 packaging/rpm-common/mysqlrouter.init %{buildroot}%{_sysconfdir}/init.d/mysqlrouter
-%endif
-=======
-install -D -p -m 0644 packaging/rpm-common/mysqlrouter.service %{buildroot}%{_unitdir}/mysqlrouter.service
-install -D -p -m 0644 packaging/rpm-common/mysqlrouter.tmpfiles.d %{buildroot}%{_tmpfilesdir}/mysqlrouter.conf
->>>>>>> 4869291f
 install -D -p -m 0644 packaging/rpm-common/mysqlrouter.conf %{buildroot}%{_sysconfdir}/mysqlrouter/mysqlrouter.conf
 
 # Remove files pages we explicitly do not want to package
@@ -836,33 +774,6 @@
 
 %post -n mysql-router-%{product_suffix}
 /sbin/ldconfig
-<<<<<<< HEAD
-%if 0%{?systemd}
-%systemd_post mysqlrouter.service
-%else
-/sbin/chkconfig --add mysqlrouter
-%endif # systemd
-
-%preun -n mysql-router-%{product_suffix}
-%if 0%{?systemd}
-%systemd_preun mysqlrouter.service
-%else
-if [ "$1" = 0 ]; then
-    /sbin/service mysqlrouter stop >/dev/null 2>&1 || :
-    /sbin/chkconfig --del mysqlrouter
-fi
-%endif # systemd
-
-%postun -n mysql-router-%{product_suffix}
-/sbin/ldconfig
-%if 0%{?systemd}
-%systemd_postun_with_restart mysqlrouter.service
-%else
-if [ $1 -ge 1 ]; then
-    /sbin/service mysqlrouter condrestart >/dev/null 2>&1 || :
-fi
-%endif # systemd
-=======
 %systemd_post mysqlrouter.service
 
 %preun -n mysql-router-%{product_suffix}
@@ -871,7 +782,6 @@
 %postun -n mysql-router-%{product_suffix}
 /sbin/ldconfig
 %systemd_postun_with_restart mysqlrouter.service
->>>>>>> 4869291f
 
 %files server
 %defattr(-, root, root, -)
@@ -992,7 +902,6 @@
 %attr(755, root, root) %{_libdir}/mysql/plugin/data_masking.so
 %attr(755, root, root) %{_libdir}/mysql/plugin/keyring_okv.so
 %attr(755, root, root) %{_libdir}/mysql/plugin/keyring_encrypted_file.so
-%attr(755, root, root) %{_libdir}/mysql/plugin/mysql_clone.so
 %attr(755, root, root) %{_libdir}/mysql/plugin/thread_pool.so
 %attr(755, root, root) %{_libdir}/mysql/plugin/openssl_udf.so
 %attr(755, root, root) %{_libdir}/mysql/plugin/firewall.so
@@ -1005,7 +914,6 @@
 %attr(755, root, root) %{_libdir}/mysql/plugin/debug/data_masking.so
 %attr(755, root, root) %{_libdir}/mysql/plugin/debug/keyring_okv.so
 %attr(755, root, root) %{_libdir}/mysql/plugin/debug/keyring_encrypted_file.so
-%attr(755, root, root) %{_libdir}/mysql/plugin/debug/mysql_clone.so
 %attr(755, root, root) %{_libdir}/mysql/plugin/debug/thread_pool.so
 %attr(755, root, root) %{_libdir}/mysql/plugin/debug/openssl_udf.so
 %attr(755, root, root) %{_libdir}/mysql/plugin/debug/firewall.so
@@ -1020,10 +928,6 @@
 %attr(644, root, root) %{_datadir}/mysql-*/innodb_memcached_config.sql
 %attr(644, root, root) %{_datadir}/mysql-*/install_rewriter.sql
 %attr(644, root, root) %{_datadir}/mysql-*/uninstall_rewriter.sql
-<<<<<<< HEAD
-%if 0%{?systemd}
-=======
->>>>>>> 4869291f
 %attr(644, root, root) %{_unitdir}/mysql.service
 %attr(644, root, root) %{_unitdir}/mysql@.service
 %attr(644, root, root) %{_tmpfilesdir}/mysql.conf
@@ -1210,10 +1114,7 @@
 %attr(755, root, root) %{_libdir}/mysql/plugin/component_test_pfs_resource_group.so
 %attr(755, root, root) %{_libdir}/mysql/plugin/component_test_udf_registration.so
 %attr(755, root, root) %{_libdir}/mysql/plugin/component_test_host_application_signal.so
-<<<<<<< HEAD
-=======
 %attr(755, root, root) %{_libdir}/mysql/plugin/component_test_mysql_current_thread_reader.so
->>>>>>> 4869291f
 %attr(755, root, root) %{_libdir}/mysql/plugin/component_test_mysql_runtime_error.so
 %attr(755, root, root) %{_libdir}/mysql/plugin/component_udf_reg_3_func.so
 %attr(755, root, root) %{_libdir}/mysql/plugin/component_udf_reg_avg_func.so
@@ -1288,10 +1189,7 @@
 %attr(755, root, root) %{_libdir}/mysql/plugin/debug/component_test_pfs_resource_group.so
 %attr(755, root, root) %{_libdir}/mysql/plugin/debug/component_test_udf_registration.so
 %attr(755, root, root) %{_libdir}/mysql/plugin/debug/component_test_host_application_signal.so
-<<<<<<< HEAD
-=======
 %attr(755, root, root) %{_libdir}/mysql/plugin/debug/component_test_mysql_current_thread_reader.so
->>>>>>> 4869291f
 %attr(755, root, root) %{_libdir}/mysql/plugin/debug/component_test_mysql_runtime_error.so
 %attr(755, root, root) %{_libdir}/mysql/plugin/debug/component_udf_reg_3_func.so
 %attr(755, root, root) %{_libdir}/mysql/plugin/debug/component_udf_reg_avg_func.so
@@ -1420,20 +1318,11 @@
 %{_bindir}/mysqlrouter
 %{_bindir}/mysqlrouter_passwd
 %{_bindir}/mysqlrouter_plugin_info
-<<<<<<< HEAD
-%if 0%{?systemd}
-%{_unitdir}/mysqlrouter.service
-%{_tmpfilesdir}/mysqlrouter.conf
-%else
-%{_sysconfdir}/init.d/mysqlrouter
-%endif
-=======
 %attr(644, root, root) %{_mandir}/man1/mysqlrouter.1*
 %attr(644, root, root) %{_mandir}/man1/mysqlrouter_passwd.1*
 %attr(644, root, root) %{_mandir}/man1/mysqlrouter_plugin_info.1*
 %{_unitdir}/mysqlrouter.service
 %{_tmpfilesdir}/mysqlrouter.conf
->>>>>>> 4869291f
 %{_libdir}/libmysqlharness.so.*
 %{_libdir}/libmysqlrouter.so.*
 %{_libdir}/libmysqlrouter_http.so.*
@@ -1443,13 +1332,10 @@
 %dir %attr(755, mysqlrouter, mysqlrouter) /var/run/mysqlrouter
 
 %changelog
-<<<<<<< HEAD
-=======
 * Mon May 13 2019 Bjorn Munch <bjorn.munch@oracle.com> - 8.0.17-1
 - Add router man pages
 - Remove support for System V init
 
->>>>>>> 4869291f
 * Mon Feb 18 2019 Bjorn Munch <bjorn.munch@oracle.com> - 8.0.16-1
 - Add back support for alternative with_ssl
 
