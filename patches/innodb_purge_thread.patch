--- conflicted
+++ resolved
@@ -7,11 +7,7 @@
 # should be done or reviewed by the maintainer!
 --- a/storage/innodb_plugin/handler/ha_innodb.cc
 +++ b/storage/innodb_plugin/handler/ha_innodb.cc
-<<<<<<< HEAD
 @@ -11050,6 +11050,11 @@
-=======
-@@ -11011,6 +11011,11 @@
->>>>>>> 610800ef
    "Output statistics of recovery process after it.",
    NULL, NULL, FALSE);
  
@@ -23,13 +19,8 @@
  static MYSQL_SYSVAR_BOOL(overwrite_relay_log_info, innobase_overwrite_relay_log_info,
    PLUGIN_VAR_NOCMDARG | PLUGIN_VAR_READONLY,
    "During InnoDB crash recovery on slave overwrite relay-log.info "
-<<<<<<< HEAD
-@@ -11567,6 +11572,7 @@
-   MYSQL_SYSVAR(random_read_ahead),
-=======
 @@ -11499,6 +11504,7 @@
  #endif /* UNIV_DEBUG || UNIV_IBUF_DEBUG */
->>>>>>> 610800ef
    MYSQL_SYSVAR(read_ahead_threshold),
    MYSQL_SYSVAR(io_capacity),
 +  MYSQL_SYSVAR(use_purge_thread),
@@ -56,11 +47,7 @@
  extern ibool	srv_auto_extend_last_data_file;
  extern ulint	srv_last_file_size_max;
  extern char**	srv_log_group_home_dirs;
-<<<<<<< HEAD
 @@ -422,6 +424,8 @@
-=======
-@@ -418,6 +420,8 @@
->>>>>>> 610800ef
  	SRV_RECOVERY,	/**< threads finishing a recovery */
  	SRV_INSERT,	/**< thread flushing the insert buffer to disk */
  #endif
@@ -69,11 +56,7 @@
  	SRV_MASTER	/**< the master thread, (whose type number must
  			be biggest) */
  };
-<<<<<<< HEAD
 @@ -495,6 +499,21 @@
-=======
-@@ -491,6 +495,21 @@
->>>>>>> 610800ef
  /*==============*/
  	void*	arg);	/*!< in: a dummy parameter required by
  			os_thread_create */
@@ -165,11 +148,7 @@
  /* if TRUE, then we auto-extend the last data file */
  UNIV_INTERN ibool	srv_auto_extend_last_data_file	= FALSE;
  /* if != 0, this tells the max size auto-extending may increase the
-<<<<<<< HEAD
 @@ -2643,10 +2645,10 @@
-=======
-@@ -2636,10 +2638,10 @@
->>>>>>> 610800ef
  	srv_main_thread_process_no = os_proc_get_number();
  	srv_main_thread_id = os_thread_pf(os_thread_get_curr_id());
  
@@ -181,11 +160,7 @@
  	srv_n_threads_active[SRV_MASTER]++;
  
  	mutex_exit(&kernel_mutex);
-<<<<<<< HEAD
 @@ -3104,6 +3106,7 @@
-=======
-@@ -3097,6 +3099,7 @@
->>>>>>> 610800ef
  	/* Flush logs if needed */
  	srv_sync_log_buffer_in_background();
  
@@ -193,11 +168,7 @@
  	/* We run a full purge every 10 seconds, even if the server
  	were active */
  	do {
-<<<<<<< HEAD
 @@ -3120,6 +3123,7 @@
-=======
-@@ -3113,6 +3116,7 @@
->>>>>>> 610800ef
  		srv_sync_log_buffer_in_background();
  
  	} while (n_pages_purged);
@@ -205,11 +176,7 @@
  
  	srv_main_thread_op_info = "flushing buffer pool pages";
  
-<<<<<<< HEAD
 @@ -3188,6 +3192,7 @@
-=======
-@@ -3181,6 +3185,7 @@
->>>>>>> 610800ef
  		os_thread_sleep(100000);
  	}
  
@@ -217,11 +184,7 @@
  	srv_main_thread_op_info = "purging";
  
  	/* Run a full purge */
-<<<<<<< HEAD
 @@ -3204,6 +3209,7 @@
-=======
-@@ -3197,6 +3202,7 @@
->>>>>>> 610800ef
  		srv_sync_log_buffer_in_background();
  
  	} while (n_pages_purged);
@@ -229,11 +192,7 @@
  
  	srv_main_thread_op_info = "reserving kernel mutex";
  
-<<<<<<< HEAD
 @@ -3356,3 +3362,143 @@
-=======
-@@ -3349,3 +3355,143 @@
->>>>>>> 610800ef
  
  	OS_THREAD_DUMMY_RETURN;	/* Not reached, avoid compiler warning */
  }
