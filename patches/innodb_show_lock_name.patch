# name       : innodb_show_lock_name.patch
# introduced : 11 or before
# maintainer : Yasufumi
#
#!!! notice !!!
# Any small change to this file in the main branch
# should be done or reviewed by the maintainer!
--- a/storage/innodb_plugin/handler/ha_innodb.cc
+++ b/storage/innodb_plugin/handler/ha_innodb.cc
<<<<<<< HEAD
@@ -9307,8 +9307,8 @@
=======
@@ -9268,8 +9268,8 @@
>>>>>>> 610800ef
 			rw_lock_wait_time += mutex->lspent_time;
 		}
 #else /* UNIV_DEBUG */
-		buf1len= (uint) my_snprintf(buf1, sizeof(buf1), "%s:%lu",
-				     mutex->cfile_name, (ulong) mutex->cline);
+		buf1len= (uint) my_snprintf(buf1, sizeof(buf1), "%s",
+				     mutex->cmutex_name);
 		buf2len= (uint) my_snprintf(buf2, sizeof(buf2), "os_waits=%lu",
 				     (ulong) mutex->count_os_wait);
 
<<<<<<< HEAD
@@ -9323,9 +9323,8 @@
=======
@@ -9284,9 +9284,8 @@
>>>>>>> 610800ef
 
 	if (block_mutex) {
 		buf1len = (uint) my_snprintf(buf1, sizeof buf1,
-					     "combined %s:%lu",
-					     block_mutex->cfile_name,
-					     (ulong) block_mutex->cline);
+					     "combined %s",
+					     block_mutex->cmutex_name);
 		buf2len = (uint) my_snprintf(buf2, sizeof buf2,
 					     "os_waits=%lu",
 					     (ulong) block_mutex_oswait_count);
<<<<<<< HEAD
@@ -9354,8 +9353,8 @@
=======
@@ -9315,8 +9314,8 @@
>>>>>>> 610800ef
 			continue;
 		}
 
-		buf1len = my_snprintf(buf1, sizeof buf1, "%s:%lu",
-				     lock->cfile_name, (ulong) lock->cline);
+		buf1len = my_snprintf(buf1, sizeof buf1, "%s",
+				     lock->lock_name);
 		buf2len = my_snprintf(buf2, sizeof buf2, "os_waits=%lu",
 				      (ulong) lock->count_os_wait);
 
<<<<<<< HEAD
@@ -9369,9 +9368,8 @@
=======
@@ -9330,9 +9329,8 @@
>>>>>>> 610800ef
 
 	if (block_lock) {
 		buf1len = (uint) my_snprintf(buf1, sizeof buf1,
-					     "combined %s:%lu",
-					     block_lock->cfile_name,
-					     (ulong) block_lock->cline);
+					     "combined %s",
+					     block_lock->lock_name);
 		buf2len = (uint) my_snprintf(buf2, sizeof buf2,
 					     "os_waits=%lu",
 					     (ulong) block_lock_oswait_count);
--- a/storage/innodb_plugin/handler/innodb_patch_info.h
+++ b/storage/innodb_plugin/handler/innodb_patch_info.h
@@ -38,5 +38,6 @@
 {"innodb_recovery_patches","Bugfixes and adjustments about recovery process","","http://www.percona.com/docs/wiki/percona-xtradb"},
 {"innodb_purge_thread","Enable to use purge devoted thread","","http://www.percona.com/docs/wiki/percona-xtradb"},
 {"innodb_admin_command_base","XtraDB specific command interface through i_s","","http://www.percona.com/docs/wiki/percona-xtradb"},
+{"innodb_show_lock_name","Show mutex/lock name instead of crated file/line","","http://www.percona.com/docs/wiki/percona-xtradb"},
 {NULL, NULL, NULL, NULL}
 };
--- a/storage/innodb_plugin/include/sync0rw.h
+++ b/storage/innodb_plugin/include/sync0rw.h
@@ -113,14 +113,14 @@
 #ifdef UNIV_DEBUG
 # ifdef UNIV_SYNC_DEBUG
 #  define rw_lock_create(L, level) 					\
-	rw_lock_create_func((L), (level), #L, __FILE__, __LINE__)
+	rw_lock_create_func((L), (level), __FILE__, __LINE__, #L)
 # else /* UNIV_SYNC_DEBUG */
 #  define rw_lock_create(L, level) 					\
-	rw_lock_create_func((L), #L, __FILE__, __LINE__)
+	rw_lock_create_func((L), __FILE__, __LINE__, #L)
 # endif /* UNIV_SYNC_DEBUG */
 #else /* UNIV_DEBUG */
 # define rw_lock_create(L, level) 					\
-	rw_lock_create_func((L), __FILE__, __LINE__)
+	rw_lock_create_func((L), #L)
 #endif /* UNIV_DEBUG */
 
 /******************************************************************//**
@@ -137,10 +137,10 @@
 # ifdef UNIV_SYNC_DEBUG
 	ulint		level,		/*!< in: level */
 # endif /* UNIV_SYNC_DEBUG */
-	const char*	cmutex_name, 	/*!< in: mutex name */
-#endif /* UNIV_DEBUG */
 	const char*	cfile_name,	/*!< in: file name where created */
-	ulint 		cline);		/*!< in: file line where created */
+	ulint		cline,		/*!< in: file line where created */
+#endif /* UNIV_DEBUG */
+	const char*	cmutex_name);	/*!< in: mutex name */
 /******************************************************************//**
 Calling this function is obligatory only if the memory buffer containing
 the rw-lock is freed. Removes an rw-lock object from the global list. The
@@ -542,7 +542,8 @@
 	ulint	level;		/*!< Level in the global latching order. */
 #endif /* UNIV_SYNC_DEBUG */
 	ulint count_os_wait;	/*!< Count of os_waits. May not be accurate */
-	const char*	cfile_name;/*!< File name where lock created */
+	//const char*	cfile_name;/*!< File name where lock created */
+	const char*	lock_name;/*!< lock name */
         /* last s-lock file/line is not guaranteed to be correct */
 	const char*	last_s_file_name;/*!< File name where last s-locked */
 	const char*	last_x_file_name;/*!< File name where last x-locked */
@@ -553,7 +554,7 @@
 				are at the start of this struct, thus we can
 				peek this field without causing much memory
 				bus traffic */
-	unsigned	cline:14;	/*!< Line where created */
+	//unsigned	cline:14;	/*!< Line where created */
 	unsigned	last_s_line:14;	/*!< Line number where last time s-locked */
 	unsigned	last_x_line:14;	/*!< Line number where last time x-locked */
 #ifdef UNIV_DEBUG
--- a/storage/innodb_plugin/include/sync0sync.h
+++ b/storage/innodb_plugin/include/sync0sync.h
@@ -73,14 +73,14 @@
 #ifdef UNIV_DEBUG
 # ifdef UNIV_SYNC_DEBUG
 #  define mutex_create(M, level)					\
-	mutex_create_func((M), #M, (level), __FILE__, __LINE__)
+	mutex_create_func((M), (level), __FILE__, __LINE__, #M)
 # else
 #  define mutex_create(M, level)					\
-	mutex_create_func((M), #M, __FILE__, __LINE__)
+	mutex_create_func((M), __FILE__, __LINE__, #M)
 # endif
 #else
 # define mutex_create(M, level)					\
-	mutex_create_func((M), __FILE__, __LINE__)
+	mutex_create_func((M), #M)
 #endif
 
 /******************************************************************//**
@@ -94,13 +94,13 @@
 /*==============*/
 	mutex_t*	mutex,		/*!< in: pointer to memory */
 #ifdef UNIV_DEBUG
-	const char*	cmutex_name,	/*!< in: mutex name */
 # ifdef UNIV_SYNC_DEBUG
 	ulint		level,		/*!< in: level */
 # endif /* UNIV_SYNC_DEBUG */
-#endif /* UNIV_DEBUG */
 	const char*	cfile_name,	/*!< in: file name where created */
-	ulint		cline);		/*!< in: file line where created */
+	ulint		cline,		/*!< in: file line where created */
+#endif /* UNIV_DEBUG */
+	const char*	cmutex_name);	/*!< in: mutex name */
 
 #undef mutex_free			/* Fix for MacOS X */
 
@@ -538,9 +538,9 @@
 	ulint	line;		/*!< Line where the mutex was locked */
 	ulint	level;		/*!< Level in the global latching order */
 #endif /* UNIV_SYNC_DEBUG */
+#ifdef UNIV_DEBUG
 	const char*	cfile_name;/*!< File name where mutex created */
 	ulint		cline;	/*!< Line where created */
-#ifdef UNIV_DEBUG
 	os_thread_id_t thread_id; /*!< The thread id of the thread
 				which locked the mutex. */
 	ulint		magic_n;	/*!< MUTEX_MAGIC_N */
@@ -555,9 +555,9 @@
 	ulong		count_os_yield;	/*!< count of os_wait */
 	ulonglong	lspent_time;	/*!< mutex os_wait timer msec */
 	ulonglong	lmax_spent_time;/*!< mutex os_wait timer msec */
-	const char*	cmutex_name;	/*!< mutex name */
 	ulint		mutex_type;	/*!< 0=usual mutex, 1=rw_lock mutex */
 #endif /* UNIV_DEBUG */
+	const char*	cmutex_name;	/*!< mutex name */
 };
 
 /** The global array of wait cells for implementation of the databases own
--- a/storage/innodb_plugin/sync/sync0arr.c
+++ b/storage/innodb_plugin/sync/sync0arr.c
@@ -482,12 +482,12 @@
 		mutex = cell->old_wait_mutex;
 
 		fprintf(file,
-			"Mutex at %p created file %s line %lu, lock var %lu\n"
+			"Mutex at %p '%s', lock var %lu\n"
 #ifdef UNIV_SYNC_DEBUG
 			"Last time reserved in file %s line %lu, "
 #endif /* UNIV_SYNC_DEBUG */
 			"waiters flag %lu\n",
-			(void*) mutex, mutex->cfile_name, (ulong) mutex->cline,
+			(void*) mutex, mutex->cmutex_name,
 			(ulong) mutex->lock_word,
 #ifdef UNIV_SYNC_DEBUG
 			mutex->file_name, (ulong) mutex->line,
@@ -505,9 +505,8 @@
 		rwlock = cell->old_wait_rw_lock;
 
 		fprintf(file,
-			" RW-latch at %p created in file %s line %lu\n",
-			(void*) rwlock, rwlock->cfile_name,
-			(ulong) rwlock->cline);
+			" RW-latch at %p '%s'\n",
+			(void*) rwlock, rwlock->lock_name);
 		writer = rw_lock_get_writer(rwlock);
 		if (writer != RW_LOCK_NOT_LOCKED) {
 			fprintf(file,
--- a/storage/innodb_plugin/sync/sync0rw.c
+++ b/storage/innodb_plugin/sync/sync0rw.c
@@ -231,10 +231,10 @@
 # ifdef UNIV_SYNC_DEBUG
 	ulint		level,		/*!< in: level */
 # endif /* UNIV_SYNC_DEBUG */
-	const char*	cmutex_name, 	/*!< in: mutex name */
-#endif /* UNIV_DEBUG */
 	const char*	cfile_name,	/*!< in: file name where created */
-	ulint		cline)		/*!< in: file line where created */
+	ulint		cline,		/*!< in: file line where created */
+#endif /* UNIV_DEBUG */
+	const char*	cmutex_name) 	/*!< in: mutex name */
 {
 	/* If this is the very first time a synchronization object is
 	created, then the following call initializes the sync system. */
@@ -242,14 +242,15 @@
 #ifndef INNODB_RW_LOCKS_USE_ATOMICS
 	mutex_create(rw_lock_get_mutex(lock), SYNC_NO_ORDER_CHECK);
 
-	lock->mutex.cfile_name = cfile_name;
-	lock->mutex.cline = cline;
+	ut_d(lock->mutex.cfile_name = cfile_name);
+	ut_d(lock->mutex.cline = cline);
 
-	ut_d(lock->mutex.cmutex_name = cmutex_name);
+	lock->mutex.cmutex_name = cmutex_name;
 	ut_d(lock->mutex.mutex_type = 1);
 #else /* INNODB_RW_LOCKS_USE_ATOMICS */
 # ifdef UNIV_DEBUG
-	UT_NOT_USED(cmutex_name);
+	UT_NOT_USED(cfile_name);
+	UT_NOT_USED(cline);
 # endif
 #endif /* INNODB_RW_LOCKS_USE_ATOMICS */
 
@@ -272,8 +273,7 @@
 
 	ut_d(lock->magic_n = RW_LOCK_MAGIC_N);
 
-	lock->cfile_name = cfile_name;
-	lock->cline = (unsigned int) cline;
+	lock->lock_name = cmutex_name;
 
 	lock->count_os_wait = 0;
 	lock->last_s_file_name = "not yet reserved";
@@ -393,10 +393,10 @@
 	if (srv_print_latch_waits) {
 		fprintf(stderr,
 			"Thread %lu spin wait rw-s-lock at %p"
-			" cfile %s cline %lu rnds %lu\n",
+			" '%s' rnds %lu\n",
 			(ulong) os_thread_pf(os_thread_get_curr_id()),
 			(void*) lock,
-			lock->cfile_name, (ulong) lock->cline, (ulong) i);
+			lock->lock_name, (ulong) i);
 	}
 
 	/* We try once again to obtain the lock */
@@ -429,10 +429,9 @@
 		if (srv_print_latch_waits) {
 			fprintf(stderr,
 				"Thread %lu OS wait rw-s-lock at %p"
-				" cfile %s cline %lu\n",
+				" '%s'\n",
 				os_thread_pf(os_thread_get_curr_id()),
-				(void*) lock, lock->cfile_name,
-				(ulong) lock->cline);
+				(void*) lock, lock->lock_name);
 		}
 
 		/* these stats may not be accurate */
@@ -651,9 +650,9 @@
 	if (srv_print_latch_waits) {
 		fprintf(stderr,
 			"Thread %lu spin wait rw-x-lock at %p"
-			" cfile %s cline %lu rnds %lu\n",
+			" '%s' rnds %lu\n",
 			os_thread_pf(os_thread_get_curr_id()), (void*) lock,
-			lock->cfile_name, (ulong) lock->cline, (ulong) i);
+			lock->lock_name, (ulong) i);
 	}
 
 	sync_array_reserve_cell(sync_primary_wait_array,
@@ -674,9 +673,9 @@
 	if (srv_print_latch_waits) {
 		fprintf(stderr,
 			"Thread %lu OS wait for rw-x-lock at %p"
-			" cfile %s cline %lu\n",
+			" '%s'\n",
 			os_thread_pf(os_thread_get_curr_id()), (void*) lock,
-			lock->cfile_name, (ulong) lock->cline);
+			lock->lock_name);
 	}
 
 	/* these stats may not be accurate */
--- a/storage/innodb_plugin/sync/sync0sync.c
+++ b/storage/innodb_plugin/sync/sync0sync.c
@@ -239,13 +239,13 @@
 /*==============*/
 	mutex_t*	mutex,		/*!< in: pointer to memory */
 #ifdef UNIV_DEBUG
-	const char*	cmutex_name,	/*!< in: mutex name */
 # ifdef UNIV_SYNC_DEBUG
 	ulint		level,		/*!< in: level */
 # endif /* UNIV_SYNC_DEBUG */
-#endif /* UNIV_DEBUG */
 	const char*	cfile_name,	/*!< in: file name where created */
-	ulint		cline)		/*!< in: file line where created */
+	ulint		cline,		/*!< in: file line where created */
+#endif /* UNIV_DEBUG */
+	const char*	cmutex_name)	/*!< in: mutex name */
 {
 #if defined(HAVE_ATOMIC_BUILTINS)
 	mutex_reset_lock_word(mutex);
@@ -263,11 +263,13 @@
 	mutex->file_name = "not yet reserved";
 	mutex->level = level;
 #endif /* UNIV_SYNC_DEBUG */
+#ifdef UNIV_DEBUG
 	mutex->cfile_name = cfile_name;
 	mutex->cline = cline;
+#endif /* UNIV_DEBUG */
 	mutex->count_os_wait = 0;
-#ifdef UNIV_DEBUG
 	mutex->cmutex_name=	  cmutex_name;
+#ifdef UNIV_DEBUG
 	mutex->count_using=	  0;
 	mutex->mutex_type=	  0;
 	mutex->lspent_time=	  0;
@@ -520,9 +522,9 @@
 #ifdef UNIV_SRV_PRINT_LATCH_WAITS
 	fprintf(stderr,
 		"Thread %lu spin wait mutex at %p"
-		" cfile %s cline %lu rnds %lu\n",
+		" '%s' rnds %lu\n",
 		(ulong) os_thread_pf(os_thread_get_curr_id()), (void*) mutex,
-		mutex->cfile_name, (ulong) mutex->cline, (ulong) i);
+		mutex->cmutex_name, (ulong) i);
 #endif
 
 	mutex_spin_round_count += i;
@@ -597,9 +599,9 @@
 
 #ifdef UNIV_SRV_PRINT_LATCH_WAITS
 	fprintf(stderr,
-		"Thread %lu OS wait mutex at %p cfile %s cline %lu rnds %lu\n",
+		"Thread %lu OS wait mutex at %p '%s' rnds %lu\n",
 		(ulong) os_thread_pf(os_thread_get_curr_id()), (void*) mutex,
-		mutex->cfile_name, (ulong) mutex->cline, (ulong) i);
+		mutex->cmutex_name, (ulong) i);
 #endif
 
 	mutex_os_wait_count++;
@@ -901,9 +903,8 @@
 
 				if (mutex->magic_n == MUTEX_MAGIC_N) {
 					fprintf(stderr,
-						"Mutex created at %s %lu\n",
-						mutex->cfile_name,
-						(ulong) mutex->cline);
+						"Mutex '%s'\n",
+						mutex->cmutex_name);
 
 					if (mutex_get_lock_word(mutex) != 0) {
 						const char*	file_name;<|MERGE_RESOLUTION|>--- conflicted
+++ resolved
@@ -7,11 +7,7 @@
 # should be done or reviewed by the maintainer!
 --- a/storage/innodb_plugin/handler/ha_innodb.cc
 +++ b/storage/innodb_plugin/handler/ha_innodb.cc
-<<<<<<< HEAD
 @@ -9307,8 +9307,8 @@
-=======
-@@ -9268,8 +9268,8 @@
->>>>>>> 610800ef
  			rw_lock_wait_time += mutex->lspent_time;
  		}
  #else /* UNIV_DEBUG */
@@ -22,11 +18,7 @@
  		buf2len= (uint) my_snprintf(buf2, sizeof(buf2), "os_waits=%lu",
  				     (ulong) mutex->count_os_wait);
  
-<<<<<<< HEAD
 @@ -9323,9 +9323,8 @@
-=======
-@@ -9284,9 +9284,8 @@
->>>>>>> 610800ef
  
  	if (block_mutex) {
  		buf1len = (uint) my_snprintf(buf1, sizeof buf1,
@@ -38,11 +30,7 @@
  		buf2len = (uint) my_snprintf(buf2, sizeof buf2,
  					     "os_waits=%lu",
  					     (ulong) block_mutex_oswait_count);
-<<<<<<< HEAD
 @@ -9354,8 +9353,8 @@
-=======
-@@ -9315,8 +9314,8 @@
->>>>>>> 610800ef
  			continue;
  		}
  
@@ -53,11 +41,7 @@
  		buf2len = my_snprintf(buf2, sizeof buf2, "os_waits=%lu",
  				      (ulong) lock->count_os_wait);
  
-<<<<<<< HEAD
 @@ -9369,9 +9368,8 @@
-=======
-@@ -9330,9 +9329,8 @@
->>>>>>> 610800ef
  
  	if (block_lock) {
  		buf1len = (uint) my_snprintf(buf1, sizeof buf1,
