--- conflicted
+++ resolved
@@ -1085,11 +1085,7 @@
  drop table t2;
 --- a/mysql-test/suite/sys_vars/r/all_vars.result
 +++ b/mysql-test/suite/sys_vars/r/all_vars.result
-<<<<<<< HEAD
-@@ -1,15 +1,15 @@
-=======
-@@ -1,23 +1,27 @@
->>>>>>> 7d775644
+@@ -1,16 +1,20 @@
  create table t1 (test_name text);
  create table t2 (variable_name text);
  load data infile "MYSQLTEST_VARDIR/tmp/sys_vars.all_vars.txt" into table t1;
@@ -1106,20 +1102,13 @@
 -left join t1 on variable_name=test_name where test_name is null;
 +left join t1 on variable_name=test_name where test_name is null order by 1;
  There should be *no* variables listed below:
-<<<<<<< HEAD
-=======
--INNODB_ROLLBACK_SEGMENTS
--INNODB_STATS_METHOD
 +INNODB_FAKE_CHANGES
 +INNODB_FAKE_CHANGES
- INNODB_FILE_FORMAT_MAX
-+INNODB_FILE_FORMAT_MAX
 +INNODB_KILL_IDLE_TRANSACTION
 +INNODB_KILL_IDLE_TRANSACTION
-+INNODB_LARGE_PREFIX
->>>>>>> 7d775644
  INNODB_LARGE_PREFIX
  INNODB_LARGE_PREFIX
+ drop table t1;
 --- /dev/null
 +++ b/mysql-test/include/percona_server_variables.inc
 @@ -0,0 +1,3 @@
@@ -1128,7 +1117,7 @@
 +SELECT Variable_name FROM INFORMATION_SCHEMA.SESSION_VARIABLES ORDER BY 1;
 --- /dev/null
 +++ b/mysql-test/r/percona_server_variables_debug.result
-@@ -0,0 +1,378 @@
+@@ -0,0 +1,379 @@
 +SELECT Variable_name FROM INFORMATION_SCHEMA.SESSION_VARIABLES ORDER BY 1;
 +Variable_name
 +AUTOCOMMIT
@@ -1507,13 +1496,10 @@
 +VERSION_COMPILE_MACHINE
 +VERSION_COMPILE_OS
 +WAIT_TIMEOUT
++WARNING_COUNT
 --- /dev/null
 +++ b/mysql-test/r/percona_server_variables_release.result
-<<<<<<< HEAD
-@@ -0,0 +1,371 @@
-=======
-@@ -0,0 +1,374 @@
->>>>>>> 7d775644
+@@ -0,0 +1,375 @@
 +SELECT Variable_name FROM INFORMATION_SCHEMA.SESSION_VARIABLES ORDER BY 1;
 +Variable_name
 +AUTOCOMMIT
@@ -1887,6 +1873,8 @@
 +VERSION_COMMENT
 +VERSION_COMPILE_MACHINE
 +VERSION_COMPILE_OS
++WAIT_TIMEOUT
++WARNING_COUNT
 --- /dev/null
 +++ b/mysql-test/t/percona_server_variables_debug.test
 @@ -0,0 +1,2 @@
