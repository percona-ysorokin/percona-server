--- conflicted
+++ resolved
@@ -1,6 +1,3 @@
-<<<<<<< HEAD
-libperconaserverclient_@SHARED_LIB_MAJOR_VERSION@ { global: *; };
-=======
 /* Copyright (c) 2013, 2015, Oracle and/or its affiliates. All rights reserved.
 
    This program is free software; you can redistribute it and/or modify
@@ -17,6 +14,5 @@
    Foundation, Inc., 51 Franklin Street, Fifth Floor, Boston, MA 02110-1301, USA */
 
 
-libmysqlclient_@SHARED_LIB_MAJOR_VERSION@.@SHARED_LIB_MINOR_VERSION@
-{ global: ${CLIENT_API_FUNCTIONS};${CLIENT_API_FUNCTIONS_UNDOCUMENTED}; local: *; };
->>>>>>> a2757a60
+libperconaserverclient_@SHARED_LIB_MAJOR_VERSION@.@SHARED_LIB_MINOR_VERSION@
+{ global: ${CLIENT_API_FUNCTIONS};${CLIENT_API_FUNCTIONS_UNDOCUMENTED}; local: *; };