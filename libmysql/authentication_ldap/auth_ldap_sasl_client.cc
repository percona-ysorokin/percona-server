--- conflicted
+++ resolved
@@ -236,18 +236,11 @@
     log_error("Sasl_client::SaslStart: sasl connection is null");
     return rc_sasl;
   }
-<<<<<<< HEAD
-  do {
-    rc_sasl =
-        sasl_client_start(m_connection, m_mechanism, &interactions,
-                          (const char **)&sasl_client_output,
-=======
   void *sasl_client_output_p = &sasl_client_output;
   do {
     rc_sasl =
         sasl_client_start(m_connection, m_mechanism, &interactions,
                           static_cast<const char **>(sasl_client_output_p),
->>>>>>> 4869291f
                           (unsigned int *)client_output_length, &mechanism);
     if (rc_sasl == SASL_INTERACT) interact(interactions);
   } while (rc_sasl == SASL_INTERACT);
@@ -275,17 +268,11 @@
   if (m_connection == NULL) {
     return rc_sasl;
   }
-<<<<<<< HEAD
-  do {
-    rc_sasl = sasl_client_step(m_connection, server_in, server_in_length,
-                               &interactions, (const char **)client_out,
-=======
   void *client_out_p = client_out;
   do {
     rc_sasl = sasl_client_step(m_connection, server_in, server_in_length,
                                &interactions,
                                static_cast<const char **>(client_out_p),
->>>>>>> 4869291f
                                (unsigned int *)client_out_length);
     if (rc_sasl == SASL_INTERACT) Sasl_client::interact(interactions);
   } while (rc_sasl == SASL_INTERACT);
