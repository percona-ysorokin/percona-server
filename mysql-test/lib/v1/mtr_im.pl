--- conflicted
+++ resolved
@@ -1,13 +1,7 @@
 # -*- cperl -*-
-<<<<<<< HEAD
-# Copyright (C) 2006 MySQL AB
-#  All rights reserved. Use is subject to license terms.
-#
-=======
 # Copyright (c) 2006 MySQL AB, 2008 Sun Microsystems, Inc.
 # Use is subject to license terms.
-# 
->>>>>>> 1400d7a2
+#
 # This program is free software; you can redistribute it and/or modify
 # it under the terms of the GNU General Public License as published by
 # the Free Software Foundation; version 2 of the License.
