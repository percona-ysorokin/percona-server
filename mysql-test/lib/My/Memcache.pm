# -*- cperl -*-
# Copyright (c) 2013, Oracle and/or its affiliates. 
# All rights reserved.
#
# This program is free software; you can redistribute it and/or modify
# it under the terms of the GNU General Public License as published by
# the Free Software Foundation; version 2 of the License.
#
# This program is distributed in the hope that it will be useful,
# but WITHOUT ANY WARRANTY; without even the implied warranty of
# MERCHANTABILITY or FITNESS FOR A PARTICULAR PURPOSE.  See the
# GNU General Public License for more details.
#
# You should have received a copy of the GNU General Public License
# along with this program; if not, write to the Free Software
# Foundation, Inc., 51 Franklin St, Fifth Floor, Boston, MA 02110-1301  USA


########## Memcache Client Library for Perl
### 
###  $mc = My::Memcache->new()          create an ascii-protocol client 
###  $mc = My::Memcache::Binary->new()  create a binary-protocol client
###
###  $mc->connect(host, port)           returns 1 on success, 0 on failure
### 
###  $mc->{error}                       holds most recent error/status message
### 
###  $mc->store(cmd, key, value, ...)   alternate API for set/add/replace/append/prepend
###  $mc->set(key, value)               returns 1 on success, 0 on failure
###  $mc->add(key, value)               set if record does not exist
###  $mc->replace(key, value)           set if record exists
###  $mc->append(key, value)            append value to existing data
###  $mc->prepend(key, value)           prepend value to existing data
###
###  $mc->get(key, [ key ...])          returns a value or undef 
###  $mc->next_result()                 Fetch results after get()
### 
###  $mc->delete(key)                   returns 1 on success, 0 on failure
###  $mc->stats(stat_key)               get stats; returns a hash
###  $mc->incr(key, amount, [initial])  returns the new value or undef
###  $mc->decr(key, amount, [initial])  like incr.  
###                                           The third argument is used in
###                                           the binary protocol ONLY. 
###  $mc->flush()                       flush_all
###
###  $mc->set_expires(sec)              Set TTL for all store operations
###  $mc->set_flags(int_flags)          Set numeric flags for store operations
###
###  $mc->note_config_version() 
###    Store the generation number of the running config in the filesystem,
###    for later use by wait_for_reconf()
### 
###  $mc->wait_for_reconf()
###    Wait for NDB/Memcache to complete online reconfiguration.  
###    Returns the generation number of the newly running configuration, 
###    or zero on timeout/error. 

<<<<<<< HEAD
=======
################ TODO ################################
###  * Support explicit binary k/q commands with pipelining
###  * Implement TOUCH & GAT commands
###  * Support UDP
###  * Standardize APIs to take (key, value, hashref-of-options)

>>>>>>> 8939007b
use strict;
use IO::Socket::INET;
use IO::File;
use Carp;
use Time::HiRes;

######## Memcache Result

package My::Memcache::Result;

sub new {
  my ($pkg, $key, $flags, $cas) = @_;
  $cas = 0 if(! defined($cas));
  bless {
    "key" => $key,
    "flags" => $flags,
    "cas" => $cas,
    "value" => undef,
  }, $pkg;
}


######## Memcache Client

package My::Memcache;

sub new {
  my $pkg = shift;
  # min/max wait refer to msec. wait during temporary errors.  Both powers of 2.
  bless { "created" => 1 , "error" => "OK" , "cf_gen" => 0,
          "req_id" => 0, "min_wait" => 4,  "max_wait" => 8192, 
          "temp_errors" => 0 , "total_wait" => 0, "has_cas" => 0,
          "flags" => 0, "exptime" => 0, "get_results" => undef,
          "get_with_cas" => 0
        }, $pkg;
}


# Common code to ASCII and BINARY protocols:

sub fail {
  my $self = shift;
  my $msg = 
      "error:       " . $self->{error} . "\n" .
      "req_id:      " . $self->{req_id} . "\n" .
      "temp_errors: " . $self->{temp_errors} . "\n".
      "total_wait:  " . $self->{total_wait} . "\n";
  while(my $extra = shift) { 
    $msg .= $extra . "\n"; 
  }
  Carp::confess($msg);
}

sub connect {
  my $self = shift;
  my $host = shift;
  my $port = shift; 
  my $conn;
  
  # Wait for memcached to be ready, up to ten seconds.
  my $retries = 100;
  do {
    $conn = IO::Socket::INET->new(PeerAddr => "$host:$port", Proto => "tcp");
    if(! $conn) { 
      Time::HiRes::usleep(100 * 1000);
      $retries--;   
    }
  } while($retries && !$conn);

  if($conn) {
    $self->{connection} = $conn;
    $self->{connected} = 1;
    $self->{server} = "$host:$port";
    return 1;
  }
  $self->{error} = "CONNECTION_FAILED";
  return 0;
}

sub DESTROY {
  my $self = shift;
  if($self->{connection}) {
    $self->{connection}->close();
  }
}

sub set_expires {
  my $self = shift;
  $self->{exptime} = shift;  
}

sub set_flags {
  my $self = shift;
  $self->{flags} = shift;
}

# Some member variables are per-request.  
# Clear them in preparation for a new request, and increment the request counter.
sub new_request {
  my $self = shift;
  $self->{error} = "OK";
  $self->{has_cas} = 0;
  $self->{req_id}++;
}

sub next_result {
  my $self = shift;
  shift @{$self->{get_results}};
}

# note_config_version and wait_for_reconf are only for use by mysql-test-run
sub note_config_version {
  my $self = shift;

  my $vardir = $ENV{MYSQLTEST_VARDIR};
  # Fetch the memcached current config generation number and save it
  my %stats = $self->stats("reconf");
  my $F = IO::File->new("$vardir/tmp/memcache_cf_gen", "w") or die;
  my $ver = $stats{"Running"};
  print $F "$ver\n";
  $F->close();

  $self->{cf_gen} = $ver;
}

sub wait_for_reconf {
  my $self = shift;

  if($self->{cf_gen} == 0) { 
    my $cfgen = 0;
    my $vardir = $ENV{MYSQLTEST_VARDIR};
    my $F = IO::File->new("$vardir/tmp/memcache_cf_gen", "r");
    if(defined $F) {
      chomp($cfgen = <$F>);
      undef $F;
    }
    $self->{cf_gen} = $cfgen;
  }
  
  print STDERR "Config generation is : " . $self->{cf_gen} . "\n";
  my $wait_for = $self->{cf_gen} + 1 ;
  print STDERR "Waiting for: $wait_for \n";
  
  my $new_gen = $self->wait_for_config_generation($wait_for);
  if($new_gen > 0) {
    $self->{cf_gen} = $new_gen;
  }
  else {
    print STDERR "Timed out.\n";
  }
  
  return $new_gen;
}
  
# wait_for_config_generation($cf_gen)
# Wait until memcached is running config generation >= to $cf_gen
# Returns 0 on error/timeout, or the actual running generation number
#
sub wait_for_config_generation {
  my $self = shift;
  my $cf_gen = shift;
  my $ready = 0;
  my $retries = 100;   # 100 retries x 100 ms = 10s
  
  while($retries && ! $ready) {
    Time::HiRes::usleep(100 * 1000);
    my %stats = $self->stats("reconf");
    if($stats{"Running"} >= $cf_gen) {
      $ready = $stats{"Running"};
    }
    else {
      $retries -= 1;
    }
  }
  return $ready;
}

#  -----------------------------------------------------------------------
#  ------------------          ASCII PROTOCOL         --------------------
#  -----------------------------------------------------------------------

sub ascii_command {
  my $self = shift;
  my $packet = shift;
  my $sock = $self->{connection};
  my $waitTime = $self->{min_wait};
  my $maxWait = $self->{max_wait};
  my $reply;
  
  do {
    $self->new_request();
    $sock->print($packet) || Carp::confess("send error: ". $packet);
    $reply = $sock->getline();
    $self->normalize_error($reply);
    if($self->{error} eq "SERVER_TEMPORARY_ERROR") {
      if($waitTime < $maxWait) {
        $self->{temp_errors} += 1;
        $self->{total_wait} += ( Time::HiRes::usleep($waitTime * 1000) / 1000);
        $waitTime *= 2;
      }
      else {
        $self->fail("Too Many Temporary Errors", $waitTime);
      }
    }
  } while($self->{error} eq "SERVER_TEMPORARY_ERROR" && $waitTime <= $maxWait);
    
  return $reply;
}

  
sub delete {
  my $self = shift;
  my $key = shift;
  
  return ($self->ascii_command("delete $key\r\n") =~ "^DELETED");
}


sub store {
  my ($self, $cmd, $key, $value, $flags, $exptime, $cas_chk) = @_;
  $flags   = $self->{flags}   unless $flags;
  $exptime = $self->{exptime} unless $exptime;
  my $packet;
  if(($cmd eq "cas" || $cmd eq "replace") && $cas_chk > 0)
  {
    $packet = sprintf("cas %s %d %d %d %d\r\n%s\r\n", 
                      $key, $flags, $exptime, $cas_chk, length($value), $value);
  }
  else 
  {
    $packet = sprintf("%s %s %d %d %d\r\n%s\r\n",
                      $cmd, $key, $flags, $exptime, length($value), $value);
  }
  $self->ascii_command($packet);
  return ($self->{error} eq "OK");
}
 
sub set {
  my ($self, $key, $value, $flags, $exptime) = @_;  
  return $self->store("set", $key, $value, $flags, $exptime);
}


sub add {
  my ($self, $key, $value, $flags, $exptime) = @_;  
  return $self->store("add", $key, $value, $flags, $exptime);
}


sub append {
  my ($self, $key, $value, $flags, $exptime) = @_;  
  return $self->store("append", $key, $value, $flags, $exptime);
}


sub prepend {    
  my ($self, $key, $value, $flags, $exptime) = @_;  
  return $self->store("prepend", $key, $value, $flags, $exptime);
}


sub replace {
  my ($self, $key, $value, $flags, $exptime, $cas) = @_;  
  return $self->store("replace", $key, $value, $flags, $exptime, $cas);
}


sub get {
  my $self = shift;
  my $keys = "";
  $keys .= shift(@_) . " " while(@_);
  my $sock = $self->{connection};
  my @results;
  my $command = $self->{get_with_cas} ? "gets" : "get";
  $self->{get_with_cas} = 0; # CHECK, THEN RESET FOR NEXT CALL
  my $response = $self->ascii_command("$command $keys\r\n");
  while ($response ne "END\r\n") 
  {
    $response =~ /^VALUE (\S+) (\d+) (\d+) ?(\d+)?/;
    my $result = My::Memcache::Result->new($1, $2, $4);
    $sock->read($result->{value}, $3);   # $3 is length of value
    $self->{has_cas} = 1 if($4);
    push @results, $result;
    $sock->getline();  # \r\n after value
    $response = $sock->getline();
  }
  $self->{get_results} = \@results;
  return $results[0]->{value} if @results;
  $self->{error} = "NOT_FOUND";
  return undef;
}


sub _txt_math {
  my ($self, $cmd, $key, $delta) = @_;
  my $response = $self->ascii_command("$cmd $key $delta \r\n");
  
  if ($response =~ "^NOT_FOUND" || $response =~ "ERROR") {
    $self->normalize_error($response);
    return undef;
  }

  $response =~ /(\d+)/;
  return $1;
}


sub incr {
  my ($self, $key, $delta) = @_;
  return $self->_txt_math("incr", $key, $delta);
}


sub decr {
  my ($self, $key, $delta) = @_;
  return $self->_txt_math("decr", $key, $delta);
}


sub stats {
  my $self = shift;
  my $key = shift || "";
  my $sock = $self->{connection};

  $self->new_request();
  $sock->print("stats $key\r\n") || Carp::confess "send error";
  
  my %response = ();
  my $line = "";
  while($line !~ "^END") {
    return %response if $line eq "ERROR\r\n";
    if(($line) && ($line =~ /^STAT(\s+)(\S+)(\s+)(\S+)/)) {
      $response{$2} = $4;
    }
    $line = $sock->getline();
  }
  
  return %response;
}

sub flush {
  my $self = shift;
  my $key = shift;
  my $result = $self->ascii_command("flush_all\r\n");  
  return ($self->{error} eq "OK");
}


# Try to provide consistent error messagees across ascii & binary protocols
sub normalize_error {
  my $self = shift;
  my $reply = shift;
  my %error_message = (
  "STORED\r\n"                         => "OK",
  "EXISTS\r\n"                         => "KEY_EXISTS",
  "NOT_FOUND\r\n"                      => "NOT_FOUND",
  "NOT_STORED\r\n"                     => "NOT_STORED",
  "CLIENT_ERROR value too big\r\n"     => "VALUE_TOO_LARGE",
  "SERVER_ERROR object too large for cache\r\n"     => "VALUE_TOO_LARGE",
  "CLIENT_ERROR invalid arguments\r\n" => "INVALID_ARGUMENTS",
  "SERVER_ERROR not my vbucket\r\n"    => "NOT_MY_VBUCKET",
  "SERVER_ERROR out of memory\r\n"     => "SERVER_OUT_OF_MEMORY",
  "SERVER_ERROR not supported\r\n"     => "NOT_SUPPORTED",
  "SERVER_ERROR internal\r\n"          => "INTERNAL_ERROR",
  "SERVER_ERROR temporary failure\r\n" => "SERVER_TEMPORARY_ERROR"
  );  
  $self->{error} = $error_message{$reply} || "OK";
  return 0;
} 

#  -----------------------------------------------------------------------
#  ------------------         BINARY PROTOCOL         --------------------
#  -----------------------------------------------------------------------

package My::Memcache::Binary;
BEGIN { @My::Memcache::Binary::ISA = qw(My::Memcache); }
use constant BINARY_HEADER_FMT  => "CCnCCnNNNN";
use constant BINARY_REQUEST     => 0x80;
use constant BINARY_RESPONSE    => 0x81;

use constant BIN_CMD_GET        => 0x00;
use constant BIN_CMD_SET        => 0x01;
use constant BIN_CMD_ADD        => 0x02;
use constant BIN_CMD_REPLACE    => 0x03;
use constant BIN_CMD_DELETE     => 0x04;
use constant BIN_CMD_INCR       => 0x05;
use constant BIN_CMD_DECR       => 0x06;
use constant BIN_CMD_QUIT       => 0x07;
use constant BIN_CMD_FLUSH      => 0x08;
use constant BIN_CMD_NOOP       => 0x0A;
use constant BIN_CMD_GETK       => 0x0C;
use constant BIN_CMD_GETKQ      => 0x0D;
use constant BIN_CMD_APPEND     => 0x0E;
use constant BIN_CMD_PREPEND    => 0x0F;
use constant BIN_CMD_STAT       => 0x10;


sub error_message {
  my ($self, $code) = @_;
  my %error_messages = (
   0x00 => "OK",
   0x01 => "NOT_FOUND",
   0x02 => "KEY_EXISTS", 
   0x03 => "VALUE_TOO_LARGE",
   0x04 => "INVALID_ARGUMENTS",
   0x05 => "NOT_STORED",
   0x06 => "NON_NUMERIC_VALUE",
   0x07 => "NOT_MY_VBUCKET",
   0x81 => "UNKNOWN_COMMAND",
   0x82 => "SERVER_OUT_OF_MEMORY",
   0x83 => "NOT_SUPPORTED",
   0x84 => "INTERNAL_ERROR",
   0x85 => "SERVER_BUSY",
   0x86 => "SERVER_TEMPORARY_ERROR"
  );
  return $error_messages{$code};
}


sub send_binary_request {
  my $self = shift;
  my ($cmd, $key, $val, $extra_header, $cas) = @_;

  $cas = 0 unless $cas;
  my $sock = $self->{connection};
  my $key_len    = length($key);
  my $val_len    = length($val);
  my $extra_len  = length($extra_header);
  my $total_len  = $key_len + $val_len + $extra_len;
  my $cas_hi     = ($cas >> 32) & 0xFFFFFFFF;
  my $cas_lo     = ($cas & 0xFFFFFFFF);

  $self->new_request();
  
  my $header = pack(BINARY_HEADER_FMT, BINARY_REQUEST, $cmd,
                    $key_len, $extra_len, 0, 0, $total_len, 
                    $self->{req_id}, $cas_hi, $cas_lo);
  my $packet = $header . $extra_header . $key . $val;

  $sock->send($packet) || Carp::confess "send failed";
}


sub get_binary_response {
  my $self = shift;
  my $sock = $self->{connection};
  my $header_len = length(pack(BINARY_HEADER_FMT));
  my $header;
  my $body="";

  $sock->recv($header, $header_len);

  my ($magic, $cmd, $key_len, $extra_len, $datatype, $status, $body_len,
      $sequence, $cas_hi, $cas_lo) = unpack(BINARY_HEADER_FMT, $header);

  ($magic == BINARY_RESPONSE) || Carp::confess "Bad magic number in response";
  
  while($body_len - length($body) > 0) {
    my $buf;
    $sock->recv($buf, $body_len - length($body));
    $body .= $buf;
  }
  $self->{error} = $self->error_message($status);

  # Packet structure is: header .. extras .. key .. value 
  my $cas = ($cas_hi * (2 ** 32)) + $cas_lo;
  my $l = $extra_len + $key_len;
  my $extras = substr $body, 0, $extra_len;
  my $key    = substr $body, $extra_len, $key_len; 
  my $value  = substr $body, $l, $body_len - $l;

  return ($status, $value, $key, $extras, $cas, $sequence);
}  


sub binary_command {
  my $self = shift;
  my ($cmd, $key, $value, $extra_header, $cas) = @_;
  my $waitTime = $self->{min_wait};
  my $maxWait = $self->{max_wait};
  my $status;
  
  do {
    $self->send_binary_request($cmd, $key, $value, $extra_header, $cas);
    ($status) = $self->get_binary_response();
    if($status == 0x86) {
      if($waitTime < $maxWait) {
        $self->{temp_errors} += 1;
        $self->{total_wait} += ( Time::HiRes::usleep($waitTime * 1000) / 1000);
        $waitTime *= 2;
      }
      else {
        $self->fail("Too Many Temporary Errors", $waitTime);
      }
    }
  } while($status == 0x86 && $waitTime <= $maxWait);

  return ($status == 0) ? 1 : undef;
}


sub bin_math {
  my $self = shift;
  my ($cmd, $key, $delta, $initial) = @_;
  my $expires = 0xffffffff;  # 0xffffffff means the create flag is NOT set
  if(defined($initial))  { $expires = $self->{exptime};   }
  else                   { $initial = 0;                  }
  my $value = undef;
  
  my $extra_header = pack "NNNNN", 
  ($delta   / (2 ** 32)),   # delta hi
  ($delta   % (2 ** 32)),   # delta lo
  ($initial / (2 ** 32)),   # initial hi
  ($initial % (2 ** 32)),   # initial lo
  $expires;
  $self->send_binary_request($cmd, $key, '', $extra_header);

  my ($status, $packed_val) = $self->get_binary_response();
  if($status == 0) {
    my ($val_hi, $val_lo) = unpack("NN", $packed_val);
    $value = ($val_hi * (2 ** 32)) + $val_lo;
  }
  return $value;
}


sub bin_store {
  my ($self, $cmd, $key, $value, $flags, $exptime, $cas) = @_;
  $flags   = $self->{flags}   unless $flags;
  $exptime = $self->{exptime} unless $exptime;
  my $extra_header = pack "NN", $flags, $exptime;
  
  return $self->binary_command($cmd, $key, $value, $extra_header, $cas);
}

## Pipelined multi-get
sub get {
  my $self = shift;
  my $idx = $#_;   # Index of the final key
  my $cmd = BIN_CMD_GETKQ;  # GET + KEY + NOREPLY
  for(my $i = 0 ; $i <= $idx ; $i++) {
    $cmd = BIN_CMD_GETK if($i == $idx);  # Final request gets replies
    $self->send_binary_request($cmd, $_[$i], '', '');
  }

  my $sequence = 0;
  my @results;  
  while($sequence < $self->{req_id}) {
    my ($status, $value, $key, $extra, $cas);
    ($status, $value, $key, $extra, $cas, $sequence) = $self->get_binary_response();
    unless($status) {
      my $result = My::Memcache::Result->new($key, unpack("N", $extra), $cas);
      $result->{value} = $value;
      push @results, $result;
    }
  }
  $self->{get_results} = \@results;
  if(@results) {
    $self->{error} = "OK";
    return $results[0]->{value};
  }
  $self->{error} = "NOT_FOUND";
  return undef;
}


sub stats {
  my $self = shift;
  my $key = shift;
  my %response, my $status, my $value, my $klen, my $tlen;

  $self->send_binary_request(BIN_CMD_STAT, $key, '', '');
  do {
    ($status, $value, $key) = $self->get_binary_response();
    if($status == 0) {
      $response{$key} = $value;
    } 
  } while($status == 0 && $key);

  return %response;
}

sub flush {
  my ($self, $key, $value) = @_;
  $self->send_binary_request(BIN_CMD_FLUSH, $key, '', ''); 
  my ($status, $result) = $self->get_binary_response();
  return ($status == 0) ? 1 : 0;
}

sub store {
  my ($self, $cmd, $key, $value, $flags, $exptime, $cas) = @_;
  my %cmd_map = (
    "set" => BIN_CMD_SET , "add" => BIN_CMD_ADD , "replace" => BIN_CMD_REPLACE ,
    "append" => BIN_CMD_APPEND , "prepend" => BIN_CMD_PREPEND
  );
  return $self->bin_store($cmd_map{$cmd}, $key, $value, $flags, $exptime, $cas);
}
  
sub set {
  my ($self, $key, $value) = @_;
  return $self->bin_store(BIN_CMD_SET, $key, $value);
}

sub add {
  my ($self, $key, $value) = @_;
  return $self->bin_store(BIN_CMD_ADD, $key, $value);
}

sub replace {
  my ($self, $key, $value) = @_;
  return $self->bin_store(BIN_CMD_REPLACE, $key, $value);
}

sub append {
  my ($self, $key, $value) = @_;
  return $self->binary_command(BIN_CMD_APPEND, $key, $value, '');
}

sub prepend {
  my ($self, $key, $value) = @_;
  return $self->binary_command(BIN_CMD_PREPEND, $key, $value, '');
}

sub delete { 
  my ($self, $key) = @_;
  return $self->binary_command(BIN_CMD_DELETE, $key, '', '');
}
  
sub incr {
  my ($self, $key, $delta, $initial) = @_;
  return $self->bin_math(BIN_CMD_INCR, $key, $delta, $initial);
}

sub decr {
  my ($self, $key, $delta, $initial) = @_;
  return $self->bin_math(BIN_CMD_DECR, $key, $delta, $initial);
}


1;<|MERGE_RESOLUTION|>--- conflicted
+++ resolved
@@ -55,15 +55,12 @@
 ###    Returns the generation number of the newly running configuration, 
 ###    or zero on timeout/error. 
 
-<<<<<<< HEAD
-=======
 ################ TODO ################################
 ###  * Support explicit binary k/q commands with pipelining
 ###  * Implement TOUCH & GAT commands
 ###  * Support UDP
 ###  * Standardize APIs to take (key, value, hashref-of-options)
 
->>>>>>> 8939007b
 use strict;
 use IO::Socket::INET;
 use IO::File;
