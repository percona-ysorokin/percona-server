--- conflicted
+++ resolved
@@ -147,6 +147,7 @@
 test	testf_bug11763507	FUNCTION	root@localhost	#	#	DEFINER		latin1	latin1_swedish_ci	latin1_swedish_ci
 SHOW FUNCTION STATUS LIKE  'TESTF_bug11763507';
 Db	Name	Type	Definer	Modified	Created	Security_type	Comment	character_set_client	collation_connection	Database Collation
+test	testf_bug11763507	FUNCTION	root@localhost	#	#	DEFINER		latin1	latin1_swedish_ci	latin1_swedish_ci
 SHOW FUNCTION STATUS WHERE NAME='TESTF_bug11763507';
 Db	Name	Type	Definer	Modified	Created	Security_type	Comment	character_set_client	collation_connection	Database Collation
 test	testf_bug11763507	FUNCTION	root@localhost	#	#	DEFINER		latin1	latin1_swedish_ci	latin1_swedish_ci
@@ -176,6 +177,7 @@
 test	testp_bug11763507	PROCEDURE	root@localhost	#	#	DEFINER		latin1	latin1_swedish_ci	latin1_swedish_ci
 SHOW PROCEDURE STATUS LIKE  'TESTP_bug11763507';
 Db	Name	Type	Definer	Modified	Created	Security_type	Comment	character_set_client	collation_connection	Database Collation
+test	testp_bug11763507	PROCEDURE	root@localhost	#	#	DEFINER		latin1	latin1_swedish_ci	latin1_swedish_ci
 SHOW PROCEDURE STATUS WHERE NAME='TESTP_bug11763507';
 Db	Name	Type	Definer	Modified	Created	Security_type	Comment	character_set_client	collation_connection	Database Collation
 test	testp_bug11763507	PROCEDURE	root@localhost	#	#	DEFINER		latin1	latin1_swedish_ci	latin1_swedish_ci
@@ -191,26 +193,6 @@
 BEGIN
 SELECT "PROCEDURE testp_bug11763507";
 END	latin1	latin1_swedish_ci	latin1_swedish_ci
-<<<<<<< HEAD
-SHOW PROCEDURE CODE testp_bug11763507;
-Pos	Instruction
-0	stmt 0 "SELECT "PROCEDURE testp_bug11763507""
-SHOW PROCEDURE CODE TESTP_bug11763507;
-Pos	Instruction
-0	stmt 0 "SELECT "PROCEDURE testp_bug11763507""
-SHOW EVENTS LIKE 'teste_bug11763507';
-Db	Name	Definer	Time zone	Type	Execute at	Interval value	Interval field	Starts	Ends	Status	Originator	character_set_client	collation_connection	Database Collation
-test	teste_bug11763507	root@localhost	SYSTEM	ONE TIME	#	#	#	#	NULL	ENABLED	1	latin1	latin1_swedish_ci	latin1_swedish_ci
-SHOW EVENTS LIKE 'TESTE_bug11763507';
-Db	Name	Definer	Time zone	Type	Execute at	Interval value	Interval field	Starts	Ends	Status	Originator	character_set_client	collation_connection	Database Collation
-SHOW CREATE EVENT teste_bug11763507;
-Event	sql_mode	time_zone	Create Event	character_set_client	collation_connection	Database Collation
-teste_bug11763507		SYSTEM	#	latin1	latin1_swedish_ci	latin1_swedish_ci
-SHOW CREATE EVENT TESTE_bug11763507;
-Event	sql_mode	time_zone	Create Event	character_set_client	collation_connection	Database Collation
-teste_bug11763507		SYSTEM	#	latin1	latin1_swedish_ci	latin1_swedish_ci
-=======
->>>>>>> 86ad81b3
 SELECT specific_name FROM INFORMATION_SCHEMA.ROUTINES WHERE specific_name LIKE 'testf_bug11763507';
 specific_name
 testf_bug11763507
