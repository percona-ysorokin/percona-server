--- conflicted
+++ resolved
@@ -4441,7 +4441,91 @@
 WHERE a != '1' AND NOT a >= b OR NOT ROW(b,a )<> ROW(a,a);
 1
 DROP TABLE t1,t2;
-<<<<<<< HEAD
+#
+# Bug #49199: Optimizer handles incorrectly: 
+# field='const1' AND field='const2' in some cases
+
+CREATE TABLE t1(a DATETIME NOT NULL);
+INSERT INTO t1 VALUES('2001-01-01');
+SELECT * FROM t1 WHERE a='2001-01-01' AND a='2001-01-01 00:00:00';
+a
+2001-01-01 00:00:00
+EXPLAIN EXTENDED SELECT * FROM t1 WHERE a='2001-01-01' AND a='2001-01-01 00:00:00';
+id	select_type	table	type	possible_keys	key	key_len	ref	rows	filtered	Extra
+1	SIMPLE	t1	system	NULL	NULL	NULL	NULL	1	100.00	
+Warnings:
+Note	1003	select '2001-01-01 00:00:00' AS `a` from `test`.`t1` where 1
+DROP TABLE t1;
+CREATE TABLE t1(a DATE NOT NULL);
+INSERT INTO t1 VALUES('2001-01-01');
+SELECT * FROM t1 WHERE a='2001-01-01' AND a='2001-01-01 00:00:00';
+a
+2001-01-01
+EXPLAIN EXTENDED SELECT * FROM t1 WHERE a='2001-01-01' AND a='2001-01-01 00:00:00';
+id	select_type	table	type	possible_keys	key	key_len	ref	rows	filtered	Extra
+1	SIMPLE	t1	system	NULL	NULL	NULL	NULL	1	100.00	
+Warnings:
+Note	1003	select '2001-01-01' AS `a` from `test`.`t1` where 1
+DROP TABLE t1;
+CREATE TABLE t1(a TIMESTAMP NOT NULL);
+INSERT INTO t1 VALUES('2001-01-01');
+SELECT * FROM t1 WHERE a='2001-01-01' AND a='2001-01-01 00:00:00';
+a
+2001-01-01 00:00:00
+EXPLAIN EXTENDED SELECT * FROM t1 WHERE a='2001-01-01' AND a='2001-01-01 00:00:00';
+id	select_type	table	type	possible_keys	key	key_len	ref	rows	filtered	Extra
+1	SIMPLE	t1	system	NULL	NULL	NULL	NULL	1	100.00	
+Warnings:
+Note	1003	select '2001-01-01 00:00:00' AS `a` from `test`.`t1` where 1
+DROP TABLE t1;
+CREATE TABLE t1(a DATETIME NOT NULL, b DATE NOT NULL);
+INSERT INTO t1 VALUES('2001-01-01', '2001-01-01');
+SELECT * FROM t1 WHERE a='2001-01-01' AND a=b AND b='2001-01-01 00:00:00';
+a	b
+2001-01-01 00:00:00	2001-01-01
+EXPLAIN EXTENDED SELECT * FROM t1 WHERE a='2001-01-01' AND a=b AND b='2001-01-01 00:00:00';
+id	select_type	table	type	possible_keys	key	key_len	ref	rows	filtered	Extra
+1	SIMPLE	t1	system	NULL	NULL	NULL	NULL	1	100.00	
+Warnings:
+Note	1003	select '2001-01-01 00:00:00' AS `a`,'2001-01-01' AS `b` from `test`.`t1` where 1
+DROP TABLE t1;
+CREATE TABLE t1(a DATETIME NOT NULL, b VARCHAR(20) NOT NULL);
+INSERT INTO t1 VALUES('2001-01-01', '2001-01-01');
+SELECT * FROM t1 WHERE a='2001-01-01' AND a=b AND b='2001-01-01 00:00:00';
+a	b
+EXPLAIN EXTENDED SELECT * FROM t1 WHERE a='2001-01-01' AND a=b AND b='2001-01-01 00:00:00';
+id	select_type	table	type	possible_keys	key	key_len	ref	rows	filtered	Extra
+1	SIMPLE	NULL	NULL	NULL	NULL	NULL	NULL	NULL	NULL	Impossible WHERE noticed after reading const tables
+Warnings:
+Note	1003	select '2001-01-01 00:00:00' AS `a`,'2001-01-01' AS `b` from `test`.`t1` where 0
+SELECT * FROM t1 WHERE a='2001-01-01 00:00:00' AND a=b AND b='2001-01-01';
+a	b
+2001-01-01 00:00:00	2001-01-01
+EXPLAIN EXTENDED SELECT * FROM t1 WHERE a='2001-01-01 00:00:00' AND a=b AND b='2001-01-01';
+id	select_type	table	type	possible_keys	key	key_len	ref	rows	filtered	Extra
+1	SIMPLE	t1	system	NULL	NULL	NULL	NULL	1	100.00	
+Warnings:
+Note	1003	select '2001-01-01 00:00:00' AS `a`,'2001-01-01' AS `b` from `test`.`t1` where 1
+DROP TABLE t1;
+CREATE TABLE t1(a DATETIME NOT NULL, b DATE NOT NULL);
+INSERT INTO t1 VALUES('2001-01-01', '2001-01-01');
+SELECT x.a, y.a, z.a FROM t1 x 
+JOIN t1 y ON x.a=y.a 
+JOIN t1 z ON y.a=z.a 
+WHERE x.a='2001-01-01' AND z.a='2001-01-01 00:00:00';
+a	a	a
+2001-01-01 00:00:00	2001-01-01 00:00:00	2001-01-01 00:00:00
+EXPLAIN EXTENDED SELECT x.a, y.a, z.a FROM t1 x 
+JOIN t1 y ON x.a=y.a 
+JOIN t1 z ON y.a=z.a 
+WHERE x.a='2001-01-01' AND z.a='2001-01-01 00:00:00';
+id	select_type	table	type	possible_keys	key	key_len	ref	rows	filtered	Extra
+1	SIMPLE	x	system	NULL	NULL	NULL	NULL	1	100.00	
+1	SIMPLE	y	system	NULL	NULL	NULL	NULL	1	100.00	
+1	SIMPLE	z	system	NULL	NULL	NULL	NULL	1	100.00	
+Warnings:
+Note	1003	select '2001-01-01 00:00:00' AS `a`,'2001-01-01 00:00:00' AS `a`,'2001-01-01 00:00:00' AS `a` from `test`.`t1` `x` join `test`.`t1` `y` join `test`.`t1` `z` where 1
+DROP TABLE t1;
 End of 5.0 tests
 create table t1(a INT, KEY (a));
 INSERT INTO t1 VALUES (1),(2),(3),(4),(5);
@@ -4610,91 +4694,4 @@
 ORDER BY pk;
 v
 DROP TABLE t1;
-End of 5.1 tests
-=======
-#
-# Bug #49199: Optimizer handles incorrectly: 
-# field='const1' AND field='const2' in some cases
-
-CREATE TABLE t1(a DATETIME NOT NULL);
-INSERT INTO t1 VALUES('2001-01-01');
-SELECT * FROM t1 WHERE a='2001-01-01' AND a='2001-01-01 00:00:00';
-a
-2001-01-01 00:00:00
-EXPLAIN EXTENDED SELECT * FROM t1 WHERE a='2001-01-01' AND a='2001-01-01 00:00:00';
-id	select_type	table	type	possible_keys	key	key_len	ref	rows	Extra
-1	SIMPLE	t1	system	NULL	NULL	NULL	NULL	1	
-Warnings:
-Note	1003	select '2001-01-01 00:00:00' AS `a` from `test`.`t1` where 1
-DROP TABLE t1;
-CREATE TABLE t1(a DATE NOT NULL);
-INSERT INTO t1 VALUES('2001-01-01');
-SELECT * FROM t1 WHERE a='2001-01-01' AND a='2001-01-01 00:00:00';
-a
-2001-01-01
-EXPLAIN EXTENDED SELECT * FROM t1 WHERE a='2001-01-01' AND a='2001-01-01 00:00:00';
-id	select_type	table	type	possible_keys	key	key_len	ref	rows	Extra
-1	SIMPLE	t1	system	NULL	NULL	NULL	NULL	1	
-Warnings:
-Note	1003	select '2001-01-01' AS `a` from `test`.`t1` where 1
-DROP TABLE t1;
-CREATE TABLE t1(a TIMESTAMP NOT NULL);
-INSERT INTO t1 VALUES('2001-01-01');
-SELECT * FROM t1 WHERE a='2001-01-01' AND a='2001-01-01 00:00:00';
-a
-2001-01-01 00:00:00
-EXPLAIN EXTENDED SELECT * FROM t1 WHERE a='2001-01-01' AND a='2001-01-01 00:00:00';
-id	select_type	table	type	possible_keys	key	key_len	ref	rows	Extra
-1	SIMPLE	t1	system	NULL	NULL	NULL	NULL	1	
-Warnings:
-Note	1003	select '2001-01-01 00:00:00' AS `a` from `test`.`t1` where 1
-DROP TABLE t1;
-CREATE TABLE t1(a DATETIME NOT NULL, b DATE NOT NULL);
-INSERT INTO t1 VALUES('2001-01-01', '2001-01-01');
-SELECT * FROM t1 WHERE a='2001-01-01' AND a=b AND b='2001-01-01 00:00:00';
-a	b
-2001-01-01 00:00:00	2001-01-01
-EXPLAIN EXTENDED SELECT * FROM t1 WHERE a='2001-01-01' AND a=b AND b='2001-01-01 00:00:00';
-id	select_type	table	type	possible_keys	key	key_len	ref	rows	Extra
-1	SIMPLE	t1	system	NULL	NULL	NULL	NULL	1	
-Warnings:
-Note	1003	select '2001-01-01 00:00:00' AS `a`,'2001-01-01' AS `b` from `test`.`t1` where 1
-DROP TABLE t1;
-CREATE TABLE t1(a DATETIME NOT NULL, b VARCHAR(20) NOT NULL);
-INSERT INTO t1 VALUES('2001-01-01', '2001-01-01');
-SELECT * FROM t1 WHERE a='2001-01-01' AND a=b AND b='2001-01-01 00:00:00';
-a	b
-EXPLAIN EXTENDED SELECT * FROM t1 WHERE a='2001-01-01' AND a=b AND b='2001-01-01 00:00:00';
-id	select_type	table	type	possible_keys	key	key_len	ref	rows	Extra
-1	SIMPLE	NULL	NULL	NULL	NULL	NULL	NULL	NULL	Impossible WHERE noticed after reading const tables
-Warnings:
-Note	1003	select '2001-01-01 00:00:00' AS `a`,'2001-01-01' AS `b` from `test`.`t1` where 0
-SELECT * FROM t1 WHERE a='2001-01-01 00:00:00' AND a=b AND b='2001-01-01';
-a	b
-2001-01-01 00:00:00	2001-01-01
-EXPLAIN EXTENDED SELECT * FROM t1 WHERE a='2001-01-01 00:00:00' AND a=b AND b='2001-01-01';
-id	select_type	table	type	possible_keys	key	key_len	ref	rows	Extra
-1	SIMPLE	t1	system	NULL	NULL	NULL	NULL	1	
-Warnings:
-Note	1003	select '2001-01-01 00:00:00' AS `a`,'2001-01-01' AS `b` from `test`.`t1` where 1
-DROP TABLE t1;
-CREATE TABLE t1(a DATETIME NOT NULL, b DATE NOT NULL);
-INSERT INTO t1 VALUES('2001-01-01', '2001-01-01');
-SELECT x.a, y.a, z.a FROM t1 x 
-JOIN t1 y ON x.a=y.a 
-JOIN t1 z ON y.a=z.a 
-WHERE x.a='2001-01-01' AND z.a='2001-01-01 00:00:00';
-a	a	a
-2001-01-01 00:00:00	2001-01-01 00:00:00	2001-01-01 00:00:00
-EXPLAIN EXTENDED SELECT x.a, y.a, z.a FROM t1 x 
-JOIN t1 y ON x.a=y.a 
-JOIN t1 z ON y.a=z.a 
-WHERE x.a='2001-01-01' AND z.a='2001-01-01 00:00:00';
-id	select_type	table	type	possible_keys	key	key_len	ref	rows	Extra
-1	SIMPLE	x	system	NULL	NULL	NULL	NULL	1	
-1	SIMPLE	y	system	NULL	NULL	NULL	NULL	1	
-1	SIMPLE	z	system	NULL	NULL	NULL	NULL	1	
-Warnings:
-Note	1003	select '2001-01-01 00:00:00' AS `a`,'2001-01-01 00:00:00' AS `a`,'2001-01-01 00:00:00' AS `a` from `test`.`t1` `x` join `test`.`t1` `y` join `test`.`t1` `z` where 1
-End of 5.0 tests
->>>>>>> f4557722
+End of 5.1 tests