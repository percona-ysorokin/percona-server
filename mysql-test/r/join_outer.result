--- conflicted
+++ resolved
@@ -1398,7 +1398,6 @@
 Note	1003	select straight_join `test`.`jt1`.`f1` AS `f1` from `test`.`t1` `jt6` left join (`test`.`t1` `jt3` join `test`.`t1` `jt4` left join `test`.`t1` `jt5` on(1) left join `test`.`t1` `jt2` on(1)) on((`test`.`jt6`.`f1` and 1)) left join `test`.`t1` `jt1` on(1) where 1
 DROP TABLE t1;
 #
-<<<<<<< HEAD
 # Bug#58490: Incorrect result in multi level OUTER JOIN 
 # in combination with IS NULL 
 #
@@ -1442,7 +1441,7 @@
 3	3	NULL	NULL
 4	4	4	NULL
 DROP TABLE t1,t2,t3,t4;
-=======
+#
 # Bug#57034 incorrect OUTER JOIN result when joined on unique key
 #
 CREATE TABLE t1 (pk INT PRIMARY KEY, 
@@ -1512,7 +1511,6 @@
 col_datetime_key
 NULL
 DROP TABLE BB;
->>>>>>> c7a4a7bb
 #
 # Bug#58626 Incorrect result for WHERE <column> IN (<subquery>) IS UNKNOWN 
 #
@@ -1553,27 +1551,4 @@
 IS UNKNOWN;
 I	I
 DROP TABLE t1,t2,t3;
-<<<<<<< HEAD
-#
-# Bug#57034 incorrect OUTER JOIN result when joined on unique key
-#
-CREATE TABLE t1 (pk INT PRIMARY KEY, col_int INT, col_int_unique INT UNIQUE KEY);
-INSERT INTO t1 VALUES (1,NULL,2), (2,0,0);
-CREATE TABLE t2 (pk INT PRIMARY KEY, col_int INT, col_int_unique INT UNIQUE KEY);
-INSERT INTO t2 VALUES (1,0,1), (2,0,2);
-EXPLAIN
-SELECT * FROM t1 LEFT JOIN t2
-ON t1.col_int_unique = t2.col_int_unique AND t1.col_int = t2.col_int 
-WHERE t1.pk=1;
-id	select_type	table	type	possible_keys	key	key_len	ref	rows	Extra
-1	SIMPLE	t1	const	PRIMARY	PRIMARY	4	const	1	
-1	SIMPLE	t2	const	col_int_unique	col_int_unique	5	const	1	
-SELECT * FROM t1 LEFT JOIN t2
-ON t1.col_int_unique = t2.col_int_unique AND t1.col_int = t2.col_int 
-WHERE t1.pk=1;
-pk	col_int	col_int_unique	pk	col_int	col_int_unique
-1	NULL	2	NULL	NULL	NULL
-DROP TABLE t1,t2;
-=======
->>>>>>> c7a4a7bb
 End of 5.1 tests