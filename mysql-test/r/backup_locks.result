--- conflicted
+++ resolved
@@ -484,26 +484,6 @@
 ERROR HY000: Can't execute the query because you have a conflicting backup lock
 UNLOCK TABLES;
 DROP TABLE t1;
-<<<<<<< HEAD
-=======
-CREATE TABLE t(a int) ENGINE=InnoDB;
-FLUSH TABLES t FOR EXPORT;
-LOCK BINLOG FOR BACKUP;
-UNLOCK TABLES;
-UNLOCK BINLOG;
-DROP TABLE t;
-CREATE TABLE t(a INT);
-LOCK TABLE t READ;
-LOCK BINLOG FOR BACKUP;
-DROP TABLE t;
-LOCK TABLES FOR BACKUP;
-SET SESSION lock_wait_timeout=1;
-ALTER INSTANCE ROTATE INNODB MASTER KEY;
-ERROR HY000: Lock wait timeout exceeded; try restarting transaction
-ALTER INSTANCE ROTATE INNODB MASTER KEY;
-ERROR HY000: Can't execute the query because you have a conflicting backup lock
-SET SESSION lock_wait_timeout=default;
->>>>>>> 59b9e281
 #-----------------------------------------------------------------------
 # Cleanup
 #-----------------------------------------------------------------------
@@ -525,4 +505,11 @@
 UNLOCK TABLES;
 DROP USER u1@localhost;
 DROP VIEW v_innodb, v_myisam, v_memory, v_csv, v_blackhole, v_archive;
-DROP TABLE t_innodb, t_myisam, t_memory, t_csv, t_blackhole, t_archive;+DROP TABLE t_innodb, t_myisam, t_memory, t_csv, t_blackhole, t_archive;
+LOCK TABLES FOR BACKUP;
+SET SESSION lock_wait_timeout=1;
+ALTER INSTANCE ROTATE INNODB MASTER KEY;
+ERROR HY000: Lock wait timeout exceeded; try restarting transaction
+ALTER INSTANCE ROTATE INNODB MASTER KEY;
+ERROR HY000: Can't execute the query because you have a conflicting backup lock
+SET SESSION lock_wait_timeout=default;