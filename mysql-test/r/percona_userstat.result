--- conflicted
+++ resolved
@@ -66,45 +66,6 @@
 User	Total_connections	Concurrent_connections	Connected_time	Busy_time	Cpu_time	Bytes_received	Bytes_sent	Binlog_bytes_written	Rows_fetched	Rows_updated	Table_rows_read	Select_commands	Update_commands	Other_commands	Commit_transactions	Rollback_transactions	Denied_connections	Lost_connections	Access_denied	Empty_queries	Total_ssl_connections
 root	1	0	CONNECTED_TIME	BUSY_TIME	CPU_TIME	465	0	0	5	0	0	9	0	2	0	0	0	0	0	4	0
 SET GLOBAL thread_statistics= @thread_statistics_old;
-<<<<<<< HEAD
-CREATE TABLE t1 (id int(10), a INT, PRIMARY KEY (id)) ENGINE=InnoDB;
-INSERT INTO t1 VALUES (1, 1), (2, 2), (3, 3), (4, 4), (5, 5);
-INSERT INTO t1 VALUES (6, 6), (7, 7), (8, 8), (9, 9), (10, 10);
-SELECT MAX(a) FROM t1;
-MAX(a)
-10
-SELECT ROWS_READ FROM INFORMATION_SCHEMA.TABLE_STATISTICS WHERE TABLE_NAME='t1';
-ROWS_READ
-10
-SELECT ROWS_READ FROM INFORMATION_SCHEMA.INDEX_STATISTICS WHERE TABLE_NAME='t1';
-ROWS_READ
-10
-FLUSH TABLE_STATISTICS;
-SELECT ROWS_READ FROM INFORMATION_SCHEMA.TABLE_STATISTICS WHERE TABLE_NAME='t1';
-ROWS_READ
-SELECT ROWS_READ FROM INFORMATION_SCHEMA.INDEX_STATISTICS WHERE TABLE_NAME='t1';
-ROWS_READ
-10
-FLUSH INDEX_STATISTICS;
-SELECT ROWS_READ FROM INFORMATION_SCHEMA.INDEX_STATISTICS WHERE TABLE_NAME='t1';
-ROWS_READ
-SELECT MAX(a) FROM t1;
-MAX(a)
-10
-SELECT ROWS_READ FROM INFORMATION_SCHEMA.TABLE_STATISTICS WHERE TABLE_NAME='t1';
-ROWS_READ
-10
-SELECT ROWS_READ FROM INFORMATION_SCHEMA.INDEX_STATISTICS WHERE TABLE_NAME='t1';
-ROWS_READ
-10
-DROP TABLE t1;
-CREATE TABLE t2 (c1 INT UNSIGNED) ENGINE=InnoDB;
-ALTER TABLE t2 MODIFY c1 FLOAT;
-SELECT * FROM INFORMATION_SCHEMA.TABLE_STATISTICS WHERE TABLE_NAME='t2';
-TABLE_SCHEMA	TABLE_NAME	ROWS_READ	ROWS_CHANGED	ROWS_CHANGED_X_INDEXES
-DROP TABLE t2;
-=======
->>>>>>> b0cb4005
 SELECT
 Select_commands, Update_commands, Other_commands, Rows_fetched
 INTO
