CREATE USER mysqltest_1@'127.0.0.1/255.255.255.255';
GRANT ALL ON test.* TO mysqltest_1@'127.0.0.1/255.255.255.255';
SHOW GRANTS FOR mysqltest_1@'127.0.0.1/255.255.255.255';
Grants for mysqltest_1@127.0.0.1/255.255.255.255
GRANT USAGE ON *.* TO `mysqltest_1`@`127.0.0.1/255.255.255.255`
GRANT ALL PRIVILEGES ON `test`.* TO `mysqltest_1`@`127.0.0.1/255.255.255.255`
REVOKE ALL ON test.* FROM mysqltest_1@'127.0.0.1/255.255.255.255';
DROP USER mysqltest_1@'127.0.0.1/255.255.255.255';
SELECT USER();
USER()
#
SHOW PROCESSLIST;
#
# Bug #37168: Missing variable - skip_name_resolve
#
SHOW VARIABLES LIKE 'skip_name_resolve';
Variable_name	Value
skip_name_resolve	ON
SHOW GLOBAL VARIABLES LIKE 'skip_name_resolve';
Variable_name	Value
skip_name_resolve	ON
SHOW SESSION VARIABLES LIKE 'skip_name_resolve';
Variable_name	Value
skip_name_resolve	ON
SELECT @@skip_name_resolve;
@@skip_name_resolve
1
SELECT @@LOCAL.skip_name_resolve;
ERROR HY000: Variable 'skip_name_resolve' is a GLOBAL variable
SELECT @@GLOBAL.skip_name_resolve;
@@GLOBAL.skip_name_resolve
1
SET @@skip_name_resolve=0;
ERROR HY000: Variable 'skip_name_resolve' is a read only variable
SET @@LOCAL.skip_name_resolve=0;
ERROR HY000: Variable 'skip_name_resolve' is a read only variable
SET @@GLOBAL.skip_name_resolve=0;
ERROR HY000: Variable 'skip_name_resolve' is a read only variable
End of 5.1 tests
#
# Bug #20438524: 5.7.5 SKIP_NAME_RESOLVE STOPS ALL CONNECTION ATTEMPTS
#
CREATE USER b20438524@'%' IDENTIFIED BY 'pwd';
# set some valid addresses
UPDATE mysql.user SET host='localhost1' WHERE user='b20438524';
FLUSH PRIVILEGES;
# cleanup
DELETE FROM mysql.user WHERE user='b20438524';
FLUSH PRIVILEGES;
# must find the pattern
Pattern "'user' entry 'b20438524@localhost1' ignored in --skip-name-resolve mode" found
End of 5.7 tests
#
# Bug #23329861: WARNING ABOUT LOCALHOST WHEN USING SKIP-NAME-RESOLVE
#
CREATE USER b20438524@'%' IDENTIFIED BY 'pwd';
# set some valid addresses
UPDATE mysql.user SET host='localhost' WHERE user='b20438524';
FLUSH PRIVILEGES;
# must not find the pattern
Pattern "'user' entry 'b20438524@localhost' ignored in --skip-name-resolve mode" not found
<<<<<<< HEAD
DELETE FROM mysql.user WHERE user='b20438524';
=======
DELETE FROM mysql.user WHERE user='b20438524';
#
# Bug #98908: Crash in ACL_PROXY_USER::check_validity with --skip-name-resolve=1
#             https://bugs.mysql.com/bug.php?id=98908
#
CREATE USER IF NOT EXISTS ''@'';
CREATE USER IF NOT EXISTS dba@'localhost' IDENTIFIED BY 'pass';
GRANT PROXY ON dba@'localhost' TO ''@'';
Warnings:
Warning	1285	MySQL is started in --skip-name-resolve mode; you must restart it without this switch for this grant to work
# restart:--skip-name-resolve=1
Grants for dba@localhost
GRANT USAGE ON *.* TO 'dba'@'localhost'
DROP USER dba@'localhost';
DROP USER ''@'';
End of 5.7 tests
>>>>>>> 9bd435c5
<|MERGE_RESOLUTION|>--- conflicted
+++ resolved
@@ -49,20 +49,6 @@
 FLUSH PRIVILEGES;
 # must find the pattern
 Pattern "'user' entry 'b20438524@localhost1' ignored in --skip-name-resolve mode" found
-End of 5.7 tests
-#
-# Bug #23329861: WARNING ABOUT LOCALHOST WHEN USING SKIP-NAME-RESOLVE
-#
-CREATE USER b20438524@'%' IDENTIFIED BY 'pwd';
-# set some valid addresses
-UPDATE mysql.user SET host='localhost' WHERE user='b20438524';
-FLUSH PRIVILEGES;
-# must not find the pattern
-Pattern "'user' entry 'b20438524@localhost' ignored in --skip-name-resolve mode" not found
-<<<<<<< HEAD
-DELETE FROM mysql.user WHERE user='b20438524';
-=======
-DELETE FROM mysql.user WHERE user='b20438524';
 #
 # Bug #98908: Crash in ACL_PROXY_USER::check_validity with --skip-name-resolve=1
 #             https://bugs.mysql.com/bug.php?id=98908
@@ -74,8 +60,17 @@
 Warning	1285	MySQL is started in --skip-name-resolve mode; you must restart it without this switch for this grant to work
 # restart:--skip-name-resolve=1
 Grants for dba@localhost
-GRANT USAGE ON *.* TO 'dba'@'localhost'
+GRANT USAGE ON *.* TO `dba`@`localhost`
 DROP USER dba@'localhost';
 DROP USER ''@'';
 End of 5.7 tests
->>>>>>> 9bd435c5
+#
+# Bug #23329861: WARNING ABOUT LOCALHOST WHEN USING SKIP-NAME-RESOLVE
+#
+CREATE USER b20438524@'%' IDENTIFIED BY 'pwd';
+# set some valid addresses
+UPDATE mysql.user SET host='localhost' WHERE user='b20438524';
+FLUSH PRIVILEGES;
+# must not find the pattern
+Pattern "'user' entry 'b20438524@localhost' ignored in --skip-name-resolve mode" not found
+DELETE FROM mysql.user WHERE user='b20438524';