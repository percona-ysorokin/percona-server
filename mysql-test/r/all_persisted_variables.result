--- conflicted
+++ resolved
@@ -44,7 +44,7 @@
 
 # Test SET PERSIST
 
-include/assert.inc [Expect 417 persisted variables in the table. Due to open Bugs, we are checking for 405]
+include/assert.inc [Expect 418 persisted variables in the table. Due to open Bugs, we are checking for 407]
 
 ************************************************************
 * 3. Restart server, it must preserve the persisted variable
@@ -52,15 +52,9 @@
 ************************************************************
 # restart
 
-<<<<<<< HEAD
-include/assert.inc [Expect 405 persisted variables in persisted_variables table.]
-include/assert.inc [Expect 405 persisted variables shown as PERSISTED in variables_info table.]
-include/assert.inc [Expect 405 persisted variables with matching peristed and global values.]
-=======
-include/assert.inc ['Expect 410 persisted variables in persisted_variables table.']
-include/assert.inc ['Expect 410 persisted variables shown as PERSISTED in variables_info table.']
-include/assert.inc ['Expect 410 persisted variables with matching peristed and global values.']
->>>>>>> 44bea606
+include/assert.inc [Expect 407 persisted variables in persisted_variables table.]
+include/assert.inc [Expect 407 persisted variables shown as PERSISTED in variables_info table.]
+include/assert.inc [Expect 407 persisted variables with matching peristed and global values.]
 
 ************************************************************
 * 4. Test RESET PERSIST IF EXISTS. Verify persisted variable
