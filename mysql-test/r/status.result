--- conflicted
+++ resolved
@@ -30,7 +30,7 @@
 # Switched to connection: default
 # wait for the second UPDATE to get blocked
 Timeout in wait_condition.inc for select 1 from INFORMATION_SCHEMA.PROCESSLIST
-where ID = 5 and STATE = "Waiting for table level lock"
+where ID = 9 and STATE = "Waiting for table level lock"
 select release_lock('mysqltest_lock');
 release_lock('mysqltest_lock')
 1
@@ -68,10 +68,10 @@
 6
 show status like 'last_query_cost';
 Variable_name	Value
-Last_query_cost	10.999000
+Last_query_cost	5.249000
 show status like 'last_query_cost';
 Variable_name	Value
-Last_query_cost	10.999000
+Last_query_cost	5.249000
 select 1;
 1
 1
@@ -121,7 +121,7 @@
 1
 SHOW SESSION STATUS LIKE 'Last_query_cost';
 Variable_name	Value
-Last_query_cost	1.399000
+Last_query_cost	0.449000
 analyze table t1;
 Table	Op	Msg_type	Msg_text
 test.t1	analyze	status	OK
@@ -132,7 +132,7 @@
 Note	1003	/* select#1 */ select `test`.`t1`.`a` AS `a` from `test`.`t1`
 SHOW SESSION STATUS LIKE 'Last_query_cost';
 Variable_name	Value
-Last_query_cost	1.399000
+Last_query_cost	0.449000
 SELECT a FROM t1 UNION SELECT a FROM t1 ORDER BY a;
 a
 1
@@ -167,35 +167,8 @@
 1	1
 SHOW SESSION STATUS LIKE 'Last_query_cost';
 Variable_name	Value
-Last_query_cost	3.199038
+Last_query_cost	1.099010
 DROP TABLE t1;
-<<<<<<< HEAD
-show status like 'com_show_status';
-Variable_name	Value
-Com_show_status	3
-show status like 'hand%write%';
-Variable_name	Value
-Handler_write	0
-show status like '%tmp%';
-Variable_name	Value
-Created_tmp_disk_tables	0
-Created_tmp_files	0
-Created_tmp_tables	0
-show status like 'hand%write%';
-Variable_name	Value
-Handler_write	0
-show status like '%tmp%';
-Variable_name	Value
-Created_tmp_disk_tables	0
-Created_tmp_files	0
-Created_tmp_tables	0
-show status like 'com_show_status';
-Variable_name	Value
-Com_show_status	8
-rnd_diff	tmp_table_diff
-2898	0
-=======
->>>>>>> 1a15ecb8
 flush status;
 show status like 'Com%function';
 Variable_name	Value
@@ -294,8 +267,8 @@
 i
 show status like 'table_open_cache_%';
 Variable_name	Value
-Table_open_cache_hits	0
-Table_open_cache_misses	1
+Table_open_cache_hits	1
+Table_open_cache_misses	15
 Table_open_cache_overflows	0
 # The second statement accessing the same table should
 # result in table cache hit.
@@ -303,24 +276,24 @@
 i
 show status like 'table_open_cache_%';
 Variable_name	Value
-Table_open_cache_hits	1
-Table_open_cache_misses	1
+Table_open_cache_hits	2
+Table_open_cache_misses	15
 Table_open_cache_overflows	0
 # Again table cache miss if accessing different table.
 select * from t2;
 j
 show status like 'table_open_cache_%';
 Variable_name	Value
-Table_open_cache_hits	1
-Table_open_cache_misses	2
+Table_open_cache_hits	17
+Table_open_cache_misses	16
 Table_open_cache_overflows	0
 # And cache hit then accessing it second time.
 select * from t2;
 j
 show status like 'table_open_cache_%';
 Variable_name	Value
-Table_open_cache_hits	2
-Table_open_cache_misses	2
+Table_open_cache_hits	18
+Table_open_cache_misses	16
 Table_open_cache_overflows	0
 # The below statement should result in 2 cache hits and 
 # 4 cache misses since it needs 6 table instances in total.
@@ -328,8 +301,8 @@
 i	j	i	j	i	j
 show status like 'table_open_cache_%';
 Variable_name	Value
-Table_open_cache_hits	4
-Table_open_cache_misses	6
+Table_open_cache_hits	20
+Table_open_cache_misses	20
 Table_open_cache_overflows	0
 # Reduce size of table cache to check that status
 # variable tracking cache overflows works.
@@ -342,18 +315,18 @@
 i
 show status like 'table_open_cache_%';
 Variable_name	Value
-Table_open_cache_hits	5
-Table_open_cache_misses	6
-Table_open_cache_overflows	14
+Table_open_cache_hits	21
+Table_open_cache_misses	20
+Table_open_cache_overflows	18
 # This statement should result in 4 cache hits, 2 cache misses/
 # overflows.
 select * from t1 as a, t2 as b, t1 as c, t2 as d, t1 as e, t2 as f;
 i	j	i	j	i	j
 show status like 'table_open_cache_%';
 Variable_name	Value
-Table_open_cache_hits	8
-Table_open_cache_misses	9
-Table_open_cache_overflows	17
+Table_open_cache_hits	24
+Table_open_cache_misses	23
+Table_open_cache_overflows	21
 # Finally, the below statement should result in 1 cache miss
 # and 1 overflow since it accesses table which is not yet in
 # cache and table cache is full.
@@ -361,9 +334,9 @@
 k
 show status like 'table_open_cache_%';
 Variable_name	Value
-Table_open_cache_hits	8
-Table_open_cache_misses	10
-Table_open_cache_overflows	18
+Table_open_cache_hits	24
+Table_open_cache_misses	39
+Table_open_cache_overflows	37
 # Cleanup
 set @@global.table_open_cache= @old_table_open_cache;
 drop tables t1, t2, t3;
