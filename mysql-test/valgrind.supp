--- conflicted
+++ resolved
@@ -981,6 +981,13 @@
    fun:tls_get_addr_tail
 }
 
+{
+   lzma encoder prepare bug
+   Memcheck:Cond
+   fun:lz_encoder_prepare
+   fun:lzma_lz_encoder_init
+}
+
 #supress warnings from openssl random generator
 
 {
@@ -992,7 +999,6 @@
 }
 
 {
-<<<<<<< HEAD
    OpenSSL uninitialised value of size 8 in new_VioSSLFd
    Memcheck:Value8
    fun:BN_num_bits_word
@@ -1008,15 +1014,6 @@
    ...
    fun:new_VioSSLFd
 }
-=======
-   lzma encoder prepare bug
-   Memcheck:Cond
-   fun:lz_encoder_prepare
-   fun:lzma_lz_encoder_init
-}
-
-#supress warnings from openssl
->>>>>>> b3bbeb74
 
 {
    OpenSSL PB2 / 1
