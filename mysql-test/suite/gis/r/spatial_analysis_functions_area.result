<<<<<<< HEAD
#Turn on the geometry data print.
SET SESSION debug="+d,row_print_geometry_data";
#Confirming the storage engine
SHOW VARIABLES LIKE '%engine%';
Variable_name	Value
default_storage_engine	MyISAM
default_tmp_storage_engine	MyISAM
enforce_storage_engine	
internal_tmp_disk_storage_engine	MYISAM
#Creating the spatial Geometry object
=======
# Creating the spatial Geometry object
>>>>>>> a2757a60
USE test;
CREATE TABLE gis_geometrycollection (fid INTEGER NOT NULL PRIMARY KEY, g GEOMETRY);
SET @star_elem_vertical= 'POLYGON((5 0,15 25,25 0,15 5,5 0))';
SET @star_elem_horizontal= 'POLYGON((25 0,0 15,30 15,22 10,25 0))';
SET @star_center= 'POINT(15 10)';
SET @star_top= 'POINT(15 25)';
SET @star_bottom_left= 'POINT(5 0)';
SET @star_bottom_right= 'POINT(25 0)';
SET @star_bottom_points= 'MULTIPOINT(5 0,25 0)';
SET @star_all_points= 'MULTIPOINT(5 0,25 0,15 10,15 25)';
SET @star_line_horizontal= 'LINESTRING(10 15,20 15)';
SET @star_line_vertical= 'LINESTRING(15 5,15 25)';
SET @star_top_to_center= 'LINESTRING(15 25,15 10)';
SET @star_lines_near_horizontal= 'MULTILINESTRING((25 0,0 15,15 30,0 5))';
SET @star_lines_near_vertical= 'MULTILINESTRING((0 5,15 25,0 25))';
SET @star= 'POLYGON((5 0,7 10,0 15,10 15,15 25,20 15,30 15,22 10,25 0,15 5,5 0))';
SET @star_elem_vertical_val= '((5 0,15 25,25 0,15 5,5 0))';
SET @star_elem_horizontal_val= '((25 0,0 15,30 15,22 10,25 0))';
SET @star_of_elems='MULTIPOLYGON(((5 0,15 25,25 0,15 5,5 0)),((25 0,0 15,30 15,22 10,25 0)))';
SET @star_collection_elems='GEOMETRYCOLLECTION(MULTIPOLYGON(((5 0,15 25,25 0,15 5,5 0)),((25 0,0 15,30 15,22 10,25 0))),POLYGON((5 0,7 10,0 15,10 15,15 25,20 15,30 15,22 10,25 0,15 5,5 0)),LINESTRING(15 25,15 10),MULTIPOINT(5 0,25 0),POINT(15 25))';
SET @star_collection_multilinestr='GEOMETRYCOLLECTION(MULTIPOLYGON(((5 0,15 25,25 0,15 5,5 0)),((25 0,0 15,30 15,22 10,25 0))),POLYGON((5 0,7 10,0 15,10 15,15 25,20 15,30 15,22 10,25 0,15 5,5 0)),MULTILINESTRING((25 0,0 15,15 30,0 5)),LINESTRING(15 25,15 10),MULTIPOINT(5 0,25 0),POINT(15 25))';
# INSERT base star
INSERT INTO gis_geometrycollection VALUES
(100,ST_GEOMFROMTEXT(@star)),
(101,ST_GEOMFROMTEXT(@star_elem_vertical)),
(102,ST_GEOMFROMTEXT(@star_elem_horizontal)),
(103,ST_GEOMFROMTEXT(@star_of_elems)),
(104,ST_GEOMFROMTEXT(@star_top)),
(105,ST_GEOMFROMTEXT(@star_center)),
(106,ST_GEOMFROMTEXT(@star_bottom_left)),
(107,ST_GEOMFROMTEXT(@star_bottom_right)),
(108,ST_GEOMFROMTEXT(@star_bottom_points)),
(109,ST_GEOMFROMTEXT(@star_all_points)),
(110,ST_GEOMFROMTEXT(@star_line_horizontal)),
(111,ST_GEOMFROMTEXT(@star_line_vertical)),
(112,ST_GEOMFROMTEXT(@star_top_to_center)),
(113,ST_GEOMFROMTEXT(@star_lines_near_horizontal)),
(114,ST_GEOMFROMTEXT(@star_lines_near_vertical)),
(115,ST_GEOMFROMTEXT(@star_collection_elems)),
(116,ST_GEOMFROMTEXT(@star_collection_multilinestr));
# Checking the integrity of the above create/insert statements 
# 17 rows. 
SELECT count(ST_ASTEXT(g) != 'NULL') FROM gis_geometrycollection;
count(ST_ASTEXT(g) != 'NULL')
17
#####################################################################################
# ST_AREA(point)
#####################################################################################
SELECT ST_AREA(ST_GEOMFROMTEXT(@star_center));
ST_AREA(ST_GEOMFROMTEXT(@star_center))
0
SELECT ST_AREA(ST_GEOMFROMTEXT(@star_top));
ST_AREA(ST_GEOMFROMTEXT(@star_top))
0
SELECT ST_AREA(ST_GEOMFROMTEXT('POINT(2.34 -2.34)'));
ST_AREA(ST_GEOMFROMTEXT('POINT(2.34 -2.34)'))
0
SELECT ST_AREA(ST_GEOMFROMTEXT('POINT(1e308 -1e308)'));
ST_AREA(ST_GEOMFROMTEXT('POINT(1e308 -1e308)'))
0
SELECT ST_AREA(ST_GEOMFROMTEXT('POINT(-0.0000 0.000001)'));
ST_AREA(ST_GEOMFROMTEXT('POINT(-0.0000 0.000001)'))
0
SELECT ST_AREA(g) FROM gis_geometrycollection WHERE fid=105;
ST_AREA(g)
0
#####################################################################################
# ST_AREA(multipoint)
#####################################################################################
SELECT ST_AREA(ST_GEOMFROMTEXT(@star_all_points));
ST_AREA(ST_GEOMFROMTEXT(@star_all_points))
0
SELECT ST_AREA(ST_GEOMFROMTEXT(@star_bottom_points));
ST_AREA(ST_GEOMFROMTEXT(@star_bottom_points))
0
SELECT ST_AREA(ST_GEOMFROMTEXT('MULTIPOINT(0 0,0 0,0 0,0 0)'));
ST_AREA(ST_GEOMFROMTEXT('MULTIPOINT(0 0,0 0,0 0,0 0)'))
0
SELECT ST_AREA(ST_GEOMFROMTEXT('MULTIPOINT(0 0,0 5,5 5,5 0,0 0)'));
ST_AREA(ST_GEOMFROMTEXT('MULTIPOINT(0 0,0 5,5 5,5 0,0 0)'))
0
SELECT ST_AREA(ST_GEOMFROMTEXT('MULTIPOINT(1 -1,1e308 -1e308,0.0001 0.000)'));
ST_AREA(ST_GEOMFROMTEXT('MULTIPOINT(1 -1,1e308 -1e308,0.0001 0.000)'))
0
SELECT ST_AREA(g) FROM gis_geometrycollection WHERE fid=108;
ST_AREA(g)
0
#####################################################################################
# ST_AREA(linestring)
#####################################################################################
SELECT ST_AREA(ST_GEOMFROMTEXT(@star_top_to_center));
ST_AREA(ST_GEOMFROMTEXT(@star_top_to_center))
0
SELECT ST_AREA(ST_GEOMFROMTEXT(@star_line_horizontal));
ST_AREA(ST_GEOMFROMTEXT(@star_line_horizontal))
0
SELECT ST_AREA(ST_GEOMFROMTEXT('LINESTRING(0 0,-0.00 0,0.0 0)'));
ST_AREA(ST_GEOMFROMTEXT('LINESTRING(0 0,-0.00 0,0.0 0)'))
0
SELECT ST_AREA(ST_GEOMFROMTEXT('LINESTRING(0 0,0 5,5 5,5 0,0 0)'));
ST_AREA(ST_GEOMFROMTEXT('LINESTRING(0 0,0 5,5 5,5 0,0 0)'))
0
SELECT ST_AREA(ST_GEOMFROMTEXT('LINESTRING(1 -1,1e308 -1e308,0.0001 0.000)'));
ST_AREA(ST_GEOMFROMTEXT('LINESTRING(1 -1,1e308 -1e308,0.0001 0.000)'))
0
SELECT ST_AREA(g) FROM gis_geometrycollection WHERE fid=110;
ST_AREA(g)
0
#####################################################################################
# ST_AREA(multilinestring)
#####################################################################################
SELECT ST_AREA(ST_GEOMFROMTEXT(@star_lines_near_vertical));
ST_AREA(ST_GEOMFROMTEXT(@star_lines_near_vertical))
0
SELECT ST_AREA(ST_GEOMFROMTEXT(@star_lines_near_horizontal));
ST_AREA(ST_GEOMFROMTEXT(@star_lines_near_horizontal))
0
SELECT ST_AREA(ST_GEOMFROMTEXT('MULTILINESTRING((0 0,-0.00 0),(0.0 0))'));
ERROR 22023: Invalid GIS data provided to function st_geometryfromtext.
SELECT ST_AREA(ST_GEOMFROMTEXT('MULTILINESTRING((0 0,0 5,5 5,5 0,0 0))'));
ST_AREA(ST_GEOMFROMTEXT('MULTILINESTRING((0 0,0 5,5 5,5 0,0 0))'))
0
SELECT ST_AREA(ST_GEOMFROMTEXT('MULTILINESTRING((0 10,10 0),(10 0,0 0),(0 0,10 10))'));
ST_AREA(ST_GEOMFROMTEXT('MULTILINESTRING((0 10,10 0),(10 0,0 0),(0 0,10 10))'))
0
SELECT ST_AREA(ST_GEOMFROMTEXT('MULTILINESTRING((1 -1,1e308 -1e308,0.0001 0.000),(2 2,4 -9.002))'));
ST_AREA(ST_GEOMFROMTEXT('MULTILINESTRING((1 -1,1e308 -1e308,0.0001 0.000),(2 2,4 -9.002))'))
0
SELECT ST_AREA(g) FROM gis_geometrycollection WHERE fid=114;
ST_AREA(g)
0
#####################################################################################
# ST_AREA(polygon)
#####################################################################################
SELECT ST_AREA(ST_GEOMFROMTEXT(@star));
ST_AREA(ST_GEOMFROMTEXT(@star))
287.5
SELECT ST_AREA(ST_GEOMFROMTEXT(@star_elem_vertical));
ST_AREA(ST_GEOMFROMTEXT(@star_elem_vertical))
200
SELECT ST_AREA(ST_GEOMFROMTEXT('POLYGON((0 0,0 5,5 5))'));
ST_AREA(ST_GEOMFROMTEXT('POLYGON((0 0,0 5,5 5))'))
12.5
SELECT ST_AREA(ST_GEOMFROMTEXT('POLYGON((0 0,0 10,10 10,10 0,0 0))'));
ST_AREA(ST_GEOMFROMTEXT('POLYGON((0 0,0 10,10 10,10 0,0 0))'))
100
SELECT ST_AREA(ST_GEOMFROMTEXT('POLYGON((0 0,0 10,10 10,10 0,0 0,-10 0,-10 -10,0 -10))'));
ST_AREA(ST_GEOMFROMTEXT('POLYGON((0 0,0 10,10 10,10 0,0 0,-10 0,-10 -10,0 -10))'))
0
SELECT ST_AREA(ST_GEOMFROMTEXT('POLYGON((0 0,0 10,10 10,10 0,0 0),(4 4,4 6,6 6,6 4,4 4))'));
ST_AREA(ST_GEOMFROMTEXT('POLYGON((0 0,0 10,10 10,10 0,0 0),(4 4,4 6,6 6,6 4,4 4))'))
96
SELECT ST_AREA(ST_GEOMFROMTEXT('POLYGON((0 0,0 10,10 10,10 0,0 0),(0 0,0 10,10 10,10 0,0 0))'));
ST_AREA(ST_GEOMFROMTEXT('POLYGON((0 0,0 10,10 10,10 0,0 0),(0 0,0 10,10 10,10 0,0 0))'))
0
SELECT ST_AREA(ST_GEOMFROMTEXT('POLYGON((4 4,4 6,6 6,6 4,4 4),(0 0,0 10,10 10,10 0,0 0))'));
ST_AREA(ST_GEOMFROMTEXT('POLYGON((4 4,4 6,6 6,6 4,4 4),(0 0,0 10,10 10,10 0,0 0))'))
-96
SELECT ST_AREA(ST_GEOMFROMTEXT('POLYGON((4 4,4 6,6 6,6 4,4 4),(8 8,8 10,10 10,10 8,8 8))'));
ST_AREA(ST_GEOMFROMTEXT('POLYGON((4 4,4 6,6 6,6 4,4 4),(8 8,8 10,10 10,10 8,8 8))'))
0
SELECT ST_AREA(g) FROM gis_geometrycollection WHERE fid=100;
ST_AREA(g)
287.5
#####################################################################################
# ST_AREA(multipolygon)
#####################################################################################
SELECT ST_AREA(ST_GEOMFROMTEXT(@star_of_elems));
ST_AREA(ST_GEOMFROMTEXT(@star_of_elems))
377.5
SELECT ST_AREA(ST_GEOMFROMTEXT('MULTIPOLYGON(((0 0,0 5,5 5)))'));
ST_AREA(ST_GEOMFROMTEXT('MULTIPOLYGON(((0 0,0 5,5 5)))'))
12.5
SELECT ST_AREA(ST_GEOMFROMTEXT('MULTIPOLYGON(((0 10,10 0,0 0)),((0 0,10 10,10 0)))'));
ST_AREA(ST_GEOMFROMTEXT('MULTIPOLYGON(((0 10,10 0,0 0)),((0 0,10 10,10 0)))'))
100
SELECT ST_AREA(ST_GEOMFROMTEXT('MULTIPOLYGON(((0 0,0 10,10 10)),((10 10,10 15,15 15,10 10)))'));
ST_AREA(ST_GEOMFROMTEXT('MULTIPOLYGON(((0 0,0 10,10 10)),((10 10,10 15,15 15,10 10)))'))
62.5
SELECT ST_AREA(ST_GEOMFROMTEXT('MULTIPOLYGON(((0 0,0 10,10 10,10 0,0 0)),((4 4,4 6,6 6,6 4)))'));
ST_AREA(ST_GEOMFROMTEXT('MULTIPOLYGON(((0 0,0 10,10 10,10 0,0 0)),((4 4,4 6,6 6,6 4)))'))
104
SELECT ST_AREA(ST_GEOMFROMTEXT('MULTIPOLYGON(((0 0,0 10,10 10,10 0),(4 4,4 6,6 6,6 4)))'));
ST_AREA(ST_GEOMFROMTEXT('MULTIPOLYGON(((0 0,0 10,10 10,10 0),(4 4,4 6,6 6,6 4)))'))
96
SELECT ST_AREA(ST_GEOMFROMTEXT('MULTIPOLYGON(((0 0,0 10,10 10,10 0,0 0),(0 0,0 10,10 10,10 0,0 0)))'));
ST_AREA(ST_GEOMFROMTEXT('MULTIPOLYGON(((0 0,0 10,10 10,10 0,0 0),(0 0,0 10,10 10,10 0,0 0)))'))
0
SELECT ST_AREA(ST_GEOMFROMTEXT('MULTIPOLYGON(((4 4,4 6,6 6,6 4,4 4),(0 0,0 10,10 10,10 0,0 0)))'));
ST_AREA(ST_GEOMFROMTEXT('MULTIPOLYGON(((4 4,4 6,6 6,6 4,4 4),(0 0,0 10,10 10,10 0,0 0)))'))
-96
SELECT ST_AREA(ST_GEOMFROMTEXT('MULTIPOLYGON(((4 4,4 6,6 6,6 4,4 4),(8 8,8 10,10 10,10 8,8 8)))'));
ST_AREA(ST_GEOMFROMTEXT('MULTIPOLYGON(((4 4,4 6,6 6,6 4,4 4),(8 8,8 10,10 10,10 8,8 8)))'))
0
SELECT ST_AREA(ST_GEOMFROMTEXT('MULTIPOLYGON(((10 10,10 0,5 10,10 10)),((0 10,0 20,5 10,0 10)))'));
ST_AREA(ST_GEOMFROMTEXT('MULTIPOLYGON(((10 10,10 0,5 10,10 10)),((0 10,0 20,5 10,0 10)))'))
50
SELECT ST_AREA(ST_GEOMFROMTEXT('MULTIPOLYGON(((0 0,0 10,10 10,10 0,0 0),(0 0,0 10,10 10,10 0,0 0)),((0 0,0 10,10 10,10 0,0 0)))'));
ST_AREA(ST_GEOMFROMTEXT('MULTIPOLYGON(((0 0,0 10,10 10,10 0,0 0),(0 0,0 10,10 10,10 0,0 0)),((0 0,0 10,10 10,10 0,0 0)))'))
100
SELECT ST_AREA(ST_GEOMFROMTEXT('MULTIPOLYGON(((0 0,0 10,10 10,10 0,0 0),(0 0,0 10,10 10,10 0,0 0)),((0 0,0 10,10 10,10 0,0 0),(4 4,4 6,6 6)))'));
ST_AREA(ST_GEOMFROMTEXT('MULTIPOLYGON(((0 0,0 10,10 10,10 0,0 0),(0 0,0 10,10 10,10 0,0 0)),((0 0,0 10,10 10,10 0,0 0),(4 4,4 6,6 6)))'))
98
SELECT ST_AREA(g) FROM gis_geometrycollection WHERE fid=103;
ST_AREA(g)
377.5
#####################################################################################
# ST_AREA(geometrycollection)
#####################################################################################
SELECT ST_AREA(ST_GEOMFROMTEXT(@star_collection_elems));
ST_AREA(ST_GEOMFROMTEXT(@star_collection_elems))
665
SELECT ST_AREA(ST_GEOMFROMTEXT(@star_collection_multilinestr));
ST_AREA(ST_GEOMFROMTEXT(@star_collection_multilinestr))
665
SELECT ST_AREA(ST_GEOMFROMTEXT('GEOMETRYCOLLECTION()'));
ST_AREA(ST_GEOMFROMTEXT('GEOMETRYCOLLECTION()'))
0
SELECT ST_AREA(ST_GEOMFROMTEXT('GEOMETRYCOLLECTION(GEOMETRYCOLLECTION())'));
ST_AREA(ST_GEOMFROMTEXT('GEOMETRYCOLLECTION(GEOMETRYCOLLECTION())'))
0
SELECT ST_AREA(ST_GEOMFROMTEXT('GEOMETRYCOLLECTION(GEOMETRYCOLLECTION(GEOMETRYCOLLECTION()))'));
ST_AREA(ST_GEOMFROMTEXT('GEOMETRYCOLLECTION(GEOMETRYCOLLECTION(GEOMETRYCOLLECTION()))'))
0
SELECT ST_AREA(ST_GEOMFROMTEXT('GEOMETRYCOLLECTION(POINT(10 10),MULTIPOINT(0 0,10 10))'));
ST_AREA(ST_GEOMFROMTEXT('GEOMETRYCOLLECTION(POINT(10 10),MULTIPOINT(0 0,10 10))'))
0
SELECT ST_AREA(ST_GEOMFROMTEXT('GEOMETRYCOLLECTION(GEOMETRYCOLLECTION(POINT(10 10),MULTIPOINT(0 0,10 10)))'));
ST_AREA(ST_GEOMFROMTEXT('GEOMETRYCOLLECTION(GEOMETRYCOLLECTION(POINT(10 10),MULTIPOINT(0 0,10 10)))'))
0
SELECT ST_AREA(ST_GEOMFROMTEXT('GEOMETRYCOLLECTION(LINESTRING(1 1,2 2,3 3),MULTILINESTRING((0 0,0 10,10 10,10 0),(10 10,10 15,15 15,10 10)))'));
ST_AREA(ST_GEOMFROMTEXT('GEOMETRYCOLLECTION(LINESTRING(1 1,2 2,3 3),MULTILINESTRING((0 0,0 10,10 10,10 0),(10 10,10 15,15 15,10 10)))'))
0
SELECT ST_AREA(ST_GEOMFROMTEXT('GEOMETRYCOLLECTION(POINT(10 10),'
                                                  'MULTIPOINT(0 0,10 10),'
                                                  'LINESTRING(1 1,2 2,3 3),'
                                                  'MULTILINESTRING((0 0,0 10,10 10,10 0),(10 10,10 15,15 15,10 10)))'));
ST_AREA(ST_GEOMFROMTEXT('GEOMETRYCOLLECTION(POINT(10 10),'
                                                  'MULTIPOINT(0 0,10 10),'
                                                  'LINESTRING(1 1,2 2,3 3),'
                                            
0
SELECT ST_AREA(ST_GEOMFROMTEXT('GEOMETRYCOLLECTION(POLYGON((0 0,0 10,10 10,10 0)))'));
ST_AREA(ST_GEOMFROMTEXT('GEOMETRYCOLLECTION(POLYGON((0 0,0 10,10 10,10 0)))'))
100
SELECT ST_AREA(ST_GEOMFROMTEXT('GEOMETRYCOLLECTION(GEOMETRYCOLLECTION(GEOMETRYCOLLECTION(POLYGON((0 0,0 10,10 10,10 0)))))'));
ST_AREA(ST_GEOMFROMTEXT('GEOMETRYCOLLECTION(GEOMETRYCOLLECTION(GEOMETRYCOLLECTION(POLYGON((0 0,0 10,10 10,10 0)))))'))
100
SELECT ST_AREA(ST_GEOMFROMTEXT('GEOMETRYCOLLECTION(POLYGON((0 0,0 10,10 10,10 0,0 0),(4 4,4 6,6 6,6 4)),'
                                                  'MULTIPOLYGON(((0 0,0 10,10 10,10 0)),((10 10,10 15,15 15,15 10,10 10))))'));
ST_AREA(ST_GEOMFROMTEXT('GEOMETRYCOLLECTION(POLYGON((0 0,0 10,10 10,10 0,0 0),(4 4,4 6,6 6,6 4)),'
                                                  'MULTIPOLYGON(((0 0,0 10,10 10,10 0)),((10 10,10 15,15 15,15 10,10 10))))'))
221
SELECT ST_AREA(ST_GEOMFROMTEXT('GEOMETRYCOLLECTION(GEOMETRYCOLLECTION(POINT(10 10),'
                                                                     'MULTIPOINT(0 0,10 10)),'
                                                  'GEOMETRYCOLLECTION(LINESTRING(1 1,2 2,3 3),'
                                                                     'MULTILINESTRING((0 0,0 10,10 10,10 0),(10 10,10 15,15 15,10 10))))'));
ST_AREA(ST_GEOMFROMTEXT('GEOMETRYCOLLECTION(GEOMETRYCOLLECTION(POINT(10 10),'
                                                                     'MULTIPOINT(0 0,10 10)),'
                                                  'GEOMETRYCOLLECTION(LINESTRING(1
0
SELECT ST_AREA(ST_GEOMFROMTEXT('GEOMETRYCOLLECTION(GEOMETRYCOLLECTION(POINT(10 10),'
                                                                     'MULTIPOINT(0 0,10 10)),'
                                                  'GEOMETRYCOLLECTION(LINESTRING(1 1,2 2,3 3),'
                                                                     'MULTILINESTRING((0 0,0 10,10 10,10 0),(10 10,10 15,15 15,10 10))),'
                                                  'GEOMETRYCOLLECTION(POLYGON((0 0,0 10,10 10,10 0,0 0),(4 4,4 6,6 6,6 4)),'
                                                                     'MULTIPOLYGON(((0 0,0 10,10 10,10 0)),((10 10,10 15,15 15,15 10,10 10)))))'));
ST_AREA(ST_GEOMFROMTEXT('GEOMETRYCOLLECTION(GEOMETRYCOLLECTION(POINT(10 10),'
                                                                     'MULTIPOINT(0 0,10 10)),'
                                                  'GEOMETRYCOLLECTION(LINESTRING(1
221
SELECT ST_AREA(ST_GEOMFROMTEXT('GEOMETRYCOLLECTION(GEOMETRYCOLLECTION(POINT(10 10),'
                                                                     'MULTIPOINT(0 0,10 10)),'
                                                  'GEOMETRYCOLLECTION(LINESTRING(1 1,2 2,3 3),'
                                                                     'MULTILINESTRING((0 0,0 10,10 10,10 0),(10 10,10 15,15 15,10 10))),'
                                                  'GEOMETRYCOLLECTION(GEOMETRYCOLLECTION()))'));
ST_AREA(ST_GEOMFROMTEXT('GEOMETRYCOLLECTION(GEOMETRYCOLLECTION(POINT(10 10),'
                                                                     'MULTIPOINT(0 0,10 10)),'
                                                  'GEOMETRYCOLLECTION(LINESTRING(1
0
SELECT ST_AREA(g) FROM gis_geometrycollection WHERE fid=115;
ST_AREA(g)
665
#####################################################################################
# ST_AREA(geometry) with different SRID values
#####################################################################################
SELECT ST_AREA(ST_GEOMFROMTEXT(@star_center,-1024));
ST_AREA(ST_GEOMFROMTEXT(@star_center,-1024))
0
SELECT ST_AREA(ST_GEOMFROMTEXT(@star_all_points,-1));
ST_AREA(ST_GEOMFROMTEXT(@star_all_points,-1))
0
SELECT ST_AREA(ST_GEOMFROMTEXT(@star_top_to_center,0));
ST_AREA(ST_GEOMFROMTEXT(@star_top_to_center,0))
0
SELECT ST_AREA(ST_GEOMFROMTEXT(@star_lines_near_vertical,1000));
ST_AREA(ST_GEOMFROMTEXT(@star_lines_near_vertical,1000))
0
SELECT ST_AREA(ST_GEOMFROMTEXT(@star,123456789));
ST_AREA(ST_GEOMFROMTEXT(@star,123456789))
287.5
SELECT ST_AREA(ST_GEOMFROMTEXT(@star_elem_vertical,4294967295));
ST_AREA(ST_GEOMFROMTEXT(@star_elem_vertical,4294967295))
200
SELECT ST_AREA(ST_GEOMFROMTEXT(@star_of_elems,4294967296));
ST_AREA(ST_GEOMFROMTEXT(@star_of_elems,4294967296))
377.5
SELECT ST_AREA(ST_GEOMFROMTEXT(@star_collection_elems,4294967295000));
ST_AREA(ST_GEOMFROMTEXT(@star_collection_elems,4294967295000))
665
#####################################################################################
# Invalid function calls
#####################################################################################
SELECT ST_AREA();
ERROR 42000: Incorrect parameter count in the call to native function 'ST_AREA'
SELECT ST_AREA(NULL);
ST_AREA(NULL)
NULL
SELECT ST_AREA(ST_GEOMFROMTEXT('POINT()'));
ERROR 22023: Invalid GIS data provided to function st_geometryfromtext.
SELECT ST_AREA(ST_GEOMFROMTEXT('LINESTRING()'));
ERROR 22023: Invalid GIS data provided to function st_geometryfromtext.
SELECT ST_AREA(ST_GEOMFROMTEXT('POLYGON(())'));
ERROR 22023: Invalid GIS data provided to function st_geometryfromtext.
SELECT ST_AREA(ST_GEOMFROMTEXT('MULTIPOINT()'));
ERROR 22023: Invalid GIS data provided to function st_geometryfromtext.
SELECT ST_AREA(ST_GEOMFROMTEXT('MULTILINESTRING(())'));
ERROR 22023: Invalid GIS data provided to function st_geometryfromtext.
SELECT ST_AREA(ST_GEOMFROMTEXT('MULTIPOLYGON((()))'));
ERROR 22023: Invalid GIS data provided to function st_geometryfromtext.
SELECT ST_AREA(ST_GEOMFROMTEXT('POINT(a 0)'));
ERROR 22023: Invalid GIS data provided to function st_geometryfromtext.
SELECT ST_AREA(ST_GEOMFROMTEXT('POINT(! 0)'));
ERROR 22023: Invalid GIS data provided to function st_geometryfromtext.
SELECT ST_AREA(ST_GEOMFROMTEXT('POINT('!' 0)'));
ERROR 42000: You have an error in your SQL syntax; check the manual that corresponds to your MySQL server version for the right syntax to use near '!' 0)'))' at line 1
SELECT ST_AREA(ST_GEOMFROMTEXT('POINT(12,34 0)'));
ERROR 22023: Invalid GIS data provided to function st_geometryfromtext.
SELECT ST_AREA(ST_GEOMFROMTEXT('LINESTRING(a 0,10 10)'));
ERROR 22023: Invalid GIS data provided to function st_geometryfromtext.
SELECT ST_AREA(ST_GEOMFROMTEXT('LINESTRING(0 0,! 10)'));
ERROR 22023: Invalid GIS data provided to function st_geometryfromtext.
SELECT ST_AREA(ST_GEOMFROMTEXT('LINESTRING('!' 0,10 10)'));
ERROR 42000: You have an error in your SQL syntax; check the manual that corresponds to your MySQL server version for the right syntax to use near '!' 0,10 10)'))' at line 1
SELECT ST_AREA(ST_GEOMFROMTEXT('LINESTRING(12,34 0,10 10)'));
ERROR 22023: Invalid GIS data provided to function st_geometryfromtext.
SELECT ST_AREA(ST_GEOMFROMTEXT('POLYGON((a 0,10 10,10 0,0 0))'));
ERROR 22023: Invalid GIS data provided to function st_geometryfromtext.
SELECT ST_AREA(ST_GEOMFROMTEXT('POLYGON((0 0,! 10,10 0,0 0))'));
ERROR 22023: Invalid GIS data provided to function st_geometryfromtext.
SELECT ST_AREA(ST_GEOMFROMTEXT('POLYGON(('!' 0,10 10,10 0,0 0))'));
ERROR 42000: You have an error in your SQL syntax; check the manual that corresponds to your MySQL server version for the right syntax to use near '!' 0,10 10,10 0,0 0))'))' at line 1
SELECT ST_AREA(ST_GEOMFROMTEXT('POLYGON((12,34 0,10 10,10 0,0 0))'));
ERROR 22023: Invalid GIS data provided to function st_geometryfromtext.
SELECT ST_AREA(ST_GEOMFROMTEXT('POLYGON((0 0))'));
ERROR 22023: Invalid GIS data provided to function st_geometryfromtext.
SELECT ST_AREA(ST_GEOMFROMTEXT('POLYGON((0 0,5 5))'));
ERROR 22023: Invalid GIS data provided to function st_geometryfromtext.
SELECT ST_AREA(ST_GEOMFROMTEXT('POLYGON((0 0,5 5,10 10))'));
ERROR 22023: Invalid GIS data provided to function st_area.
SELECT ST_AREA(ST_GEOMFROMTEXT('POLYGON((0 0,0 5,10 10),(0 0))'));
ERROR 22023: Invalid GIS data provided to function st_geometryfromtext.
SELECT ST_AREA(ST_GEOMFROMTEXT('MULTIPOLYGON(((0 0,5 5,10 10)),((10 10)))'));
ERROR 22023: Invalid GIS data provided to function st_geometryfromtext.
SELECT ST_AREA(ST_GEOMFROMTEXT('MULTIPOLYGON(((0 0,5 5,10 10)),((10 10))'));
ERROR 22023: Invalid GIS data provided to function st_geometryfromtext.
SELECT ST_AREA(0x000000000200000000000000000000000000000000);
ERROR HY000: Geometry byte string must be little endian.
SELECT ST_AREA(0x010100000001000000010100000000000000000000);
ERROR HY000: Geometry byte string must be little endian.
SELECT ST_AREA(0x010100000002000000000000000000000000000000);
ERROR HY000: Geometry byte string must be little endian.
SELECT ST_AREA(0x000000000600000001000000000200000002000000);
ERROR HY000: Geometry byte string must be little endian.
SELECT ST_AREA(0x000000000200000001000000050000000000000000);
ERROR HY000: Geometry byte string must be little endian.
SELECT ST_AREA(0x010300000002000000010300000002000000050000);
ERROR HY000: Geometry byte string must be little endian.
SELECT ST_AREA(0x010400000002000000010100000000000000000000);
ERROR HY000: Geometry byte string must be little endian.
# Clean up
DROP TABLE gis_geometrycollection;<|MERGE_RESOLUTION|>--- conflicted
+++ resolved
@@ -1,17 +1,4 @@
-<<<<<<< HEAD
-#Turn on the geometry data print.
-SET SESSION debug="+d,row_print_geometry_data";
-#Confirming the storage engine
-SHOW VARIABLES LIKE '%engine%';
-Variable_name	Value
-default_storage_engine	MyISAM
-default_tmp_storage_engine	MyISAM
-enforce_storage_engine	
-internal_tmp_disk_storage_engine	MYISAM
-#Creating the spatial Geometry object
-=======
 # Creating the spatial Geometry object
->>>>>>> a2757a60
 USE test;
 CREATE TABLE gis_geometrycollection (fid INTEGER NOT NULL PRIMARY KEY, g GEOMETRY);
 SET @star_elem_vertical= 'POLYGON((5 0,15 25,25 0,15 5,5 0))';
