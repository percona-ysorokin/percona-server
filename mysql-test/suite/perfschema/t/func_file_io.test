##
## WL#4814, 4.1.4 FILE IO
##
## Functional testing of File IO
##

--source include/not_embedded.inc
--source include/have_perfschema.inc

UPDATE performance_schema.setup_instruments SET enabled = 'NO', timed = 'YES';

UPDATE performance_schema.setup_instruments SET enabled = 'YES'
WHERE name LIKE 'wait/io/file/%';

update performance_schema.threads SET instrumented = 'YES'
  WHERE PROCESSLIST_ID=connection_id();

<<<<<<< HEAD
=======
# reset lost counters
flush status;

>>>>>>> 53d17a2f
--disable_warnings
DROP TABLE IF EXISTS t1;
--enable_warnings

#
# TODO: Change to InnoDB when it gets instrumentation
#

CREATE TABLE t1 (id INT PRIMARY KEY, b CHAR(100) DEFAULT 'initial value')
ENGINE=MyISAM;

INSERT INTO t1 (id) VALUES (1), (2), (3), (4), (5), (6), (7), (8);

TRUNCATE TABLE performance_schema.events_waits_history_long;
TRUNCATE TABLE performance_schema.events_waits_history;
TRUNCATE TABLE performance_schema.events_waits_current;

#
# FF1: Count for file should increase with instrumentation enabled and
# FF2: Count for file should not increase with instrumentation disabled
#

SELECT * FROM t1 WHERE id = 1;

SET @before_count = (SELECT SUM(TIMER_WAIT)
                     FROM performance_schema.events_waits_history_long
                     WHERE (EVENT_NAME = 'wait/io/file/myisam/dfile')
                       AND (OBJECT_NAME LIKE '%t1.MYD'));

SELECT (@before_count >= 0) as have_before_count;
SELECT IF(@before_count > 0, 'Success', 'Failure') has_instrumentation;

SELECT * FROM t1 WHERE id < 4;

SET @after_count = (SELECT SUM(TIMER_WAIT)
                    FROM performance_schema.events_waits_history_long
                    WHERE (EVENT_NAME = 'wait/io/file/myisam/dfile')
                      AND (OBJECT_NAME LIKE '%t1.MYD') AND (1 = 1));

SELECT (@after_count >= 0) as have_after_count;
SELECT IF((@after_count - @before_count) > 0, 'Success', 'Failure') test_ff1_timed;

UPDATE performance_schema.setup_instruments SET enabled='NO';

SET @before_count = (SELECT SUM(TIMER_WAIT)
                     FROM performance_schema.events_waits_history_long
                     WHERE (EVENT_NAME = 'wait/io/file/myisam/dfile')
                       AND (OBJECT_NAME LIKE '%t1.MYD') AND (2 = 2));

SELECT (@before_count >= 0) as have_before_count;
SELECT * FROM t1 WHERE id < 6;

SET @after_count = (SELECT SUM(TIMER_WAIT)
                    FROM performance_schema.events_waits_history_long
                    WHERE (EVENT_NAME = 'wait/io/file/myisam/dfile')
                      AND (OBJECT_NAME LIKE '%t1.MYD') AND (3 = 3));

SELECT (@after_count >= 0) as have_after_count;
SELECT IF((COALESCE(@after_count, 0) - COALESCE(@before_count, 0)) = 0, 'Success', 'Failure') test_ff2_timed;

#
# Check not timed measurements
#

UPDATE performance_schema.setup_instruments SET enabled = 'YES'
WHERE name LIKE 'wait/io/file/%';

UPDATE performance_schema.setup_instruments SET timed = 'NO';

TRUNCATE TABLE performance_schema.events_waits_history_long;
TRUNCATE TABLE performance_schema.events_waits_history;
TRUNCATE TABLE performance_schema.events_waits_current;

SELECT * FROM t1 WHERE id > 4;

SELECT * FROM performance_schema.events_waits_history_long
WHERE TIMER_WAIT != NULL
   OR TIMER_START != NULL
   OR TIMER_END != NULL;

SELECT * FROM performance_schema.events_waits_history
WHERE TIMER_WAIT != NULL
   OR TIMER_START != NULL
   OR TIMER_END != NULL;

SELECT * FROM performance_schema.events_waits_current
WHERE TIMER_WAIT != NULL
   OR TIMER_START != NULL
   OR TIMER_END != NULL;

UPDATE performance_schema.setup_instruments SET timed = 'YES';

SELECT * FROM t1 WHERE id < 4;

DROP TABLE t1;

#
# FF4: Use-case from Enterprise Monitor
#

--disable_result_log
SELECT SUM(COUNT_READ) AS sum_count_read,
       SUM(COUNT_WRITE) AS sum_count_write,
       SUM(SUM_NUMBER_OF_BYTES_READ) AS sum_num_bytes_read,
       SUM(SUM_NUMBER_OF_BYTES_WRITE) AS sum_num_bytes_write
FROM performance_schema.file_summary_by_instance
WHERE FILE_NAME LIKE CONCAT('%', @@tmpdir, '%') ORDER BY NULL;
--enable_result_log

#
# FF5: Troubleshooting tasks
#
# These queries will give different results based on timing,
# but at least they should not crash.
#

#
# Total and average wait time for different events on system level
#
--disable_result_log
SELECT EVENT_NAME, COUNT_STAR, AVG_TIMER_WAIT, SUM_TIMER_WAIT
FROM performance_schema.events_waits_summary_global_by_event_name
WHERE COUNT_STAR > 0
ORDER BY SUM_TIMER_WAIT DESC
LIMIT 10;
--enable_result_log

#
# Total and average wait time for different users
#

--disable_result_log
SELECT p.processlist_user, SUM(TIMER_WAIT) SUM_WAIT
# ((TIME_TO_SEC(TIMEDIFF(NOW(), i.startup_time)) * 1000) / SUM(TIMER_WAIT)) * 100 WAIT_PERCENTAGE
FROM performance_schema.events_waits_history_long h
INNER JOIN performance_schema.threads p USING (THREAD_ID)
GROUP BY p.processlist_user
ORDER BY SUM_WAIT DESC
LIMIT 20;
--enable_result_log

#
# Total and average wait times for different events for a session
#
--disable_result_log
SELECT h.EVENT_NAME, SUM(h.TIMER_WAIT) TOTAL_WAIT
FROM performance_schema.events_waits_history_long h
INNER JOIN performance_schema.threads p USING (THREAD_ID)
WHERE p.PROCESSLIST_ID = 1
GROUP BY h.EVENT_NAME
HAVING TOTAL_WAIT > 0;
--enable_result_log

#
# Which user reads and writes data
#

--disable_result_log
SELECT p.processlist_user, h.operation, SUM(NUMBER_OF_BYTES) bytes
FROM performance_schema.events_waits_history_long h
INNER JOIN performance_schema.threads p USING (THREAD_ID)
GROUP BY p.processlist_user, h.operation
HAVING BYTES > 0
ORDER BY p.processlist_user, h.operation;
--enable_result_log

# Clean-up.
<<<<<<< HEAD
UPDATE performance_schema.setup_instruments SET enabled = 'YES', timed = 'YES';
=======
UPDATE performance_schema.setup_instruments SET enabled = 'YES', timed = 'YES';

# In case of failure, will indicate the root cause
show status like "performance_schema%";
>>>>>>> 53d17a2f
<|MERGE_RESOLUTION|>--- conflicted
+++ resolved
@@ -15,12 +15,9 @@
 update performance_schema.threads SET instrumented = 'YES'
   WHERE PROCESSLIST_ID=connection_id();
 
-<<<<<<< HEAD
-=======
 # reset lost counters
 flush status;
 
->>>>>>> 53d17a2f
 --disable_warnings
 DROP TABLE IF EXISTS t1;
 --enable_warnings
@@ -188,11 +185,7 @@
 --enable_result_log
 
 # Clean-up.
-<<<<<<< HEAD
-UPDATE performance_schema.setup_instruments SET enabled = 'YES', timed = 'YES';
-=======
 UPDATE performance_schema.setup_instruments SET enabled = 'YES', timed = 'YES';
 
 # In case of failure, will indicate the root cause
 show status like "performance_schema%";
->>>>>>> 53d17a2f
