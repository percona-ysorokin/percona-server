# Tests for PERFORMANCE_SCHEMA
# Verify the orthogonality of iterators (table*::rnd_next()),
# for every table and instruments.

--source include/not_embedded.inc
--source include/have_perfschema.inc

--disable_warnings
drop procedure if exists check_instrument;
--enable_warnings

delimiter $;
create procedure check_instrument(in instr_name varchar(128))
begin
  declare count_expected integer;
  declare count_actual integer;
  declare is_wait integer;
  declare is_stage integer;
  declare is_statement integer;
  declare is_wait_table integer;
  declare is_stage_table integer;
  declare is_statement_table integer;
  declare pfs_table_name varchar(64);
  declare msg varchar(512);
  declare msg_detail varchar(512);
  declare cmd_1 varchar(512);
  declare cmd_2 varchar(512);
  declare done integer default 0;
  declare debug integer default 0;

  declare pfs_cursor CURSOR FOR
    select table_name from information_schema.tables
      where table_schema= 'performance_schema'
      and table_name like "events_%_by_event_name%";

  declare continue handler for sqlstate '02000'
    set done = 1;

  select (instr_name like "wait/%") or (instr_name like "idle/%") into is_wait;
  select (instr_name like "stage/%") into is_stage;
  select (instr_name like "statement/%") into is_statement;

  select instr_name, is_wait, is_stage, is_statement;

  select count(name)
    from performance_schema.setup_instruments
    where (name like (concat(instr_name, "%")))
    and (not name like "%/abstract/%")
    into count_expected;

  set cmd_1= "select count(*) from (select distinct event_name from performance_schema.";
  set cmd_2= concat(" where event_name like \"",
                    instr_name,
                    "%\") t into @count_actual");

  open pfs_cursor;
  repeat
    fetch pfs_cursor into pfs_table_name;
    if not done then
      select (pfs_table_name like "%waits%") into is_wait_table;
      select (pfs_table_name like "%stages%") into is_stage_table;
      select (pfs_table_name like "%statements%") into is_statement_table;

      select concat("Checking table ", pfs_table_name, " ...") as status;
      select concat(cmd_1, pfs_table_name, cmd_2) into @cmd;
      if debug = 1
      then
        select @cmd;
      end if;
      prepare stmt from @cmd;
      execute stmt;
      drop prepare stmt;
      set msg_detail= concat("table ", pfs_table_name,
                             ", instruments ", count_expected,
                             ", found ", @count_actual);

      if is_wait = 1 and is_wait_table = 1 and @count_actual <> count_expected
      then
        set msg= concat("Missing wait events: ", msg_detail);
        signal sqlstate '05000' set message_text= msg;
      end if;

      if is_wait = 1 and is_wait_table = 0 and @count_actual <> 0
      then
        set msg= concat("Unexpected wait events: ", msg_detail);
        signal sqlstate '05000' set message_text= msg;
      end if;

      if is_stage = 1 and is_stage_table = 1 and @count_actual <> count_expected
      then
        set msg= concat("Missing stage events: ", msg_detail);
        signal sqlstate '05000' set message_text= msg;
      end if;

      if is_stage = 1 and is_stage_table = 0 and @count_actual <> 0
      then
        set msg= concat("Unexpected stage events: ", msg_detail);
        signal sqlstate '05000' set message_text= msg;
      end if;

      if is_statement = 1 and is_statement_table = 1 and @count_actual <> count_expected
      then
        set msg= concat("Missing statement events: ", msg_detail);
        signal sqlstate '05000' set message_text= msg;
      end if;

      if is_statement = 1 and is_statement_table = 0 and @count_actual <> 0
      then
        set msg= concat("Unexpected statement events: ", msg_detail);
        signal sqlstate '05000' set message_text= msg;
      end if;

    end if;
  until done
  end repeat;
  close pfs_cursor;

  -- Dont want to return a 02000 NOT FOUND, there should be a better way
  signal sqlstate '01000' set message_text='Done', mysql_errno=12000;
end
$
delimiter ;$

<<<<<<< HEAD
=======
# Check the configuration is ok
show variables where
    `Variable_name` != "performance_schema_max_statement_classes" and
    `Variable_name` like "performance_schema%";

>>>>>>> cc89b19b
call check_instrument("wait/synch/mutex/");
call check_instrument("wait/synch/rwlock/");
call check_instrument("wait/synch/cond/");
call check_instrument("wait/synch/");
call check_instrument("wait/io/file/");
call check_instrument("wait/io/net/");
call check_instrument("wait/io/table/");
call check_instrument("wait/io/");
call check_instrument("wait/lock/table/");
call check_instrument("wait/lock/");
call check_instrument("wait/");
call check_instrument("stage/");
call check_instrument("statement/com/");
call check_instrument("statement/sql/");
call check_instrument("statement/abstract/");
call check_instrument("statement/");
call check_instrument("idle/io/socket");
call check_instrument("idle/");

drop procedure check_instrument;
<|MERGE_RESOLUTION|>--- conflicted
+++ resolved
@@ -121,14 +121,11 @@
 $
 delimiter ;$
 
-<<<<<<< HEAD
-=======
 # Check the configuration is ok
 show variables where
     `Variable_name` != "performance_schema_max_statement_classes" and
     `Variable_name` like "performance_schema%";
 
->>>>>>> cc89b19b
 call check_instrument("wait/synch/mutex/");
 call check_instrument("wait/synch/rwlock/");
 call check_instrument("wait/synch/cond/");
