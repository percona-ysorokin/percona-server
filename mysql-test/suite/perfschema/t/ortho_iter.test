# Tests for PERFORMANCE_SCHEMA
# Verify the orthogonality of iterators (table*::rnd_next()),
# for every table and instruments.

--source include/not_embedded.inc
--source include/no_valgrind_without_big.inc
--source include/have_perfschema.inc

--disable_warnings
drop procedure if exists check_instrument;
--enable_warnings

# Print known global memory instruments (PSI_FLAG_GLOBAL),
# see maintenance of count_global_expected below.

# --echo "Known PSI_FLAG_GLOBAL memory instruments"
# select name from performance_schema.setup_instruments
#   where (name like "memory/%")
#   and (name not like "memory/performance_schema/%")
#   and (name not in
#     (select event_name from
#       performance_schema.memory_summary_by_account_by_event_name));

delimiter $;
create procedure check_instrument(in instr_name varchar(128))
begin
  declare save_count_expected integer;
  declare count_expected integer;
  declare count_builtin_expected integer;
  declare count_global_expected integer;
  declare is_wait integer;
  declare is_wait_file integer;
  declare is_wait_socket integer;
  declare is_stage integer;
  declare is_statement integer;
  declare is_transaction integer;
  declare is_memory integer;
  declare is_wait_table integer;
  declare is_wait_file_table integer;
  declare is_wait_socket_table integer;
  declare is_stage_table integer;
  declare is_statement_table integer;
  declare is_transaction_table integer;
  declare is_memory_table integer;
  declare is_memory_global_table integer;
  declare pfs_table_name varchar(64);
  declare msg varchar(512);
  declare msg_detail varchar(512);
  declare cmd_1 varchar(512);
  declare cmd_2 varchar(512);
  declare done integer default 0;
  declare debug integer default 0;

  declare pfs_cursor CURSOR FOR
    select table_name from information_schema.tables
      where table_schema= 'performance_schema'
      and table_name like "%_by_event_name%";

  declare continue handler for sqlstate '02000'
    set done = 1;

  select (instr_name like "wait/%") or (instr_name like "idle") into is_wait;
  select (instr_name like "wait/io/file/%") into is_wait_file;
  select (instr_name like "wait/io/socket/%") into is_wait_socket;
  select (instr_name like "stage/%") into is_stage;
  select (instr_name like "statement/%") into is_statement;
  select (instr_name like "memory/%") into is_memory;
  select (instr_name like "transaction") into is_transaction;

  select instr_name, is_wait, is_wait_file, is_wait_socket, is_stage, is_statement, is_memory, is_transaction;

  select count(name)
    from performance_schema.setup_instruments
    where (name like (concat(instr_name, "%")))
    and (not name like "%/abstract/%")
    and (not name like "memory/performance_schema/%")
    into save_count_expected;

  select count(name)
    from performance_schema.setup_instruments
    where (name like (concat(instr_name, "%")))
    and (name like "memory/performance_schema/%")
    into count_builtin_expected;

  select count(name)
    from performance_schema.setup_instruments
    where (name like (concat(instr_name, "%")))
    and (name in (
      "memory/sql/buffered_logs",
      "memory/sql/sql_acl_mem",
      "memory/sql/sql_acl_memex",
      "memory/sql/acl_cache",
      "memory/sql/TABLE_SHARE::mem_root",
      "memory/sql/TABLE",
      "memory/sql/Query_cache",
      "memory/sql/native_functions",
      "memory/sql/Event_basic::mem_root",
      "memory/sql/root",
      "memory/sql/load_env_plugins",
      "memory/sql/plugin_ref",
      "memory/sql/plugin_mem_root",
      "memory/sql/plugin_bookmark",
      "memory/csv/TINA_SHARE",
      "memory/sql/tz_storage",
      "memory/sql/servers_cache",
      "memory/sql/udf_mem"
    ))
  into count_global_expected;

  set cmd_1= "select count(*) from (select distinct event_name from performance_schema.";
  set cmd_2= concat(" where event_name like \"",
                    instr_name,
                    "%\") t into @count_actual");

  open pfs_cursor;
  repeat
    fetch pfs_cursor into pfs_table_name;
    if not done then
      select (pfs_table_name like "%waits%") into is_wait_table;
      select (pfs_table_name like "file_summary%") into is_wait_file_table;
      select (pfs_table_name like "socket_summary%") into is_wait_socket_table;
      select (pfs_table_name like "%stages%") into is_stage_table;
      select (pfs_table_name like "%statements%") into is_statement_table;
      select (pfs_table_name like "%memory%") into is_memory_table;
      select (pfs_table_name like "memory_summary_global_by_event_name") into is_memory_global_table;
      select (pfs_table_name like "%transaction%") into is_transaction_table;

      set count_expected = save_count_expected;

      if is_memory_global_table
      then
        set count_expected = save_count_expected + count_builtin_expected;
      end if;

      if is_memory_table = 1 and is_memory_global_table = 0
      then
        set count_expected = save_count_expected - count_global_expected;
      end if;

      select concat("Checking table ", pfs_table_name, " ...") as status;
      select concat(cmd_1, pfs_table_name, cmd_2) into @cmd;
      if debug = 1
      then
        select @cmd;
      end if;
      prepare stmt from @cmd;
      execute stmt;
      drop prepare stmt;
      set msg_detail= concat("table ", pfs_table_name,
                             ", instruments ", count_expected,
                             ", found ", @count_actual);

      if is_wait = 1
      then
        if is_wait_table = 1 and @count_actual <> count_expected
        then
          set msg= concat("Missing wait events: ", msg_detail);
          signal sqlstate '05000' set message_text= msg;
        end if;

        if is_wait_table = 0
           and is_wait_file_table = 0
           and is_wait_socket_table = 0
           and @count_actual <> 0
        then
          set msg= concat("Unexpected wait events: ", msg_detail);
          signal sqlstate '05000' set message_text= msg;
        end if;
      end if;

      if is_wait_file = 1
      then
        if is_wait_file_table = 1 and @count_actual <> count_expected
        then
          set msg= concat("Missing wait/io/file events: ", msg_detail);
          signal sqlstate '05000' set message_text= msg;
        end if;

        if is_wait_table = 0 and is_wait_file_table = 0 and @count_actual <> 0
        then
          set msg= concat("Unexpected wait/io/file events: ", msg_detail);
          signal sqlstate '05000' set message_text= msg;
        end if;
      end if;

      if is_wait_socket = 1
      then
        if is_wait_socket_table = 1 and @count_actual <> count_expected
        then
          set msg= concat("Missing wait/io/socket events: ", msg_detail);
          signal sqlstate '05000' set message_text= msg;
        end if;

        if is_wait_table = 0 and is_wait_socket_table = 0 and @count_actual <> 0
        then
          set msg= concat("Unexpected wait/io/socket events: ", msg_detail);
          signal sqlstate '05000' set message_text= msg;
        end if;
      end if;

      if is_stage = 1
      then
        if is_stage_table = 1 and @count_actual <> count_expected
        then
          set msg= concat("Missing stage events: ", msg_detail);
          signal sqlstate '05000' set message_text= msg;
        end if;

        if is_stage_table = 0 and @count_actual <> 0
        then
          set msg= concat("Unexpected stage events: ", msg_detail);
          signal sqlstate '05000' set message_text= msg;
        end if;
      end if;

      if is_statement = 1
      then
        if is_statement_table = 1 and @count_actual <> count_expected
        then
          set msg= concat("Missing statement events: ", msg_detail);
          signal sqlstate '05000' set message_text= msg;
        end if;

        if is_statement_table = 0 and @count_actual <> 0
        then
          set msg= concat("Unexpected statement events: ", msg_detail);
          signal sqlstate '05000' set message_text= msg;
        end if;
      end if;

      if is_memory = 1
      then
        if is_memory_table = 1 and @count_actual <> count_expected
        then
          set msg= concat("Missing memory events: ", msg_detail);
          signal sqlstate '05000' set message_text= msg;
        end if;

        if is_memory_table = 0 and @count_actual <> 0
        then
          set msg= concat("Unexpected memory events: ", msg_detail);
          signal sqlstate '05000' set message_text= msg;
        end if;
      end if;

      if is_transaction = 1
      then
        if is_transaction_table = 1 and @count_actual <> count_expected
        then
          set msg= concat("Missing transaction events: ", msg_detail);
          signal sqlstate '05000' set message_text= msg;
        end if;

        if is_transaction_table = 0 and @count_actual <> 0
        then
          set msg= concat("Unexpected transaction events: ", msg_detail);
          signal sqlstate '05000' set message_text= msg;
        end if;
      end if;

    end if;
  until done
  end repeat;
  close pfs_cursor;

  -- Dont want to return a 02000 NOT FOUND, there should be a better way
  signal sqlstate '01000' set message_text='Done', mysql_errno=12000;
end
$
delimiter ;$

<<<<<<< HEAD
=======
# Check the configuration is ok
show global variables like "performance_schema%";

>>>>>>> a2757a60
call check_instrument("wait/synch/mutex/");
call check_instrument("wait/synch/rwlock/");
call check_instrument("wait/synch/sxlock/");
call check_instrument("wait/synch/cond/");
call check_instrument("wait/synch/");
call check_instrument("wait/io/file/");
call check_instrument("wait/io/socket/");
call check_instrument("wait/io/table/");
call check_instrument("wait/io/");
call check_instrument("wait/lock/table/");
call check_instrument("wait/lock/");
call check_instrument("wait/");
call check_instrument("stage/");
call check_instrument("statement/com/");
call check_instrument("statement/sql/");
call check_instrument("statement/abstract/");
call check_instrument("statement/");
call check_instrument("idle");
call check_instrument("memory/");
call check_instrument("memory/performance_schema/");
call check_instrument("transaction");

drop procedure check_instrument;
<|MERGE_RESOLUTION|>--- conflicted
+++ resolved
@@ -269,12 +269,11 @@
 $
 delimiter ;$
 
-<<<<<<< HEAD
-=======
 # Check the configuration is ok
-show global variables like "performance_schema%";
-
->>>>>>> a2757a60
+show global variables where
+    `Variable_name` != "performance_schema_max_statement_classes" and
+    `Variable_name` like "performance_schema%";
+
 call check_instrument("wait/synch/mutex/");
 call check_instrument("wait/synch/rwlock/");
 call check_instrument("wait/synch/sxlock/");
