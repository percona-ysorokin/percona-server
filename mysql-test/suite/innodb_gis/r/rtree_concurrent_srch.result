create table t1 (c1 int, c2 geometry not null SRID 0, spatial index (c2))engine=innodb;
insert into t1 values(1, Point(1,1));
insert into t1 values(2, Point(2,2));
insert into t1 values(3, Point(3,3));
insert into t1 values(4, Point(4,4));
insert into t1 values(5, Point(5,5));
insert into t1 values(6, Point(6,6));
insert into t1 values(7, Point(7,7));
insert into t1 values(8, Point(8,8));
insert into t1 values(9, Point(9,9));
insert into t1 select * from t1;
insert into t1 select * from t1;
insert into t1 select * from t1;
insert into t1 select * from t1;
insert into t1 select * from t1;
insert into t1 select * from t1;
SET SESSION debug="+d,rtr_pcur_move_to_next_return";
set session transaction isolation level serializable;
set @g1 = ST_GeomFromText('Polygon((0 0,0 100,100 100,100 0,0 0))');
SET DEBUG_SYNC = 'RESET';
SET DEBUG_SYNC = 'row_search_for_mysql_before_return SIGNAL started WAIT_FOR go_ahead';
select count(*) from t1 where MBRWithin(t1.c2, @g1);;
# Establish session con1 (user=root)
set session transaction isolation level serializable;
SET DEBUG_SYNC = 'now WAIT_FOR started';
insert into t1 select * from t1;
SET DEBUG_SYNC = 'now SIGNAL go_ahead';
count(*)
576
select count(*) from t1 where MBRWithin(t1.c2, @g1);
count(*)
1152
insert into t1 select * from t1;
insert into t1 select * from t1;
set @g1 = ST_GeomFromText('Polygon((0 0,0 100,100 100,100 0,0 0))');
select count(*) from t1 where MBRWithin(t1.c2, @g1);
count(*)
4608
set @g1 = ST_GeomFromText('Polygon((10 10,10 800,800 800,800 10,10 10))');
select count(*) from t1 where MBRWithin(t1.c2, @g1);
count(*)
0
set session transaction isolation level serializable;
truncate t1;
INSERT INTO t1  VALUES (1, ST_GeomFromText('LineString(2 2, 150 150)'));
INSERT INTO t1  VALUES (1, ST_GeomFromText('LineString(3 3, 160 160)'));
INSERT INTO t1  VALUES (1, ST_GeomFromText('LineString(4 4, 170 170)'));
INSERT INTO t1  VALUES (1, ST_GeomFromText('LineString(5 5, 180 180)'));
INSERT INTO t1  VALUES (1, ST_GeomFromText('LineString(6 6, 190 190)'));
INSERT INTO t1  VALUES (1, ST_GeomFromText('LineString(7 7, 200 200)'));
INSERT INTO t1  VALUES (1, ST_GeomFromText('LineString(8 8, 210 210)'));
insert into t1 select * from t1;
insert into t1 select * from t1;
insert into t1 select * from t1;
insert into t1 select * from t1;
set session transaction isolation level serializable;
select @@transaction_isolation;
@@transaction_isolation
SERIALIZABLE
start transaction;
set @g1 = ST_GeomFromText('Polygon((100 100, 100 110, 110 110, 110 100, 100 100))');
select count(*) from t1 where MBRwithin(t1.c2, @g1);
count(*)
0
set session transaction isolation level serializable;
set session innodb_lock_wait_timeout = 1;
select @@transaction_isolation;
@@transaction_isolation
SERIALIZABLE
insert into t1 select * from t1;
insert into t1 select * from t1;
insert into t1 select * from t1;
commit;
select count(*) from t1;
count(*)
896
insert into t1 values (105, Point(105, 105));
start transaction;
set @g1 = ST_GeomFromText('Polygon((100 100, 100 110, 110 110, 110 100, 100 100))');
select count(*) from t1 where MBRwithin(t1.c2, @g1);
count(*)
1
select @@innodb_lock_wait_timeout;
@@innodb_lock_wait_timeout
1
select @@transaction_isolation;
@@transaction_isolation
SERIALIZABLE
insert into t1 select * from t1;
ERROR HY000: Lock wait timeout exceeded; try restarting transaction
select count(*) from t1;
count(*)
897
select sleep(2);
sleep(2)
0
commit;
truncate t1;
INSERT INTO t1  VALUES (1, ST_GeomFromText('LineString(2 2, 150 150)'));
INSERT INTO t1  VALUES (1, ST_GeomFromText('LineString(3 3, 160 160)'));
INSERT INTO t1  VALUES (1, ST_GeomFromText('LineString(4 4, 170 170)'));
INSERT INTO t1  VALUES (1, ST_GeomFromText('LineString(5 5, 180 180)'));
INSERT INTO t1  VALUES (1, ST_GeomFromText('LineString(6 6, 190 190)'));
INSERT INTO t1  VALUES (1, ST_GeomFromText('LineString(7 7, 200 200)'));
INSERT INTO t1  VALUES (1, ST_GeomFromText('LineString(8 8, 210 210)'));
insert into t1 select * from t1;
insert into t1 select * from t1;
insert into t1 select * from t1;
insert into t1 select * from t1;
set session transaction isolation level serializable;
select @@transaction_isolation;
@@transaction_isolation
SERIALIZABLE
start transaction;
set @g1 = ST_GeomFromText('Polygon((100 100, 100 110, 110 110, 110 100, 100 100))');
select count(*) from t1 where MBRwithin(t1.c2, @g1);
count(*)
0
set session transaction isolation level serializable;
set session innodb_lock_wait_timeout = 1;
select @@transaction_isolation;
@@transaction_isolation
SERIALIZABLE
insert into t1 select * from t1;
insert into t1 select * from t1;
insert into t1 select * from t1;
insert into t1 select * from t1;
commit;
select count(*) from t1;
count(*)
1792
insert into t1 values (105, Point(105, 105));
start transaction;
set @g1 = ST_GeomFromText('Polygon((100 100, 100 110, 110 110, 110 100, 100 100))');
select count(*) from t1 where MBRwithin(t1.c2, @g1);
count(*)
1
select count(*) from t1 where MBRIntersects(t1.c2, @g1);
count(*)
1793
select @@innodb_lock_wait_timeout;
@@innodb_lock_wait_timeout
1
select @@transaction_isolation;
@@transaction_isolation
SERIALIZABLE
INSERT INTO t1  VALUES (1, ST_GeomFromText('LineString(8 105, 200 105)'));
ERROR HY000: Lock wait timeout exceeded; try restarting transaction
select count(*) from t1;
count(*)
1793
select sleep(2);
sleep(2)
0
commit;
truncate t1;
INSERT INTO t1  VALUES (1, ST_GeomFromText('LineString(2 2, 150 150)'));
INSERT INTO t1  VALUES (1, ST_GeomFromText('LineString(3 3, 160 160)'));
INSERT INTO t1  VALUES (1, ST_GeomFromText('LineString(5 5, 180 180)'));
INSERT INTO t1  VALUES (1, ST_GeomFromText('LineString(6 6, 190 190)'));
INSERT INTO t1  VALUES (1, ST_GeomFromText('LineString(7 7, 200 200)'));
INSERT INTO t1  VALUES (1, ST_GeomFromText('LineString(8 8, 210 210)'));
set @g1 = ST_GeomFromText('Polygon((3 3, 3 5, 5 5, 5 3, 3 3))');
start transaction;
delete from t1 where MBRWithin(t1.c2, @g1);
set session innodb_lock_wait_timeout = 1;
select @@innodb_lock_wait_timeout;
@@innodb_lock_wait_timeout
1
insert into t1 values(4, Point(4,4));
ERROR HY000: Lock wait timeout exceeded; try restarting transaction
rollback;
truncate t1;
INSERT INTO t1  VALUES (1, ST_GeomFromText('LineString(2 2, 150 150)'));
INSERT INTO t1  VALUES (1, ST_GeomFromText('LineString(3 3, 160 160)'));
INSERT INTO t1  VALUES (1, ST_GeomFromText('LineString(5 5, 180 180)'));
INSERT INTO t1  VALUES (1, ST_GeomFromText('LineString(6 6, 190 190)'));
INSERT INTO t1  VALUES (1, ST_GeomFromText('LineString(7 7, 200 200)'));
INSERT INTO t1  VALUES (1, ST_GeomFromText('LineString(8 8, 210 210)'));
set @g1 = ST_GeomFromText('Polygon((3 3, 3 5, 5 5, 5 3, 3 3))');
start transaction;
select count(*) from t1 where MBRWithin(t1.c2, @g1) for update;
count(*)
0
set session innodb_lock_wait_timeout = 1;
select @@innodb_lock_wait_timeout;
@@innodb_lock_wait_timeout
1
insert into t1 values(4, Point(4,4));
ERROR HY000: Lock wait timeout exceeded; try restarting transaction
rollback;
truncate t1;
create procedure insert_t1(IN start int, IN total int)
begin
declare i int default 1;
set i = start;
while (i <= total) DO
insert into t1 values (i, Point(i, i));
set i = i + 1;
end while;
end|
CALL insert_t1(0, 1000);
set session transaction isolation level serializable;
select @@transaction_isolation;
@@transaction_isolation
SERIALIZABLE
start transaction;
set @g1 = ST_GeomFromText('Polygon((800 800, 800 1000, 1000 1000, 1000 800, 800 800))');
select count(*) from t1 where MBRwithin(t1.c2, @g1);
count(*)
199
CALL insert_t1(1001, 2000);
set session transaction isolation level serializable;
set session innodb_lock_wait_timeout = 1;
insert into t1 values (1200, Point(950, 950));
ERROR HY000: Lock wait timeout exceeded; try restarting transaction
select sleep(2);
sleep(2)
0
commit;
SET SESSION debug="-d,rtr_pcur_move_to_next_return";
drop table t1;
drop procedure insert_t1;
create table t1 (c1 int, c2 geometry not null SRID 0, spatial index (c2))engine=innodb;
INSERT INTO t1  VALUES (1, ST_GeomFromText('LineString(2 2, 150 150)'));
INSERT INTO t1  VALUES (2, ST_GeomFromText('LineString(3 3, 160 160)'));
INSERT INTO t1  VALUES (2, ST_GeomFromText('LineString(4 4, 170 170)'));
INSERT INTO t1  VALUES (1, ST_GeomFromText('LineString(5 5, 180 180)'));
INSERT INTO t1  VALUES (1, ST_GeomFromText('LineString(6 6, 190 190)'));
INSERT INTO t1  VALUES (1, ST_GeomFromText('LineString(7 7, 200 200)'));
INSERT INTO t1  VALUES (1, ST_GeomFromText('LineString(8 8, 210 210)'));
SET SESSION debug="+d,rtr_pcur_move_to_next_return";
set transaction isolation level serializable;
start transaction;
set @g1 = ST_GeomFromText('Polygon((100 100, 100 110, 110 110, 110 100, 100 100))');
select count(*) from t1 where MBRwithin(t1.c2, @g1);
count(*)
0
delete from t1 where  c1 = 1;
commit;
set transaction isolation level serializable;
start transaction;
set @g1 = ST_GeomFromText('Polygon((0 0, 0 300, 300 300, 300 0, 0 0))');
select count(*) from t1 where MBRwithin(t1.c2, @g1);
count(*)
2
set session innodb_lock_wait_timeout = 1;
delete from t1 where  c1 = 2;
ERROR HY000: Lock wait timeout exceeded; try restarting transaction
commit;
drop table t1;
SET DEBUG_SYNC= 'RESET';
create table t1 (c1 int, c2 geometry not null SRID 0, spatial index (c2))engine=innodb;
start transaction;
insert into t1 values(1, Point(1,1));
insert into t1 values(2, Point(2,2));
insert into t1 values(3, Point(3,3));
insert into t1 values(4, Point(4,4));
insert into t1 values(5, Point(5,5));
insert into t1 values(6, Point(6,6));
insert into t1 values(7, Point(7,7));
insert into t1 values(8, Point(8,8));
insert into t1 values(9, Point(9,9));
insert into t1 select * from t1;
insert into t1 select * from t1;
insert into t1 select * from t1;
insert into t1 select * from t1;
insert into t1 select * from t1;
insert into t1 select * from t1;
insert into t1 select * from t1;
insert into t1 select * from t1;
insert into t1 select * from t1;
select count(*) from t1;
count(*)
4608
set @g1 = ST_GeomFromText('Polygon((0 0,0 100,100 100,100 0,0 0))');
set transaction isolation level read uncommitted;
SET DEBUG_SYNC= 'row_search_for_mysql_before_return SIGNAL siga WAIT_FOR sigb';
select count(*) from t1 where MBRWithin(t1.c2, @g1);
SET DEBUG_SYNC= 'now WAIT_FOR siga';
rollback;
SET DEBUG_SYNC= 'now SIGNAL sigb';
count(*)
1
select count(*) from t1 where MBRWithin(t1.c2, @g1);
count(*)
0
DROP TABLE t1;
SET DEBUG_SYNC = 'RESET';
create table t1 (c1 int, c2 geometry not null SRID 0, spatial index (c2))engine=innodb;
create procedure insert_t1(IN total int)
begin
declare i int default 1;
while (i <= total) DO
insert into t1 values (i, Point(i, i));
set i = i + 1;
end while;
end|
start transaction;
CALL insert_t1(100);
set @g1 = ST_GeomFromText('Polygon((0 0,0 1000,1000 1000,1000 0,0 0))');
SET DEBUG_SYNC= 'rtr_pcur_move_to_next_return SIGNAL siga WAIT_FOR sigb';
select count(*) from t1 where MBRWithin(t1.c2, @g1);;
SET DEBUG_SYNC= 'now WAIT_FOR siga';
rollback;
SET DEBUG_SYNC= 'now SIGNAL sigb';
count(*)
0
drop procedure insert_t1;
DROP TABLE t1;
SET SESSION debug="-d,rtr_pcur_move_to_next_return";
<<<<<<< HEAD
CREATE TABLE g (
id INT PRIMARY KEY,
p GEOMETRY NOT NULL SRID 0,
SPATIAL KEY p_idx(p)
) ENGINE=InnoDB;
create procedure populate_g(IN `rows` INT)
begin
declare i int default 1;
while (i <= `rows`) DO
insert into test.g (id, p) values (i, POINT(i, i));
set i = i + 1;
end while;
end|
call populate_g(650);
start transaction;
select id from g WHERE MBRContains(ST_GeomFromText('Polygon((100 0,100 5,105
5,105 0,100 0))'),p) for update;
id
set innodb_lock_wait_timeout = 1;
set transaction isolation level serializable;
insert into g values(1103, POINT(100, 1));
ERROR HY000: Lock wait timeout exceeded; try restarting transaction
start transaction;
select id from g WHERE MBRContains(ST_GeomFromText('Polygon((100 0,100 5,105
5,105 0,100 0))'),p) for update;
id
commit;
set innodb_lock_wait_timeout = 1;
set transaction isolation level serializable;
insert into g values(1103, POINT(100, 1));
ERROR HY000: Lock wait timeout exceeded; try restarting transaction
commit;
DROP TABLE g;
DROP PROCEDURE populate_g;
set innodb_lock_wait_timeout = default;
=======
>>>>>>> 66d3c8fc
SET DEBUG_SYNC = 'RESET';<|MERGE_RESOLUTION|>--- conflicted
+++ resolved
@@ -309,42 +309,4 @@
 drop procedure insert_t1;
 DROP TABLE t1;
 SET SESSION debug="-d,rtr_pcur_move_to_next_return";
-<<<<<<< HEAD
-CREATE TABLE g (
-id INT PRIMARY KEY,
-p GEOMETRY NOT NULL SRID 0,
-SPATIAL KEY p_idx(p)
-) ENGINE=InnoDB;
-create procedure populate_g(IN `rows` INT)
-begin
-declare i int default 1;
-while (i <= `rows`) DO
-insert into test.g (id, p) values (i, POINT(i, i));
-set i = i + 1;
-end while;
-end|
-call populate_g(650);
-start transaction;
-select id from g WHERE MBRContains(ST_GeomFromText('Polygon((100 0,100 5,105
-5,105 0,100 0))'),p) for update;
-id
-set innodb_lock_wait_timeout = 1;
-set transaction isolation level serializable;
-insert into g values(1103, POINT(100, 1));
-ERROR HY000: Lock wait timeout exceeded; try restarting transaction
-start transaction;
-select id from g WHERE MBRContains(ST_GeomFromText('Polygon((100 0,100 5,105
-5,105 0,100 0))'),p) for update;
-id
-commit;
-set innodb_lock_wait_timeout = 1;
-set transaction isolation level serializable;
-insert into g values(1103, POINT(100, 1));
-ERROR HY000: Lock wait timeout exceeded; try restarting transaction
-commit;
-DROP TABLE g;
-DROP PROCEDURE populate_g;
-set innodb_lock_wait_timeout = default;
-=======
->>>>>>> 66d3c8fc
 SET DEBUG_SYNC = 'RESET';