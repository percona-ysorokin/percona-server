--- conflicted
+++ resolved
@@ -14,13 +14,8 @@
 #    data to be synced.
 # 6. Stop gr on server2 and validate some error cases for SOURCE_POS_WAIT
 #    function when channels are not present.
-<<<<<<< HEAD
-# 7. Create a table t2 on server2 and insert 50 records.
-# 8. Start the group replication on server3.
-=======
 # 7. Create a table t2 on server1 and insert 50 records.
 # 8. Start the group replication on server2.
->>>>>>> 824e2b40
 # 9. Use the WAIT_FOR_EXECUTED_GTID_SET
 #    function calls to make sure data is synced (which is inserted in step6).
 # 10. Check the status of all the nodes and validate the records in server1 and
@@ -67,32 +62,11 @@
 # for calling SOURCE_POS_WAIT function
 --let $m1_saved_file= query_get_value(SHOW BINARY LOG STATUS, File, 1)
 --let $m1_saved_pos= query_get_value(SHOW BINARY LOG STATUS, Position, 1)
-<<<<<<< HEAD
---let $server1_uuid= query_get_value(SELECT @@SERVER_UUID, @@SERVER_UUID, 1)
-=======
->>>>>>> 824e2b40
 
 SET @@GLOBAL.DEBUG='+d,dump_thread_before_read_event';
 
 --let $rpl_connection_name= server2
 --source include/rpl_connection.inc
-<<<<<<< HEAD
-# Store the master binlog name and position , which will be used later
-# for calling SOURCE_POS_WAIT function
---let $m2_saved_file= query_get_value(SHOW BINARY LOG STATUS, File, 1)
---let $m2_saved_pos= query_get_value(SHOW BINARY LOG STATUS, Position, 1)
---let $server2_uuid= query_get_value(SELECT @@SERVER_UUID, @@SERVER_UUID, 1)
-
-SET @@GLOBAL.DEBUG='+d,block_applier_updates';
-
---let $rpl_connection_name= server3
---source include/rpl_connection.inc
-
-SET SESSION sql_log_bin= 0;
-call mtr.add_suppression("Error while sending message in the group replication incremental recovery process");
-SET SESSION sql_log_bin= 1;
-=======
->>>>>>> 824e2b40
 
 --replace_result $group_replication_group_name GROUP_REPLICATION_GROUP_NAME
 --eval SET GLOBAL group_replication_group_name= "$group_replication_group_name"
@@ -160,16 +134,6 @@
 --eval SET GLOBAL group_replication_group_name= "$group_replication_group_name"
 --source include/start_group_replication_command.inc
 
-<<<<<<< HEAD
-# Make sure that recovery channel is created
---let $wait_condition= SELECT COUNT(*)=1 FROM performance_schema.replication_connection_status where CHANNEL_NAME="group_replication_recovery" and SERVICE_STATE="ON"
---source include/wait_condition.inc
-
---let $group_replication_member_state= RECOVERING
---source include/gr_wait_for_member_state.inc
-
-=======
->>>>>>> 824e2b40
 # Call and wait for 20 seconds, for gtid set to reach 126 using WAIT_FOR_EXECUTED_GTID_SET()
 # Result log has been disabled because, it prints the difference of gtids synced.
 # which may not be same across different runs
@@ -187,31 +151,9 @@
 
 # This call should wait for gtid set to reach 152(wait_time 0 means, wait for
 # infinite time till the gtid values is reached)
-<<<<<<< HEAD
-
-# Result log has been disabled because, it prints the difference of gtids synced.
-# which may not be same across different runs
---disable_result_log
---replace_result $group_replication_group_name GROUP_REPLICATION_GROUP_NAME
-eval SELECT WAIT_FOR_EXECUTED_GTID_SET("$group_replication_group_name:1-155", 0);
---enable_result_log
-
-# Check the gtid executed using WAIT_FOR_EXECUTED_GTID_SET on group
---replace_result $group_replication_group_name GROUP_REPLICATION_GROUP_NAME
-eval SELECT WAIT_FOR_EXECUTED_GTID_SET("$group_replication_group_name:1-155", 10);
-
-# Resume appliers on server1 and server2 to assist server3 come out of recovery
-# Wait till all the servers are online
---let $rpl_connection_name= server1
---source include/rpl_connection.inc
-SET DEBUG_SYNC = "now WAIT_FOR applier_read_blocked";
-SET @@GLOBAL.DEBUG='-d,block_applier_updates';
-SET DEBUG_SYNC = "now SIGNAL resume_applier_read";
-=======
 # Check the gtid executed using WAIT_FOR_EXECUTED_GTID_SET on group
 --replace_result $group_replication_group_name GROUP_REPLICATION_GROUP_NAME
 eval SELECT WAIT_FOR_EXECUTED_GTID_SET("$group_replication_group_name:1-152", 10);
->>>>>>> 824e2b40
 
 --let $rpl_connection_name= server2
 --source include/rpl_connection.inc
