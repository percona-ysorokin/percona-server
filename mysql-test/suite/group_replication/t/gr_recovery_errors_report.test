--- conflicted
+++ resolved
@@ -36,16 +36,10 @@
 --let $rpl_connection_name= server2
 --source include/rpl_connection.inc
 SET SESSION sql_log_bin= 0;
-<<<<<<< HEAD
 call mtr.add_suppression("Replica SQL for channel 'group_replication_recovery': Worker [0-9] failed executing transaction .*; Error 'Table 't1' already exists' on query.*");
 call mtr.add_suppression("Replica SQL for channel 'group_replication_recovery': Error 'Table 't1' already exists' on query.*");
 call mtr.add_suppression("Replica: Table 't1' already exists Error_code: MY-001050");
-=======
-call mtr.add_suppression("Slave SQL for channel 'group_replication_recovery': Worker [0-9] failed executing transaction .*; Error 'Table 't1' already exists' on query.*");
-call mtr.add_suppression("Slave SQL for channel 'group_replication_recovery': Error 'Table 't1' already exists' on query.*");
-call mtr.add_suppression("Slave: Table 't1' already exists Error_code: MY-001050");
 call mtr.add_suppression("Error while starting the group replication incremental recovery receiver/applier threads");
->>>>>>> 17423780
 
 CREATE TABLE t1 (c1 INT NOT NULL PRIMARY KEY);
 SET SESSION sql_log_bin= 1;
