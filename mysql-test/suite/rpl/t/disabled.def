##############################################################################
#
#  List the test cases that are to be disabled temporarily.
#
#  Separate the test case name and the comment with ':'.
#
#    <testcasename> : BUG#<xxxx> <date disabled> <disabler> <comment>
#
#  Do not use any TAB characters for whitespace.
#
##############################################################################

rpl_row_create_table      : Bug#11759274 2010-02-27 andrei failed different way than earlier with bug#45576
rpl_delayed_slave         : Bug#11764654 2010-11-09 andrei rpl_delayed_slave fails sporadically in pb
rpl_row_binlog_max_cache_size : BUG#14126780 May 29 2012 Vasil Dimov timeout if est number of rows is 3 instead of 4
<<<<<<< HEAD
rpl_mixed_mixing_engines            : Bug#19071401 2015-03-20 Erlend too many failures on PB2 weekly trunk
rpl_non_direct_row_mixing_engines   : Bug#19071401 2015-03-20 Erlend too many failures on PB2 weekly trunk
rpl_row_mixing_engines              : Bug#19071401 2015-03-20 Erlend too many failures on PB2 weekly trunk
rpl_non_direct_mixed_mixing_engines : Bug#19071401 2015-03-20 Erlend too many failures on PB2 weekly trunk
rpl_non_direct_stm_mixing_engines   : Bug#19071401 2015-03-20 Erlend too many failures on PB2 weekly trunk
rpl_stm_mixing_engines              : Bug#19071401 2015-03-20 Erlend too many failures on PB2 weekly trunk
rpl.rpl_gtid_stress_failover  : BUG#20630589 2015-10-06 parveez Test needs to be stabilized
rpl_heartbeat_basic                 : WL#9001 2015-12-24 Mohit Disabled until WL#9001 is pushed onto trunk.
=======
rpl.rpl_server_uuid @windows  : Bug#20341933 2014-07-22 Anitha Fails consistently on windows
rpl.rpl_gtid_stress_failover  : BUG#20630589 2015-10-06 parveez Test needs to be stabilized
>>>>>>> 5e44fda2
<|MERGE_RESOLUTION|>--- conflicted
+++ resolved
@@ -13,16 +13,5 @@
 rpl_row_create_table      : Bug#11759274 2010-02-27 andrei failed different way than earlier with bug#45576
 rpl_delayed_slave         : Bug#11764654 2010-11-09 andrei rpl_delayed_slave fails sporadically in pb
 rpl_row_binlog_max_cache_size : BUG#14126780 May 29 2012 Vasil Dimov timeout if est number of rows is 3 instead of 4
-<<<<<<< HEAD
-rpl_mixed_mixing_engines            : Bug#19071401 2015-03-20 Erlend too many failures on PB2 weekly trunk
-rpl_non_direct_row_mixing_engines   : Bug#19071401 2015-03-20 Erlend too many failures on PB2 weekly trunk
-rpl_row_mixing_engines              : Bug#19071401 2015-03-20 Erlend too many failures on PB2 weekly trunk
-rpl_non_direct_mixed_mixing_engines : Bug#19071401 2015-03-20 Erlend too many failures on PB2 weekly trunk
-rpl_non_direct_stm_mixing_engines   : Bug#19071401 2015-03-20 Erlend too many failures on PB2 weekly trunk
-rpl_stm_mixing_engines              : Bug#19071401 2015-03-20 Erlend too many failures on PB2 weekly trunk
 rpl.rpl_gtid_stress_failover  : BUG#20630589 2015-10-06 parveez Test needs to be stabilized
-rpl_heartbeat_basic                 : WL#9001 2015-12-24 Mohit Disabled until WL#9001 is pushed onto trunk.
-=======
-rpl.rpl_server_uuid @windows  : Bug#20341933 2014-07-22 Anitha Fails consistently on windows
-rpl.rpl_gtid_stress_failover  : BUG#20630589 2015-10-06 parveez Test needs to be stabilized
->>>>>>> 5e44fda2
+rpl_heartbeat_basic                 : WL#9001 2015-12-24 Mohit Disabled until WL#9001 is pushed onto trunk.