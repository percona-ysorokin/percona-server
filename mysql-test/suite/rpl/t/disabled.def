--- conflicted
+++ resolved
@@ -14,9 +14,4 @@
 rpl_delayed_slave         : Bug#11764654 2010-11-09 andrei rpl_delayed_slave fails sporadically in pb
 rpl_row_binlog_max_cache_size : BUG#14126780 May 29 2012 Vasil Dimov timeout if est number of rows is 3 instead of 4
 rpl.rpl_stm_mixed_mts_rec_crash_safe_small : Bug#18890771 June 4 2014 Anitha Takes too long on PB2
-<<<<<<< HEAD
-rpl.rpl_server_uuid @windows  : Bug#19245622 2014-07-22 Anitha Fails consistently on windows
-rpl_ignore_super_read_only : laurynas disabled until 5.7.8 merge
-=======
-rpl.rpl_server_uuid @windows  : Bug#20341933 2014-07-22 Anitha Fails consistently on windows
->>>>>>> a2757a60
+rpl.rpl_server_uuid @windows  : Bug#20341933 2014-07-22 Anitha Fails consistently on windows