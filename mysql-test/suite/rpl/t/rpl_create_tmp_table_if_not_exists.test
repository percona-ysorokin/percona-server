# BUG#45574: 
# SP: CREATE DATABASE|TABLE IF NOT EXISTS not binlogged if routine exists.
#
#   There is an inconsistency with DROP DATABASE|TABLE|EVENT IF EXISTS and
#   CREATE DATABASE|TABLE|EVENT IF NOT EXISTS. DROP IF EXISTS statements are
#   binlogged even if either the DB, TABLE or EVENT does not exist. In
#   contrast, Only the CREATE EVENT IF NOT EXISTS is binlogged when the EVENT
#   exists.  
#
#   This problem caused some of the tests to fail randomly on PB or PB2.
#
#   Test is implemented as follows:
#
#       i) test each "CREATE TEMPORARY TABLE IF EXISTS" (DDL), found in MySQL
#       5.1 manual, on existent objects; 
#       ii) show binlog events; 
#
#  Note: 
#  rpl_create_if_not_exists.test tests other cases.
#
#  References:
#  http://dev.mysql.com/doc/refman/5.1/en/sql-syntax-data-definition.html
#

source include/master-slave.inc;
#CREATE TEMPORARY TABLE statements are not binlogged in row mode,
#nor in mixed mode
#So it must be test by itself.
<<<<<<< HEAD
source include/have_binlog_format_mixed_or_statement.inc;
source include/not_gtid_enabled.inc;

=======
source include/have_binlog_format_statement.inc;
>>>>>>> d5102ad5
disable_warnings;

DROP DATABASE IF EXISTS mysqltest;

CREATE TEMPORARY TABLE IF NOT EXISTS tmp(c1 int);
CREATE TEMPORARY TABLE IF NOT EXISTS tmp(c1 int);
CREATE TEMPORARY TABLE IF NOT EXISTS tmp1 LIKE tmp;
CREATE TEMPORARY TABLE IF NOT EXISTS tmp1 LIKE tmp;
CREATE TEMPORARY TABLE IF NOT EXISTS tmp2 SELECT * FROM tmp;
CREATE TEMPORARY TABLE IF NOT EXISTS tmp2 SELECT * FROM tmp;
source include/show_binlog_events.inc;

DROP TEMPORARY TABLE IF EXISTS tmp;
DROP TEMPORARY TABLE IF EXISTS tmp1;
DROP TEMPORARY TABLE IF EXISTS tmp2;

--source include/rpl_end.inc<|MERGE_RESOLUTION|>--- conflicted
+++ resolved
@@ -26,13 +26,9 @@
 #CREATE TEMPORARY TABLE statements are not binlogged in row mode,
 #nor in mixed mode
 #So it must be test by itself.
-<<<<<<< HEAD
-source include/have_binlog_format_mixed_or_statement.inc;
+source include/have_binlog_format_statement.inc;
 source include/not_gtid_enabled.inc;
 
-=======
-source include/have_binlog_format_statement.inc;
->>>>>>> d5102ad5
 disable_warnings;
 
 DROP DATABASE IF EXISTS mysqltest;
