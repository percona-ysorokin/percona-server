stop slave;
drop table if exists t1,t2,t3,t4,t5,t6,t7,t8,t9;
reset master;
reset slave;
drop table if exists t1,t2,t3,t4,t5,t6,t7,t8,t9;
start slave;
==== Test Without sql_mode=strict_trans_tables ====
[on master]
create table t1 (n int not null primary key);
[on slave]
insert into t1 values (1);
[on master]
insert into t1 values (1);
insert into t1 values (2),(3);
[on slave]
select * from t1 order by n;
n
1
2
3
==== Test With sql_mode=strict_trans_tables ====
insert into t1 values (7),(8);
[on master]
set sql_mode=strict_trans_tables;
insert into t1 values (7), (8), (9);
[on slave]
select * from t1 order by n;
n
1
2
3
7
8
<<<<<<< HEAD
SHOW SLAVE STATUS;
Slave_IO_State	#
Master_Host	127.0.0.1
Master_User	root
Master_Port	MASTER_PORT
Connect_Retry	1
Master_Log_File	master-bin.000001
Read_Master_Log_Pos	#
Relay_Log_File	#
Relay_Log_Pos	#
Relay_Master_Log_File	master-bin.000001
Slave_IO_Running	Yes
Slave_SQL_Running	Yes
Replicate_Do_DB	
Replicate_Ignore_DB	
Replicate_Do_Table	
Replicate_Ignore_Table	#
Replicate_Wild_Do_Table	
Replicate_Wild_Ignore_Table	
Last_Errno	0
Last_Error	
Skip_Counter	0
Exec_Master_Log_Pos	#
Relay_Log_Space	#
Until_Condition	None
Until_Log_File	
Until_Log_Pos	0
Master_SSL_Allowed	No
Master_SSL_CA_File	
Master_SSL_CA_Path	
Master_SSL_Cert	
Master_SSL_Cipher	
Master_SSL_Key	
Seconds_Behind_Master	#
Master_SSL_Verify_Server_Cert	No
Last_IO_Errno	#
Last_IO_Error	#
Last_SQL_Errno	0
Last_SQL_Error	
Replicate_Ignore_Server_Ids	
Master_Server_Id	1
Master_Info_File	#
=======
Checking that both slave threads are running.
>>>>>>> 8e706139
==== Clean Up ====
drop table t1;
create table t1(a int primary key);
insert into t1 values (1),(2);
SET SQL_LOG_BIN=0;
delete from t1;
SET SQL_LOG_BIN=1;
set sql_mode=strict_trans_tables;
insert into t1 values (1), (2), (3);
[on slave]
select * from t1;
a
1
2
<<<<<<< HEAD
SHOW SLAVE STATUS;
Slave_IO_State	#
Master_Host	127.0.0.1
Master_User	root
Master_Port	MASTER_PORT
Connect_Retry	1
Master_Log_File	master-bin.000001
Read_Master_Log_Pos	#
Relay_Log_File	#
Relay_Log_Pos	#
Relay_Master_Log_File	master-bin.000001
Slave_IO_Running	Yes
Slave_SQL_Running	Yes
Replicate_Do_DB	
Replicate_Ignore_DB	
Replicate_Do_Table	
Replicate_Ignore_Table	#
Replicate_Wild_Do_Table	
Replicate_Wild_Ignore_Table	
Last_Errno	0
Last_Error	
Skip_Counter	0
Exec_Master_Log_Pos	#
Relay_Log_Space	#
Until_Condition	None
Until_Log_File	
Until_Log_Pos	0
Master_SSL_Allowed	No
Master_SSL_CA_File	
Master_SSL_CA_Path	
Master_SSL_Cert	
Master_SSL_Cipher	
Master_SSL_Key	
Seconds_Behind_Master	#
Master_SSL_Verify_Server_Cert	No
Last_IO_Errno	#
Last_IO_Error	#
Last_SQL_Errno	0
Last_SQL_Error	
Replicate_Ignore_Server_Ids	
Master_Server_Id	1
Master_Info_File	#
=======
Checking that both slave threads are running.
>>>>>>> 8e706139
==== Clean Up ====
drop table t1;
==== Using Innodb ====
SET SQL_LOG_BIN=0;
CREATE TABLE t1(id INT NOT NULL PRIMARY KEY, data INT) Engine=InnoDB;
SHOW CREATE TABLE t1;
Table	Create Table
t1	CREATE TABLE `t1` (
  `id` int(11) NOT NULL,
  `data` int(11) DEFAULT NULL,
  PRIMARY KEY (`id`)
) ENGINE=InnoDB DEFAULT CHARSET=latin1
SET SQL_LOG_BIN=1;
CREATE TABLE t1(id INT NOT NULL PRIMARY KEY, data INT) Engine=InnoDB;
SHOW CREATE TABLE t1;
Table	Create Table
t1	CREATE TABLE `t1` (
  `id` int(11) NOT NULL,
  `data` int(11) DEFAULT NULL,
  PRIMARY KEY (`id`)
) ENGINE=InnoDB DEFAULT CHARSET=latin1
INSERT INTO t1 VALUES(1, 1);
INSERT INTO t1 VALUES(2, 1);
INSERT INTO t1 VALUES(3, 1);
INSERT INTO t1 VALUES(4, 1);
SET SQL_LOG_BIN=0;
DELETE FROM t1 WHERE id = 4;
SET SQL_LOG_BIN=1;
UPDATE t1 SET id= id + 3, data = 2;

**** We cannot execute a select as there are differences in the 
**** behavior between STMT and RBR.
==== Using MyIsam ====
SET SQL_LOG_BIN=0;
CREATE TABLE t2(id INT NOT NULL PRIMARY KEY, data INT) Engine=MyIsam;
SHOW CREATE TABLE t2;
Table	Create Table
t2	CREATE TABLE `t2` (
  `id` int(11) NOT NULL,
  `data` int(11) DEFAULT NULL,
  PRIMARY KEY (`id`)
) ENGINE=MyISAM DEFAULT CHARSET=latin1
SET SQL_LOG_BIN=1;
CREATE TABLE t2(id INT NOT NULL PRIMARY KEY, data INT) Engine=MyIsam;
SHOW CREATE TABLE t2;
Table	Create Table
t2	CREATE TABLE `t2` (
  `id` int(11) NOT NULL,
  `data` int(11) DEFAULT NULL,
  PRIMARY KEY (`id`)
) ENGINE=MyISAM DEFAULT CHARSET=latin1
INSERT INTO t2 VALUES(1, 1);
INSERT INTO t2 VALUES(2, 1);
INSERT INTO t2 VALUES(3, 1);
INSERT INTO t2 VALUES(5, 1);
SET SQL_LOG_BIN=0;
DELETE FROM t2 WHERE id = 5;
SET SQL_LOG_BIN=1;
UPDATE t2 SET id= id + 3, data = 2;

**** We cannot execute a select as there are differences in the 
**** behavior between STMT and RBR.
==== Clean Up ====
DROP TABLE t1;
DROP TABLE t2;<|MERGE_RESOLUTION|>--- conflicted
+++ resolved
@@ -31,52 +31,7 @@
 3
 7
 8
-<<<<<<< HEAD
-SHOW SLAVE STATUS;
-Slave_IO_State	#
-Master_Host	127.0.0.1
-Master_User	root
-Master_Port	MASTER_PORT
-Connect_Retry	1
-Master_Log_File	master-bin.000001
-Read_Master_Log_Pos	#
-Relay_Log_File	#
-Relay_Log_Pos	#
-Relay_Master_Log_File	master-bin.000001
-Slave_IO_Running	Yes
-Slave_SQL_Running	Yes
-Replicate_Do_DB	
-Replicate_Ignore_DB	
-Replicate_Do_Table	
-Replicate_Ignore_Table	#
-Replicate_Wild_Do_Table	
-Replicate_Wild_Ignore_Table	
-Last_Errno	0
-Last_Error	
-Skip_Counter	0
-Exec_Master_Log_Pos	#
-Relay_Log_Space	#
-Until_Condition	None
-Until_Log_File	
-Until_Log_Pos	0
-Master_SSL_Allowed	No
-Master_SSL_CA_File	
-Master_SSL_CA_Path	
-Master_SSL_Cert	
-Master_SSL_Cipher	
-Master_SSL_Key	
-Seconds_Behind_Master	#
-Master_SSL_Verify_Server_Cert	No
-Last_IO_Errno	#
-Last_IO_Error	#
-Last_SQL_Errno	0
-Last_SQL_Error	
-Replicate_Ignore_Server_Ids	
-Master_Server_Id	1
-Master_Info_File	#
-=======
 Checking that both slave threads are running.
->>>>>>> 8e706139
 ==== Clean Up ====
 drop table t1;
 create table t1(a int primary key);
@@ -91,52 +46,7 @@
 a
 1
 2
-<<<<<<< HEAD
-SHOW SLAVE STATUS;
-Slave_IO_State	#
-Master_Host	127.0.0.1
-Master_User	root
-Master_Port	MASTER_PORT
-Connect_Retry	1
-Master_Log_File	master-bin.000001
-Read_Master_Log_Pos	#
-Relay_Log_File	#
-Relay_Log_Pos	#
-Relay_Master_Log_File	master-bin.000001
-Slave_IO_Running	Yes
-Slave_SQL_Running	Yes
-Replicate_Do_DB	
-Replicate_Ignore_DB	
-Replicate_Do_Table	
-Replicate_Ignore_Table	#
-Replicate_Wild_Do_Table	
-Replicate_Wild_Ignore_Table	
-Last_Errno	0
-Last_Error	
-Skip_Counter	0
-Exec_Master_Log_Pos	#
-Relay_Log_Space	#
-Until_Condition	None
-Until_Log_File	
-Until_Log_Pos	0
-Master_SSL_Allowed	No
-Master_SSL_CA_File	
-Master_SSL_CA_Path	
-Master_SSL_Cert	
-Master_SSL_Cipher	
-Master_SSL_Key	
-Seconds_Behind_Master	#
-Master_SSL_Verify_Server_Cert	No
-Last_IO_Errno	#
-Last_IO_Error	#
-Last_SQL_Errno	0
-Last_SQL_Error	
-Replicate_Ignore_Server_Ids	
-Master_Server_Id	1
-Master_Info_File	#
-=======
 Checking that both slave threads are running.
->>>>>>> 8e706139
 ==== Clean Up ====
 drop table t1;
 ==== Using Innodb ====
