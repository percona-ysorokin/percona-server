--- conflicted
+++ resolved
@@ -18,52 +18,7 @@
 RESET MASTER;
 INSERT INTO t1 VALUES (901251.90125);
 START SLAVE;
-<<<<<<< HEAD
-SHOW SLAVE STATUS;
-Slave_IO_State	#
-Master_Host	127.0.0.1
-Master_User	root
-Master_Port	#
-Connect_Retry	1
-Master_Log_File	master-bin.000001
-Read_Master_Log_Pos	#
-Relay_Log_File	#
-Relay_Log_Pos	#
-Relay_Master_Log_File	master-bin.000001
-Slave_IO_Running	Yes
-Slave_SQL_Running	No
-Replicate_Do_DB	
-Replicate_Ignore_DB	
-Replicate_Do_Table	
-Replicate_Ignore_Table	#
-Replicate_Wild_Do_Table	
-Replicate_Wild_Ignore_Table	
-Last_Errno	1658
-Last_Error	Column 0 of table 'test.t1' cannot be converted from type 'decimal(20,10)' to type 'decimal(5,2)'
-Skip_Counter	0
-Exec_Master_Log_Pos	#
-Relay_Log_Space	#
-Until_Condition	None
-Until_Log_File	
-Until_Log_Pos	0
-Master_SSL_Allowed	No
-Master_SSL_CA_File	
-Master_SSL_CA_Path	
-Master_SSL_Cert	
-Master_SSL_Cipher	
-Master_SSL_Key	
-Seconds_Behind_Master	#
-Master_SSL_Verify_Server_Cert	No
-Last_IO_Errno	#
-Last_IO_Error	#
-Last_SQL_Errno	1658
-Last_SQL_Error	YYMMDD HH:MM:SS Column 0 of table 'test.t1' cannot be converted from type 'decimal(20,10)' to type 'decimal(5,2)'
-Replicate_Ignore_Server_Ids	
-Master_Server_Id	1
-Master_Retry_Count	10
-=======
 Last_SQL_Error = Column 0 of table 'test.t1' cannot be converted from type 'decimal(20,10)' to type 'decimal(5,2)'
->>>>>>> e6b52f9c
 SELECT COUNT(*) FROM t1;
 COUNT(*)
 0
@@ -79,52 +34,7 @@
 RESET MASTER;
 INSERT INTO t1 VALUES (901251.90125);
 START SLAVE;
-<<<<<<< HEAD
-SHOW SLAVE STATUS;
-Slave_IO_State	#
-Master_Host	127.0.0.1
-Master_User	root
-Master_Port	#
-Connect_Retry	1
-Master_Log_File	master-bin.000001
-Read_Master_Log_Pos	#
-Relay_Log_File	#
-Relay_Log_Pos	#
-Relay_Master_Log_File	master-bin.000001
-Slave_IO_Running	Yes
-Slave_SQL_Running	No
-Replicate_Do_DB	
-Replicate_Ignore_DB	
-Replicate_Do_Table	
-Replicate_Ignore_Table	#
-Replicate_Wild_Do_Table	
-Replicate_Wild_Ignore_Table	
-Last_Errno	1658
-Last_Error	Column 0 of table 'test.t1' cannot be converted from type 'decimal(27,18)' to type 'decimal(27,9)'
-Skip_Counter	0
-Exec_Master_Log_Pos	#
-Relay_Log_Space	#
-Until_Condition	None
-Until_Log_File	
-Until_Log_Pos	0
-Master_SSL_Allowed	No
-Master_SSL_CA_File	
-Master_SSL_CA_Path	
-Master_SSL_Cert	
-Master_SSL_Cipher	
-Master_SSL_Key	
-Seconds_Behind_Master	#
-Master_SSL_Verify_Server_Cert	No
-Last_IO_Errno	#
-Last_IO_Error	#
-Last_SQL_Errno	1658
-Last_SQL_Error	YYMMDD HH:MM:SS Column 0 of table 'test.t1' cannot be converted from type 'decimal(27,18)' to type 'decimal(27,9)'
-Replicate_Ignore_Server_Ids	
-Master_Server_Id	1
-Master_Retry_Count	10
-=======
 Last_SQL_Error = Column 0 of table 'test.t1' cannot be converted from type 'decimal(27,18)' to type 'decimal(27,9)'
->>>>>>> e6b52f9c
 SELECT COUNT(*) FROM t1;
 COUNT(*)
 0
@@ -140,52 +50,7 @@
 RESET MASTER;
 INSERT INTO t1 VALUES (901251.90125);
 START SLAVE;
-<<<<<<< HEAD
-SHOW SLAVE STATUS;
-Slave_IO_State	#
-Master_Host	127.0.0.1
-Master_User	root
-Master_Port	#
-Connect_Retry	1
-Master_Log_File	master-bin.000001
-Read_Master_Log_Pos	#
-Relay_Log_File	#
-Relay_Log_Pos	#
-Relay_Master_Log_File	master-bin.000001
-Slave_IO_Running	Yes
-Slave_SQL_Running	No
-Replicate_Do_DB	
-Replicate_Ignore_DB	
-Replicate_Do_Table	
-Replicate_Ignore_Table	#
-Replicate_Wild_Do_Table	
-Replicate_Wild_Ignore_Table	
-Last_Errno	1658
-Last_Error	Column 0 of table 'test.t1' cannot be converted from type 'decimal(20,10)' to type 'decimal(5,2)'
-Skip_Counter	0
-Exec_Master_Log_Pos	#
-Relay_Log_Space	#
-Until_Condition	None
-Until_Log_File	
-Until_Log_Pos	0
-Master_SSL_Allowed	No
-Master_SSL_CA_File	
-Master_SSL_CA_Path	
-Master_SSL_Cert	
-Master_SSL_Cipher	
-Master_SSL_Key	
-Seconds_Behind_Master	#
-Master_SSL_Verify_Server_Cert	No
-Last_IO_Errno	#
-Last_IO_Error	#
-Last_SQL_Errno	1658
-Last_SQL_Error	YYMMDD HH:MM:SS Column 0 of table 'test.t1' cannot be converted from type 'decimal(20,10)' to type 'decimal(5,2)'
-Replicate_Ignore_Server_Ids	
-Master_Server_Id	1
-Master_Retry_Count	10
-=======
 Last_SQL_Error = Column 0 of table 'test.t1' cannot be converted from type 'decimal(20,10)' to type 'decimal(5,2)'
->>>>>>> e6b52f9c
 SELECT COUNT(*) FROM t1;
 COUNT(*)
 0
@@ -202,52 +67,7 @@
 RESET MASTER;
 INSERT INTO t1 VALUES (901251.90125);
 START SLAVE;
-<<<<<<< HEAD
-SHOW SLAVE STATUS;
-Slave_IO_State	#
-Master_Host	127.0.0.1
-Master_User	root
-Master_Port	#
-Connect_Retry	1
-Master_Log_File	master-bin.000001
-Read_Master_Log_Pos	#
-Relay_Log_File	#
-Relay_Log_Pos	#
-Relay_Master_Log_File	master-bin.000001
-Slave_IO_Running	Yes
-Slave_SQL_Running	No
-Replicate_Do_DB	
-Replicate_Ignore_DB	
-Replicate_Do_Table	
-Replicate_Ignore_Table	#
-Replicate_Wild_Do_Table	
-Replicate_Wild_Ignore_Table	
-Last_Errno	1658
-Last_Error	Column 0 of table 'test.t1' cannot be converted from type 'double' to type 'float'
-Skip_Counter	0
-Exec_Master_Log_Pos	#
-Relay_Log_Space	#
-Until_Condition	None
-Until_Log_File	
-Until_Log_Pos	0
-Master_SSL_Allowed	No
-Master_SSL_CA_File	
-Master_SSL_CA_Path	
-Master_SSL_Cert	
-Master_SSL_Cipher	
-Master_SSL_Key	
-Seconds_Behind_Master	#
-Master_SSL_Verify_Server_Cert	No
-Last_IO_Errno	#
-Last_IO_Error	#
-Last_SQL_Errno	1658
-Last_SQL_Error	YYMMDD HH:MM:SS Column 0 of table 'test.t1' cannot be converted from type 'double' to type 'float'
-Replicate_Ignore_Server_Ids	
-Master_Server_Id	1
-Master_Retry_Count	10
-=======
 Last_SQL_Error = Column 0 of table 'test.t1' cannot be converted from type 'double' to type 'float'
->>>>>>> e6b52f9c
 SELECT COUNT(*) FROM t1;
 COUNT(*)
 0
@@ -264,52 +84,7 @@
 RESET MASTER;
 INSERT INTO t1 VALUES (B'10101');
 START SLAVE;
-<<<<<<< HEAD
-SHOW SLAVE STATUS;
-Slave_IO_State	#
-Master_Host	127.0.0.1
-Master_User	root
-Master_Port	#
-Connect_Retry	1
-Master_Log_File	master-bin.000001
-Read_Master_Log_Pos	#
-Relay_Log_File	#
-Relay_Log_Pos	#
-Relay_Master_Log_File	master-bin.000001
-Slave_IO_Running	Yes
-Slave_SQL_Running	No
-Replicate_Do_DB	
-Replicate_Ignore_DB	
-Replicate_Do_Table	
-Replicate_Ignore_Table	#
-Replicate_Wild_Do_Table	
-Replicate_Wild_Ignore_Table	
-Last_Errno	1658
-Last_Error	Column 0 of table 'test.t1' cannot be converted from type 'bit(64)' to type 'bit(5)'
-Skip_Counter	0
-Exec_Master_Log_Pos	#
-Relay_Log_Space	#
-Until_Condition	None
-Until_Log_File	
-Until_Log_Pos	0
-Master_SSL_Allowed	No
-Master_SSL_CA_File	
-Master_SSL_CA_Path	
-Master_SSL_Cert	
-Master_SSL_Cipher	
-Master_SSL_Key	
-Seconds_Behind_Master	#
-Master_SSL_Verify_Server_Cert	No
-Last_IO_Errno	#
-Last_IO_Error	#
-Last_SQL_Errno	1658
-Last_SQL_Error	YYMMDD HH:MM:SS Column 0 of table 'test.t1' cannot be converted from type 'bit(64)' to type 'bit(5)'
-Replicate_Ignore_Server_Ids	
-Master_Server_Id	1
-Master_Retry_Count	10
-=======
 Last_SQL_Error = Column 0 of table 'test.t1' cannot be converted from type 'bit(64)' to type 'bit(5)'
->>>>>>> e6b52f9c
 SELECT COUNT(*) FROM t1;
 COUNT(*)
 0
@@ -325,52 +100,7 @@
 RESET MASTER;
 INSERT INTO t1 VALUES (B'10101');
 START SLAVE;
-<<<<<<< HEAD
-SHOW SLAVE STATUS;
-Slave_IO_State	#
-Master_Host	127.0.0.1
-Master_User	root
-Master_Port	#
-Connect_Retry	1
-Master_Log_File	master-bin.000001
-Read_Master_Log_Pos	#
-Relay_Log_File	#
-Relay_Log_Pos	#
-Relay_Master_Log_File	master-bin.000001
-Slave_IO_Running	Yes
-Slave_SQL_Running	No
-Replicate_Do_DB	
-Replicate_Ignore_DB	
-Replicate_Do_Table	
-Replicate_Ignore_Table	#
-Replicate_Wild_Do_Table	
-Replicate_Wild_Ignore_Table	
-Last_Errno	1658
-Last_Error	Column 0 of table 'test.t1' cannot be converted from type 'bit(12)' to type 'bit(11)'
-Skip_Counter	0
-Exec_Master_Log_Pos	#
-Relay_Log_Space	#
-Until_Condition	None
-Until_Log_File	
-Until_Log_Pos	0
-Master_SSL_Allowed	No
-Master_SSL_CA_File	
-Master_SSL_CA_Path	
-Master_SSL_Cert	
-Master_SSL_Cipher	
-Master_SSL_Key	
-Seconds_Behind_Master	#
-Master_SSL_Verify_Server_Cert	No
-Last_IO_Errno	#
-Last_IO_Error	#
-Last_SQL_Errno	1658
-Last_SQL_Error	YYMMDD HH:MM:SS Column 0 of table 'test.t1' cannot be converted from type 'bit(12)' to type 'bit(11)'
-Replicate_Ignore_Server_Ids	
-Master_Server_Id	1
-Master_Retry_Count	10
-=======
 Last_SQL_Error = Column 0 of table 'test.t1' cannot be converted from type 'bit(12)' to type 'bit(11)'
->>>>>>> e6b52f9c
 SELECT COUNT(*) FROM t1;
 COUNT(*)
 0
@@ -387,52 +117,7 @@
 RESET MASTER;
 INSERT INTO t1 VALUES ('4');
 START SLAVE;
-<<<<<<< HEAD
-SHOW SLAVE STATUS;
-Slave_IO_State	#
-Master_Host	127.0.0.1
-Master_User	root
-Master_Port	#
-Connect_Retry	1
-Master_Log_File	master-bin.000001
-Read_Master_Log_Pos	#
-Relay_Log_File	#
-Relay_Log_Pos	#
-Relay_Master_Log_File	master-bin.000001
-Slave_IO_Running	Yes
-Slave_SQL_Running	No
-Replicate_Do_DB	
-Replicate_Ignore_DB	
-Replicate_Do_Table	
-Replicate_Ignore_Table	#
-Replicate_Wild_Do_Table	
-Replicate_Wild_Ignore_Table	
-Last_Errno	1658
-Last_Error	Column 0 of table 'test.t1' cannot be converted from type 'set' to type 'set('4')'
-Skip_Counter	0
-Exec_Master_Log_Pos	#
-Relay_Log_Space	#
-Until_Condition	None
-Until_Log_File	
-Until_Log_Pos	0
-Master_SSL_Allowed	No
-Master_SSL_CA_File	
-Master_SSL_CA_Path	
-Master_SSL_Cert	
-Master_SSL_Cipher	
-Master_SSL_Key	
-Seconds_Behind_Master	#
-Master_SSL_Verify_Server_Cert	No
-Last_IO_Errno	#
-Last_IO_Error	#
-Last_SQL_Errno	1658
-Last_SQL_Error	YYMMDD HH:MM:SS Column 0 of table 'test.t1' cannot be converted from type 'set' to type 'set('4')'
-Replicate_Ignore_Server_Ids	
-Master_Server_Id	1
-Master_Retry_Count	10
-=======
 Last_SQL_Error = Column 0 of table 'test.t1' cannot be converted from type 'set' to type 'set('4')'
->>>>>>> e6b52f9c
 SELECT COUNT(*) FROM t1;
 COUNT(*)
 0
@@ -449,52 +134,7 @@
 RESET MASTER;
 INSERT INTO t1 VALUES ('This is a test.');
 START SLAVE;
-<<<<<<< HEAD
-SHOW SLAVE STATUS;
-Slave_IO_State	#
-Master_Host	127.0.0.1
-Master_User	root
-Master_Port	#
-Connect_Retry	1
-Master_Log_File	master-bin.000001
-Read_Master_Log_Pos	#
-Relay_Log_File	#
-Relay_Log_Pos	#
-Relay_Master_Log_File	master-bin.000001
-Slave_IO_Running	Yes
-Slave_SQL_Running	No
-Replicate_Do_DB	
-Replicate_Ignore_DB	
-Replicate_Do_Table	
-Replicate_Ignore_Table	#
-Replicate_Wild_Do_Table	
-Replicate_Wild_Ignore_Table	
-Last_Errno	1658
-Last_Error	Column 0 of table 'test.t1' cannot be converted from type 'char(20)' to type 'char(10)'
-Skip_Counter	0
-Exec_Master_Log_Pos	#
-Relay_Log_Space	#
-Until_Condition	None
-Until_Log_File	
-Until_Log_Pos	0
-Master_SSL_Allowed	No
-Master_SSL_CA_File	
-Master_SSL_CA_Path	
-Master_SSL_Cert	
-Master_SSL_Cipher	
-Master_SSL_Key	
-Seconds_Behind_Master	#
-Master_SSL_Verify_Server_Cert	No
-Last_IO_Errno	#
-Last_IO_Error	#
-Last_SQL_Errno	1658
-Last_SQL_Error	YYMMDD HH:MM:SS Column 0 of table 'test.t1' cannot be converted from type 'char(20)' to type 'char(10)'
-Replicate_Ignore_Server_Ids	
-Master_Server_Id	1
-Master_Retry_Count	10
-=======
 Last_SQL_Error = Column 0 of table 'test.t1' cannot be converted from type 'char(20)' to type 'char(10)'
->>>>>>> e6b52f9c
 SELECT COUNT(*) FROM t1;
 COUNT(*)
 0
@@ -542,52 +182,7 @@
 RESET MASTER;
 INSERT INTO t1 VALUES ('44');
 START SLAVE;
-<<<<<<< HEAD
-SHOW SLAVE STATUS;
-Slave_IO_State	#
-Master_Host	127.0.0.1
-Master_User	root
-Master_Port	#
-Connect_Retry	1
-Master_Log_File	master-bin.000001
-Read_Master_Log_Pos	#
-Relay_Log_File	#
-Relay_Log_Pos	#
-Relay_Master_Log_File	master-bin.000001
-Slave_IO_Running	Yes
-Slave_SQL_Running	No
-Replicate_Do_DB	
-Replicate_Ignore_DB	
-Replicate_Do_Table	
-Replicate_Ignore_Table	#
-Replicate_Wild_Do_Table	
-Replicate_Wild_Ignore_Table	
-Last_Errno	1658
-Last_Error	Column 0 of table 'test.t1' cannot be converted from type 'enum' to type 'enum('44','54')'
-Skip_Counter	0
-Exec_Master_Log_Pos	#
-Relay_Log_Space	#
-Until_Condition	None
-Until_Log_File	
-Until_Log_Pos	0
-Master_SSL_Allowed	No
-Master_SSL_CA_File	
-Master_SSL_CA_Path	
-Master_SSL_Cert	
-Master_SSL_Cipher	
-Master_SSL_Key	
-Seconds_Behind_Master	#
-Master_SSL_Verify_Server_Cert	No
-Last_IO_Errno	#
-Last_IO_Error	#
-Last_SQL_Errno	1658
-Last_SQL_Error	YYMMDD HH:MM:SS Column 0 of table 'test.t1' cannot be converted from type 'enum' to type 'enum('44','54')'
-Replicate_Ignore_Server_Ids	
-Master_Server_Id	1
-Master_Retry_Count	10
-=======
 Last_SQL_Error = Column 0 of table 'test.t1' cannot be converted from type 'enum' to type 'enum('44','54')'
->>>>>>> e6b52f9c
 SELECT COUNT(*) FROM t1;
 COUNT(*)
 0
@@ -604,52 +199,7 @@
 RESET MASTER;
 INSERT INTO t1 VALUES ('This is a test.');
 START SLAVE;
-<<<<<<< HEAD
-SHOW SLAVE STATUS;
-Slave_IO_State	#
-Master_Host	127.0.0.1
-Master_User	root
-Master_Port	#
-Connect_Retry	1
-Master_Log_File	master-bin.000001
-Read_Master_Log_Pos	#
-Relay_Log_File	#
-Relay_Log_Pos	#
-Relay_Master_Log_File	master-bin.000001
-Slave_IO_Running	Yes
-Slave_SQL_Running	No
-Replicate_Do_DB	
-Replicate_Ignore_DB	
-Replicate_Do_Table	
-Replicate_Ignore_Table	#
-Replicate_Wild_Do_Table	
-Replicate_Wild_Ignore_Table	
-Last_Errno	1658
-Last_Error	Column 0 of table 'test.t1' cannot be converted from type 'varchar(2000)' to type 'varchar(100)'
-Skip_Counter	0
-Exec_Master_Log_Pos	#
-Relay_Log_Space	#
-Until_Condition	None
-Until_Log_File	
-Until_Log_Pos	0
-Master_SSL_Allowed	No
-Master_SSL_CA_File	
-Master_SSL_CA_Path	
-Master_SSL_Cert	
-Master_SSL_Cipher	
-Master_SSL_Key	
-Seconds_Behind_Master	#
-Master_SSL_Verify_Server_Cert	No
-Last_IO_Errno	#
-Last_IO_Error	#
-Last_SQL_Errno	1658
-Last_SQL_Error	YYMMDD HH:MM:SS Column 0 of table 'test.t1' cannot be converted from type 'varchar(2000)' to type 'varchar(100)'
-Replicate_Ignore_Server_Ids	
-Master_Server_Id	1
-Master_Retry_Count	10
-=======
 Last_SQL_Error = Column 0 of table 'test.t1' cannot be converted from type 'varchar(2000)' to type 'varchar(100)'
->>>>>>> e6b52f9c
 SELECT COUNT(*) FROM t1;
 COUNT(*)
 0
@@ -665,52 +215,7 @@
 RESET MASTER;
 INSERT INTO t1 VALUES ('This is a test.');
 START SLAVE;
-<<<<<<< HEAD
-SHOW SLAVE STATUS;
-Slave_IO_State	#
-Master_Host	127.0.0.1
-Master_User	root
-Master_Port	#
-Connect_Retry	1
-Master_Log_File	master-bin.000001
-Read_Master_Log_Pos	#
-Relay_Log_File	#
-Relay_Log_Pos	#
-Relay_Master_Log_File	master-bin.000001
-Slave_IO_Running	Yes
-Slave_SQL_Running	No
-Replicate_Do_DB	
-Replicate_Ignore_DB	
-Replicate_Do_Table	
-Replicate_Ignore_Table	#
-Replicate_Wild_Do_Table	
-Replicate_Wild_Ignore_Table	
-Last_Errno	1658
-Last_Error	Column 0 of table 'test.t1' cannot be converted from type 'varchar(200)' to type 'varchar(10)'
-Skip_Counter	0
-Exec_Master_Log_Pos	#
-Relay_Log_Space	#
-Until_Condition	None
-Until_Log_File	
-Until_Log_Pos	0
-Master_SSL_Allowed	No
-Master_SSL_CA_File	
-Master_SSL_CA_Path	
-Master_SSL_Cert	
-Master_SSL_Cipher	
-Master_SSL_Key	
-Seconds_Behind_Master	#
-Master_SSL_Verify_Server_Cert	No
-Last_IO_Errno	#
-Last_IO_Error	#
-Last_SQL_Errno	1658
-Last_SQL_Error	YYMMDD HH:MM:SS Column 0 of table 'test.t1' cannot be converted from type 'varchar(200)' to type 'varchar(10)'
-Replicate_Ignore_Server_Ids	
-Master_Server_Id	1
-Master_Retry_Count	10
-=======
 Last_SQL_Error = Column 0 of table 'test.t1' cannot be converted from type 'varchar(200)' to type 'varchar(10)'
->>>>>>> e6b52f9c
 SELECT COUNT(*) FROM t1;
 COUNT(*)
 0
@@ -726,52 +231,7 @@
 RESET MASTER;
 INSERT INTO t1 VALUES ('This is a test.');
 START SLAVE;
-<<<<<<< HEAD
-SHOW SLAVE STATUS;
-Slave_IO_State	#
-Master_Host	127.0.0.1
-Master_User	root
-Master_Port	#
-Connect_Retry	1
-Master_Log_File	master-bin.000001
-Read_Master_Log_Pos	#
-Relay_Log_File	#
-Relay_Log_Pos	#
-Relay_Master_Log_File	master-bin.000001
-Slave_IO_Running	Yes
-Slave_SQL_Running	No
-Replicate_Do_DB	
-Replicate_Ignore_DB	
-Replicate_Do_Table	
-Replicate_Ignore_Table	#
-Replicate_Wild_Do_Table	
-Replicate_Wild_Ignore_Table	
-Last_Errno	1658
-Last_Error	Column 0 of table 'test.t1' cannot be converted from type 'varchar(2000)' to type 'varchar(1000)'
-Skip_Counter	0
-Exec_Master_Log_Pos	#
-Relay_Log_Space	#
-Until_Condition	None
-Until_Log_File	
-Until_Log_Pos	0
-Master_SSL_Allowed	No
-Master_SSL_CA_File	
-Master_SSL_CA_Path	
-Master_SSL_Cert	
-Master_SSL_Cipher	
-Master_SSL_Key	
-Seconds_Behind_Master	#
-Master_SSL_Verify_Server_Cert	No
-Last_IO_Errno	#
-Last_IO_Error	#
-Last_SQL_Errno	1658
-Last_SQL_Error	YYMMDD HH:MM:SS Column 0 of table 'test.t1' cannot be converted from type 'varchar(2000)' to type 'varchar(1000)'
-Replicate_Ignore_Server_Ids	
-Master_Server_Id	1
-Master_Retry_Count	10
-=======
 Last_SQL_Error = Column 0 of table 'test.t1' cannot be converted from type 'varchar(2000)' to type 'varchar(1000)'
->>>>>>> e6b52f9c
 SELECT COUNT(*) FROM t1;
 COUNT(*)
 0
@@ -788,52 +248,7 @@
 RESET MASTER;
 INSERT INTO t1 VALUES ('This is a test.');
 START SLAVE;
-<<<<<<< HEAD
-SHOW SLAVE STATUS;
-Slave_IO_State	#
-Master_Host	127.0.0.1
-Master_User	root
-Master_Port	#
-Connect_Retry	1
-Master_Log_File	master-bin.000001
-Read_Master_Log_Pos	#
-Relay_Log_File	#
-Relay_Log_Pos	#
-Relay_Master_Log_File	master-bin.000001
-Slave_IO_Running	Yes
-Slave_SQL_Running	No
-Replicate_Do_DB	
-Replicate_Ignore_DB	
-Replicate_Do_Table	
-Replicate_Ignore_Table	#
-Replicate_Wild_Do_Table	
-Replicate_Wild_Ignore_Table	
-Last_Errno	1658
-Last_Error	Column 0 of table 'test.t1' cannot be converted from type 'tinyblob' to type 'tinyblob'
-Skip_Counter	0
-Exec_Master_Log_Pos	#
-Relay_Log_Space	#
-Until_Condition	None
-Until_Log_File	
-Until_Log_Pos	0
-Master_SSL_Allowed	No
-Master_SSL_CA_File	
-Master_SSL_CA_Path	
-Master_SSL_Cert	
-Master_SSL_Cipher	
-Master_SSL_Key	
-Seconds_Behind_Master	#
-Master_SSL_Verify_Server_Cert	No
-Last_IO_Errno	#
-Last_IO_Error	#
-Last_SQL_Errno	1658
-Last_SQL_Error	YYMMDD HH:MM:SS Column 0 of table 'test.t1' cannot be converted from type 'tinyblob' to type 'tinyblob'
-Replicate_Ignore_Server_Ids	
-Master_Server_Id	1
-Master_Retry_Count	10
-=======
 Last_SQL_Error = Column 0 of table 'test.t1' cannot be converted from type 'tinyblob' to type 'tinyblob'
->>>>>>> e6b52f9c
 SELECT COUNT(*) FROM t1;
 COUNT(*)
 0
