#
# 1. Create source-replica topolgy.
include/master-slave.inc
Warnings:
Note	####	Sending passwords in plain text without SSL/TLS is extremely insecure.
Note	####	Storing MySQL user name or password information in the master info repository is not secure and is therefore not recommended. Please consider using the USER and PASSWORD connection options for START SLAVE; see the 'START SLAVE Syntax' in the MySQL Manual for more information.
[connection master]
#
# 2. Setup testing environment.
#    2.1. Create table on source and insert few rows.
#    2.2. Setup necessary variables on replica server.
CREATE TABLE t1(c1 INT PRIMARY KEY, c2 INT, INDEX(c2)) ENGINE = InnoDB;
INSERT INTO t1 VALUES(1, NULL),(2, 2), (3, NULL), (4, 4), (5, NULL), (6, 6);
include/sync_slave_sql_with_master.inc
include/stop_slave_sql.inc
SET @saved_slave_parallel_type = @@GLOBAL.slave_parallel_type;
SET @saved_slave_parallel_workers = @@GLOBAL.slave_parallel_workers;
SET @saved_slave_preserve_commit_order = @@GLOBAL.slave_preserve_commit_order;
SET @saved_innodb_lock_wait_timeout = @@GLOBAL.innodb_lock_wait_timeout;
SET @saved_slave_transaction_retries = @@GLOBAL.slave_transaction_retries;
SET GLOBAL slave_transaction_retries = 0;
SET GLOBAL slave_parallel_type = "LOGICAL_CLOCK";
SET GLOBAL slave_parallel_workers = 8;
SET GLOBAL slave_preserve_commit_order = ON;
SET GLOBAL innodb_lock_wait_timeout = 1000;
#
# Case 1
# ======
#
# Verify replica server can find the deadlock when the victim thread
# (DELETE) is waiting for its turn to commit and is handled properly.
#
# 3.1 Execute transactions on source server that would generate deadlock on the
#     replica server.
[connection master]
INSERT INTO t1 VALUES(10, 10);
# Adding debug point 'set_commit_parent_100' to @@GLOBAL.debug
INSERT INTO t1 VALUES(11, NULL);
DELETE FROM t1 WHERE c2 <= 3;
INSERT INTO t1 VALUES(21, 21);
INSERT INTO t1 VALUES(22, 22);
INSERT INTO t1 VALUES(23, 23);
# Removing debug point 'set_commit_parent_100' from @@GLOBAL.debug
[connection slave]
BEGIN;
INSERT INTO t1 VALUES(11, 11);
[connection slave1]
include/start_slave_sql.inc
[connection slave]
ROLLBACK;
<<<<<<< HEAD
CALL mtr.add_suppression("Worker 2 failed executing transaction 'ANONYMOUS'");
=======
#
# Add error supressions.
CALL mtr.add_suppression("Worker 2 failed executing transaction.*");
>>>>>>> bb1319ca
#
# 3.2. Wait till the co-ordinator thread to error out with ER_LOCK_DEADLOCK.
include/wait_for_slave_sql_error.inc [errno=1213]
#
# 3.3. Restart replication threads, sync the replica and verify that table
#      data is consistent.
include/start_slave.inc
include/rpl_diff.inc
#
# Case 2
# ======
#
# Verify that replica server can find the deadlock when the victim
# thread (DELETE) is in the middle of transaction and is handled
# properly.
#
# 3.4 Execute transactions on source server that would generate deadlock on the
#     replica server.
[connection master]
TRUNCATE t1;
INSERT INTO t1 VALUES(1, NULL),(2, 2), (3, NULL), (4, 4), (5, NULL), (6, 6);
include/sync_slave_sql_with_master.inc
include/stop_slave_sql.inc
[connection master]
INSERT INTO t1 VALUES(20, NULL);
# Adding debug point 'set_commit_parent_100' to @@GLOBAL.debug
INSERT INTO t1 VALUES(21, NULL);
BEGIN;
INSERT INTO t1 VALUES(22, 22);
DELETE FROM t1 WHERE c2 <= 3;
INSERT INTO t1 VALUES(23, 23);
INSERT INTO t1 VALUES(24, NULL);
INSERT INTO t1 VALUES(25, 25);
COMMIT;
INSERT INTO t1 VALUES(26, 26);
INSERT INTO t1 VALUES(27, 27);
INSERT INTO t1 VALUES(28, 28);
# Removing debug point 'set_commit_parent_100' from @@GLOBAL.debug
[connection slave]
BEGIN;
INSERT INTO t1 VALUES(21, 21);
[connection server_2_1]
BEGIN;
INSERT INTO t1 VALUES(23, 23);
[connection slave1]
include/start_slave_sql.inc
[connection slave]
ROLLBACK;
[connection server_2_1]
ROLLBACK;
#
# 3.5. Wait till the co-ordinator thread to error out with ER_MTS_INCONSISTENT_DATA.
include/wait_for_slave_sql_error.inc [errno=1756]
#
# 3.6. Restart replication threads, sync the replica and verify that table
#      data is consistent.
include/start_slave.inc
include/rpl_diff.inc
#
# 4. Cleanup.
#
[connection master]
DROP TABLE t1;
include/sync_slave_sql_with_master.inc
CALL mtr.add_suppression("The slave coordinator and worker threads are stopped, possibly leaving data in inconsistent state.");
include/stop_slave.inc
SET GLOBAL slave_transaction_retries = @saved_slave_transaction_retries;
SET GLOBAL slave_parallel_type = @saved_slave_parallel_type;
SET GLOBAL slave_parallel_workers = @saved_slave_parallel_workers;
SET GLOBAL slave_preserve_commit_order = @saved_slave_preserve_commit_order;
SET GLOBAL innodb_lock_wait_timeout = @saved_innodb_lock_wait_timeout;
include/rpl_end.inc<|MERGE_RESOLUTION|>--- conflicted
+++ resolved
@@ -48,13 +48,8 @@
 include/start_slave_sql.inc
 [connection slave]
 ROLLBACK;
-<<<<<<< HEAD
-CALL mtr.add_suppression("Worker 2 failed executing transaction 'ANONYMOUS'");
-=======
-#
 # Add error supressions.
 CALL mtr.add_suppression("Worker 2 failed executing transaction.*");
->>>>>>> bb1319ca
 #
 # 3.2. Wait till the co-ordinator thread to error out with ER_LOCK_DEADLOCK.
 include/wait_for_slave_sql_error.inc [errno=1213]
