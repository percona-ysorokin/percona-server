--- conflicted
+++ resolved
@@ -265,11 +265,7 @@
 include/rpl_restart_server.inc [server_number=2]
 include/stop_slave_sql.inc
 Warnings:
-<<<<<<< HEAD
-Note	1976	Replication thread(s) for channel '' are already stopped.
-=======
 Note	1970	Replication thread(s) for channel '' are already stopped.
->>>>>>> 2eebcaba
 RESET SLAVE;
 RESET MASTER;
 include/rpl_end.inc