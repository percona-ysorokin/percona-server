result_format: 2


SELECT PLUGIN_NAME,PLUGIN_VERSION,PLUGIN_STATUS,PLUGIN_TYPE,
       PLUGIN_LIBRARY,PLUGIN_LIBRARY_VERSION,PLUGIN_AUTHOR,PLUGIN_DESCRIPTION
FROM information_schema.plugins WHERE PLUGIN_NAME = 'ndbinfo';
PLUGIN_NAME	PLUGIN_VERSION	PLUGIN_STATUS	PLUGIN_TYPE	PLUGIN_LIBRARY	PLUGIN_LIBRARY_VERSION	PLUGIN_AUTHOR	PLUGIN_DESCRIPTION
ndbinfo	0.1	ACTIVE	STORAGE ENGINE	NULL	NULL	Oracle Corporation	MySQL Cluster system information storage engine

## Creation of temporary tables should not be supported by NDBINFO engine
CREATE TEMPORARY TABLE `t1` (
  `dummy` INT UNSIGNED
) ENGINE=NDBINFO;
ERROR HY000: Table storage engine 'ndbinfo' does not support the create option 'TEMPORARY'

USE ndbinfo;

SELECT node_id, memory_type, used>0 AND used < total/20 AS used_ok, 
  used_pages>0 AND used_pages < total_pages/20 AS used_pages_ok, 
  total, total_pages 
  FROM ndbinfo.memoryusage WHERE memory_type="Long message buffer"
  ORDER BY node_id;
node_id	memory_type	used_ok	used_pages_ok	total	total_pages
1	Long message buffer	0	0	4194304	16384
2	Long message buffer	0	0	4194304	16384

SELECT node_id, block_number, block_instance, pool_name, 
  used>0 AND used < total/20 AS used_ok, 
  total, high>=used AND high < total/20 AS high_ok, entry_size, config_param1, 
  config_param2, config_param3, config_param4  
  FROM ndbinfo.ndb$pools WHERE pool_name="Long message buffer"
  ORDER BY node_id;
node_id	block_number	block_instance	pool_name	used_ok	total	high_ok	entry_size	config_param1	config_param2	config_param3	config_param4
1	254	0	Long message buffer	0	16384	0	256	157	0	0	0
2	254	0	Long message buffer	0	16384	0	256	157	0	0	0

SHOW CREATE TABLE ndb$tables;
Table	Create Table
ndb$tables	CREATE TABLE `ndb$tables` (
  `table_id` int unsigned DEFAULT NULL,
  `table_name` varchar(512) DEFAULT NULL,
  `comment` varchar(512) DEFAULT NULL,
  `rows_estimate` int unsigned DEFAULT NULL
) ENGINE=NDBINFO DEFAULT CHARSET=latin1 COMMENT='metadata for tables available through ndbinfo'

SELECT table_id, table_name, comment FROM ndb$tables;
table_id	table_name	comment
0	tables	metadata for tables available through ndbinfo
1	columns	metadata for columns available through ndbinfo 
2	test	for testing
3	pools	pool usage
4	transporters	transporter status
5	logspaces	logspace usage
6	logbuffers	logbuffer usage
7	resources	resources usage (a.k.a superpool)
8	counters	monotonic counters
9	nodes	node status
10	diskpagebuffer	disk page buffer info
11	threadblocks	which blocks are run in which threads
12	threadstat	Statistics on execution threads
13	transactions	transactions
14	operations	operations
15	membership	membership
16	dict_obj_info	Dictionary object info
17	frag_mem_use	Per fragment space information
18	disk_write_speed_base	Actual speed of disk writes per LDM thread, base data
19	disk_write_speed_aggregate	Actual speed of disk writes per LDM thread, aggregate data
20	frag_operations	Per fragment operational information
21	restart_info	Times of restart phases in seconds and current state
22	tc_time_track_stats	Time tracking of transaction, key operations and scan ops
23	config_values	Configuration parameter values
24	threads	Base table for threads
25	cpustat_50ms	Thread CPU stats at 50 milliseconds intervals
26	cpustat_1sec	Thread CPU stats at 1 second intervals
27	cpustat_20sec	Thread CPU stats at 20 seconds intervals
28	cpustat	Thread CPU stats for last second
29	frag_locks	Per fragment lock information
30	acc_operations	ACC operation info
31	table_distribution_status	Table status in distribution handler
32	table_fragments	Partitions of the tables
33	table_replicas	Fragment replicas of the tables
34	table_distribution_status_all	Table status in distribution handler
35	table_fragments_all	Partitions of the tables
36	table_replicas_all	Fragment replicas of the tables
37	stored_tables	Information about stored tables
38	processes	Process ID and Name information for connected nodes
39	config_nodes	All nodes of current cluster configuration
40	pgman_time_track_stats	Time tracking of reads and writes of disk data pages
41	diskstat	Disk data statistics for last second
42	diskstats_1sec	Disk data statistics history for last few seconds
43	hwinfo	HW information where node executes
44	cpuinfo	CPU information where node executes
45	cpudata	Data about CPU usage last second
46	cpudata_50ms	Data about CPU usage per 50ms last second
47	cpudata_1sec	Data about CPU usage per second last 20 seconds
48	cpudata_20sec	Data about CPU usage per 20 sec last 400 seconds
49	certificates	Certificates in current use for TLS connections
<<<<<<< HEAD
SELECT COUNT(*) FROM ndb$tables;
COUNT(*)
50
=======
50	threadblock_details	which blocks are run in which threads and some internal state details
SELECT COUNT(*) FROM ndb$tables;
COUNT(*)
51
>>>>>>> 824e2b40
SELECT * FROM ndb$tables WHERE table_id = 2;
table_id	table_name	comment	rows_estimate
2	test	for testing	8000
SELECT table_id, table_name, comment FROM ndb$tables WHERE table_id > 5;
table_id	table_name	comment
6	logbuffers	logbuffer usage
7	resources	resources usage (a.k.a superpool)
8	counters	monotonic counters
9	nodes	node status
10	diskpagebuffer	disk page buffer info
11	threadblocks	which blocks are run in which threads
12	threadstat	Statistics on execution threads
13	transactions	transactions
14	operations	operations
15	membership	membership
16	dict_obj_info	Dictionary object info
17	frag_mem_use	Per fragment space information
18	disk_write_speed_base	Actual speed of disk writes per LDM thread, base data
19	disk_write_speed_aggregate	Actual speed of disk writes per LDM thread, aggregate data
20	frag_operations	Per fragment operational information
21	restart_info	Times of restart phases in seconds and current state
22	tc_time_track_stats	Time tracking of transaction, key operations and scan ops
23	config_values	Configuration parameter values
24	threads	Base table for threads
25	cpustat_50ms	Thread CPU stats at 50 milliseconds intervals
26	cpustat_1sec	Thread CPU stats at 1 second intervals
27	cpustat_20sec	Thread CPU stats at 20 seconds intervals
28	cpustat	Thread CPU stats for last second
29	frag_locks	Per fragment lock information
30	acc_operations	ACC operation info
31	table_distribution_status	Table status in distribution handler
32	table_fragments	Partitions of the tables
33	table_replicas	Fragment replicas of the tables
34	table_distribution_status_all	Table status in distribution handler
35	table_fragments_all	Partitions of the tables
36	table_replicas_all	Fragment replicas of the tables
37	stored_tables	Information about stored tables
38	processes	Process ID and Name information for connected nodes
39	config_nodes	All nodes of current cluster configuration
40	pgman_time_track_stats	Time tracking of reads and writes of disk data pages
41	diskstat	Disk data statistics for last second
42	diskstats_1sec	Disk data statistics history for last few seconds
43	hwinfo	HW information where node executes
44	cpuinfo	CPU information where node executes
45	cpudata	Data about CPU usage last second
46	cpudata_50ms	Data about CPU usage per 50ms last second
47	cpudata_1sec	Data about CPU usage per second last 20 seconds
48	cpudata_20sec	Data about CPU usage per 20 sec last 400 seconds
49	certificates	Certificates in current use for TLS connections
<<<<<<< HEAD
=======
50	threadblock_details	which blocks are run in which threads and some internal state details
>>>>>>> 824e2b40
SELECT * FROM ndb$tables WHERE table_name = 'LOGDESTINATION';
table_id	table_name	comment	rows_estimate
SELECT COUNT(*) FROM ndb$tables t, ndb$columns c
  WHERE t.table_id = c.table_id AND
    t.table_id in (1,2,3,4,5,6);
COUNT(*)
50

SELECT table_id, table_name, comment from ndb$tables
  WHERE table_id > 2 AND table_id <= 5 ORDER BY table_id;
table_id	table_name	comment
3	pools	pool usage
4	transporters	transporter status
5	logspaces	logspace usage
SELECT table_id FROM ndb$tables  WHERE table_id = 2 ORDER BY table_name;
table_id
2
SELECT table_id, table_name FROM ndb$tables ORDER BY table_name;
table_id	table_name
30	acc_operations
49	certificates
1	columns
39	config_nodes
23	config_values
8	counters
45	cpudata
47	cpudata_1sec
48	cpudata_20sec
46	cpudata_50ms
44	cpuinfo
28	cpustat
26	cpustat_1sec
27	cpustat_20sec
25	cpustat_50ms
16	dict_obj_info
10	diskpagebuffer
41	diskstat
42	diskstats_1sec
19	disk_write_speed_aggregate
18	disk_write_speed_base
29	frag_locks
17	frag_mem_use
20	frag_operations
43	hwinfo
6	logbuffers
5	logspaces
15	membership
9	nodes
14	operations
40	pgman_time_track_stats
3	pools
38	processes
7	resources
21	restart_info
37	stored_tables
0	tables
31	table_distribution_status
34	table_distribution_status_all
32	table_fragments
35	table_fragments_all
33	table_replicas
36	table_replicas_all
22	tc_time_track_stats
2	test
11	threadblocks
50	threadblock_details
24	threads
12	threadstat
13	transactions
4	transporters

SELECT table_id, column_id, column_name FROM ndb$columns LIMIT 7;
table_id	column_id	column_name
0	0	table_id
0	1	table_name
0	2	comment
0	3	rows_estimate
1	0	table_id
1	1	column_id
1	2	column_name

UPDATE ndb$tables SET table_id=2 WHERE table_id=3;
ERROR HY000: Table 'ndb$tables' is read only

UPDATE ndb$tables SET table_id=9 WHERE 1=0;
ERROR HY000: Table 'ndb$tables' is read only

UPDATE ndb$tables SET table_id=9 WHERE table_id > 1;
ERROR HY000: Table 'ndb$tables' is read only

DELETE FROM ndb$tables WHERE table_id=3;
ERROR HY000: Table 'ndb$tables' is read only

DELETE FROM ndb$tables WHERE 1=0;
ERROR HY000: Table 'ndb$tables' is read only

DELETE FROM ndb$tables WHERE table_id > 1;
ERROR HY000: Table 'ndb$tables' is read only

ALTER TABLE ndb$test ADD COLUMN another_col varchar(255);
ERROR HY000: Table storage engine for 'ndb$test' doesn't have this option

FLUSH TABLES;
SELECT table_id FROM ndb$tables;
table_id
0
1
2
3
4
5
6
7
8
9
10
11
12
13
14
15
16
17
18
19
20
21
22
23
24
25
26
27
28
29
30
31
32
33
34
35
36
37
38
39
40
41
42
43
44
45
46
47
48
49
<<<<<<< HEAD
=======
50
>>>>>>> 824e2b40

TRUNCATE ndb$tables;
ERROR HY000: Table 'ndb$tables' is read only

## Variables and status
SHOW GLOBAL STATUS LIKE 'ndbinfo\_%';
Variable_name	Value
SHOW GLOBAL VARIABLES LIKE 'ndbinfo\_%';
Variable_name	Value
ndbinfo_database	ndbinfo
ndbinfo_max_bytes	0
ndbinfo_max_rows	10
ndbinfo_offline	OFF
ndbinfo_show_hidden	OFF
ndbinfo_table_prefix	ndb$
ndbinfo_version	NDB_VERSION_D

SELECT counter, HEX(counter2) FROM ndb$test LIMIT 10;
counter	HEX(counter2)
0	0
1	100000000
2	200000000
3	300000000
4	400000000
5	500000000
6	600000000
7	700000000
8	800000000
9	900000000

SHOW TABLES LIKE 'ndb$te%';
Tables_in_ndbinfo (ndb$te%)
set @@ndbinfo_show_hidden=TRUE;
SHOW TABLES LIKE 'ndb$te%';
Tables_in_ndbinfo (ndb$te%)
ndb$test
set @@ndbinfo_show_hidden=default;

set @@ndbinfo_table_prefix="somethingelse";
ERROR HY000: Variable 'ndbinfo_table_prefix' is a read only variable

set @@ndbinfo_database="somethingelse";
ERROR HY000: Variable 'ndbinfo_database' is a read only variable

SELECT count(*) >= 20 FROM blocks;
count(*) >= 20
1

show create table ndb$test;
Table	Create Table
ndb$test	CREATE TABLE `ndb$test` (
  `node_id` int unsigned DEFAULT NULL,
  `block_number` int unsigned DEFAULT NULL,
  `block_instance` int unsigned DEFAULT NULL,
  `counter` int unsigned DEFAULT NULL,
  `counter2` bigint unsigned DEFAULT NULL
) ENGINE=NDBINFO DEFAULT CHARSET=latin1 COMMENT='for testing'
## 1) More columns in NDB -> allowed, with warning
DROP TABLE ndb$test;
CREATE TABLE ndb$test (node_id int unsigned) ENGINE = ndbinfo;
SELECT node_id != 0 FROM ndb$test LIMIT 1;
node_id != 0
1
Warnings:
Note	40001	Table 'ndb$test' is defined differently in NDB, there are more columns available. The SQL to regenerate is: 'CREATE TABLE `ndbinfo`.`ndb$test` (`node_id` INT UNSIGNED, `block_number` INT UNSIGNED, `block_instance` INT UNSIGNED, `counter` INT UNSIGNED, `counter2` BIGINT UNSIGNED) ENGINE=NDBINFO'
DROP TABLE ndb$test;

## 2) Column does not exist in NDB -> allowed, with warning, non existing
##    column(s) return NULL
## 2a) Extra column at end
CREATE TABLE ndb$test (node_id int, non_existing int) ENGINE = ndbinfo;
SELECT DISTINCT node_id, non_existing FROM ndb$test;
node_id	non_existing
1	NULL
2	NULL
Warnings:
Warning	40001	Table 'ndb$test' is defined differently in NDB, column 'non_existing' does not exist. The SQL to regenerate is: 'CREATE TABLE `ndbinfo`.`ndb$test` (`node_id` INT UNSIGNED, `block_number` INT UNSIGNED, `block_instance` INT UNSIGNED, `counter` INT UNSIGNED, `counter2` BIGINT UNSIGNED) ENGINE=NDBINFO'
Note	40001	Table 'ndb$test' is defined differently in NDB, there are more columns available. The SQL to regenerate is: 'CREATE TABLE `ndbinfo`.`ndb$test` (`node_id` INT UNSIGNED, `block_number` INT UNSIGNED, `block_instance` INT UNSIGNED, `counter` INT UNSIGNED, `counter2` BIGINT UNSIGNED) ENGINE=NDBINFO'
DROP TABLE ndb$test;

## 2b) Extra column(s) in middle
CREATE TABLE ndb$test (
  node_id int unsigned,
  non_existing int unsigned,
  block_number int unsigned,
  block_instance int unsigned,
  counter int unsigned,
  counter2 bigint unsigned
) ENGINE = ndbinfo;
SELECT DISTINCT node_id, non_existing, block_number FROM ndb$test;
node_id	non_existing	block_number
1	NULL	249
2	NULL	249
Warnings:
Warning	40001	Table 'ndb$test' is defined differently in NDB, column 'non_existing' does not exist. The SQL to regenerate is: 'CREATE TABLE `ndbinfo`.`ndb$test` (`node_id` INT UNSIGNED, `block_number` INT UNSIGNED, `block_instance` INT UNSIGNED, `counter` INT UNSIGNED, `counter2` BIGINT UNSIGNED) ENGINE=NDBINFO'
DROP TABLE ndb$test;

## 2c) Extra column first
CREATE TABLE ndb$test (non_existing int, node_id int) ENGINE = ndbinfo;
SELECT DISTINCT node_id, non_existing FROM ndb$test;
node_id	non_existing
1	NULL
2	NULL
Warnings:
Warning	40001	Table 'ndb$test' is defined differently in NDB, column 'non_existing' does not exist. The SQL to regenerate is: 'CREATE TABLE `ndbinfo`.`ndb$test` (`node_id` INT UNSIGNED, `block_number` INT UNSIGNED, `block_instance` INT UNSIGNED, `counter` INT UNSIGNED, `counter2` BIGINT UNSIGNED) ENGINE=NDBINFO'
Note	40001	Table 'ndb$test' is defined differently in NDB, there are more columns available. The SQL to regenerate is: 'CREATE TABLE `ndbinfo`.`ndb$test` (`node_id` INT UNSIGNED, `block_number` INT UNSIGNED, `block_instance` INT UNSIGNED, `counter` INT UNSIGNED, `counter2` BIGINT UNSIGNED) ENGINE=NDBINFO'
SELECT DISTINCT non_existing, node_id FROM ndb$test;
non_existing	node_id
NULL	1
NULL	2
DROP TABLE ndb$test;

## 3) Incompatible column type -> error, with warning
## 3a) int instead of bigint
CREATE TABLE ndb$test (counter2 int) ENGINE = ndbinfo;
SELECT * FROM ndb$test;
ERROR HY000: Got error 40001 'Incompatible table definitions' from NDBINFO
SHOW WARNINGS;
Level	Code	Message
Warning	40001	Table 'ndb$test' is defined differently in NDB, column 'counter2' is not compatible. The SQL to regenerate is: 'CREATE TABLE `ndbinfo`.`ndb$test` (`node_id` INT UNSIGNED, `block_number` INT UNSIGNED, `block_instance` INT UNSIGNED, `counter` INT UNSIGNED, `counter2` BIGINT UNSIGNED) ENGINE=NDBINFO'
Error	1296	Got error 40001 'Incompatible table definitions' from NDBINFO
## 3b) bigint instead of int
DROP TABLE ndb$test;
CREATE TABLE ndb$test (node_id bigint) ENGINE = ndbinfo;
SELECT * FROM ndb$test;
ERROR HY000: Got error 40001 'Incompatible table definitions' from NDBINFO
SHOW WARNINGS;
Level	Code	Message
Warning	40001	Table 'ndb$test' is defined differently in NDB, column 'node_id' is not compatible. The SQL to regenerate is: 'CREATE TABLE `ndbinfo`.`ndb$test` (`node_id` INT UNSIGNED, `block_number` INT UNSIGNED, `block_instance` INT UNSIGNED, `counter` INT UNSIGNED, `counter2` BIGINT UNSIGNED) ENGINE=NDBINFO'
Error	1296	Got error 40001 'Incompatible table definitions' from NDBINFO
## 3c) varchar instead of int
DROP TABLE ndb$test;
CREATE TABLE ndb$test (node_id varchar(255)) ENGINE = ndbinfo;
SELECT * FROM ndb$test;
ERROR HY000: Got error 40001 'Incompatible table definitions' from NDBINFO
SHOW WARNINGS;
Level	Code	Message
Warning	40001	Table 'ndb$test' is defined differently in NDB, column 'node_id' is not compatible. The SQL to regenerate is: 'CREATE TABLE `ndbinfo`.`ndb$test` (`node_id` INT UNSIGNED, `block_number` INT UNSIGNED, `block_instance` INT UNSIGNED, `counter` INT UNSIGNED, `counter2` BIGINT UNSIGNED) ENGINE=NDBINFO'
Error	1296	Got error 40001 'Incompatible table definitions' from NDBINFO
DROP TABLE ndb$test;
## 3d) column which is NOT NULL
CREATE TABLE ndb$test (node_id int unsigned NOT NULL) ENGINE = ndbinfo;
SELECT * FROM ndb$test;
ERROR HY000: Got error 40001 'Incompatible table definitions' from NDBINFO
SHOW WARNINGS;
Level	Code	Message
Warning	40001	Table 'ndb$test' is defined differently in NDB, column 'node_id' is NOT NULL. The SQL to regenerate is: 'CREATE TABLE `ndbinfo`.`ndb$test` (`node_id` INT UNSIGNED, `block_number` INT UNSIGNED, `block_instance` INT UNSIGNED, `counter` INT UNSIGNED, `counter2` BIGINT UNSIGNED) ENGINE=NDBINFO'
Error	1296	Got error 40001 'Incompatible table definitions' from NDBINFO
DROP TABLE ndb$test;
## 3e) non existing column which is NOT NULL
CREATE TABLE ndb$test (
  block_number int unsigned,
  non_existing int NOT NULL) ENGINE = ndbinfo;
SELECT * FROM ndb$test;
ERROR HY000: Got error 40001 'Incompatible table definitions' from NDBINFO
SHOW WARNINGS;
Level	Code	Message
Warning	40001	Table 'ndb$test' is defined differently in NDB, column 'non_existing' is NOT NULL. The SQL to regenerate is: 'CREATE TABLE `ndbinfo`.`ndb$test` (`node_id` INT UNSIGNED, `block_number` INT UNSIGNED, `block_instance` INT UNSIGNED, `counter` INT UNSIGNED, `counter2` BIGINT UNSIGNED) ENGINE=NDBINFO'
Error	1296	Got error 40001 'Incompatible table definitions' from NDBINFO
DROP TABLE ndb$test;

## 4) Primary key is supported after the fix for bug#28658625,
##    but tables are still limited to a single index.
CREATE TABLE ndb$test (node_id int, block_number int PRIMARY KEY,
                       index(node_id)) ENGINE = ndbinfo;
ERROR 42000: Too many keys specified; max 1 keys allowed

## 5) Table with blobs not supported
CREATE TABLE ndb$test (node_id int, block_number blob) ENGINE = ndbinfo;
ERROR 42000: The used table type doesn't support BLOB/TEXT columns

## 6) Table with autoincrement not supported
CREATE TABLE ndb$test (node_id int AUTO_INCREMENT) ENGINE = ndbinfo;
ERROR 42000: The used table type doesn't support AUTO_INCREMENT columns

## Restore original ndb$test table to avoid test side-effects
CREATE TABLE ndb$test (
  node_id int(10) unsigned DEFAULT NULL,
  block_number int(10) unsigned DEFAULT NULL,
  block_instance int(10) unsigned DEFAULT NULL,
  counter int(10) unsigned DEFAULT NULL,
  counter2 bigint(20) unsigned DEFAULT NULL
) ENGINE=NDBINFO DEFAULT CHARSET=latin1 COMMENT='for testing';
Warnings:
Warning	1681	Integer display width is deprecated and will be removed in a future release.
Warning	1681	Integer display width is deprecated and will be removed in a future release.
Warning	1681	Integer display width is deprecated and will be removed in a future release.
Warning	1681	Integer display width is deprecated and will be removed in a future release.
Warning	1681	Integer display width is deprecated and will be removed in a future release.

select distinct node_id
from ndbinfo.diskpagebuffer;
node_id
1
2

set @@ndbinfo_offline=1;
ERROR HY000: Variable 'ndbinfo_offline' is a GLOBAL variable and should be set with SET GLOBAL

SELECT DISTINCT(node_id) FROM ndbinfo.counters ORDER BY node_id;
node_id
1
2

desc threadblocks;
Field	Type	Null	Key	Default	Extra
node_id	int unsigned	YES		NULL	
thr_no	int unsigned	YES		NULL	
block_name	varchar(512)	YES		NULL	
block_instance	int unsigned	YES		NULL	
select distinct block_name from threadblocks order by 1;
block_name
BACKUP
CMVMI
DBACC
DBDICT
DBDIH
DBINFO
DBLQH
DBQACC
DBQLQH
DBQTUP
DBQTUX
DBSPJ
DBTC
DBTUP
DBTUX
DBUTIL
LGMAN
NDBCNTR
NDBFS
PGMAN
QBACKUP
QMGR
QRESTORE
RESTORE
SUMA
THRMAN
TRIX
TRPMAN
TSMAN
desc threadstat;
Field	Type	Null	Key	Default	Extra
node_id	int unsigned	YES		NULL	
thr_no	int unsigned	YES		NULL	
thr_nm	varchar(512)	YES		NULL	
c_loop	bigint unsigned	YES		NULL	
c_exec	bigint unsigned	YES		NULL	
c_wait	bigint unsigned	YES		NULL	
c_l_sent_prioa	bigint unsigned	YES		NULL	
c_l_sent_priob	bigint unsigned	YES		NULL	
c_r_sent_prioa	bigint unsigned	YES		NULL	
c_r_sent_priob	bigint unsigned	YES		NULL	
os_tid	bigint unsigned	YES		NULL	
os_now	bigint unsigned	YES		NULL	
os_ru_utime	bigint unsigned	YES		NULL	
os_ru_stime	bigint unsigned	YES		NULL	
os_ru_minflt	bigint unsigned	YES		NULL	
os_ru_majflt	bigint unsigned	YES		NULL	
os_ru_nvcsw	bigint unsigned	YES		NULL	
os_ru_nivcsw	bigint unsigned	YES		NULL	
select count(*) > 0 block_name from threadstat;
block_name
1

desc disk_write_speed_aggregate;
Field	Type	Null	Key	Default	Extra
node_id	int unsigned	YES		NULL	
thr_no	int unsigned	YES		NULL	
backup_lcp_speed_last_sec	bigint unsigned	YES		NULL	
redo_speed_last_sec	bigint unsigned	YES		NULL	
backup_lcp_speed_last_10sec	bigint unsigned	YES		NULL	
redo_speed_last_10sec	bigint unsigned	YES		NULL	
std_dev_backup_lcp_speed_last_10sec	bigint unsigned	YES		NULL	
std_dev_redo_speed_last_10sec	bigint unsigned	YES		NULL	
backup_lcp_speed_last_60sec	bigint unsigned	YES		NULL	
redo_speed_last_60sec	bigint unsigned	YES		NULL	
std_dev_backup_lcp_speed_last_60sec	bigint unsigned	YES		NULL	
std_dev_redo_speed_last_60sec	bigint unsigned	YES		NULL	
slowdowns_due_to_io_lag	bigint unsigned	YES		NULL	
slowdowns_due_to_high_cpu	bigint unsigned	YES		NULL	
disk_write_speed_set_to_min	bigint unsigned	YES		NULL	
current_target_disk_write_speed	bigint unsigned	YES		NULL	
select count(*) from disk_write_speed_aggregate;
count(*)
8

desc disk_write_speed_base;
Field	Type	Null	Key	Default	Extra
node_id	int unsigned	YES		NULL	
thr_no	int unsigned	YES		NULL	
millis_ago	bigint unsigned	YES		NULL	
millis_passed	bigint unsigned	YES		NULL	
backup_lcp_bytes_written	bigint unsigned	YES		NULL	
redo_bytes_written	bigint unsigned	YES		NULL	
target_disk_write_speed	bigint unsigned	YES		NULL	
select node_id from disk_write_speed_base group by node_id, thr_no;
node_id
1
1
1
1
2
2
2
2

select count(*) from disk_write_speed_aggregate_node;
count(*)
2

desc restart_info;
Field	Type	Null	Key	Default	Extra
node_id	int unsigned	YES		NULL	
node_restart_status	varchar(512)	YES		NULL	
node_restart_status_int	int unsigned	YES		NULL	
secs_to_complete_node_failure	int unsigned	YES		NULL	
secs_to_allocate_node_id	int unsigned	YES		NULL	
secs_to_include_in_heartbeat_protocol	int unsigned	YES		NULL	
secs_until_wait_for_ndbcntr_master	int unsigned	YES		NULL	
secs_wait_for_ndbcntr_master	int unsigned	YES		NULL	
secs_to_get_start_permitted	int unsigned	YES		NULL	
secs_to_wait_for_lcp_for_copy_meta_data	int unsigned	YES		NULL	
secs_to_copy_meta_data	int unsigned	YES		NULL	
secs_to_include_node	int unsigned	YES		NULL	
secs_starting_node_to_request_local_recovery	int unsigned	YES		NULL	
secs_for_local_recovery	int unsigned	YES		NULL	
secs_restore_fragments	int unsigned	YES		NULL	
secs_undo_disk_data	int unsigned	YES		NULL	
secs_exec_redo_log	int unsigned	YES		NULL	
secs_index_rebuild	int unsigned	YES		NULL	
secs_to_synchronize_starting_node	int unsigned	YES		NULL	
secs_wait_lcp_for_restart	int unsigned	YES		NULL	
secs_wait_subscription_handover	int unsigned	YES		NULL	
total_restart_secs	int unsigned	YES		NULL	
select * from restart_info where node_restart_status <> 'Restart completed';
node_id	node_restart_status	node_restart_status_int	secs_to_complete_node_failure	secs_to_allocate_node_id	secs_to_include_in_heartbeat_protocol	secs_until_wait_for_ndbcntr_master	secs_wait_for_ndbcntr_master	secs_to_get_start_permitted	secs_to_wait_for_lcp_for_copy_meta_data	secs_to_copy_meta_data	secs_to_include_node	secs_starting_node_to_request_local_recovery	secs_for_local_recovery	secs_restore_fragments	secs_undo_disk_data	secs_exec_redo_log	secs_index_rebuild	secs_to_synchronize_starting_node	secs_wait_lcp_for_restart	secs_wait_subscription_handover	total_restart_secs

desc tc_time_track_stats;
Field	Type	Null	Key	Default	Extra
node_id	int unsigned	YES		NULL	
block_number	int unsigned	YES		NULL	
block_instance	int unsigned	YES		NULL	
comm_node_id	int unsigned	YES		NULL	
upper_bound	bigint unsigned	YES		NULL	
scans	bigint unsigned	YES		NULL	
scan_errors	bigint unsigned	YES		NULL	
scan_fragments	bigint unsigned	YES		NULL	
scan_fragment_errors	bigint unsigned	YES		NULL	
transactions	bigint unsigned	YES		NULL	
transaction_errors	bigint unsigned	YES		NULL	
read_key_ops	bigint unsigned	YES		NULL	
write_key_ops	bigint unsigned	YES		NULL	
index_key_ops	bigint unsigned	YES		NULL	
key_op_errors	bigint unsigned	YES		NULL	
select distinct node_id from tc_time_track_stats;
node_id
1
2

desc threads;
Field	Type	Null	Key	Default	Extra
node_id	int unsigned	YES		NULL	
thr_no	int unsigned	YES		NULL	
thread_name	varchar(512)	YES		NULL	
thread_description	varchar(512)	YES		NULL	

desc cluster_transactions;
Field	Type	Null	Key	Default	Extra
node_id	int unsigned	YES		NULL	
block_instance	int unsigned	YES		NULL	
transid	bigint unsigned	YES		NULL	
state	varchar(256)	YES		NULL	
count_operations	int unsigned	YES		NULL	
outstanding_operations	int unsigned	YES		NULL	
inactive_seconds	int unsigned	YES		NULL	
client_node_id	bigint unsigned	YES		NULL	
client_block_ref	bigint unsigned	YES		NULL	
desc server_transactions;
Field	Type	Null	Key	Default	Extra
mysql_connection_id	bigint unsigned	NO		0	
node_id	int unsigned	YES		NULL	
block_instance	int unsigned	YES		NULL	
transid	bigint unsigned	YES		NULL	
state	varchar(256)	YES		NULL	
count_operations	int unsigned	YES		NULL	
outstanding_operations	int unsigned	YES		NULL	
inactive_seconds	int unsigned	YES		NULL	
client_node_id	bigint unsigned	YES		NULL	
client_block_ref	bigint unsigned	YES		NULL	
desc cluster_operations;
Field	Type	Null	Key	Default	Extra
node_id	int unsigned	YES		NULL	
block_instance	int unsigned	YES		NULL	
transid	bigint unsigned	YES		NULL	
operation_type	varchar(9)	NO			
state	varchar(256)	YES		NULL	
tableid	int unsigned	YES		NULL	
fragmentid	int unsigned	YES		NULL	
client_node_id	bigint unsigned	YES		NULL	
client_block_ref	bigint unsigned	YES		NULL	
tc_node_id	bigint unsigned	YES		NULL	
tc_block_no	bigint unsigned	YES		NULL	
tc_block_instance	bigint unsigned	YES		NULL	
desc server_operations;
Field	Type	Null	Key	Default	Extra
mysql_connection_id	bigint unsigned	NO		0	
node_id	int unsigned	YES		NULL	
block_instance	int unsigned	YES		NULL	
transid	bigint unsigned	YES		NULL	
operation_type	varchar(9)	NO			
state	varchar(256)	YES		NULL	
tableid	int unsigned	YES		NULL	
fragmentid	int unsigned	YES		NULL	
client_node_id	bigint unsigned	YES		NULL	
client_block_ref	bigint unsigned	YES		NULL	
tc_node_id	bigint unsigned	YES		NULL	
tc_block_no	bigint unsigned	YES		NULL	
tc_block_instance	bigint unsigned	YES		NULL	

select count(*) > 0 from table_distribution_status;
count(*) > 0
1
select count(*) > 0 from ndb$table_distribution_status_all;
count(*) > 0
1
select count(*) > 0 from table_fragments;
count(*) > 0
1
select count(*) > 0 from ndb$table_fragments_all;
count(*) > 0
1
select count(*) > 0 from table_replicas;
count(*) > 0
1
select count(*) > 0 from ndb$table_replicas_all;
count(*) > 0
1

desc table_distribution_status;
Field	Type	Null	Key	Default	Extra
node_id	int unsigned	YES		NULL	
table_id	int unsigned	YES		NULL	
tab_copy_status	varchar(21)	NO			
tab_update_status	varchar(23)	NO			
tab_lcp_status	varchar(15)	NO			
tab_status	varchar(13)	NO			
tab_storage	varchar(13)	NO			
tab_partitions	int unsigned	YES		NULL	
tab_fragments	int unsigned	YES		NULL	
current_scan_count	int unsigned	YES		NULL	
scan_count_wait	int unsigned	YES		NULL	
is_reorg_ongoing	int unsigned	YES		NULL	
desc table_fragments;
Field	Type	Null	Key	Default	Extra
node_id	int unsigned	YES		NULL	
table_id	int unsigned	YES		NULL	
partition_id	int unsigned	YES		NULL	
fragment_id	int unsigned	YES		NULL	
partition_order	int unsigned	YES		NULL	
log_part_id	int unsigned	YES		NULL	
no_of_replicas	int unsigned	YES		NULL	
current_primary	int unsigned	YES		NULL	
preferred_primary	int unsigned	YES		NULL	
current_first_backup	int unsigned	YES		NULL	
current_second_backup	int unsigned	YES		NULL	
current_third_backup	int unsigned	YES		NULL	
num_alive_replicas	int unsigned	YES		NULL	
num_dead_replicas	int unsigned	YES		NULL	
num_lcp_replicas	int unsigned	YES		NULL	
desc table_replicas;
Field	Type	Null	Key	Default	Extra
node_id	int unsigned	YES		NULL	
table_id	int unsigned	YES		NULL	
fragment_id	int unsigned	YES		NULL	
initial_gci	int unsigned	YES		NULL	
replica_node_id	int unsigned	YES		NULL	
is_lcp_ongoing	int unsigned	YES		NULL	
num_crashed_replicas	int unsigned	YES		NULL	
last_max_gci_started	int unsigned	YES		NULL	
last_max_gci_completed	int unsigned	YES		NULL	
last_lcp_id	int unsigned	YES		NULL	
prev_lcp_id	int unsigned	YES		NULL	
prev_max_gci_started	int unsigned	YES		NULL	
prev_max_gci_completed	int unsigned	YES		NULL	
last_create_gci	int unsigned	YES		NULL	
last_replica_gci	int unsigned	YES		NULL	
is_replica_alive	int unsigned	YES		NULL	

set @@ndbinfo_show_hidden=TRUE;
desc ndb$table_distribution_status_all;
Field	Type	Null	Key	Default	Extra
node_id	int unsigned	YES		NULL	
table_id	int unsigned	YES		NULL	
tab_copy_status	int unsigned	YES		NULL	
tab_update_status	int unsigned	YES		NULL	
tab_lcp_status	int unsigned	YES		NULL	
tab_status	int unsigned	YES		NULL	
tab_storage	int unsigned	YES		NULL	
tab_type	int unsigned	YES		NULL	
tab_partitions	int unsigned	YES		NULL	
tab_fragments	int unsigned	YES		NULL	
current_scan_count	int unsigned	YES		NULL	
scan_count_wait	int unsigned	YES		NULL	
is_reorg_ongoing	int unsigned	YES		NULL	
desc ndb$table_fragments_all;
Field	Type	Null	Key	Default	Extra
node_id	int unsigned	YES		NULL	
table_id	int unsigned	YES		NULL	
partition_id	int unsigned	YES		NULL	
fragment_id	int unsigned	YES		NULL	
partition_order	int unsigned	YES		NULL	
log_part_id	int unsigned	YES		NULL	
no_of_replicas	int unsigned	YES		NULL	
current_primary	int unsigned	YES		NULL	
preferred_primary	int unsigned	YES		NULL	
current_first_backup	int unsigned	YES		NULL	
current_second_backup	int unsigned	YES		NULL	
current_third_backup	int unsigned	YES		NULL	
num_alive_replicas	int unsigned	YES		NULL	
num_dead_replicas	int unsigned	YES		NULL	
num_lcp_replicas	int unsigned	YES		NULL	
desc ndb$table_replicas_all;
Field	Type	Null	Key	Default	Extra
node_id	int unsigned	YES		NULL	
table_id	int unsigned	YES		NULL	
fragment_id	int unsigned	YES		NULL	
initial_gci	int unsigned	YES		NULL	
replica_node_id	int unsigned	YES		NULL	
is_lcp_ongoing	int unsigned	YES		NULL	
num_crashed_replicas	int unsigned	YES		NULL	
last_max_gci_started	int unsigned	YES		NULL	
last_max_gci_completed	int unsigned	YES		NULL	
last_lcp_id	int unsigned	YES		NULL	
prev_lcp_id	int unsigned	YES		NULL	
prev_max_gci_started	int unsigned	YES		NULL	
prev_max_gci_completed	int unsigned	YES		NULL	
last_create_gci	int unsigned	YES		NULL	
last_replica_gci	int unsigned	YES		NULL	
is_replica_alive	int unsigned	YES		NULL	
set @@ndbinfo_show_hidden=default;

create table t1 (a int primary key) engine = ndb;
begin;
insert into t1 values (1);
select state, count_operations, outstanding_operations,
IF(client_node_id <= 255, "<client_node_id>", "<incorrect node id>") 
  client_node_id
from server_transactions;
state	count_operations	outstanding_operations	client_node_id
Started	1	0	<client_node_id>
select node_id, operation_type, state,
IF(tc_node_id <= 48, "<tc_node_id>", "<incorrect nodeid>") tc_node_id,
IF(client_node_id <= 255, "<client_node_id>", "<incorrect node id>") 
  client_node_id
from server_operations
order by 1;
node_id	operation_type	state	tc_node_id	client_node_id
1	INSERT	Prepared	<tc_node_id>	<client_node_id>
2	INSERT	Prepared	<tc_node_id>	<client_node_id>

select st.state, st.count_operations, st.outstanding_operations,
       so.node_id, so.state, so.operation_type
from server_transactions st,
     server_operations so
where st.transid = so.transid
  and so.tc_node_id = st.node_id
  and so.tc_block_instance = st.block_instance
  and so.client_node_id = st.client_node_id
  and so.client_block_ref = st.client_block_ref;
state	count_operations	outstanding_operations	node_id	state	operation_type
Started	1	0	1	Prepared	INSERT
Started	1	0	2	Prepared	INSERT
rollback;
drop table t1;

select distinct resource_name
from resources
order by 1;
resource_name
DATA_MEMORY
DISK_PAGE_BUFFER
DISK_RECORDS
FILE_BUFFERS
JOBBUFFER
QUERY_MEMORY
SCHEMA_TRANS_MEMORY
TRANSACTION_MEMORY
TRANSPORTER_BUFFERS

select distinct counter_name
from counters
order by 1;
counter_name
ABORTS
ATTRINFO
COMMITS
CONST_PRUNED_RANGE_SCANS_RECEIVED
LOCAL_RANGE_SCANS_SENT
LOCAL_READS
LOCAL_READS_SENT
LOCAL_TABLE_SCANS_SENT
LOCAL_WRITES
LQHKEY_OVERLOAD
LQHKEY_OVERLOAD_NODE_PEER
LQHKEY_OVERLOAD_READER
LQHKEY_OVERLOAD_SUBSCRIBER
LQHKEY_OVERLOAD_TC
LQHSCAN_SLOWDOWNS
OPERATIONS
PRUNED_RANGE_SCANS_RECEIVED
RANGE_SCANS
RANGE_SCANS_RECEIVED
READS
READS_NOT_FOUND
READS_RECEIVED
REMOTE_RANGE_SCANS_SENT
REMOTE_READS_SENT
SCAN_BATCHES_RETURNED
SCAN_ROWS_RETURNED
SIMPLE_READS
TABLE_SCANS
TABLE_SCANS_RECEIVED
TRANSACTIONS
WRITES

set @@global.ndbinfo_offline=TRUE;
select @@ndbinfo_offline;
@@ndbinfo_offline
1

CREATE TABLE ndb$does_not_exist_in_ndb(
  node_id int,
  message varchar(255)
) ENGINE = ndbinfo CHARACTER SET latin1;

CREATE VIEW view_on_table_which_does_not_exist_in_ndb AS
  SELECT node_id, message
  FROM ndbinfo.ndb$does_not_exist_in_ndb;

SHOW CREATE TABLE ndb$does_not_exist_in_ndb;
Table	Create Table
ndb$does_not_exist_in_ndb	CREATE TABLE `ndb$does_not_exist_in_ndb` (
  `node_id` int DEFAULT NULL,
  `message` varchar(255) DEFAULT NULL
) ENGINE=NDBINFO DEFAULT CHARSET=latin1

SELECT * FROM view_on_table_which_does_not_exist_in_ndb;
node_id	message
Warnings:
Note	1	'NDBINFO' has been started in offline mode since the 'NDBCLUSTER' engine is disabled or @@global.ndbinfo_offline is turned on - no rows can be returned
SELECT * FROM ndb$does_not_exist_in_ndb;
node_id	message
Warnings:
Note	1	'NDBINFO' has been started in offline mode since the 'NDBCLUSTER' engine is disabled or @@global.ndbinfo_offline is turned on - no rows can be returned
SELECT DISTINCT(node_id) FROM ndbinfo.counters ORDER BY node_id;
node_id
Warnings:
Note	1	'NDBINFO' has been started in offline mode since the 'NDBCLUSTER' engine is disabled or @@global.ndbinfo_offline is turned on - no rows can be returned

DROP VIEW view_on_table_which_does_not_exist_in_ndb;
DROP TABLE ndb$does_not_exist_in_ndb;

set @@global.ndbinfo_offline = FALSE;

SELECT DISTINCT(node_id) FROM ndbinfo.counters ORDER BY node_id;
node_id
1
2

Verify there are no ndbinfo views without 'root@localhost' as definer
select table_schema, table_name, definer from information_schema.views
  where table_schema = 'ndbinfo' and
        definer != 'root@localhost';
TABLE_SCHEMA	TABLE_NAME	DEFINER

set @@optimizer_switch='block_nested_loop=off';

select @a:=0;

select
  @a:=@a+1,
  a.node_id, b.node_id,
  a.block_name, b.block_name,
  a.block_instance, b.block_instance,
  a.counter_id, b.counter_id,
  a.counter_name, b.counter_name,
  a.val, b.val
from
  ndbinfo.counters a join
  ndbinfo.counters b
on
  a.node_id = b.node_id;

select @b:=0;

select
  @b:=@b+1,
  a.node_id, b.node_id,
  a.block_name, b.block_name,
  a.block_instance, b.block_instance,
  a.counter_id, b.counter_id,
  a.counter_name, b.counter_name,
  a.val, b.val
from
  ndbinfo.counters a join
  ndbinfo.counters b
on
  a.node_id = b.node_id;

Expect both joins to give same row count
(0 diff)
select @a - @b;
@a - @b
0

create temporary table old_count
       select counter_name, sum(val) as val
       from ndbinfo.counters
       where block_name='DBSPJ'
       group by counter_name;
drop table old_count;
set @@optimizer_switch=default;

create table numbers(
  i int
);

insert into numbers values (0),(1),(2),(3),(4),(5),(6),(7),(8),(9);

create table t1(
  a int not null primary key,
  b int not null,
  c1 char(255),
  vc1 varchar(1024),
  tx1 text
)engine=ndbcluster character set latin1;

insert into t1 select x1.i+x2.i*10+x3.i*100, x1.i-x2.i*10-x3.i*100, repeat('x', 1+x1.i), repeat('y', 1000+x1.i), repeat('z', x1.i*100) from numbers as x1, numbers as x2, numbers as x3;

drop table numbers;

create index ix1 on t1(c1);
create unique index ix2 on t1(b) using hash;

set @t1_id = (select cast(id as signed integer) from ndbinfo.ndb$dict_obj_info where fq_name REGEXP "def/t1$");

select type, state, parent_obj_type,
  replace(replace(fq_name,
                  concat("/", cast(@t1_id as char(10)), "/"), "/<t1 id>/"),
          concat("_", cast(@t1_id as char(10)), "_"), "_<t1 id>_") as fq_name,
  if(parent_obj_id=@t1_id, "child_of_t1",
    if(parent_obj_id=0, "root", "error!")) as  nesting
  from ndbinfo.ndb$dict_obj_info
  where type <= 6
  and (id = @t1_id or
       instr(fq_name, concat("/", cast(@t1_id as char(10)), "/")) or
       instr(fq_name, concat("_", cast(@t1_id as char(10)), "_")))
  order by type, state, parent_obj_type, fq_name;
type	state	parent_obj_type	fq_name	nesting
2	4	0	ndbinfo/def/t1	root
2	4	2	ndbinfo/def/NDB$BLOB_<t1 id>_4	child_of_t1
3	4	2	sys/def/<t1 id>/ix2$unique	child_of_t1
6	4	2	sys/def/<t1 id>/ix1	child_of_t1
6	4	2	sys/def/<t1 id>/PRIMARY	child_of_t1


create view frag_sum as 
select 
sum(fixed_elem_alloc_bytes) as fixed_elem_alloc_bytes,
sum(var_elem_alloc_bytes) as var_elem_alloc_bytes,
sum(hash_index_alloc_bytes) as hash_index_alloc_bytes
from ndbinfo.memory_per_fragment;

create view pool_sum as
select pool_name, block_number, max(entry_size) * sum(used) as used_bytes 
from  ndbinfo.ndb$pools where pool_name <> "Data memory" 
or block_number=249 group by pool_name, block_number;

create view check_l2pmap_pools as 
select min(floor(1000*nodes.total*nodes.entry_size/
           (pages.used*pages.entry_size))) as l2pmap_ratio 
from ndbinfo.ndb$pools as pages join ndbinfo.ndb$pools as nodes 
where pages.node_id=nodes.node_id 
and pages.block_instance=nodes.block_instance 
and pages.block_number=nodes.block_number
and pages.pool_name="L2PMap pages" 
and nodes.pool_name="L2PMap nodes";

create view l2p_frag_sum as
select sum(tuple_l2pmap_alloc_bytes) as l2p_sum, 'TUP' as block 
from ndbinfo.ndb$frag_mem_use 
union 
select sum(hash_index_l2pmap_alloc_bytes) as l2p_sum, 'ACC' as block 
from ndbinfo.ndb$frag_mem_use;


select used_bytes - hash_index_alloc_bytes from pool_sum, frag_sum 
where pool_name='Index memory';
used_bytes - hash_index_alloc_bytes
0

select used_bytes - fixed_elem_alloc_bytes - var_elem_alloc_bytes
  into @diff
  from pool_sum, frag_sum 
  where pool_name='Data memory';
select @diff;
@diff
0


select l2p_sum-used_bytes from l2p_frag_sum, pool_sum 
  where pool_name='L2PMap nodes' and ((block='ACC' and block_number=248) or 
                                      (block='TUP' and block_number=249));
l2p_sum-used_bytes
0
0

select * from check_l2pmap_pools;
l2pmap_ratio
996

select * from sum_per_tab;
fq_name	parent_fq_name	type	fixed_elem_count	fixed_elem_size_bytes	fixed_elem_alloc_ok	fixed_elem_free_bytes_ok	var_elem_count	var_bytes_ok
ndbinfo/def/NDB$BLOB_<t1 id>_4	ndbinfo/def/t1	User table	1400	36	1.0	1	1400	1
ndbinfo/def/t1	NULL	User table	2000	292	1.0	1	2000	1
sys/def/<t1 id>/ix1	ndbinfo/def/t1	Ordered index	-1	272	1.0	1	0	1
sys/def/<t1 id>/ix2$unique	ndbinfo/def/t1	Unique hash index	2000	28	1.0	1	0	1
sys/def/<t1 id>/PRIMARY	ndbinfo/def/t1	Ordered index	-1	272	1.0	1	0	1

delete from t1 where a%10=0;

select used_bytes - hash_index_alloc_bytes from pool_sum, frag_sum 
where pool_name='Index memory';
used_bytes - hash_index_alloc_bytes
0

select used_bytes - fixed_elem_alloc_bytes - var_elem_alloc_bytes
  from pool_sum, frag_sum 
  where pool_name='Data memory';
used_bytes - fixed_elem_alloc_bytes - var_elem_alloc_bytes
0

select l2p_sum-used_bytes from l2p_frag_sum, pool_sum 
  where pool_name='L2PMap nodes' and ((block='ACC' and block_number=248) or 
                                      (block='TUP' and block_number=249));
l2p_sum-used_bytes
0
0

select * from check_l2pmap_pools;
l2pmap_ratio
996

select * from sum_per_tab;
fq_name	parent_fq_name	type	fixed_elem_count	fixed_elem_size_bytes	fixed_elem_alloc_ok	fixed_elem_free_bytes_ok	var_elem_count	var_bytes_ok
ndbinfo/def/NDB$BLOB_<t1 id>_4	ndbinfo/def/t1	User table	1400	36	1.0	1	1400	1
ndbinfo/def/t1	NULL	User table	1800	292	1.0	1	1800	1
sys/def/<t1 id>/ix1	ndbinfo/def/t1	Ordered index	-1	272	1.0	1	0	1
sys/def/<t1 id>/ix2$unique	ndbinfo/def/t1	Unique hash index	1800	28	1.0	1	0	1
sys/def/<t1 id>/PRIMARY	ndbinfo/def/t1	Ordered index	-1	272	1.0	1	0	1

update t1 set vc1=repeat('x', a%300), tx1=repeat('y', a*2);

select used_bytes - hash_index_alloc_bytes from pool_sum, frag_sum 
where pool_name='Index memory';
used_bytes - hash_index_alloc_bytes
0

select used_bytes - fixed_elem_alloc_bytes - var_elem_alloc_bytes
  from pool_sum, frag_sum 
  where pool_name='Data memory';
used_bytes - fixed_elem_alloc_bytes - var_elem_alloc_bytes
0

select l2p_sum-used_bytes from l2p_frag_sum, pool_sum 
  where pool_name='L2PMap nodes' and ((block='ACC' and block_number=248) or 
                                      (block='TUP' and block_number=249));
l2p_sum-used_bytes
0
0

select * from check_l2pmap_pools;
l2pmap_ratio
996

select * from sum_per_tab;
fq_name	parent_fq_name	type	fixed_elem_count	fixed_elem_size_bytes	fixed_elem_alloc_ok	fixed_elem_free_bytes_ok	var_elem_count	var_bytes_ok
ndbinfo/def/NDB$BLOB_<t1 id>_4	ndbinfo/def/t1	User table	1568	36	1.0	1	1568	1
ndbinfo/def/t1	NULL	User table	1800	292	1.0	1	1800	1
sys/def/<t1 id>/ix1	ndbinfo/def/t1	Ordered index	-1	272	1.0	1	0	1
sys/def/<t1 id>/ix2$unique	ndbinfo/def/t1	Unique hash index	1800	28	1.0	1	0	1
sys/def/<t1 id>/PRIMARY	ndbinfo/def/t1	Ordered index	-1	272	1.0	1	0	1

drop table t1;
drop view l2p_frag_sum;
drop view check_l2pmap_pools;
drop view sum_per_tab;
drop view pool_sum;
drop view frag_sum;

create view frag_ops as select 
  if(type in ('Ordered index', 'Unique hash index'), 
    substring(fq_name from 1+locate('/', fq_name, 9)), 
    if(fq_name like '%BLOB%', left(fq_name, locate('_', fq_name)), fq_name)) 
    as fq_name,
  parent_fq_name,
  type,
  count(fragment_num) as frag_count,
  sum(tot_key_reads) as tot_key_reads, 
  sum(tot_key_inserts) as tot_key_inserts, 
  sum(tot_key_updates) as tot_key_updates, 
  sum(tot_key_writes) as tot_key_writes, 
  sum(tot_key_deletes) as tot_key_deletes, 
  sum(tot_key_refs) as tot_key_refs,
  round(log2(1+sum(tot_key_attrinfo_bytes))) as log_tot_key_attrinfo_bytes,
  sum(tot_key_keyinfo_bytes) as tot_key_keyinfo_bytes,
  sum(tot_key_prog_bytes) as tot_key_prog_bytes,
  sum(tot_key_inst_exec) as tot_key_inst_exec,
  sum(tot_key_bytes_returned) as tot_key_bytes_returned,
  sum(tot_frag_scans) as tot_frag_scans, 
  sum(tot_scan_rows_examined) as tot_scan_rows_examined, 
  sum(tot_scan_rows_returned) as tot_scan_rows_returned, 
  sum(tot_scan_bytes_returned) as tot_scan_bytes_returned, 
  sum(tot_scan_prog_bytes) as tot_scan_prog_bytes,
  sum(tot_scan_bound_bytes) as tot_scan_bound_bytes,
  sum(tot_scan_inst_exec) as tot_scan_inst_exec,
  # Ignore concurrent frag_scans, as all tests below expect them to be 0
  # but this is not stable as LCP scans are counted as concurrent
  # frag scans while they are running (but not counted as tot_frag_scans
  # when they complete).
  # Arguably it is useful to see a live LCP scan, and this test has no
  # use for conc_frag_scans!=0, so avoid looking at it for determinism
  #sum(conc_frag_scans) as conc_frag_scans,
  sum(conc_qd_frag_scans) as conc_qd_frag_scans, 
  sum(tot_commits) as tot_commits
  from ndbinfo.operations_per_fragment opf
  where fq_name like 'ndbinfo%' or parent_fq_name like 'ndbinfo%'
  group by table_id, type, opf.fq_name, parent_fq_name
  order by ifnull(parent_fq_name, opf.fq_name), opf.fq_name;

create table t1 (
  a int not null,
  b int not null,
  c int not null,
  d int not null,
  t text not null,
  primary key (b,a)
) engine=ndbcluster
partition by key(b,a) partitions 8;

create unique index ix1 on t1(d) using hash;

create table numbers(
  i int
);

insert into numbers values (0),(1),(2),(3),(4),(5),(6),(7),(8),(9);

insert into t1 select x1.i+x2.i*10, 1, 1+x1.i+x2.i*10, 1+x1.i+x2.i*10,
  repeat('x', 512)
  from numbers as x1, numbers as x2;

drop table numbers;

create table t2 (
  a int, 
  b int, 
  primary key(a) using hash)
engine = ndb 
partition by key(a) partitions 8;

insert into t2 values (1, 2);
insert into t2 values (2, 3);
insert into t2 values (3, 1);

select * from frag_ops;;
fq_name	ndbinfo/def/NDB$BLOB_
parent_fq_name	ndbinfo/def/t1
type	User table
frag_count	16
tot_key_reads	0
tot_key_inserts	100
tot_key_updates	0
tot_key_writes	100
tot_key_deletes	0
tot_key_refs	0
log_tot_key_attrinfo_bytes	16
tot_key_keyinfo_bytes	2400
tot_key_prog_bytes	0
tot_key_inst_exec	0
tot_key_bytes_returned	0
tot_frag_scans	0
tot_scan_rows_examined	0
tot_scan_rows_returned	0
tot_scan_bytes_returned	0
tot_scan_prog_bytes	0
tot_scan_bound_bytes	0
tot_scan_inst_exec	0
conc_qd_frag_scans	0
tot_commits	200
fq_name	ndbinfo/def/t1
parent_fq_name	NULL
type	User table
frag_count	16
tot_key_reads	0
tot_key_inserts	200
tot_key_updates	200
tot_key_writes	0
tot_key_deletes	0
tot_key_refs	0
log_tot_key_attrinfo_bytes	16
tot_key_keyinfo_bytes	3200
tot_key_prog_bytes	0
tot_key_inst_exec	0
tot_key_bytes_returned	0
tot_frag_scans	24
tot_scan_rows_examined	0
tot_scan_rows_returned	0
tot_scan_bytes_returned	0
tot_scan_prog_bytes	64
tot_scan_bound_bytes	0
tot_scan_inst_exec	0
conc_qd_frag_scans	0
tot_commits	400
fq_name	ix1$unique
parent_fq_name	ndbinfo/def/t1
type	Unique hash index
frag_count	16
tot_key_reads	0
tot_key_inserts	200
tot_key_updates	0
tot_key_writes	0
tot_key_deletes	0
tot_key_refs	0
log_tot_key_attrinfo_bytes	12
tot_key_keyinfo_bytes	800
tot_key_prog_bytes	0
tot_key_inst_exec	0
tot_key_bytes_returned	0
tot_frag_scans	0
tot_scan_rows_examined	0
tot_scan_rows_returned	0
tot_scan_bytes_returned	0
tot_scan_prog_bytes	0
tot_scan_bound_bytes	0
tot_scan_inst_exec	0
conc_qd_frag_scans	0
tot_commits	200
fq_name	PRIMARY
parent_fq_name	ndbinfo/def/t1
type	Ordered index
frag_count	16
tot_key_reads	0
tot_key_inserts	0
tot_key_updates	0
tot_key_writes	0
tot_key_deletes	0
tot_key_refs	0
log_tot_key_attrinfo_bytes	0
tot_key_keyinfo_bytes	0
tot_key_prog_bytes	0
tot_key_inst_exec	0
tot_key_bytes_returned	0
tot_frag_scans	1
tot_scan_rows_examined	0
tot_scan_rows_returned	0
tot_scan_bytes_returned	0
tot_scan_prog_bytes	0
tot_scan_bound_bytes	0
tot_scan_inst_exec	0
conc_qd_frag_scans	0
tot_commits	0
fq_name	ndbinfo/def/t2
parent_fq_name	NULL
type	User table
frag_count	16
tot_key_reads	0
tot_key_inserts	6
tot_key_updates	0
tot_key_writes	0
tot_key_deletes	0
tot_key_refs	0
log_tot_key_attrinfo_bytes	7
tot_key_keyinfo_bytes	24
tot_key_prog_bytes	0
tot_key_inst_exec	0
tot_key_bytes_returned	0
tot_frag_scans	8
tot_scan_rows_examined	0
tot_scan_rows_returned	0
tot_scan_bytes_returned	0
tot_scan_prog_bytes	32
tot_scan_bound_bytes	0
tot_scan_inst_exec	0
conc_qd_frag_scans	0
tot_commits	6
explain select count(*) from t1 where d<10;
id	select_type	table	partitions	type	possible_keys	key	key_len	ref	rows	filtered	Extra
1	SIMPLE	t1	#	ALL	ix1	NULL	NULL	NULL	100	33.33	Using pushed condition (`ndbinfo`.`t1`.`d` < 10)
Warnings:
Note	1003	/* select#1 */ select count(0) AS `count(*)` from `ndbinfo`.`t1` where (`ndbinfo`.`t1`.`d` < 10)
select count(*) from t1 where d<10;
count(*)
9

explain select count(*) from t1 where b=1 and a<10;
id	select_type	table	partitions	type	possible_keys	key	key_len	ref	rows	filtered	Extra
1	SIMPLE	t1	#	range	PRIMARY	PRIMARY	8	NULL	3	100.00	Using pushed condition ((`ndbinfo`.`t1`.`b` = 1) and (`ndbinfo`.`t1`.`a` < 10)); Using MRR
Warnings:
Note	1003	/* select#1 */ select count(0) AS `count(*)` from `ndbinfo`.`t1` where ((`ndbinfo`.`t1`.`b` = 1) and (`ndbinfo`.`t1`.`a` < 10))
select count(*) from t1 where b=1 and a<10;
count(*)
10

explain select * from t1 where b=1 and a = -5;
id	select_type	table	partitions	type	possible_keys	key	key_len	ref	rows	filtered	Extra
1	SIMPLE	t1	#	eq_ref	PRIMARY	PRIMARY	8	const,const	1	100.00	NULL
Warnings:
Note	1003	/* select#1 */ select `ndbinfo`.`t1`.`a` AS `a`,`ndbinfo`.`t1`.`b` AS `b`,`ndbinfo`.`t1`.`c` AS `c`,`ndbinfo`.`t1`.`d` AS `d`,`ndbinfo`.`t1`.`t` AS `t` from `ndbinfo`.`t1` where ((`ndbinfo`.`t1`.`a` = -(5)) and (`ndbinfo`.`t1`.`b` = 1))
select * from t1 where b=1 and a = -5;
a	b	c	d	t

insert into t1 values (1,1,1,1,'');
ERROR 23000: Duplicate entry '1-1' for key 't1.PRIMARY'

replace t1 values (-1,-1,-1,-1,'');
replace t1 values (1,1,5,500,'');

update t1 set d = -d, t = repeat('a', 300) where b=1 and a > 90;

delete from t1 where a%30=0;




explain select count(*)
from t2 as tx, t2 as ty
where tx.a in (1,3,5)
and ty.a = tx.b;
id	select_type	table	partitions	type	possible_keys	key	key_len	ref	rows	filtered	Extra
1	SIMPLE	tx	#	range	PRIMARY	PRIMARY	4	NULL	3	100.00	Parent of 2 pushed join@1; Using pushed condition ((`ndbinfo`.`tx`.`a` in (1,3,5)) and (`ndbinfo`.`tx`.`b` is not null)); Using MRR
1	SIMPLE	ty	#	eq_ref	PRIMARY	PRIMARY	4	ndbinfo.tx.b	1	100.00	Child of 'tx' in pushed join@1
Warnings:
Note	1003	/* select#1 */ select count(0) AS `count(*)` from `ndbinfo`.`t2` `tx` join `ndbinfo`.`t2` `ty` where ((`ndbinfo`.`ty`.`a` = `ndbinfo`.`tx`.`b`) and (`ndbinfo`.`tx`.`a` in (1,3,5)))

create table save_counters as select * from frag_ops;

select count(*)
from t2 as tx, t2 as ty
where tx.a in (1,3,5)
and ty.a = tx.b;
count(*)
2

create view changes as select 
new.fq_name,
new.parent_fq_name,
new.type,
new.frag_count,
new.tot_key_reads - old.tot_key_reads,
new.tot_key_inserts - old.tot_key_inserts,
new.tot_key_updates - old.tot_key_updates,
new.tot_key_writes - old.tot_key_writes,
new.tot_key_deletes - old.tot_key_deletes,
new.tot_key_refs - old.tot_key_refs,
new.log_tot_key_attrinfo_bytes - old.log_tot_key_attrinfo_bytes,
new.tot_key_keyinfo_bytes - old.tot_key_keyinfo_bytes,
new.tot_key_prog_bytes - old.tot_key_prog_bytes,
new.tot_key_inst_exec - old.tot_key_inst_exec,
new.tot_key_bytes_returned - old.tot_key_bytes_returned,
new.tot_frag_scans - old.tot_frag_scans,
new.tot_scan_rows_examined - old.tot_scan_rows_examined,
new.tot_scan_rows_returned - old.tot_scan_rows_returned,
new.tot_scan_bytes_returned - old.tot_scan_bytes_returned,
new.tot_scan_prog_bytes - old.tot_scan_prog_bytes,
new.tot_scan_bound_bytes - old.tot_scan_bound_bytes,
new.tot_scan_inst_exec - old.tot_scan_inst_exec,
new.tot_commits  - old.tot_commits
from frag_ops as new, save_counters as old
where new.fq_name=old.fq_name and new.fq_name like '%t2';

select * from changes;
fq_name	ndbinfo/def/t2
parent_fq_name	NULL
type	User table
frag_count	16
new.tot_key_reads - old.tot_key_reads	5
new.tot_key_inserts - old.tot_key_inserts	0
new.tot_key_updates - old.tot_key_updates	0
new.tot_key_writes - old.tot_key_writes	0
new.tot_key_deletes - old.tot_key_deletes	0
new.tot_key_refs - old.tot_key_refs	1
new.log_tot_key_attrinfo_bytes - old.log_tot_key_attrinfo_bytes	2
new.tot_key_keyinfo_bytes - old.tot_key_keyinfo_bytes	20
new.tot_key_prog_bytes - old.tot_key_prog_bytes	168
new.tot_key_inst_exec - old.tot_key_inst_exec	7
new.tot_key_bytes_returned - old.tot_key_bytes_returned	56
new.tot_frag_scans - old.tot_frag_scans	0
new.tot_scan_rows_examined - old.tot_scan_rows_examined	0
new.tot_scan_rows_returned - old.tot_scan_rows_returned	0
new.tot_scan_bytes_returned - old.tot_scan_bytes_returned	0
new.tot_scan_prog_bytes - old.tot_scan_prog_bytes	0
new.tot_scan_bound_bytes - old.tot_scan_bound_bytes	0
new.tot_scan_inst_exec - old.tot_scan_inst_exec	0
new.tot_commits  - old.tot_commits	0

drop view changes;
drop table save_counters;
drop view frag_ops;
drop table t1;
drop table t2;


## Check that the new tables return data and exists.
select count(*) > 10 from blocks;
count(*) > 10
1
select param_number, param_name, param_description, param_default,
       param_min, param_max from ndb$config_params
  where param_name = "DataMemory";
param_number	param_name	param_description	param_default	param_min	param_max
112	DataMemory	Number bytes on each ndbd(DB) node allocated for storing data	102760448	1048576	17592186044416
select * from ndb$dict_obj_types where type_id < 3;
type_id	type_name
1	System table
2	User table
select * from ndb$dbtc_apiconnect_state;
select * from ndb$dblqh_tcconnect_state;
## Check that the new views return data and exists.
select block_number from blocks where block_name = "DBTC";
block_number
245
select param_name from config_params where param_number = 101;
param_name
NoOfReplicas
select type_name from ndb$dict_obj_types where type_id = 3;
type_name
Unique hash index

## All tables in ndbinfo/ should now be using engine=NDBINFO
select count(*) from information_schema.tables
  where table_schema = 'ndbinfo' and engine != 'ndbinfo';
count(*)
0

select * from ndbinfo.config_params order by param_number;
UPDATE ndb$config_params SET param_number=1 WHERE param_name = "NoOfReplicas";
ERROR HY000: Table 'ndb$config_params' is read only

UPDATE config_params SET param_number=1 WHERE param_name = "NoOfReplicas";
ERROR HY000: Table 'ndb$config_params' is read only

select node_id, param_name, config_param, config_value
  from ndbinfo.config_values cv, ndbinfo.config_params cp
  where cv.config_param = cp.param_number and
        cp.param_name = 'MaxNoOfConcurrentTransactions'
  order by node_id;
node_id	param_name	config_param	config_value
1	MaxNoOfConcurrentTransactions	106	2048
2	MaxNoOfConcurrentTransactions	106	2048

select node_id, param_name, config_value
  from ndbinfo.config_values cv, ndbinfo.config_params cp
  where cv.config_param = cp.param_number and
        cp.param_name = 'NodeId'
  order by node_id;
node_id	param_name	config_value
1	NodeId	1
2	NodeId	2

select node_id, concat(config_value / 1024 / 1024, 'M') as DataMemory
  from ndbinfo.config_values
  where config_param = 112 /* DataMemory */
  order by node_id;
node_id	DataMemory
1	30M
2	30M

set @@ndbinfo_show_hidden=TRUE;
desc ndb$processes;
Field	Type	Null	Key	Default	Extra
reporting_node_id	int unsigned	YES		NULL	
node_id	int unsigned	YES		NULL	
node_type	int unsigned	YES		NULL	
node_version	varchar(512)	YES		NULL	
process_id	int unsigned	YES		NULL	
angel_process_id	int unsigned	YES		NULL	
process_name	varchar(512)	YES		NULL	
service_URI	varchar(512)	YES		NULL	
set @@ndbinfo_show_hidden=default;
SELECT view_definition from information_schema.views
  WHERE table_schema = 'ndbinfo' and table_name = 'processes';
VIEW_DEFINITION
select distinct `ndbinfo`.`ndb$processes`.`node_id` AS `node_id`,(case `ndbinfo`.`ndb$processes`.`node_type` when 0 then 'NDB' when 1 then 'API' when 2 then 'MGM' else NULL end) AS `node_type`,`ndbinfo`.`ndb$processes`.`node_version` AS `node_version`,nullif(`ndbinfo`.`ndb$processes`.`process_id`,0) AS `process_id`,nullif(`ndbinfo`.`ndb$processes`.`angel_process_id`,0) AS `angel_process_id`,`ndbinfo`.`ndb$processes`.`process_name` AS `process_name`,`ndbinfo`.`ndb$processes`.`service_URI` AS `service_URI` from `ndbinfo`.`ndb$processes` order by `ndbinfo`.`ndb$processes`.`node_id`

SELECT reporting_node_id, node_id, node_type,
replace(replace(process_name,"-debug",""),".exe","") AS process_name
FROM ndb$processes
ORDER BY reporting_node_id, node_id;
reporting_node_id	node_id	node_type	process_name
1	1	0	ndbmtd
1	3	2	ndb_mgmd
1	16	1	mysqld
1	32	1	mysqld
1	48	1	mysqld
1	49	1	mysqld
1	63	1	mysqld
1	127	1	mysqld
2	2	0	ndbmtd
2	3	2	ndb_mgmd
2	16	1	mysqld
2	32	1	mysqld
2	48	1	mysqld
2	49	1	mysqld
2	63	1	mysqld
2	127	1	mysqld

set @windows = convert(@@version_compile_os using latin1)
                 in ('Win32', 'Win64', 'Windows');

SELECT node_id,
node_type,
replace(replace(process_name,"-debug",""),".exe","") AS process_name,
if(process_id is null, "null", "not_null") as proc_id,
if(@windows AND node_type = 'API',
   "null",
   if(angel_process_id is null, "null", "not_null")) as angel_proc_id,
if(NOT @windows AND node_type = 'API',
   "not_null",
   if(angel_process_id is null, "null", "not_null")) as monitor_proc_id
FROM processes
ORDER BY node_id;
node_id	node_type	process_name	proc_id	angel_proc_id	monitor_proc_id
1	NDB	ndbmtd	not_null	not_null	not_null
2	NDB	ndbmtd	not_null	not_null	not_null
3	MGM	ndb_mgmd	not_null	null	null
16	API	mysqld	not_null	null	not_null
32	API	mysqld	not_null	null	not_null
48	API	mysqld	not_null	null	not_null
49	API	mysqld	not_null	null	not_null
63	API	mysqld	not_null	null	not_null
127	API	mysqld	not_null	null	not_null

set @@ndbinfo_show_hidden=TRUE;
desc ndb$config_nodes;
Field	Type	Null	Key	Default	Extra
reporting_node_id	int unsigned	YES		NULL	
node_id	int unsigned	YES		NULL	
node_type	int unsigned	YES		NULL	
node_hostname	varchar(512)	YES		NULL	
set @@ndbinfo_show_hidden=default;
select view_definition, is_updatable, security_type
  FROM information_schema.views
  WHERE table_schema = 'ndbinfo' AND table_name = 'config_nodes';
VIEW_DEFINITION	IS_UPDATABLE	SECURITY_TYPE
select distinct `ndbinfo`.`ndb$config_nodes`.`node_id` AS `node_id`,(case `ndbinfo`.`ndb$config_nodes`.`node_type` when 0 then 'NDB' when 1 then 'API' when 2 then 'MGM' else NULL end) AS `node_type`,`ndbinfo`.`ndb$config_nodes`.`node_hostname` AS `node_hostname` from `ndbinfo`.`ndb$config_nodes` order by `ndbinfo`.`ndb$config_nodes`.`node_id`	NO	INVOKER

SELECT * from ndb$config_nodes order by reporting_node_id, node_id;
reporting_node_id	node_id	node_type	node_hostname
1	1	0	localhost
1	2	0	localhost
1	3	2	localhost
1	16	1	localhost
1	32	1	localhost
1	48	1	localhost
1	49	1	localhost
1	63	1	localhost
1	127	1	localhost
1	192	1	localhost
1	228	1	localhost
1	229	1	localhost
1	230	1	localhost
1	231	1	localhost
1	232	1	localhost
1	233	1	localhost
1	255	1	localhost
2	1	0	localhost
2	2	0	localhost
2	3	2	localhost
2	16	1	localhost
2	32	1	localhost
2	48	1	localhost
2	49	1	localhost
2	63	1	localhost
2	127	1	localhost
2	192	1	localhost
2	228	1	localhost
2	229	1	localhost
2	230	1	localhost
2	231	1	localhost
2	232	1	localhost
2	233	1	localhost
2	255	1	localhost

SELECT node_type, count(*),
 GROUP_CONCAT(node_id order by 1 asc separator " ") ids
 FROM config_nodes group by node_type order by node_type;
node_type	count(*)	ids
API	14	16 32 48 49 63 127 192 228 229 230 231 232 233 255
MGM	1	3
NDB	2	1 2


#
# Bug#26048272  IMPLEMENT NDBINFO TABLE FOR LOOKUP OF ERROR CODES AND MESSAGES
#
select *
  from ndbinfo.error_messages
  where error_code = 920;
error_code	error_description	error_status	error_classification
920	Row operation defined after refreshTuple()	Permanent error	Application error

select *
  from ndbinfo.error_messages
  where error_code = 2304;
error_code	error_description	error_status	error_classification
2304	Array index out of range	Temporary error, restart node	Internal error, programming error or missing error message, please report a bug

select *
  from ndbinfo.error_messages
  where error_code = 5001;
error_code	error_description	error_status	error_classification
5001		Usage error	

select count(*) > 700
  from ndbinfo.error_messages;
count(*) > 700
1

desc hwinfo;
Field	Type	Null	Key	Default	Extra
node_id	int unsigned	YES		NULL	
cpu_cnt_max	int unsigned	YES		NULL	
cpu_cnt	int unsigned	YES		NULL	
num_cpu_cores	int unsigned	YES		NULL	
num_cpu_sockets	int unsigned	YES		NULL	
HW_memory_size	bigint unsigned	YES		NULL	
model_name	varchar(512)	YES		NULL	
desc cpuinfo;
Field	Type	Null	Key	Default	Extra
node_id	int unsigned	YES		NULL	
cpu_no	int unsigned	YES		NULL	
cpu_online	int unsigned	YES		NULL	
core_id	int unsigned	YES		NULL	
socket_id	int unsigned	YES		NULL	
desc cpudata;
Field	Type	Null	Key	Default	Extra
node_id	int unsigned	YES		NULL	
cpu_no	int unsigned	YES		NULL	
cpu_online	int unsigned	YES		NULL	
cpu_userspace_time	int unsigned	YES		NULL	
cpu_idle_time	int unsigned	YES		NULL	
cpu_system_time	int unsigned	YES		NULL	
cpu_interrupt_time	int unsigned	YES		NULL	
cpu_exec_vm_time	int unsigned	YES		NULL	
desc cpudata_50ms;
Field	Type	Null	Key	Default	Extra
node_id	int unsigned	YES		NULL	
measurement_id	int unsigned	YES		NULL	
cpu_no	int unsigned	YES		NULL	
cpu_online	int unsigned	YES		NULL	
cpu_userspace_time	int unsigned	YES		NULL	
cpu_idle_time	int unsigned	YES		NULL	
cpu_system_time	int unsigned	YES		NULL	
cpu_interrupt_time	int unsigned	YES		NULL	
cpu_exec_vm_time	int unsigned	YES		NULL	
elapsed_time	int unsigned	YES		NULL	
desc cpudata_1sec;
Field	Type	Null	Key	Default	Extra
node_id	int unsigned	YES		NULL	
measurement_id	int unsigned	YES		NULL	
cpu_no	int unsigned	YES		NULL	
cpu_online	int unsigned	YES		NULL	
cpu_userspace_time	int unsigned	YES		NULL	
cpu_idle_time	int unsigned	YES		NULL	
cpu_system_time	int unsigned	YES		NULL	
cpu_interrupt_time	int unsigned	YES		NULL	
cpu_exec_vm_time	int unsigned	YES		NULL	
elapsed_time	int unsigned	YES		NULL	
desc cpudata_20sec;
Field	Type	Null	Key	Default	Extra
node_id	int unsigned	YES		NULL	
measurement_id	int unsigned	YES		NULL	
cpu_no	int unsigned	YES		NULL	
cpu_online	int unsigned	YES		NULL	
cpu_userspace_time	int unsigned	YES		NULL	
cpu_idle_time	int unsigned	YES		NULL	
cpu_system_time	int unsigned	YES		NULL	
cpu_interrupt_time	int unsigned	YES		NULL	
cpu_exec_vm_time	int unsigned	YES		NULL	
elapsed_time	int unsigned	YES		NULL	

select * from hwinfo;
select * from cpuinfo;
select * from cpudata;
select * from cpudata_50ms;
select * from cpudata_1sec;
select * from cpudata_20sec;
#
# BUG#32073640 Add ndbinfo.backup_id
#  - the table have one column and one row
#
select * from backup_id;
id
<backup_id>

#
# Bug#32198754 EXTEND MTR CHECK TESTCASES TO CHECK NDB DICTIONARY ...
#  - adds a new ndbinfo.dict_obj_tree view which can show
#    the object tree of objects in NDB dictionary
#
CREATE LOGFILE GROUP first_lg
  ADD UNDOFILE 'lg1_undofile.dat' INITIAL_SIZE 1M UNDO_BUFFER_SIZE = 1M
  ENGINE=NDB;

CREATE TABLESPACE first_ts
  ADD DATAFILE 'ts1_datafile.dat'
    USE LOGFILE GROUP first_lg INITIAL_SIZE 2M
  ENGINE NDB;

CREATE TABLE test.t1 (
  a int PRIMARY KEY
) ENGINE = NDB TABLESPACE first_ts STORAGE DISK;

CREATE TABLE test.t2 (
  a int PRIMARY KEY,
  b int,
  UNIQUE(b)
) engine = NDB;

SELECT name, parent_name, root_name, level, indented_name, path
  FROM ndbinfo.dict_obj_tree
  WHERE root_name IN ('first_lg', 'first_ts', 'test/def/t1', 'test/def/t2');
name	parent_name	root_name	level	indented_name	path
first_lg	first_lg	first_lg	1	first_lg	first_lg
lg1_undofile.dat	first_lg	first_lg	2	  -> lg1_undofile.dat	first_lg -> lg1_undofile.dat
first_ts	first_ts	first_ts	1	first_ts	first_ts
ts1_datafile.dat	first_ts	first_ts	2	  -> ts1_datafile.dat	first_ts -> ts1_datafile.dat
test/def/t1	test/def/t1	test/def/t1	1	test/def/t1	test/def/t1
sys/def/<id>/PRIMARY	test/def/t1	test/def/t1	2	  -> sys/def/<id>/PRIMARY	test/def/t1 -> sys/def/<id>/PRIMARY
NDB$INDEX_<id>_CUSTOM	sys/def/<id>/PRIMARY	test/def/t1	3	    -> NDB$INDEX_<id>_CUSTOM	test/def/t1 -> sys/def/<id>/PRIMARY -> NDB$INDEX_<id>_CUSTOM
test/def/t2	test/def/t2	test/def/t2	1	test/def/t2	test/def/t2
sys/def/<id>/b	test/def/t2	test/def/t2	2	  -> sys/def/<id>/b	test/def/t2 -> sys/def/<id>/b
NDB$INDEX_<id>_CUSTOM	sys/def/<id>/b	test/def/t2	3	    -> NDB$INDEX_<id>_CUSTOM	test/def/t2 -> sys/def/<id>/b -> NDB$INDEX_<id>_CUSTOM
sys/def/<id>/b$unique	test/def/t2	test/def/t2	2	  -> sys/def/<id>/b$unique	test/def/t2 -> sys/def/<id>/b$unique
NDB$INDEX_<id>_UI	sys/def/<id>/b$unique	test/def/t2	3	    -> NDB$INDEX_<id>_UI	test/def/t2 -> sys/def/<id>/b$unique -> NDB$INDEX_<id>_UI
sys/def/<id>/PRIMARY	test/def/t2	test/def/t2	2	  -> sys/def/<id>/PRIMARY	test/def/t2 -> sys/def/<id>/PRIMARY
NDB$INDEX_<id>_CUSTOM	sys/def/<id>/PRIMARY	test/def/t2	3	    -> NDB$INDEX_<id>_CUSTOM	test/def/t2 -> sys/def/<id>/PRIMARY -> NDB$INDEX_<id>_CUSTOM

SELECT indented_name, root_name FROM ndbinfo.dict_obj_tree
  WHERE root_name = 'test/def/t2';
indented_name	root_name
test/def/t2	test/def/t2
  -> sys/def/<id>/b	test/def/t2
    -> NDB$INDEX_<id>_CUSTOM	test/def/t2
  -> sys/def/<id>/b$unique	test/def/t2
    -> NDB$INDEX_<id>_UI	test/def/t2
  -> sys/def/<id>/PRIMARY	test/def/t2
    -> NDB$INDEX_<id>_CUSTOM	test/def/t2

DROP TABLE test.t2;
DROP TABLE test.t1;
ALTER TABLESPACE first_ts DROP DATAFILE 'ts1_datafile.dat';
DROP TABLESPACE first_ts;
DROP LOGFILE GROUP first_lg ENGINE=NDB;<|MERGE_RESOLUTION|>--- conflicted
+++ resolved
@@ -95,16 +95,10 @@
 47	cpudata_1sec	Data about CPU usage per second last 20 seconds
 48	cpudata_20sec	Data about CPU usage per 20 sec last 400 seconds
 49	certificates	Certificates in current use for TLS connections
-<<<<<<< HEAD
-SELECT COUNT(*) FROM ndb$tables;
-COUNT(*)
-50
-=======
 50	threadblock_details	which blocks are run in which threads and some internal state details
 SELECT COUNT(*) FROM ndb$tables;
 COUNT(*)
 51
->>>>>>> 824e2b40
 SELECT * FROM ndb$tables WHERE table_id = 2;
 table_id	table_name	comment	rows_estimate
 2	test	for testing	8000
@@ -154,10 +148,7 @@
 47	cpudata_1sec	Data about CPU usage per second last 20 seconds
 48	cpudata_20sec	Data about CPU usage per 20 sec last 400 seconds
 49	certificates	Certificates in current use for TLS connections
-<<<<<<< HEAD
-=======
 50	threadblock_details	which blocks are run in which threads and some internal state details
->>>>>>> 824e2b40
 SELECT * FROM ndb$tables WHERE table_name = 'LOGDESTINATION';
 table_id	table_name	comment	rows_estimate
 SELECT COUNT(*) FROM ndb$tables t, ndb$columns c
@@ -313,10 +304,7 @@
 47
 48
 49
-<<<<<<< HEAD
-=======
 50
->>>>>>> 824e2b40
 
 TRUNCATE ndb$tables;
 ERROR HY000: Table 'ndb$tables' is read only
