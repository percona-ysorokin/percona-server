result_format: 2
use ndbinfo;
## Look for "Extra: Select tables optimized away" in the following
## ``EXPLAIN SELECT COUNT(*)'' from compiled-in ndbinfo tables
##
## ndb$tables
select count(*) from ndb$tables;
<<<<<<< HEAD
count(*)	50
=======
count(*)	51
>>>>>>> 824e2b40
explain select count(*) from ndb$tables;
id	1
select_type	SIMPLE
table	NULL
partitions	NULL
type	NULL
possible_keys	NULL
key	NULL
key_len	NULL
ref	NULL
rows	NULL
filtered	NULL
Extra	Select tables optimized away
Warnings:
Level	Note
Code	1003
Message	/* select#1 */ select count(0) AS `count(*)` from `ndbinfo`.`ndb$tables`

## dict_obj_types
select count(*) from dict_obj_types;
count(*)	20
Select tables optimized away

## error_messages
Select tables optimized away

## config_params
Select tables optimized away

## blocks
Select tables optimized away

## backup_id
Select tables optimized away

## `EXPLAIN SELECT COUNT(*)'' from a normal ndbinfo table. Extra will be NULL.
NULL

## Information schema reveals row counts as seen by optimizer
set ndbinfo_show_hidden=1;
SELECT table_name, table_rows, avg_row_length
  FROM information_schema.tables
  WHERE table_schema='ndbinfo' AND table_type = 'BASE TABLE'
  AND table_name not like '%cpu%'
  AND table_name not in ('ndb$config_params', 'ndb$config_values')
  ORDER BY table_name;
TABLE_NAME	TABLE_ROWS	AVG_ROW_LENGTH
blobs	10	84
dictionary_columns	200	84
dictionary_tables	40	176
events	40	48
foreign_keys	10	124
index_columns	20	80
ndb$acc_operations	15	64
ndb$backup_id	1	20
ndb$blocks	29	20
ndb$certificates	34	44
<<<<<<< HEAD
ndb$columns	536	44
=======
ndb$columns	542	44
>>>>>>> 824e2b40
ndb$config_nodes	34	28
ndb$counters	200	24
ndb$dblqh_tcconnect_state	19	52
ndb$dbtc_apiconnect_state	25	52
ndb$dict_obj_info	43	40
ndb$dict_obj_types	20	20
ndb$disk_write_speed_aggregate	8	120
ndb$disk_write_speed_base	488	48
ndb$diskpagebuffer	10	64
ndb$diskstat	10	48
ndb$diskstats_1sec	200	52
ndb$error_messages	795	52
ndb$frag_locks	344	96
ndb$frag_mem_use	344	100
ndb$frag_operations	344	192
ndb$hwinfo	2	44
ndb$index_stats	64	20
ndb$logbuffers	8	40
ndb$logspaces	8	40
ndb$membership	2	88
ndb$nodes	2	24
ndb$operations	10	48
ndb$pgman_time_track_stats	200	48
ndb$pools	384	84
ndb$processes	34	68
ndb$resources	18	28
ndb$restart_info	2	100
ndb$stored_tables	43	80
ndb$table_distribution_status	43	52
ndb$table_distribution_status_all	86	52
ndb$table_fragments	344	60
ndb$table_fragments_all	344	60
ndb$table_replicas	344	64
ndb$table_replicas_all	344	64
<<<<<<< HEAD
ndb$tables	50	40
=======
ndb$tables	51	40
>>>>>>> 824e2b40
ndb$tc_time_track_stats	384	104
ndb$test	8000	24
ndb$threadblock_details	124	24
ndb$threadblocks	124	16
ndb$threads	26	40
ndb$threadstat	22	144
ndb$transactions	5	44
ndb$transporters	32	68

CALL populate_sizes();

SELECT table_name, est_rows, actual_rows from rowcounts
WHERE table_name = "ndb$config_values";
table_name	est_rows	actual_rows
ndb$config_values	334	334
## Note:
## the estimate for config_values relies on a constant in NdbinfoTables.cpp
## which must be manually maintained in order for the test to pass.
##
## List the tables where estimated size equals actual size.
SELECT count(*) from rowcounts WHERE est_rows = actual_rows;
count(*)
29
SELECT table_name from rowcounts WHERE est_rows = actual_rows
  ORDER BY table_name;
table_name
ndb$backup_id
ndb$blocks
ndb$columns
ndb$config_nodes
ndb$config_params
ndb$config_values
ndb$counters
ndb$dblqh_tcconnect_state
ndb$dbtc_apiconnect_state
ndb$dict_obj_types
ndb$disk_write_speed_aggregate
ndb$disk_write_speed_base
ndb$diskpagebuffer
ndb$diskstat
ndb$diskstats_1sec
ndb$error_messages
ndb$hwinfo
ndb$logbuffers
ndb$logspaces
ndb$membership
ndb$nodes
ndb$pgman_time_track_stats
ndb$pools
ndb$resources
ndb$tables
ndb$test
ndb$threads
ndb$threadstat
ndb$transporters

## Check that no tables have zero estimates
SELECT table_name from rowcounts WHERE est_rows = 0;
table_name

DROP TEMPORARY TABLE rowcounts;
DROP PROCEDURE populate_sizes;

## Show the indexes on virtual tables
SELECT table_name, constraint_name, column_name, ordinal_position
  FROM information_schema.key_column_usage
  WHERE table_schema = 'ndbinfo'
  ORDER BY table_name;
TABLE_NAME	CONSTRAINT_NAME	COLUMN_NAME	ORDINAL_POSITION
dictionary_tables	PRIMARY	table_id	1
events	PRIMARY	event_id	1
foreign_keys	PRIMARY	object_id	1
ndb$blocks	PRIMARY	block_number	1
ndb$config_params	PRIMARY	param_number	1
ndb$dblqh_tcconnect_state	PRIMARY	state_int_value	1
ndb$dbtc_apiconnect_state	PRIMARY	state_int_value	1
ndb$dict_obj_types	PRIMARY	type_id	1

SELECT * FROM blocks ORDER BY block_number DESC;
block_number	block_name
272	QRESTORE
271	QBACKUP
270	DBQTUX
269	DBQTUP
268	DBQACC
267	DBQLQH
266	TRPMAN
265	THRMAN
264	DBSPJ
263	DBINFO
262	RESTORE
261	PGMAN
260	LGMAN
259	TSMAN
258	DBTUX
257	SUMA
256	DBUTIL
255	TRIX
254	CMVMI
253	NDBFS
252	QMGR
251	NDBCNTR
250	DBDICT
249	DBTUP
248	DBACC
247	DBLQH
246	DBDIH
245	DBTC
244	BACKUP

## Query results validate that index seek operations are correct,
## and plans show use of the index
select * from blocks where block_number=245;
block_number	245
block_name	DBTC
PRIMARY

select * from blocks where block_number in (250,251);
block_number	250
block_name	DBDICT
block_number	251
block_name	NDBCNTR

explain format=tree select * from blocks where block_number in (250,251);
EXPLAIN	-> Filter: (ndb$blocks.block_number in (250,251))  (rows=2)
    -> Index range scan on ndb$blocks using PRIMARY over (block_number = 250) OR (block_number = 251)  (rows=2)


explain format=tree select * from blocks order by block_number;
EXPLAIN	-> Index scan on ndb$blocks using PRIMARY  (rows=29)


explain format=tree select * from blocks where block_number < 250;
EXPLAIN	-> Filter: (ndb$blocks.block_number < 250)  (rows=10)
    -> Index range scan on ndb$blocks using PRIMARY over (block_number < 250)  (rows=10)


## Can scan backwards:
explain format=tree select * from blocks where block_number > 250
  order by block_number desc;
EXPLAIN	-> Filter: (ndb$blocks.block_number > 250)  (rows=10)
    -> Index range scan on ndb$blocks using PRIMARY over (250 < block_number) (reverse)  (rows=10)


select * from dict_obj_types where type_id = 6;
type_id	6
type_name	Ordered index

## No row at 7:
select * from dict_obj_types where type_id = 7;

select * from dict_obj_types where type_id in (1,2,6);
type_id	1
type_name	System table
type_id	2
type_name	User table
type_id	6
type_name	Ordered index

PRIMARY

select state_int_value, state_name from ndb$dblqh_tcconnect_state where state_int_value = 9;
state_int_value	9
state_name	LOG_COMMIT_QUEUED_WAIT_SIGNAL

select param_number, param_name from ndb$config_params where param_number = 161;
param_number	161
param_name	StringMemory
PRIMARY

## No row:
select param_name from ndb$config_params where param_number = 1;
select param_name from ndb$config_params where param_number = 40000;

## The plan for counters
explain format=tree select * from counters;
EXPLAIN	-> Nested loop left join  (rows=200)
    -> Table scan on c  (rows=200)
    -> Single-row index lookup on b using PRIMARY (block_number=c.block_number)  (rows=1)


## The plan for memory_per_fragment
explain format=tree select * from memory_per_fragment;
EXPLAIN	-> Left hash join (parent_name.`type` = `name`.parent_obj_type), (parent_name.id = `name`.parent_obj_id)  (rows=21200)
    -> Inner hash join (space.table_id = `name`.id)  (rows=493)
        -> Table scan on space  (rows=344)
        -> Hash
            -> Nested loop inner join  (rows=14.3)
                -> Filter: ((`name`.`type` <= 6) and (`name`.`type` is not null))  (rows=14.3)
                    -> Table scan on name  (rows=43)
                -> Single-row index lookup on types using PRIMARY (type_id=`name`.`type`)  (rows=1)
    -> Hash
        -> Table scan on parent_name  (rows=43)


## WL#11968 tables and views
##
SELECT event_id, e.name, table_name
  FROM events e JOIN dictionary_tables t using(table_id)
  WHERE event_id < 6 ORDER BY event_id;
event_id	name	table_name
1	REPL$mysql/ndb_schema	ndb_schema
2	NDB$BLOBEVENT_REPL$mysql/ndb_schema_3	NDB$BLOB_4_3
3	REPL$mysql/ndb_schema_result	ndb_schema_result
4	ndb_index_stat_head_event	ndb_index_stat_head
5	REPL$mysql/ndb_apply_status	ndb_apply_status

## Query uses primary keys on both tables:
EXPLAIN SELECT event_id, e.name, table_name FROM events e
  JOIN dictionary_tables t using(table_id) WHERE event_id < 6 ORDER BY event_id;
id	select_type	table	partitions	type	possible_keys	key	key_len	ref	rows	filtered	Extra
1	SIMPLE	e	NULL	range	PRIMARY	PRIMARY	4	NULL	10	100.00	Using where
1	SIMPLE	t	NULL	eq_ref	PRIMARY	PRIMARY	4	ndbinfo.e.table_id	1	100.00	NULL
Warnings:
Note	1003	/* select#1 */ select `ndbinfo`.`e`.`event_id` AS `event_id`,`ndbinfo`.`e`.`name` AS `name`,`ndbinfo`.`t`.`table_name` AS `table_name` from `ndbinfo`.`events` `e` join `ndbinfo`.`dictionary_tables` `t` where ((`ndbinfo`.`t`.`table_id` = `ndbinfo`.`e`.`table_id`) and (`ndbinfo`.`e`.`event_id` < 6)) order by `ndbinfo`.`e`.`event_id`

SELECT * from events where event_id = -1;
event_id	name	table_id	reporting	columns	table_event
SELECT table_event from events where event_id = 1;
table_event
ALL
SELECT table_name from dictionary_tables where table_id = -1;
table_name
SELECT table_name from dictionary_tables where table_id = 9990;
table_name
SELECT table_name from dictionary_tables where table_id = 5;
table_name
NDB$BLOB_4_3
SELECT table_name from dictionary_tables where table_id = 6;
table_name
ndb_schema_result

select * from blobs;
table_id	database_name	table_name	column_id	column_name	inline_size	part_size	stripe_size	blob_table_name
4	mysql	ndb_schema	3	query	256	2000	0	NDB$BLOB_4_3
select * from index_columns order by index_object_id;
table_id	database_name	table_name	index_object_id	index_name	index_type	status	columns
8	mysql	ndb_index_stat_sample	9	ndb_index_stat_sample_x1	6	retrieved	index_id,index_version,sample_version
11	mysql	ndb_sql_metadata	12	PRIMARY	6	retrieved	type,name,seq
select * from hash_maps order by id limit 1;
id	version	state	fq_name
1	1	4	DEFAULT-HASHMAP-3840-8

## Create an all-MyISAM version of memory_per_fragment for comparison
## (now with a primary key in the MyISAM version as well)
## and explain the same query
explain format=tree select * from memory_per_fragment;
EXPLAIN	-> Inner hash join (space.table_id = `name`.id)  (rows=1150)
    -> Table scan on space  (rows=176)
    -> Hash
        -> Left hash join (parent_name.`type` = `name`.parent_obj_type), (parent_name.id = `name`.parent_obj_id)  (rows=65.3)
            -> Nested loop inner join  (rows=4.67)
                -> Filter: ((`name`.`type` <= 6) and (`name`.`type` is not null))  (rows=4.67)
                    -> Table scan on name  (rows=14)
                -> Single-row index lookup on types using PRIMARY (type_id=`name`.`type`)  (rows=1)
            -> Hash
                -> Table scan on parent_name  (rows=14)


## CLEANUP<|MERGE_RESOLUTION|>--- conflicted
+++ resolved
@@ -5,11 +5,7 @@
 ##
 ## ndb$tables
 select count(*) from ndb$tables;
-<<<<<<< HEAD
-count(*)	50
-=======
 count(*)	51
->>>>>>> 824e2b40
 explain select count(*) from ndb$tables;
 id	1
 select_type	SIMPLE
@@ -67,11 +63,7 @@
 ndb$backup_id	1	20
 ndb$blocks	29	20
 ndb$certificates	34	44
-<<<<<<< HEAD
-ndb$columns	536	44
-=======
 ndb$columns	542	44
->>>>>>> 824e2b40
 ndb$config_nodes	34	28
 ndb$counters	200	24
 ndb$dblqh_tcconnect_state	19	52
@@ -106,11 +98,7 @@
 ndb$table_fragments_all	344	60
 ndb$table_replicas	344	64
 ndb$table_replicas_all	344	64
-<<<<<<< HEAD
-ndb$tables	50	40
-=======
 ndb$tables	51	40
->>>>>>> 824e2b40
 ndb$tc_time_track_stats	384	104
 ndb$test	8000	24
 ndb$threadblock_details	124	24
