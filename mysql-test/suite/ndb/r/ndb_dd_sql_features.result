--- conflicted
+++ resolved
@@ -13,12 +13,8 @@
 CREATE TABLESPACE ts1
 ADD DATAFILE './table_space1/datafile.dat'
  USE LOGFILE GROUP lg
-<<<<<<< HEAD
-INITIAL_SIZE 25M
+INITIAL_SIZE 30M
 EXTENT_SIZE 256K
-=======
-INITIAL_SIZE 30M
->>>>>>> a896a1dc
 ENGINE NDB;
 CREATE TABLESPACE ts2
 ADD DATAFILE './table_space2/datafile.dat'
