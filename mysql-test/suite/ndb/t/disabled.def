--- conflicted
+++ resolved
@@ -16,13 +16,6 @@
 ndb_cache_trans           : Bug#42197 Query cache and autocommit
 ndb_disconnect_ddl        : Bug#31853 flaky testcase...
 
-<<<<<<< HEAD
-ndb_condition_pushdown	 : SEAGULL
-
-ndb_multi		 : SEAGULL schema distribution 
-
-=======
->>>>>>> 20e58f5b
 ndb_sql_allow_batching   : SEAGULL WL3733 xxx_allow_batching
 
 ndb_temporary : SEAGULL patch to disallow temporary tables does not work
