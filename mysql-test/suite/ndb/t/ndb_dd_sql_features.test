##############################################################
# Author: Nikolay
# Date: 2006-04-01
# Purpose: Specific Blob and Varchar testing using disk tables.
##############################################################
#    Create Stored procedures that use disk based tables.
#    Create function that operate on disk based tables.
#    Create triggers that operate on disk based tables.
#    Create views that operate on disk based tables.
#    Try to create FK constraints on disk based tables.
#    Create and use disk based table that use auto inc.
#    Create test that use transaction (commit, rollback)
#    Create large disk base table, do random queries, check cache hits, 
#    do same query 10 times check cache hits.
#    Create test that uses COUNT(), SUM(), MAX(), MIN(), 
#    NOW(), USER(), ... other built in #    SQL functions
#    Create test that uses locks.
#    Create test using truncate.
##############################################################
# Author: Jonathan
# Date: 2006-08-28
# Change: Remove all the create and drop LFG and TS except
#         The first create and the last drop to make test 
#         run faster. 
#         In addition, renamed test to be to a name that 
#         gives a better idea of what the test is about
########################################################### 
-- source include/have_ndb.inc

--disable_warnings
DROP TABLE IF EXISTS test.t1;
DROP TABLE IF EXISTS test.t2;
DROP TABLE IF EXISTS test.t3;
--enable_warnings

#### Copy data from table in one table space to table in ###
#### different table space. ####
--echo *****
--echo **** Copy data from table in one table space to table 
--echo **** in different table space
--echo *****

 CREATE LOGFILE GROUP lg
 ADD UNDOFILE './lg_group/undofile.dat'
 INITIAL_SIZE 16M
 UNDO_BUFFER_SIZE = 1M
 ENGINE=NDB;

 CREATE TABLESPACE ts1
 ADD DATAFILE './table_space1/datafile.dat'
 USE LOGFILE GROUP lg
<<<<<<< HEAD
 INITIAL_SIZE 25M
 EXTENT_SIZE 256K
=======
 INITIAL_SIZE 30M
>>>>>>> b0a3f7b7
 ENGINE NDB;

 CREATE TABLESPACE ts2
 ADD DATAFILE './table_space2/datafile.dat'
 USE LOGFILE GROUP lg
 INITIAL_SIZE 20M
 ENGINE NDB;

 CREATE TABLE test.t1 (a1 int NOT NULL PRIMARY KEY, a2 VARCHAR(256), a3 BLOB) 
 TABLESPACE ts1 STORAGE DISK  ENGINE=NDB;
 CREATE TABLE test.t2 (a1 int NOT NULL PRIMARY KEY, a2 VARCHAR(256), a3 BLOB) 
 TABLESPACE ts2 STORAGE DISK  ENGINE=NDB;
 
--disable_warnings
 SHOW CREATE TABLE test.t1;
 SHOW CREATE TABLE test.t2;
--enable_warnings
 
 INSERT INTO test.t1 VALUES (1,'111111','aaaaaaaa');
 INSERT INTO test.t1 VALUES (2,'222222','bbbbbbbb');
 SELECT * FROM test.t1 ORDER BY a1;
 INSERT INTO test.t2(a1,a2,a3) SELECT * FROM test.t1;  
 SELECT * FROM test.t2 ORDER BY a1;
 
 DROP TABLE test.t1, test.t2;

 # populate BLOB field with large data

set @vc1 = repeat('a', 200);
set @vc2 = repeat('b', 500);
set @vc3 = repeat('c', 1000);
set @vc4 = repeat('d', 4000);

# x0 size 256
set @x0 = '01234567012345670123456701234567';
set @x0 = concat(@x0,@x0,@x0,@x0,@x0,@x0,@x0,@x0);

# b1 length 2000+256
set @b1 = 'b1';
set @b1 = concat(@b1,@b1,@b1,@b1,@b1,@b1,@b1,@b1,@b1,@b1);
set @b1 = concat(@b1,@b1,@b1,@b1,@b1,@b1,@b1,@b1,@b1,@b1);
set @b1 = concat(@b1,@b1,@b1,@b1,@b1,@b1,@b1,@b1,@b1,@b1);
set @b1 = concat(@b1,@x0);
# d1 length 3000
set @d1 = 'dd1';
set @d1 = concat(@d1,@d1,@d1,@d1,@d1,@d1,@d1,@d1,@d1,@d1);
set @d1 = concat(@d1,@d1,@d1,@d1,@d1,@d1,@d1,@d1,@d1,@d1);
set @d1 = concat(@d1,@d1,@d1,@d1,@d1,@d1,@d1,@d1,@d1,@d1);

# b2 length 20000
set @b2 = 'b2';
set @b2 = concat(@b2,@b2,@b2,@b2,@b2,@b2,@b2,@b2,@b2,@b2);
set @b2 = concat(@b2,@b2,@b2,@b2,@b2,@b2,@b2,@b2,@b2,@b2);
set @b2 = concat(@b2,@b2,@b2,@b2,@b2,@b2,@b2,@b2,@b2,@b2);
set @b2 = concat(@b2,@b2,@b2,@b2,@b2,@b2,@b2,@b2,@b2,@b2);
# d2 length 30000
set @d2 = 'dd2';
set @d2 = concat(@d2,@d2,@d2,@d2,@d2,@d2,@d2,@d2,@d2,@d2);
set @d2 = concat(@d2,@d2,@d2,@d2,@d2,@d2,@d2,@d2,@d2,@d2);
set @d2 = concat(@d2,@d2,@d2,@d2,@d2,@d2,@d2,@d2,@d2,@d2);
set @d2 = concat(@d2,@d2,@d2,@d2,@d2,@d2,@d2,@d2,@d2,@d2);

select length(@x0),length(@b1),length(@d1) from dual;
select length(@x0),length(@b2),length(@d2) from dual;

 CREATE TABLE test.t1 (a1 int NOT NULL PRIMARY KEY, a2 VARCHAR(5000), a3 BLOB) 
 TABLESPACE ts1 STORAGE DISK  ENGINE=NDB;
 CREATE TABLE test.t2 (a1 int NOT NULL PRIMARY KEY, a2 VARCHAR(5000), a3 BLOB) 
 TABLESPACE ts2 STORAGE DISK  ENGINE=NDB;
 
--disable_warnings
 SHOW CREATE TABLE test.t1;
 SHOW CREATE TABLE test.t2;
--enable_warnings
 
 INSERT INTO test.t1 VALUES (1,@vc1,@d1);
 INSERT INTO test.t1 VALUES (2,@vc2,@b1);
 INSERT INTO test.t1 VALUES (3,@vc3,@d2);
 INSERT INTO test.t1 VALUES (4,@vc4,@b2);

 SELECT a1,length(a2),substr(a2,180,2),length(a3),substr(a3,1+3*900,3)
 FROM test.t1 WHERE a1=1;
 SELECT a1,length(a2),substr(a2,480,2),length(a3),substr(a3,1+2*900,3)
 FROM test.t1 where a1=2;
 
 INSERT INTO test.t2(a1,a2,a3) SELECT * FROM test.t1;  
 SELECT a1,length(a2),substr(a2,180,2),length(a3),substr(a3,1+3*900,3)
 FROM test.t2 WHERE a1=1;
 SELECT a1,length(a2),substr(a2,480,2),length(a3),substr(a3,1+2*900,3)
 FROM test.t2 where a1=2;

 
 DROP TABLE test.t1, test.t2;

#### Insert, Update, Delete from NDB table with BLOB fields ####
--echo *****
--echo **** Insert, Update, Delete from NDB table with BLOB fields
--echo *****

set @vc1 = repeat('a', 200);
set @vc2 = repeat('b', 500);
set @vc3 = repeat('c', 1000);
set @vc4 = repeat('d', 4000);
set @vc5 = repeat('d', 5000);

set @bb1 = repeat('1', 2000);
set @bb2 = repeat('2', 5000);
set @bb3 = repeat('3', 10000);
set @bb4 = repeat('4', 40000);
set @bb5 = repeat('5', 50000);

select length(@vc1),length(@vc2),length(@vc3),length(@vc4),length(@vc5) 
from dual;
select length(@bb1),length(@bb2),length(@bb3),length(@bb4),length(@bb5) 
from dual;

 CREATE TABLE test.t1 (a1 int NOT NULL PRIMARY KEY, a2 VARCHAR(5000), a3 BLOB) 
 TABLESPACE ts1 STORAGE DISK  ENGINE=NDB;
# CREATE TABLE test.t2 (a1 int NOT NULL, a2 VARCHAR(5000), a3 BLOB) 
# TABLESPACE ts2 STORAGE DISK  ENGINE=NDB;
 
 INSERT INTO test.t1 VALUES (1,@vc1,@bb1);
 INSERT INTO test.t1 VALUES (2,@vc2,@bb2);
 INSERT INTO test.t1 VALUES (3,@vc3,@bb3);
 INSERT INTO test.t1 VALUES (4,@vc4,@bb4);
 INSERT INTO test.t1 VALUES (5,@vc5,@bb5);

 UPDATE test.t1 SET a2=@vc5, a3=@bb5 WHERE a1=1;
 SELECT a1,length(a2),substr(a2,4998,2),length(a3),substr(a3,49997,3)
 FROM test.t1 WHERE a1=1;

 UPDATE test.t1 SET a2=@vc4, a3=@bb4 WHERE a1=2;
 SELECT a1,length(a2),substr(a2,3998,2),length(a3),substr(a3,39997,3)
 FROM test.t1 WHERE a1=2;

 UPDATE test.t1 SET a2=@vc2, a3=@bb2 WHERE a1=3;
 SELECT a1,length(a2),substr(a2,498,2),length(a3),substr(a3,3997,3)
 FROM test.t1 WHERE a1=3;

 UPDATE test.t1 SET a2=@vc3, a3=@bb3 WHERE a1=4;
 SELECT a1,length(a2),substr(a2,998,2),length(a3),substr(a3,9997,3)
 FROM test.t1 WHERE a1=4;

 UPDATE test.t1 SET a2=@vc1, a3=@bb1 WHERE a1=5;
 SELECT a1,length(a2),substr(a2,198,2),length(a3),substr(a3,1997,3)
 FROM test.t1 WHERE a1=5;
 
 DELETE FROM test.t1 where a1=5;
 SELECT count(*) from test.t1; 
 DELETE FROM test.t1 where a1=4;
 SELECT count(*) from test.t1; 
 DELETE FROM test.t1 where a1=3;
 SELECT count(*) from test.t1; 
 DELETE FROM test.t1 where a1=2;
 SELECT count(*) from test.t1; 
 DELETE FROM test.t1 where a1=1;
 SELECT count(*) from test.t1; 

 DROP TABLE test.t1;

##### Create Stored procedures that use disk based tables #####
--echo *****
--echo **** Create Stored procedures that use disk based tables
--echo *****

delimiter //;
 CREATE TABLE test.t1 (a1 int NOT NULL PRIMARY KEY, a2 VARCHAR(256), a3 BLOB)
 TABLESPACE ts1 STORAGE DISK  ENGINE=NDB//
 CREATE PROCEDURE test.sp1()
 BEGIN
 INSERT INTO test.t1 values (1,'111111','aaaaaaaa');
 END//
delimiter ;//

 CALL test.sp1();
 SELECT * FROM test.t1;

delimiter //;
 CREATE PROCEDURE test.sp2(n INT, vc VARCHAR(256), blb BLOB)
 BEGIN
 UPDATE test.t1 SET a2=vc, a3=blb where a1=n;
 END//
delimiter ;//

 CALL test.sp2(1,'222222','bbbbbbbb');
 SELECT * FROM test.t1;

 DELETE FROM test.t1;
 DROP PROCEDURE test.sp1;
 DROP PROCEDURE test.sp2;
 DROP TABLE test.t1;


#### Create function that operate on disk based tables ####
--echo *****
--echo ***** Create function that operate on disk based tables
--echo *****

 CREATE TABLE test.t1 (a1 int NOT NULL PRIMARY KEY, a2 VARCHAR(256), a3 BLOB)
 TABLESPACE ts1 STORAGE DISK  ENGINE=NDB;
 let $1=100;
 disable_query_log;
 while ($1)
 {
  eval insert into test.t1 values($1, "aaaaa$1", "bbbbb$1");
  dec $1;
 }
 enable_query_log;

 delimiter //;
 CREATE FUNCTION test.fn1(n INT) RETURNS INT
 BEGIN
 DECLARE v INT;
 SELECT a1 INTO v FROM test.t1 WHERE a1=n;
 RETURN v;
 END//
 delimiter ;//

delimiter //;
 CREATE FUNCTION test.fn2(n INT, blb BLOB) RETURNS BLOB
 BEGIN
 DECLARE vv BLOB;
 UPDATE test.t1 SET a3=blb where a1=n;
 SELECT a3 INTO vv FROM test.t1 WHERE a1=n;
 RETURN vv;
 END//
 delimiter ;//

 SELECT test.fn1(10) FROM DUAL;
 SELECT test.fn2(50, 'new BLOB content') FROM DUAL;

 DELETE FROM test.t1;
 DROP FUNCTION test.fn1;
 DROP FUNCTION test.fn2;
 DROP TABLE test.t1;

#### Create triggers that operate on disk based tables ####
--echo *****
--echo ***** Create triggers that operate on disk based tables
--echo *****

 CREATE TABLE test.t1 (a1 int NOT NULL PRIMARY KEY, a2 VARCHAR(256), a3 BLOB)
 TABLESPACE ts1 STORAGE DISK  ENGINE=NDB;
 
 delimiter //;
 CREATE TRIGGER test.trg1 BEFORE INSERT ON test.t1 FOR EACH ROW 
 BEGIN 
  if isnull(new.a2) then
    set new.a2:= 'trg1 works on a2 field';
  end if;
  if isnull(new.a3) then
    set new.a3:= 'trg1 works on a3 field';
  end if;
 end//
 insert into test.t1 (a1) values (1)//
 insert into test.t1 (a1,a2) values (2, 'ccccccc')//
 select * from test.t1 order by a1//
 delimiter ;//
 
 DELETE FROM test.t1;
 DROP TRIGGER test.trg1;
 DROP TABLE test.t1;

#### Create, update views that operate on disk based tables ####
--echo *****
--echo ***** Create, update views that operate on disk based tables
--echo *****


 CREATE TABLE test.t1 (a1 int NOT NULL PRIMARY KEY, a2 VARCHAR(256), a3 BLOB)
 TABLESPACE ts1 STORAGE DISK  ENGINE=NDB;
 let $1=10;
 disable_query_log;
 while ($1)
 {
  eval insert into test.t1 values($1, "aaaaa$1", "bbbbb$1");
  dec $1;
 }
 enable_query_log; 
 CREATE VIEW test.v1 AS SELECT * FROM test.t1;
 SELECT * FROM test.v1 order by a1;
 CHECK TABLE test.v1, test.t1;

 UPDATE test.v1 SET a2='zzzzzzzzzzzzzzzzzzzzzzzzzzzzzzzzzzzz' WHERE a1=5;
 SELECT * FROM test.v1 order by a1;

 DROP VIEW test.v1;
 DELETE FROM test.t1;
 DROP TABLE test.t1;

#### Create and use disk based table that use auto inc ####
--echo *****
--echo ***** Create and use disk based table that use auto inc
--echo *****

 CREATE TABLE test.t1 (a1 INT NOT NULL AUTO_INCREMENT PRIMARY KEY, 
                       a2 VARCHAR(256), a3 BLOB) 
                       TABLESPACE ts1 STORAGE DISK  ENGINE=NDB;
 let $1=10;
 disable_query_log;
 while ($1)
 {
  eval insert into test.t1 values(NULL, "aaaaa$1", "bbbbb$1");
  dec $1;
 }
 enable_query_log; 
 SELECT * FROM test.t1 ORDER BY a1;
 DELETE FROM test.t1;
 DROP TABLE test.t1;


#### Create test that use transaction (commit, rollback) ####
--echo *****
--echo ***** Create test that use transaction (commit, rollback)
--echo *****

 SET AUTOCOMMIT=0;
 CREATE TABLE test.t1 (a1 INT NOT NULL AUTO_INCREMENT PRIMARY KEY, 
                       a2 VARCHAR(256), a3 BLOB) 
                       TABLESPACE ts1 STORAGE DISK  ENGINE=NDB;

 INSERT INTO test.t1 VALUES(NULL, "aaaaa1", "bbbbb1");
 COMMIT; 
 SELECT * FROM test.t1 ORDER BY a1;
 INSERT INTO test.t1 VALUES(NULL, "aaaaa2", "bbbbb2");
 ROLLBACK; 
 SELECT * FROM test.t1 ORDER BY a1;

 DELETE FROM test.t1;
 DROP TABLE test.t1;
 SET AUTOCOMMIT=1;

# Now do the same thing with START TRANSACTION without using AUTOCOMMIT.

 CREATE TABLE test.t1 (a1 INT NOT NULL AUTO_INCREMENT PRIMARY KEY, 
                       a2 VARCHAR(256), a3 BLOB) 
                       TABLESPACE ts1 STORAGE DISK  ENGINE=NDB;

 START TRANSACTION;
 INSERT INTO test.t1 VALUES(NULL, "aaaaa1", "bbbbb1");
 COMMIT;
 SELECT * FROM test.t1 ORDER BY a1;

 START TRANSACTION;
 INSERT INTO test.t1 VALUES(NULL, "aaaaa2", "bbbbb2");
 ROLLBACK; 
 SELECT * FROM test.t1 ORDER BY a1;

 DELETE FROM test.t1;
 DROP TABLE test.t1;

#### Create test that uses locks ####
--echo *****
--echo ***** Create test that uses locks
--echo *****

 connect (con1,localhost,root,,);
 connect (con2,localhost,root,,);

# connection con1;
--disable_warnings
 drop table if exists test.t1;
 CREATE TABLE test.t1 (a1 INT NOT NULL AUTO_INCREMENT PRIMARY KEY, 
                       a2 VARCHAR(256), a3 BLOB) 
                       TABLESPACE ts1 STORAGE DISK  ENGINE=NDB;
--enable_warnings

 LOCK TABLES test.t1 write;
 INSERT INTO test.t1 VALUES(NULL, "aaaaa1", "bbbbb1");
 INSERT INTO test.t1 VALUES(NULL, "aaaaa2", "bbbbb2");
 SELECT * FROM test.t1 ORDER BY a1;
 
 connection con2;
 SELECT * FROM test.t1 ORDER BY a1;
 INSERT INTO test.t1 VALUES(NULL, "aaaaa3", "bbbbb3");  
 
 connection con1;
 UNLOCK TABLES;

 connection con2;
 INSERT INTO test.t1 VALUES(NULL, "aaaaa3", "bbbbb3"); 
 SELECT * FROM test.t1 ORDER BY a1;
 DELETE FROM test.t1;
 DROP TABLE test.t1;

 #connection defualt;

#### Create large disk base table, do random queries, check cache hits ####
--echo *****
--echo ***** Create large disk base table, do random queries, check cache hits
--echo *****

set @vc1 = repeat('a', 200);
SELECT @vc1 FROM DUAL; 
set @vc2 = repeat('b', 500);
set @vc3 = repeat('b', 998);

# x0 size 256
set @x0 = '01234567012345670123456701234567';
set @x0 = concat(@x0,@x0,@x0,@x0,@x0,@x0,@x0,@x0);

# b1 length 2000+256 (blob part aligned)
set @b1 = 'b1';
set @b1 = concat(@b1,@b1,@b1,@b1,@b1,@b1,@b1,@b1,@b1,@b1);
set @b1 = concat(@b1,@b1,@b1,@b1,@b1,@b1,@b1,@b1,@b1,@b1);
set @b1 = concat(@b1,@b1,@b1,@b1,@b1,@b1,@b1,@b1,@b1,@b1);
set @b1 = concat(@b1,@x0);
# d1 length 3000
set @d1 = 'dd1';
set @d1 = concat(@d1,@d1,@d1,@d1,@d1,@d1,@d1,@d1,@d1,@d1);
set @d1 = concat(@d1,@d1,@d1,@d1,@d1,@d1,@d1,@d1,@d1,@d1);
set @d1 = concat(@d1,@d1,@d1,@d1,@d1,@d1,@d1,@d1,@d1,@d1);

# b2 length 20000
set @b2 = 'b2';
set @b2 = concat(@b2,@b2,@b2,@b2,@b2,@b2,@b2,@b2,@b2,@b2);
set @b2 = concat(@b2,@b2,@b2,@b2,@b2,@b2,@b2,@b2,@b2,@b2);
set @b2 = concat(@b2,@b2,@b2,@b2,@b2,@b2,@b2,@b2,@b2,@b2);
set @b2 = concat(@b2,@b2,@b2,@b2,@b2,@b2,@b2,@b2,@b2,@b2);
# d2 length 30000
set @d2 = 'dd2';
set @d2 = concat(@d2,@d2,@d2,@d2,@d2,@d2,@d2,@d2,@d2,@d2);
set @d2 = concat(@d2,@d2,@d2,@d2,@d2,@d2,@d2,@d2,@d2,@d2);
set @d2 = concat(@d2,@d2,@d2,@d2,@d2,@d2,@d2,@d2,@d2,@d2);
set @d2 = concat(@d2,@d2,@d2,@d2,@d2,@d2,@d2,@d2,@d2,@d2);

select length(@x0),length(@b1),length(@d1) from dual;
select length(@x0),length(@b2),length(@d2) from dual;

 CREATE TABLE test.t1 (a1 int NOT NULL PRIMARY KEY, a2 VARCHAR(1000), a3 BLOB)
 TABLESPACE ts1 STORAGE DISK  ENGINE=NDB
 COMMENT="NDB_TABLE=PARTITION_BALANCE=FOR_RP_BY_LDM";
 
 INSERT INTO test.t1 values(1,@vc1,@d1);
 INSERT INTO test.t1 values(2,@vc2,@d2);
 --replace_column 10 # 11 #
 explain SELECT * from test.t1 WHERE a1 = 1;

 SELECT a1,length(a2),substr(a2,1+2*900,2),length(a3),substr(a3,1+3*900,3)
 FROM test.t1 WHERE a1=1 ORDER BY a1;
 SELECT a1,length(a2),substr(a2,1+2*9000,2),length(a3),substr(a3,1+3*9000,3)
 FROM test.t1 where a1=2 ORDER BY a1;

 UPDATE test.t1 set a2=@vc2,a3=@d2 where a1=1;
 UPDATE test.t1 set a2=@vc1,a3=@d1 where a1=2;

 SELECT a1,length(a2),substr(a2,1+2*9000,2),length(a3),substr(a3,1+3*9000,3)
 FROM test.t1 where a1=1;
 SELECT a1,length(a2),substr(a2,1+2*900,2),length(a3),substr(a3,1+3*900,3)
 FROM test.t1 where a1=2;

 #SHOW VARIABLES LIKE 'have_query_cache';
 #SHOW STATUS LIKE 'Qcache%';

 DELETE FROM test.t1;
 DROP TABLE test.t1;

#### Create test that uses COUNT(), SUM(), MAX(), ####
##### MIN(), NOW(), USER(), TRUNCATE ####
--echo *****
--echo ***** Create test that uses COUNT(), SUM(), MAX(), MIN(), NOW(), 
--echo ***** USER(), TRUNCATE
--echo *****

 CREATE TABLE test.t1 (a1 int NOT NULL PRIMARY KEY, a2 VARCHAR(256),
                       a3 BLOB, a4 DATE, a5 CHAR(250))
 TABLESPACE ts1 STORAGE DISK  ENGINE=NDB;
 let $1=100;
 disable_query_log;
 while ($1)
 {
  eval insert into test.t1 values($1, "aaaaaaaaaaaaaaaa$1", 
            "bbbbbbbbbbbbbbbbbb$1", '2006-06-20' , USER());
  dec $1;
 }
 enable_query_log;

 SELECT COUNT(*) from test.t1;
 SELECT SUM(a1) from test.t1;
 SELECT MIN(a1) from test.t1;
 SELECT MAX(a1) from test.t1;
 SELECT a5 from test.t1 where a1=50;


 SELECT * from test.t1 order by a1;

 DROP TABLE test.t1;

 ALTER TABLESPACE ts1
 DROP DATAFILE './table_space1/datafile.dat'
 ENGINE=NDB;
 DROP TABLESPACE ts1 ENGINE=NDB;

 ALTER TABLESPACE ts2
 DROP DATAFILE './table_space2/datafile.dat'
 ENGINE=NDB;
 DROP TABLESPACE ts2 ENGINE=NDB;

 DROP LOGFILE GROUP lg
 ENGINE=NDB;


#End 5.1 test case
<|MERGE_RESOLUTION|>--- conflicted
+++ resolved
@@ -49,12 +49,8 @@
  CREATE TABLESPACE ts1
  ADD DATAFILE './table_space1/datafile.dat'
  USE LOGFILE GROUP lg
-<<<<<<< HEAD
- INITIAL_SIZE 25M
+ INITIAL_SIZE 30M
  EXTENT_SIZE 256K
-=======
- INITIAL_SIZE 30M
->>>>>>> b0a3f7b7
  ENGINE NDB;
 
  CREATE TABLESPACE ts2
