--- conflicted
+++ resolved
@@ -476,57 +476,10 @@
 --echo #cleanup
 drop table t1;
 
-<<<<<<< HEAD
-=======
---echo #
---echo # Bug#27613173 - Undefined behaviour in mysqld when ndb_index_stat_sample values are corrupt
---echo #
-
---echo #setup
-create table t1 (a int auto_increment primary key, b int, key(b)) engine ndb;
-
---echo #insert sufficient rows to create index stats
---disable_query_log
-let $i = 100;
-while ($i)
-{
-  eval insert into t1 (b) values ($i);
-  dec $i;
-}
---enable_query_log
-
---echo #run analyze to create index stats
-analyze table test.t1;
-
---echo #poison the index_stat_sample table
-update mysql.ndb_index_stat_sample set stat_value = repeat('T', 2000) limit 50;
-
 # Suppress errors which can occur when disconnecting + reconnecting
 call mtr.add_suppression("Failed to acquire global schema lock");
 call mtr.add_suppression("Failed to release global schema lock");
 
---echo #disconnect the mysqld from ndb to force it to reload the index stats
---exec $NDB_MGM --no-defaults --ndb-connectstring="$NDB_CONNECTSTRING" -e "all dump 900 49"  >> $NDB_TOOLS_OUTPUT
---exec $NDB_MGM --no-defaults --ndb-connectstring="$NDB_CONNECTSTRING" -e "all dump 900 63"  >> $NDB_TOOLS_OUTPUT
---exec $NDB_MGM --no-defaults --ndb-connectstring="$NDB_CONNECTSTRING" -e "all dump 900 127" >> $NDB_TOOLS_OUTPUT
-
---echo #wait for it to reconnect
---source suite/ndb/include/ndb_wait_connected.inc
-
---echo #run query to confirm that the invalid stats doesn't break mysqld
---disable_result_log
-select * from information_schema.tables;
---enable_result_log
-
---echo #check if the error is properly logged in the mysqld error log
---let SEARCH_FILE=$MYSQLTEST_VARDIR/log/mysqld.1.1.err
---let SEARCH_PATTERN=\[NdbApi\] ERROR    -- ndb_index_stat key\/value has different length than expected
---source include/search_pattern.inc
-
---echo #cleanup
-drop table t1;
-
->>>>>>> 8ada3314
 set @is_enable = @is_enable_default;
 source ndb_index_stat_enable.inc;
 --remove_file $NDB_TOOLS_OUTPUT