--- conflicted
+++ resolved
@@ -15,7 +15,6 @@
 def	mysql	component	component_id	1	NULL	NO	int	NULL	NULL	10	0	NULL	NULL	NULL	int(10) unsigned	PRI	auto_increment	select,insert,update,references			NULL
 def	mysql	component	component_group_id	2	NULL	NO	int	NULL	NULL	10	0	NULL	NULL	NULL	int(10) unsigned			select,insert,update,references			NULL
 def	mysql	component	component_urn	3	NULL	NO	text	65535	65535	NULL	NULL	NULL	utf8	utf8_general_ci	text			select,insert,update,references			NULL
-<<<<<<< HEAD
 def	mysql	compression_dictionary	id	1	NULL	NO	bigint	NULL	NULL	20	0	NULL	NULL	NULL	bigint(20) unsigned	PRI	auto_increment	select,insert,update,references			NULL
 def	mysql	compression_dictionary	version	2	NULL	NO	int	NULL	NULL	10	0	NULL	NULL	NULL	int(10) unsigned			select,insert,update,references			NULL
 def	mysql	compression_dictionary	name	3	NULL	NO	varchar	64	256	NULL	NULL	NULL	utf8mb4	utf8mb4_general_ci	varchar(64)	UNI		select,insert,update,references			NULL
@@ -23,10 +22,7 @@
 def	mysql	compression_dictionary_cols	table_id	1	NULL	NO	bigint	NULL	NULL	20	0	NULL	NULL	NULL	bigint(20) unsigned	PRI		select,insert,update,references			NULL
 def	mysql	compression_dictionary_cols	column_id	2	NULL	NO	bigint	NULL	NULL	20	0	NULL	NULL	NULL	bigint(20) unsigned	PRI		select,insert,update,references			NULL
 def	mysql	compression_dictionary_cols	dict_id	3	NULL	NO	bigint	NULL	NULL	20	0	NULL	NULL	NULL	bigint(20) unsigned	MUL		select,insert,update,references			NULL
-def	mysql	db	Host	1		NO	char	60	180	NULL	NULL	NULL	utf8	utf8_bin	char(60)	PRI		select,insert,update,references			NULL
-=======
 def	mysql	db	Host	1		NO	char	255	255	NULL	NULL	NULL	ascii	ascii_general_ci	char(255)	PRI		select,insert,update,references			NULL
->>>>>>> 4869291f
 def	mysql	db	Db	2		NO	char	64	192	NULL	NULL	NULL	utf8	utf8_bin	char(64)	PRI		select,insert,update,references			NULL
 def	mysql	db	User	3		NO	char	32	96	NULL	NULL	NULL	utf8	utf8_bin	char(32)	PRI		select,insert,update,references			NULL
 def	mysql	db	Select_priv	4	N	NO	enum	1	3	NULL	NULL	NULL	utf8	utf8_general_ci	enum('N','Y')			select,insert,update,references			NULL
@@ -361,7 +357,6 @@
 NULL	mysql	component	component_id	int	NULL	NULL	NULL	NULL	int(10) unsigned
 NULL	mysql	component	component_group_id	int	NULL	NULL	NULL	NULL	int(10) unsigned
 1.0000	mysql	component	component_urn	text	65535	65535	utf8	utf8_general_ci	text
-<<<<<<< HEAD
 NULL	mysql	compression_dictionary	id	bigint	NULL	NULL	NULL	NULL	bigint(20) unsigned
 NULL	mysql	compression_dictionary	version	int	NULL	NULL	NULL	NULL	int(10) unsigned
 4.0000	mysql	compression_dictionary	name	varchar	64	256	utf8mb4	utf8mb4_general_ci	varchar(64)
@@ -369,10 +364,7 @@
 NULL	mysql	compression_dictionary_cols	table_id	bigint	NULL	NULL	NULL	NULL	bigint(20) unsigned
 NULL	mysql	compression_dictionary_cols	column_id	bigint	NULL	NULL	NULL	NULL	bigint(20) unsigned
 NULL	mysql	compression_dictionary_cols	dict_id	bigint	NULL	NULL	NULL	NULL	bigint(20) unsigned
-3.0000	mysql	db	Host	char	60	180	utf8	utf8_bin	char(60)
-=======
 1.0000	mysql	db	Host	char	255	255	ascii	ascii_general_ci	char(255)
->>>>>>> 4869291f
 3.0000	mysql	db	Db	char	64	192	utf8	utf8_bin	char(64)
 3.0000	mysql	db	User	char	32	96	utf8	utf8_bin	char(32)
 3.0000	mysql	db	Select_priv	enum	1	3	utf8	utf8_general_ci	enum('N','Y')
