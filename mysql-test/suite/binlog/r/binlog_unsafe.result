--- conflicted
+++ resolved
@@ -113,7 +113,6 @@
 PREPARE prep_2 FROM "INSERT INTO t1 VALUES (func_retval_1())";
 * binlog_format = STATEMENT: expect 1 warnings.
 EXECUTE prep_2;
-<<<<<<< HEAD
 Warnings:
 Note	1592	Unsafe statement binlogged in statement format since BINLOG_FORMAT = STATEMENT. Reason for unsafeness: Statement uses a system function whose value may differ on slave.
 * SQL_LOG_BIN = 0: expect nothing logged and no warning.
@@ -125,32 +124,19 @@
 CREATE FUNCTION func_sidef_1() RETURNS VARCHAR(100) BEGIN INSERT INTO ta1 VALUES (47); INSERT INTO t0 VALUES (UUID()); RETURN 0; END;
 * binlog_format = STATEMENT: expect 1 warnings.
 INSERT INTO t1 SELECT func_sidef_1();
-=======
->>>>>>> 6ba980df
-Warnings:
-Note	1592	Unsafe statement binlogged in statement format since BINLOG_FORMAT = STATEMENT. Reason for unsafeness: Statement uses a system function whose value may differ on slave.
-* SQL_LOG_BIN = 0: expect nothing logged and no warning.
-* binlog_format = MIXED: expect row events in binlog and no warning.
-<<<<<<< HEAD
+Warnings:
+Note	1592	Unsafe statement binlogged in statement format since BINLOG_FORMAT = STATEMENT. Reason for unsafeness: Statement uses a system function whose value may differ on slave.
+* SQL_LOG_BIN = 0: expect nothing logged and no warning.
+* binlog_format = MIXED: expect row events in binlog and no warning.
 
 Invoking function func_sidef_2 invoking function func_sidef_1 invoking unsafe UUID() function.
 CREATE FUNCTION func_sidef_2() RETURNS VARCHAR(100) BEGIN INSERT INTO ta2 VALUES (47); INSERT INTO t1 SELECT func_sidef_1(); RETURN 0; END;
 * binlog_format = STATEMENT: expect 1 warnings.
 INSERT INTO t2 SELECT func_sidef_2();
-=======
-DROP PREPARE prep_2;
-DROP FUNCTION func_retval_1;
-
-Invoking function func_sidef_1 invoking unsafe UUID() function.
-CREATE FUNCTION func_sidef_1() RETURNS VARCHAR(100) BEGIN INSERT INTO ta1 VALUES (47); INSERT INTO t0 VALUES (UUID()); RETURN 0; END;
-* binlog_format = STATEMENT: expect 1 warnings.
-INSERT INTO t1 SELECT func_sidef_1();
->>>>>>> 6ba980df
-Warnings:
-Note	1592	Unsafe statement binlogged in statement format since BINLOG_FORMAT = STATEMENT. Reason for unsafeness: Statement uses a system function whose value may differ on slave.
-* SQL_LOG_BIN = 0: expect nothing logged and no warning.
-* binlog_format = MIXED: expect row events in binlog and no warning.
-<<<<<<< HEAD
+Warnings:
+Note	1592	Unsafe statement binlogged in statement format since BINLOG_FORMAT = STATEMENT. Reason for unsafeness: Statement uses a system function whose value may differ on slave.
+* SQL_LOG_BIN = 0: expect nothing logged and no warning.
+* binlog_format = MIXED: expect row events in binlog and no warning.
 DROP FUNCTION func_sidef_2;
 
 Invoking procedure proc_2 invoking function func_sidef_1 invoking unsafe UUID() function.
@@ -233,106 +219,10 @@
 CREATE PROCEDURE proc_2() BEGIN INSERT INTO ta2 VALUES (47); CALL proc_1(); END;
 * binlog_format = STATEMENT: expect 1 warnings.
 CALL proc_2();
-=======
-
-Invoking function func_sidef_2 invoking function func_sidef_1 invoking unsafe UUID() function.
-CREATE FUNCTION func_sidef_2() RETURNS VARCHAR(100) BEGIN INSERT INTO ta2 VALUES (47); INSERT INTO t1 SELECT func_sidef_1(); RETURN 0; END;
-* binlog_format = STATEMENT: expect 1 warnings.
-INSERT INTO t2 SELECT func_sidef_2();
->>>>>>> 6ba980df
-Warnings:
-Note	1592	Unsafe statement binlogged in statement format since BINLOG_FORMAT = STATEMENT. Reason for unsafeness: Statement uses a system function whose value may differ on slave.
-* SQL_LOG_BIN = 0: expect nothing logged and no warning.
-* binlog_format = MIXED: expect row events in binlog and no warning.
-<<<<<<< HEAD
-=======
-DROP FUNCTION func_sidef_2;
-
-Invoking procedure proc_2 invoking function func_sidef_1 invoking unsafe UUID() function.
-CREATE PROCEDURE proc_2() BEGIN INSERT INTO ta2 VALUES (47); INSERT INTO t1 SELECT func_sidef_1(); END;
-* binlog_format = STATEMENT: expect 1 warnings.
-CALL proc_2();
-Warnings:
-Note	1592	Unsafe statement binlogged in statement format since BINLOG_FORMAT = STATEMENT. Reason for unsafeness: Statement uses a system function whose value may differ on slave.
-* SQL_LOG_BIN = 0: expect nothing logged and no warning.
-* binlog_format = MIXED: expect row events in binlog and no warning.
-******** Failure! Event number 3 was a 'Query', not a 'Table_map'. ********
-SHOW BINLOG EVENTS FROM <binlog_start>;
-Log_name	Pos	Event_type	Server_id	End_log_pos	Info
-master-bin.000001	#	Query	#	#	BEGIN
-master-bin.000001	#	Query	#	#	use `test`; INSERT INTO ta2 VALUES (47)
-master-bin.000001	#	Query	#	#	COMMIT
-master-bin.000001	#	Query	#	#	BEGIN
-master-bin.000001	#	Table_map	#	#	table_id: # (test.t1)
-master-bin.000001	#	Table_map	#	#	table_id: # (test.t0)
-master-bin.000001	#	Table_map	#	#	table_id: # (test.ta1)
-master-bin.000001	#	Write_rows	#	#	table_id: #
-master-bin.000001	#	Write_rows	#	#	table_id: #
-master-bin.000001	#	Write_rows	#	#	table_id: # flags: STMT_END_F
-master-bin.000001	#	Query	#	#	COMMIT
-DROP PROCEDURE proc_2;
-
-Invoking trigger trig_2 invoking function func_sidef_1 invoking unsafe UUID() function.
-CREATE TRIGGER trig_2 BEFORE INSERT ON trigger_table_2 FOR EACH ROW BEGIN INSERT INTO ta2 VALUES (47); INSERT INTO t1 SELECT func_sidef_1(); END;
-* binlog_format = STATEMENT: expect 1 warnings.
-INSERT INTO trigger_table_2 VALUES (1);
-Warnings:
-Note	1592	Unsafe statement binlogged in statement format since BINLOG_FORMAT = STATEMENT. Reason for unsafeness: Statement uses a system function whose value may differ on slave.
-* SQL_LOG_BIN = 0: expect nothing logged and no warning.
-* binlog_format = MIXED: expect row events in binlog and no warning.
-DROP TRIGGER trig_2;
-
-Invoking view view_sidef_2 invoking function func_sidef_1 invoking unsafe UUID() function.
-CREATE VIEW view_sidef_2 AS SELECT func_sidef_1();
-Warnings:
-Note	1592	Unsafe statement binlogged in statement format since BINLOG_FORMAT = STATEMENT. Reason for unsafeness: Statement uses a system function whose value may differ on slave.
-* binlog_format = STATEMENT: expect 1 warnings.
-INSERT INTO t2 SELECT * FROM view_sidef_2;
-Warnings:
-Note	1592	Unsafe statement binlogged in statement format since BINLOG_FORMAT = STATEMENT. Reason for unsafeness: Statement uses a system function whose value may differ on slave.
-* SQL_LOG_BIN = 0: expect nothing logged and no warning.
-* binlog_format = MIXED: expect row events in binlog and no warning.
-DROP VIEW view_sidef_2;
-
-Invoking prepared statement prep_2 invoking function func_sidef_1 invoking unsafe UUID() function.
-PREPARE prep_2 FROM "INSERT INTO t1 SELECT func_sidef_1()";
-* binlog_format = STATEMENT: expect 1 warnings.
-EXECUTE prep_2;
-Warnings:
-Note	1592	Unsafe statement binlogged in statement format since BINLOG_FORMAT = STATEMENT. Reason for unsafeness: Statement uses a system function whose value may differ on slave.
-* SQL_LOG_BIN = 0: expect nothing logged and no warning.
-* binlog_format = MIXED: expect row events in binlog and no warning.
-DROP PREPARE prep_2;
-DROP FUNCTION func_sidef_1;
-
-Invoking procedure proc_1 invoking unsafe UUID() function.
-CREATE PROCEDURE proc_1() BEGIN INSERT INTO ta1 VALUES (47); INSERT INTO t0 VALUES (UUID()); END;
-* binlog_format = STATEMENT: expect 1 warnings.
-CALL proc_1();
-Warnings:
-Note	1592	Unsafe statement binlogged in statement format since BINLOG_FORMAT = STATEMENT. Reason for unsafeness: Statement uses a system function whose value may differ on slave.
-* SQL_LOG_BIN = 0: expect nothing logged and no warning.
-* binlog_format = MIXED: expect row events in binlog and no warning.
-
-Invoking function func_sidef_2 invoking procedure proc_1 invoking unsafe UUID() function.
-CREATE FUNCTION func_sidef_2() RETURNS VARCHAR(100) BEGIN INSERT INTO ta2 VALUES (47); CALL proc_1(); RETURN 0; END;
-* binlog_format = STATEMENT: expect 1 warnings.
-INSERT INTO t2 SELECT func_sidef_2();
-Warnings:
-Note	1592	Unsafe statement binlogged in statement format since BINLOG_FORMAT = STATEMENT. Reason for unsafeness: Statement uses a system function whose value may differ on slave.
-* SQL_LOG_BIN = 0: expect nothing logged and no warning.
-* binlog_format = MIXED: expect row events in binlog and no warning.
-DROP FUNCTION func_sidef_2;
-
-Invoking procedure proc_2 invoking procedure proc_1 invoking unsafe UUID() function.
-CREATE PROCEDURE proc_2() BEGIN INSERT INTO ta2 VALUES (47); CALL proc_1(); END;
-* binlog_format = STATEMENT: expect 1 warnings.
-CALL proc_2();
-Warnings:
-Note	1592	Unsafe statement binlogged in statement format since BINLOG_FORMAT = STATEMENT. Reason for unsafeness: Statement uses a system function whose value may differ on slave.
-* SQL_LOG_BIN = 0: expect nothing logged and no warning.
-* binlog_format = MIXED: expect row events in binlog and no warning.
->>>>>>> 6ba980df
+Warnings:
+Note	1592	Unsafe statement binlogged in statement format since BINLOG_FORMAT = STATEMENT. Reason for unsafeness: Statement uses a system function whose value may differ on slave.
+* SQL_LOG_BIN = 0: expect nothing logged and no warning.
+* binlog_format = MIXED: expect row events in binlog and no warning.
 ******** Failure! Event number 3 was a 'Query', not a 'Table_map'. ********
 SHOW BINLOG EVENTS FROM <binlog_start>;
 Log_name	Pos	Event_type	Server_id	End_log_pos	Info
@@ -2022,11 +1912,7 @@
 * binlog_format = STATEMENT: expect 1 warnings.
 INSERT INTO t1 SELECT func_sidef_1();
 Warnings:
-<<<<<<< HEAD
-Note	1592	Unsafe statement binlogged in statement format since BINLOG_FORMAT = STATEMENT. Reason for unsafeness: Statement uses the general_log, slow_log or performance_schema table(s). This is unsafe because system tables may differ on slave.
-=======
-Note	1592	Unsafe statement binlogged in statement format since BINLOG_FORMAT = STATEMENT. Reason for unsafeness: Statement uses the general_log or slow_log table. This is unsafe because system tables may differ on slave.
->>>>>>> 6ba980df
+Note	1592	Unsafe statement binlogged in statement format since BINLOG_FORMAT = STATEMENT. Reason for unsafeness: Statement uses the general_log, slow_log or performance_schema table(s). This is unsafe because system tables may differ on slave.
 * SQL_LOG_BIN = 0: expect nothing logged and no warning.
 * binlog_format = MIXED: expect row events in binlog and no warning.
 
@@ -2035,11 +1921,7 @@
 * binlog_format = STATEMENT: expect 1 warnings.
 INSERT INTO t2 SELECT func_sidef_2();
 Warnings:
-<<<<<<< HEAD
-Note	1592	Unsafe statement binlogged in statement format since BINLOG_FORMAT = STATEMENT. Reason for unsafeness: Statement uses the general_log, slow_log or performance_schema table(s). This is unsafe because system tables may differ on slave.
-=======
-Note	1592	Unsafe statement binlogged in statement format since BINLOG_FORMAT = STATEMENT. Reason for unsafeness: Statement uses the general_log or slow_log table. This is unsafe because system tables may differ on slave.
->>>>>>> 6ba980df
+Note	1592	Unsafe statement binlogged in statement format since BINLOG_FORMAT = STATEMENT. Reason for unsafeness: Statement uses the general_log, slow_log or performance_schema table(s). This is unsafe because system tables may differ on slave.
 * SQL_LOG_BIN = 0: expect nothing logged and no warning.
 * binlog_format = MIXED: expect row events in binlog and no warning.
 DROP FUNCTION func_sidef_2;
@@ -2049,11 +1931,7 @@
 * binlog_format = STATEMENT: expect 1 warnings.
 CALL proc_2();
 Warnings:
-<<<<<<< HEAD
-Note	1592	Unsafe statement binlogged in statement format since BINLOG_FORMAT = STATEMENT. Reason for unsafeness: Statement uses the general_log, slow_log or performance_schema table(s). This is unsafe because system tables may differ on slave.
-=======
-Note	1592	Unsafe statement binlogged in statement format since BINLOG_FORMAT = STATEMENT. Reason for unsafeness: Statement uses the general_log or slow_log table. This is unsafe because system tables may differ on slave.
->>>>>>> 6ba980df
+Note	1592	Unsafe statement binlogged in statement format since BINLOG_FORMAT = STATEMENT. Reason for unsafeness: Statement uses the general_log, slow_log or performance_schema table(s). This is unsafe because system tables may differ on slave.
 * SQL_LOG_BIN = 0: expect nothing logged and no warning.
 * binlog_format = MIXED: expect row events in binlog and no warning.
 ******** Failure! Event number 3 was a 'Query', not a 'Table_map'. ********
@@ -2077,11 +1955,7 @@
 * binlog_format = STATEMENT: expect 1 warnings.
 INSERT INTO trigger_table_2 VALUES (1);
 Warnings:
-<<<<<<< HEAD
-Note	1592	Unsafe statement binlogged in statement format since BINLOG_FORMAT = STATEMENT. Reason for unsafeness: Statement uses the general_log, slow_log or performance_schema table(s). This is unsafe because system tables may differ on slave.
-=======
-Note	1592	Unsafe statement binlogged in statement format since BINLOG_FORMAT = STATEMENT. Reason for unsafeness: Statement uses the general_log or slow_log table. This is unsafe because system tables may differ on slave.
->>>>>>> 6ba980df
+Note	1592	Unsafe statement binlogged in statement format since BINLOG_FORMAT = STATEMENT. Reason for unsafeness: Statement uses the general_log, slow_log or performance_schema table(s). This is unsafe because system tables may differ on slave.
 * SQL_LOG_BIN = 0: expect nothing logged and no warning.
 * binlog_format = MIXED: expect row events in binlog and no warning.
 DROP TRIGGER trig_2;
@@ -2089,19 +1963,11 @@
 Invoking view view_sidef_2 invoking function func_sidef_1 invoking unsafe use of mysql.general_log.
 CREATE VIEW view_sidef_2 AS SELECT func_sidef_1();
 Warnings:
-<<<<<<< HEAD
 Note	1592	Unsafe statement binlogged in statement format since BINLOG_FORMAT = STATEMENT. Reason for unsafeness: Statement uses the general_log, slow_log or performance_schema table(s). This is unsafe because system tables may differ on slave.
 * binlog_format = STATEMENT: expect 1 warnings.
 INSERT INTO t2 SELECT * FROM view_sidef_2;
 Warnings:
 Note	1592	Unsafe statement binlogged in statement format since BINLOG_FORMAT = STATEMENT. Reason for unsafeness: Statement uses the general_log, slow_log or performance_schema table(s). This is unsafe because system tables may differ on slave.
-=======
-Note	1592	Unsafe statement binlogged in statement format since BINLOG_FORMAT = STATEMENT. Reason for unsafeness: Statement uses the general_log or slow_log table. This is unsafe because system tables may differ on slave.
-* binlog_format = STATEMENT: expect 1 warnings.
-INSERT INTO t2 SELECT * FROM view_sidef_2;
-Warnings:
-Note	1592	Unsafe statement binlogged in statement format since BINLOG_FORMAT = STATEMENT. Reason for unsafeness: Statement uses the general_log or slow_log table. This is unsafe because system tables may differ on slave.
->>>>>>> 6ba980df
 * SQL_LOG_BIN = 0: expect nothing logged and no warning.
 * binlog_format = MIXED: expect row events in binlog and no warning.
 DROP VIEW view_sidef_2;
@@ -2111,11 +1977,7 @@
 * binlog_format = STATEMENT: expect 1 warnings.
 EXECUTE prep_2;
 Warnings:
-<<<<<<< HEAD
-Note	1592	Unsafe statement binlogged in statement format since BINLOG_FORMAT = STATEMENT. Reason for unsafeness: Statement uses the general_log, slow_log or performance_schema table(s). This is unsafe because system tables may differ on slave.
-=======
-Note	1592	Unsafe statement binlogged in statement format since BINLOG_FORMAT = STATEMENT. Reason for unsafeness: Statement uses the general_log or slow_log table. This is unsafe because system tables may differ on slave.
->>>>>>> 6ba980df
+Note	1592	Unsafe statement binlogged in statement format since BINLOG_FORMAT = STATEMENT. Reason for unsafeness: Statement uses the general_log, slow_log or performance_schema table(s). This is unsafe because system tables may differ on slave.
 * SQL_LOG_BIN = 0: expect nothing logged and no warning.
 * binlog_format = MIXED: expect row events in binlog and no warning.
 DROP PREPARE prep_2;
@@ -2126,11 +1988,7 @@
 * binlog_format = STATEMENT: expect 1 warnings.
 CALL proc_1();
 Warnings:
-<<<<<<< HEAD
-Note	1592	Unsafe statement binlogged in statement format since BINLOG_FORMAT = STATEMENT. Reason for unsafeness: Statement uses the general_log, slow_log or performance_schema table(s). This is unsafe because system tables may differ on slave.
-=======
-Note	1592	Unsafe statement binlogged in statement format since BINLOG_FORMAT = STATEMENT. Reason for unsafeness: Statement uses the general_log or slow_log table. This is unsafe because system tables may differ on slave.
->>>>>>> 6ba980df
+Note	1592	Unsafe statement binlogged in statement format since BINLOG_FORMAT = STATEMENT. Reason for unsafeness: Statement uses the general_log, slow_log or performance_schema table(s). This is unsafe because system tables may differ on slave.
 * SQL_LOG_BIN = 0: expect nothing logged and no warning.
 * binlog_format = MIXED: expect row events in binlog and no warning.
 ******** Failure! Event number 3 was a 'Query', not a 'Table_map'. ********
@@ -2149,11 +2007,7 @@
 * binlog_format = STATEMENT: expect 1 warnings.
 INSERT INTO t2 SELECT func_sidef_2();
 Warnings:
-<<<<<<< HEAD
-Note	1592	Unsafe statement binlogged in statement format since BINLOG_FORMAT = STATEMENT. Reason for unsafeness: Statement uses the general_log, slow_log or performance_schema table(s). This is unsafe because system tables may differ on slave.
-=======
-Note	1592	Unsafe statement binlogged in statement format since BINLOG_FORMAT = STATEMENT. Reason for unsafeness: Statement uses the general_log or slow_log table. This is unsafe because system tables may differ on slave.
->>>>>>> 6ba980df
+Note	1592	Unsafe statement binlogged in statement format since BINLOG_FORMAT = STATEMENT. Reason for unsafeness: Statement uses the general_log, slow_log or performance_schema table(s). This is unsafe because system tables may differ on slave.
 * SQL_LOG_BIN = 0: expect nothing logged and no warning.
 * binlog_format = MIXED: expect row events in binlog and no warning.
 DROP FUNCTION func_sidef_2;
@@ -2163,11 +2017,7 @@
 * binlog_format = STATEMENT: expect 1 warnings.
 CALL proc_2();
 Warnings:
-<<<<<<< HEAD
-Note	1592	Unsafe statement binlogged in statement format since BINLOG_FORMAT = STATEMENT. Reason for unsafeness: Statement uses the general_log, slow_log or performance_schema table(s). This is unsafe because system tables may differ on slave.
-=======
-Note	1592	Unsafe statement binlogged in statement format since BINLOG_FORMAT = STATEMENT. Reason for unsafeness: Statement uses the general_log or slow_log table. This is unsafe because system tables may differ on slave.
->>>>>>> 6ba980df
+Note	1592	Unsafe statement binlogged in statement format since BINLOG_FORMAT = STATEMENT. Reason for unsafeness: Statement uses the general_log, slow_log or performance_schema table(s). This is unsafe because system tables may differ on slave.
 * SQL_LOG_BIN = 0: expect nothing logged and no warning.
 * binlog_format = MIXED: expect row events in binlog and no warning.
 ******** Failure! Event number 3 was a 'Query', not a 'Table_map'. ********
@@ -2190,11 +2040,7 @@
 * binlog_format = STATEMENT: expect 1 warnings.
 INSERT INTO trigger_table_2 VALUES (1);
 Warnings:
-<<<<<<< HEAD
-Note	1592	Unsafe statement binlogged in statement format since BINLOG_FORMAT = STATEMENT. Reason for unsafeness: Statement uses the general_log, slow_log or performance_schema table(s). This is unsafe because system tables may differ on slave.
-=======
-Note	1592	Unsafe statement binlogged in statement format since BINLOG_FORMAT = STATEMENT. Reason for unsafeness: Statement uses the general_log or slow_log table. This is unsafe because system tables may differ on slave.
->>>>>>> 6ba980df
+Note	1592	Unsafe statement binlogged in statement format since BINLOG_FORMAT = STATEMENT. Reason for unsafeness: Statement uses the general_log, slow_log or performance_schema table(s). This is unsafe because system tables may differ on slave.
 * SQL_LOG_BIN = 0: expect nothing logged and no warning.
 * binlog_format = MIXED: expect row events in binlog and no warning.
 DROP TRIGGER trig_2;
@@ -2204,11 +2050,7 @@
 * binlog_format = STATEMENT: expect 1 warnings.
 EXECUTE prep_2;
 Warnings:
-<<<<<<< HEAD
-Note	1592	Unsafe statement binlogged in statement format since BINLOG_FORMAT = STATEMENT. Reason for unsafeness: Statement uses the general_log, slow_log or performance_schema table(s). This is unsafe because system tables may differ on slave.
-=======
-Note	1592	Unsafe statement binlogged in statement format since BINLOG_FORMAT = STATEMENT. Reason for unsafeness: Statement uses the general_log or slow_log table. This is unsafe because system tables may differ on slave.
->>>>>>> 6ba980df
+Note	1592	Unsafe statement binlogged in statement format since BINLOG_FORMAT = STATEMENT. Reason for unsafeness: Statement uses the general_log, slow_log or performance_schema table(s). This is unsafe because system tables may differ on slave.
 * SQL_LOG_BIN = 0: expect nothing logged and no warning.
 * binlog_format = MIXED: expect row events in binlog and no warning.
 ******** Failure! Event number 3 was a 'Query', not a 'Table_map'. ********
@@ -2229,11 +2071,7 @@
 * binlog_format = STATEMENT: expect 1 warnings.
 INSERT INTO trigger_table_1 VALUES (1);
 Warnings:
-<<<<<<< HEAD
-Note	1592	Unsafe statement binlogged in statement format since BINLOG_FORMAT = STATEMENT. Reason for unsafeness: Statement uses the general_log, slow_log or performance_schema table(s). This is unsafe because system tables may differ on slave.
-=======
-Note	1592	Unsafe statement binlogged in statement format since BINLOG_FORMAT = STATEMENT. Reason for unsafeness: Statement uses the general_log or slow_log table. This is unsafe because system tables may differ on slave.
->>>>>>> 6ba980df
+Note	1592	Unsafe statement binlogged in statement format since BINLOG_FORMAT = STATEMENT. Reason for unsafeness: Statement uses the general_log, slow_log or performance_schema table(s). This is unsafe because system tables may differ on slave.
 * SQL_LOG_BIN = 0: expect nothing logged and no warning.
 * binlog_format = MIXED: expect row events in binlog and no warning.
 
@@ -2242,11 +2080,7 @@
 * binlog_format = STATEMENT: expect 1 warnings.
 INSERT INTO t2 SELECT func_sidef_2();
 Warnings:
-<<<<<<< HEAD
-Note	1592	Unsafe statement binlogged in statement format since BINLOG_FORMAT = STATEMENT. Reason for unsafeness: Statement uses the general_log, slow_log or performance_schema table(s). This is unsafe because system tables may differ on slave.
-=======
-Note	1592	Unsafe statement binlogged in statement format since BINLOG_FORMAT = STATEMENT. Reason for unsafeness: Statement uses the general_log or slow_log table. This is unsafe because system tables may differ on slave.
->>>>>>> 6ba980df
+Note	1592	Unsafe statement binlogged in statement format since BINLOG_FORMAT = STATEMENT. Reason for unsafeness: Statement uses the general_log, slow_log or performance_schema table(s). This is unsafe because system tables may differ on slave.
 * SQL_LOG_BIN = 0: expect nothing logged and no warning.
 * binlog_format = MIXED: expect row events in binlog and no warning.
 DROP FUNCTION func_sidef_2;
@@ -2256,11 +2090,7 @@
 * binlog_format = STATEMENT: expect 1 warnings.
 CALL proc_2();
 Warnings:
-<<<<<<< HEAD
-Note	1592	Unsafe statement binlogged in statement format since BINLOG_FORMAT = STATEMENT. Reason for unsafeness: Statement uses the general_log, slow_log or performance_schema table(s). This is unsafe because system tables may differ on slave.
-=======
-Note	1592	Unsafe statement binlogged in statement format since BINLOG_FORMAT = STATEMENT. Reason for unsafeness: Statement uses the general_log or slow_log table. This is unsafe because system tables may differ on slave.
->>>>>>> 6ba980df
+Note	1592	Unsafe statement binlogged in statement format since BINLOG_FORMAT = STATEMENT. Reason for unsafeness: Statement uses the general_log, slow_log or performance_schema table(s). This is unsafe because system tables may differ on slave.
 * SQL_LOG_BIN = 0: expect nothing logged and no warning.
 * binlog_format = MIXED: expect row events in binlog and no warning.
 ******** Failure! Event number 3 was a 'Query', not a 'Table_map'. ********
@@ -2284,11 +2114,7 @@
 * binlog_format = STATEMENT: expect 1 warnings.
 INSERT INTO trigger_table_2 VALUES (1);
 Warnings:
-<<<<<<< HEAD
-Note	1592	Unsafe statement binlogged in statement format since BINLOG_FORMAT = STATEMENT. Reason for unsafeness: Statement uses the general_log, slow_log or performance_schema table(s). This is unsafe because system tables may differ on slave.
-=======
-Note	1592	Unsafe statement binlogged in statement format since BINLOG_FORMAT = STATEMENT. Reason for unsafeness: Statement uses the general_log or slow_log table. This is unsafe because system tables may differ on slave.
->>>>>>> 6ba980df
+Note	1592	Unsafe statement binlogged in statement format since BINLOG_FORMAT = STATEMENT. Reason for unsafeness: Statement uses the general_log, slow_log or performance_schema table(s). This is unsafe because system tables may differ on slave.
 * SQL_LOG_BIN = 0: expect nothing logged and no warning.
 * binlog_format = MIXED: expect row events in binlog and no warning.
 DROP TRIGGER trig_2;
@@ -2298,11 +2124,7 @@
 * binlog_format = STATEMENT: expect 1 warnings.
 EXECUTE prep_2;
 Warnings:
-<<<<<<< HEAD
-Note	1592	Unsafe statement binlogged in statement format since BINLOG_FORMAT = STATEMENT. Reason for unsafeness: Statement uses the general_log, slow_log or performance_schema table(s). This is unsafe because system tables may differ on slave.
-=======
-Note	1592	Unsafe statement binlogged in statement format since BINLOG_FORMAT = STATEMENT. Reason for unsafeness: Statement uses the general_log or slow_log table. This is unsafe because system tables may differ on slave.
->>>>>>> 6ba980df
+Note	1592	Unsafe statement binlogged in statement format since BINLOG_FORMAT = STATEMENT. Reason for unsafeness: Statement uses the general_log, slow_log or performance_schema table(s). This is unsafe because system tables may differ on slave.
 * SQL_LOG_BIN = 0: expect nothing logged and no warning.
 * binlog_format = MIXED: expect row events in binlog and no warning.
 DROP PREPARE prep_2;
@@ -2311,19 +2133,11 @@
 Invoking view view_retval_1 returning value from unsafe use of mysql.general_log.
 CREATE VIEW view_retval_1 AS SELECT COUNT(*) FROM mysql.general_log;
 Warnings:
-<<<<<<< HEAD
 Note	1592	Unsafe statement binlogged in statement format since BINLOG_FORMAT = STATEMENT. Reason for unsafeness: Statement uses the general_log, slow_log or performance_schema table(s). This is unsafe because system tables may differ on slave.
 * binlog_format = STATEMENT: expect 1 warnings.
 INSERT INTO t1 SELECT * FROM view_retval_1;
 Warnings:
 Note	1592	Unsafe statement binlogged in statement format since BINLOG_FORMAT = STATEMENT. Reason for unsafeness: Statement uses the general_log, slow_log or performance_schema table(s). This is unsafe because system tables may differ on slave.
-=======
-Note	1592	Unsafe statement binlogged in statement format since BINLOG_FORMAT = STATEMENT. Reason for unsafeness: Statement uses the general_log or slow_log table. This is unsafe because system tables may differ on slave.
-* binlog_format = STATEMENT: expect 1 warnings.
-INSERT INTO t1 SELECT * FROM view_retval_1;
-Warnings:
-Note	1592	Unsafe statement binlogged in statement format since BINLOG_FORMAT = STATEMENT. Reason for unsafeness: Statement uses the general_log or slow_log table. This is unsafe because system tables may differ on slave.
->>>>>>> 6ba980df
 * SQL_LOG_BIN = 0: expect nothing logged and no warning.
 * binlog_format = MIXED: expect row events in binlog and no warning.
 * Invoke statement so that return value is dicarded: expect no warning.
@@ -2334,11 +2148,7 @@
 * binlog_format = STATEMENT: expect 1 warnings.
 INSERT INTO t2 SELECT func_sidef_2();
 Warnings:
-<<<<<<< HEAD
-Note	1592	Unsafe statement binlogged in statement format since BINLOG_FORMAT = STATEMENT. Reason for unsafeness: Statement uses the general_log, slow_log or performance_schema table(s). This is unsafe because system tables may differ on slave.
-=======
-Note	1592	Unsafe statement binlogged in statement format since BINLOG_FORMAT = STATEMENT. Reason for unsafeness: Statement uses the general_log or slow_log table. This is unsafe because system tables may differ on slave.
->>>>>>> 6ba980df
+Note	1592	Unsafe statement binlogged in statement format since BINLOG_FORMAT = STATEMENT. Reason for unsafeness: Statement uses the general_log, slow_log or performance_schema table(s). This is unsafe because system tables may differ on slave.
 * SQL_LOG_BIN = 0: expect nothing logged and no warning.
 * binlog_format = MIXED: expect row events in binlog and no warning.
 DROP FUNCTION func_sidef_2;
@@ -2348,11 +2158,7 @@
 * binlog_format = STATEMENT: expect 1 warnings.
 CALL proc_2();
 Warnings:
-<<<<<<< HEAD
-Note	1592	Unsafe statement binlogged in statement format since BINLOG_FORMAT = STATEMENT. Reason for unsafeness: Statement uses the general_log, slow_log or performance_schema table(s). This is unsafe because system tables may differ on slave.
-=======
-Note	1592	Unsafe statement binlogged in statement format since BINLOG_FORMAT = STATEMENT. Reason for unsafeness: Statement uses the general_log or slow_log table. This is unsafe because system tables may differ on slave.
->>>>>>> 6ba980df
+Note	1592	Unsafe statement binlogged in statement format since BINLOG_FORMAT = STATEMENT. Reason for unsafeness: Statement uses the general_log, slow_log or performance_schema table(s). This is unsafe because system tables may differ on slave.
 * SQL_LOG_BIN = 0: expect nothing logged and no warning.
 * binlog_format = MIXED: expect row events in binlog and no warning.
 ******** Failure! Event number 3 was a 'Query', not a 'Table_map'. ********
@@ -2372,11 +2178,7 @@
 * binlog_format = STATEMENT: expect 1 warnings.
 INSERT INTO trigger_table_2 VALUES (1);
 Warnings:
-<<<<<<< HEAD
-Note	1592	Unsafe statement binlogged in statement format since BINLOG_FORMAT = STATEMENT. Reason for unsafeness: Statement uses the general_log, slow_log or performance_schema table(s). This is unsafe because system tables may differ on slave.
-=======
-Note	1592	Unsafe statement binlogged in statement format since BINLOG_FORMAT = STATEMENT. Reason for unsafeness: Statement uses the general_log or slow_log table. This is unsafe because system tables may differ on slave.
->>>>>>> 6ba980df
+Note	1592	Unsafe statement binlogged in statement format since BINLOG_FORMAT = STATEMENT. Reason for unsafeness: Statement uses the general_log, slow_log or performance_schema table(s). This is unsafe because system tables may differ on slave.
 * SQL_LOG_BIN = 0: expect nothing logged and no warning.
 * binlog_format = MIXED: expect row events in binlog and no warning.
 DROP TRIGGER trig_2;
@@ -2384,19 +2186,11 @@
 Invoking view view_retval_2 returning value from view view_retval_1 returning value from unsafe use of mysql.general_log.
 CREATE VIEW view_retval_2 AS SELECT * FROM view_retval_1;
 Warnings:
-<<<<<<< HEAD
 Note	1592	Unsafe statement binlogged in statement format since BINLOG_FORMAT = STATEMENT. Reason for unsafeness: Statement uses the general_log, slow_log or performance_schema table(s). This is unsafe because system tables may differ on slave.
 * binlog_format = STATEMENT: expect 1 warnings.
 INSERT INTO t2 SELECT * FROM view_retval_2;
 Warnings:
 Note	1592	Unsafe statement binlogged in statement format since BINLOG_FORMAT = STATEMENT. Reason for unsafeness: Statement uses the general_log, slow_log or performance_schema table(s). This is unsafe because system tables may differ on slave.
-=======
-Note	1592	Unsafe statement binlogged in statement format since BINLOG_FORMAT = STATEMENT. Reason for unsafeness: Statement uses the general_log or slow_log table. This is unsafe because system tables may differ on slave.
-* binlog_format = STATEMENT: expect 1 warnings.
-INSERT INTO t2 SELECT * FROM view_retval_2;
-Warnings:
-Note	1592	Unsafe statement binlogged in statement format since BINLOG_FORMAT = STATEMENT. Reason for unsafeness: Statement uses the general_log or slow_log table. This is unsafe because system tables may differ on slave.
->>>>>>> 6ba980df
 * SQL_LOG_BIN = 0: expect nothing logged and no warning.
 * binlog_format = MIXED: expect row events in binlog and no warning.
 * Invoke statement so that return value is dicarded: expect no warning.
@@ -2408,11 +2202,7 @@
 * binlog_format = STATEMENT: expect 1 warnings.
 EXECUTE prep_2;
 Warnings:
-<<<<<<< HEAD
-Note	1592	Unsafe statement binlogged in statement format since BINLOG_FORMAT = STATEMENT. Reason for unsafeness: Statement uses the general_log, slow_log or performance_schema table(s). This is unsafe because system tables may differ on slave.
-=======
-Note	1592	Unsafe statement binlogged in statement format since BINLOG_FORMAT = STATEMENT. Reason for unsafeness: Statement uses the general_log or slow_log table. This is unsafe because system tables may differ on slave.
->>>>>>> 6ba980df
+Note	1592	Unsafe statement binlogged in statement format since BINLOG_FORMAT = STATEMENT. Reason for unsafeness: Statement uses the general_log, slow_log or performance_schema table(s). This is unsafe because system tables may differ on slave.
 * SQL_LOG_BIN = 0: expect nothing logged and no warning.
 * binlog_format = MIXED: expect row events in binlog and no warning.
 DROP PREPARE prep_2;
@@ -2423,11 +2213,7 @@
 * binlog_format = STATEMENT: expect 1 warnings.
 EXECUTE prep_1;
 Warnings:
-<<<<<<< HEAD
-Note	1592	Unsafe statement binlogged in statement format since BINLOG_FORMAT = STATEMENT. Reason for unsafeness: Statement uses the general_log, slow_log or performance_schema table(s). This is unsafe because system tables may differ on slave.
-=======
-Note	1592	Unsafe statement binlogged in statement format since BINLOG_FORMAT = STATEMENT. Reason for unsafeness: Statement uses the general_log or slow_log table. This is unsafe because system tables may differ on slave.
->>>>>>> 6ba980df
+Note	1592	Unsafe statement binlogged in statement format since BINLOG_FORMAT = STATEMENT. Reason for unsafeness: Statement uses the general_log, slow_log or performance_schema table(s). This is unsafe because system tables may differ on slave.
 * SQL_LOG_BIN = 0: expect nothing logged and no warning.
 * binlog_format = MIXED: expect row events in binlog and no warning.
 DROP PREPARE prep_1;
@@ -2436,11 +2222,7 @@
 * binlog_format = STATEMENT: expect 1 warnings.
 INSERT INTO t0 SELECT COUNT(*) FROM mysql.general_log;
 Warnings:
-<<<<<<< HEAD
-Note	1592	Unsafe statement binlogged in statement format since BINLOG_FORMAT = STATEMENT. Reason for unsafeness: Statement uses the general_log, slow_log or performance_schema table(s). This is unsafe because system tables may differ on slave.
-=======
-Note	1592	Unsafe statement binlogged in statement format since BINLOG_FORMAT = STATEMENT. Reason for unsafeness: Statement uses the general_log or slow_log table. This is unsafe because system tables may differ on slave.
->>>>>>> 6ba980df
+Note	1592	Unsafe statement binlogged in statement format since BINLOG_FORMAT = STATEMENT. Reason for unsafeness: Statement uses the general_log, slow_log or performance_schema table(s). This is unsafe because system tables may differ on slave.
 * SQL_LOG_BIN = 0: expect nothing logged and no warning.
 * binlog_format = MIXED: expect row events in binlog and no warning.
 * Invoke statement so that return value is dicarded: expect no warning.
@@ -2455,11 +2237,7 @@
 Warnings:
 Note	1592	Unsafe statement binlogged in statement format since BINLOG_FORMAT = STATEMENT. Reason for unsafeness: Statement uses a LIMIT clause. This is unsafe because the set of rows included cannot be predicted.
 Note	1592	Unsafe statement binlogged in statement format since BINLOG_FORMAT = STATEMENT. Reason for unsafeness: Statement uses INSERT DELAYED. This is unsafe because the time when rows are inserted cannot be predicted.
-<<<<<<< HEAD
-Note	1592	Unsafe statement binlogged in statement format since BINLOG_FORMAT = STATEMENT. Reason for unsafeness: Statement uses the general_log, slow_log or performance_schema table(s). This is unsafe because system tables may differ on slave.
-=======
-Note	1592	Unsafe statement binlogged in statement format since BINLOG_FORMAT = STATEMENT. Reason for unsafeness: Statement uses the general_log or slow_log table. This is unsafe because system tables may differ on slave.
->>>>>>> 6ba980df
+Note	1592	Unsafe statement binlogged in statement format since BINLOG_FORMAT = STATEMENT. Reason for unsafeness: Statement uses the general_log, slow_log or performance_schema table(s). This is unsafe because system tables may differ on slave.
 Note	1592	Unsafe statement binlogged in statement format since BINLOG_FORMAT = STATEMENT. Reason for unsafeness: Statement updates two AUTO_INCREMENT columns. This is unsafe because the generated value cannot be predicted by slave.
 Note	1592	Unsafe statement binlogged in statement format since BINLOG_FORMAT = STATEMENT. Reason for unsafeness: Statement uses a UDF. It cannot be determined if the UDF will return the same value on slave.
 Note	1592	Unsafe statement binlogged in statement format since BINLOG_FORMAT = STATEMENT. Reason for unsafeness: Statement uses a system variable whose value may differ on slave.
@@ -2474,11 +2252,7 @@
 Warnings:
 Note	1592	Unsafe statement binlogged in statement format since BINLOG_FORMAT = STATEMENT. Reason for unsafeness: Statement uses a LIMIT clause. This is unsafe because the set of rows included cannot be predicted.
 Note	1592	Unsafe statement binlogged in statement format since BINLOG_FORMAT = STATEMENT. Reason for unsafeness: Statement uses INSERT DELAYED. This is unsafe because the time when rows are inserted cannot be predicted.
-<<<<<<< HEAD
-Note	1592	Unsafe statement binlogged in statement format since BINLOG_FORMAT = STATEMENT. Reason for unsafeness: Statement uses the general_log, slow_log or performance_schema table(s). This is unsafe because system tables may differ on slave.
-=======
-Note	1592	Unsafe statement binlogged in statement format since BINLOG_FORMAT = STATEMENT. Reason for unsafeness: Statement uses the general_log or slow_log table. This is unsafe because system tables may differ on slave.
->>>>>>> 6ba980df
+Note	1592	Unsafe statement binlogged in statement format since BINLOG_FORMAT = STATEMENT. Reason for unsafeness: Statement uses the general_log, slow_log or performance_schema table(s). This is unsafe because system tables may differ on slave.
 Note	1592	Unsafe statement binlogged in statement format since BINLOG_FORMAT = STATEMENT. Reason for unsafeness: Statement updates two AUTO_INCREMENT columns. This is unsafe because the generated value cannot be predicted by slave.
 Note	1592	Unsafe statement binlogged in statement format since BINLOG_FORMAT = STATEMENT. Reason for unsafeness: Statement uses a UDF. It cannot be determined if the UDF will return the same value on slave.
 Note	1592	Unsafe statement binlogged in statement format since BINLOG_FORMAT = STATEMENT. Reason for unsafeness: Statement uses a system variable whose value may differ on slave.
@@ -2494,11 +2268,7 @@
 Warnings:
 Note	1592	Unsafe statement binlogged in statement format since BINLOG_FORMAT = STATEMENT. Reason for unsafeness: Statement uses a LIMIT clause. This is unsafe because the set of rows included cannot be predicted.
 Note	1592	Unsafe statement binlogged in statement format since BINLOG_FORMAT = STATEMENT. Reason for unsafeness: Statement uses INSERT DELAYED. This is unsafe because the time when rows are inserted cannot be predicted.
-<<<<<<< HEAD
-Note	1592	Unsafe statement binlogged in statement format since BINLOG_FORMAT = STATEMENT. Reason for unsafeness: Statement uses the general_log, slow_log or performance_schema table(s). This is unsafe because system tables may differ on slave.
-=======
-Note	1592	Unsafe statement binlogged in statement format since BINLOG_FORMAT = STATEMENT. Reason for unsafeness: Statement uses the general_log or slow_log table. This is unsafe because system tables may differ on slave.
->>>>>>> 6ba980df
+Note	1592	Unsafe statement binlogged in statement format since BINLOG_FORMAT = STATEMENT. Reason for unsafeness: Statement uses the general_log, slow_log or performance_schema table(s). This is unsafe because system tables may differ on slave.
 Note	1592	Unsafe statement binlogged in statement format since BINLOG_FORMAT = STATEMENT. Reason for unsafeness: Statement updates two AUTO_INCREMENT columns. This is unsafe because the generated value cannot be predicted by slave.
 Note	1592	Unsafe statement binlogged in statement format since BINLOG_FORMAT = STATEMENT. Reason for unsafeness: Statement uses a UDF. It cannot be determined if the UDF will return the same value on slave.
 Note	1592	Unsafe statement binlogged in statement format since BINLOG_FORMAT = STATEMENT. Reason for unsafeness: Statement uses a system variable whose value may differ on slave.
@@ -2530,11 +2300,7 @@
 Warnings:
 Note	1592	Unsafe statement binlogged in statement format since BINLOG_FORMAT = STATEMENT. Reason for unsafeness: Statement uses a LIMIT clause. This is unsafe because the set of rows included cannot be predicted.
 Note	1592	Unsafe statement binlogged in statement format since BINLOG_FORMAT = STATEMENT. Reason for unsafeness: Statement uses INSERT DELAYED. This is unsafe because the time when rows are inserted cannot be predicted.
-<<<<<<< HEAD
-Note	1592	Unsafe statement binlogged in statement format since BINLOG_FORMAT = STATEMENT. Reason for unsafeness: Statement uses the general_log, slow_log or performance_schema table(s). This is unsafe because system tables may differ on slave.
-=======
-Note	1592	Unsafe statement binlogged in statement format since BINLOG_FORMAT = STATEMENT. Reason for unsafeness: Statement uses the general_log or slow_log table. This is unsafe because system tables may differ on slave.
->>>>>>> 6ba980df
+Note	1592	Unsafe statement binlogged in statement format since BINLOG_FORMAT = STATEMENT. Reason for unsafeness: Statement uses the general_log, slow_log or performance_schema table(s). This is unsafe because system tables may differ on slave.
 Note	1592	Unsafe statement binlogged in statement format since BINLOG_FORMAT = STATEMENT. Reason for unsafeness: Statement updates two AUTO_INCREMENT columns. This is unsafe because the generated value cannot be predicted by slave.
 Note	1592	Unsafe statement binlogged in statement format since BINLOG_FORMAT = STATEMENT. Reason for unsafeness: Statement uses a UDF. It cannot be determined if the UDF will return the same value on slave.
 Note	1592	Unsafe statement binlogged in statement format since BINLOG_FORMAT = STATEMENT. Reason for unsafeness: Statement uses a system variable whose value may differ on slave.
@@ -2548,11 +2314,7 @@
 Warnings:
 Note	1592	Unsafe statement binlogged in statement format since BINLOG_FORMAT = STATEMENT. Reason for unsafeness: Statement uses a LIMIT clause. This is unsafe because the set of rows included cannot be predicted.
 Note	1592	Unsafe statement binlogged in statement format since BINLOG_FORMAT = STATEMENT. Reason for unsafeness: Statement uses INSERT DELAYED. This is unsafe because the time when rows are inserted cannot be predicted.
-<<<<<<< HEAD
-Note	1592	Unsafe statement binlogged in statement format since BINLOG_FORMAT = STATEMENT. Reason for unsafeness: Statement uses the general_log, slow_log or performance_schema table(s). This is unsafe because system tables may differ on slave.
-=======
-Note	1592	Unsafe statement binlogged in statement format since BINLOG_FORMAT = STATEMENT. Reason for unsafeness: Statement uses the general_log or slow_log table. This is unsafe because system tables may differ on slave.
->>>>>>> 6ba980df
+Note	1592	Unsafe statement binlogged in statement format since BINLOG_FORMAT = STATEMENT. Reason for unsafeness: Statement uses the general_log, slow_log or performance_schema table(s). This is unsafe because system tables may differ on slave.
 Note	1592	Unsafe statement binlogged in statement format since BINLOG_FORMAT = STATEMENT. Reason for unsafeness: Statement updates two AUTO_INCREMENT columns. This is unsafe because the generated value cannot be predicted by slave.
 Note	1592	Unsafe statement binlogged in statement format since BINLOG_FORMAT = STATEMENT. Reason for unsafeness: Statement uses a UDF. It cannot be determined if the UDF will return the same value on slave.
 Note	1592	Unsafe statement binlogged in statement format since BINLOG_FORMAT = STATEMENT. Reason for unsafeness: Statement uses a system variable whose value may differ on slave.
@@ -2562,11 +2324,7 @@
 Warnings:
 Note	1592	Unsafe statement binlogged in statement format since BINLOG_FORMAT = STATEMENT. Reason for unsafeness: Statement uses a LIMIT clause. This is unsafe because the set of rows included cannot be predicted.
 Note	1592	Unsafe statement binlogged in statement format since BINLOG_FORMAT = STATEMENT. Reason for unsafeness: Statement uses INSERT DELAYED. This is unsafe because the time when rows are inserted cannot be predicted.
-<<<<<<< HEAD
-Note	1592	Unsafe statement binlogged in statement format since BINLOG_FORMAT = STATEMENT. Reason for unsafeness: Statement uses the general_log, slow_log or performance_schema table(s). This is unsafe because system tables may differ on slave.
-=======
-Note	1592	Unsafe statement binlogged in statement format since BINLOG_FORMAT = STATEMENT. Reason for unsafeness: Statement uses the general_log or slow_log table. This is unsafe because system tables may differ on slave.
->>>>>>> 6ba980df
+Note	1592	Unsafe statement binlogged in statement format since BINLOG_FORMAT = STATEMENT. Reason for unsafeness: Statement uses the general_log, slow_log or performance_schema table(s). This is unsafe because system tables may differ on slave.
 Note	1592	Unsafe statement binlogged in statement format since BINLOG_FORMAT = STATEMENT. Reason for unsafeness: Statement updates two AUTO_INCREMENT columns. This is unsafe because the generated value cannot be predicted by slave.
 Note	1592	Unsafe statement binlogged in statement format since BINLOG_FORMAT = STATEMENT. Reason for unsafeness: Statement uses a UDF. It cannot be determined if the UDF will return the same value on slave.
 Note	1592	Unsafe statement binlogged in statement format since BINLOG_FORMAT = STATEMENT. Reason for unsafeness: Statement uses a system variable whose value may differ on slave.
@@ -2582,11 +2340,7 @@
 Warnings:
 Note	1592	Unsafe statement binlogged in statement format since BINLOG_FORMAT = STATEMENT. Reason for unsafeness: Statement uses a LIMIT clause. This is unsafe because the set of rows included cannot be predicted.
 Note	1592	Unsafe statement binlogged in statement format since BINLOG_FORMAT = STATEMENT. Reason for unsafeness: Statement uses INSERT DELAYED. This is unsafe because the time when rows are inserted cannot be predicted.
-<<<<<<< HEAD
-Note	1592	Unsafe statement binlogged in statement format since BINLOG_FORMAT = STATEMENT. Reason for unsafeness: Statement uses the general_log, slow_log or performance_schema table(s). This is unsafe because system tables may differ on slave.
-=======
-Note	1592	Unsafe statement binlogged in statement format since BINLOG_FORMAT = STATEMENT. Reason for unsafeness: Statement uses the general_log or slow_log table. This is unsafe because system tables may differ on slave.
->>>>>>> 6ba980df
+Note	1592	Unsafe statement binlogged in statement format since BINLOG_FORMAT = STATEMENT. Reason for unsafeness: Statement uses the general_log, slow_log or performance_schema table(s). This is unsafe because system tables may differ on slave.
 Note	1592	Unsafe statement binlogged in statement format since BINLOG_FORMAT = STATEMENT. Reason for unsafeness: Statement updates two AUTO_INCREMENT columns. This is unsafe because the generated value cannot be predicted by slave.
 Note	1592	Unsafe statement binlogged in statement format since BINLOG_FORMAT = STATEMENT. Reason for unsafeness: Statement uses a UDF. It cannot be determined if the UDF will return the same value on slave.
 Note	1592	Unsafe statement binlogged in statement format since BINLOG_FORMAT = STATEMENT. Reason for unsafeness: Statement uses a system variable whose value may differ on slave.
@@ -2606,11 +2360,7 @@
 Note	1592	Unsafe statement binlogged in statement format since BINLOG_FORMAT = STATEMENT. Reason for unsafeness: Statement uses a UDF. It cannot be determined if the UDF will return the same value on slave.
 Note	1592	Unsafe statement binlogged in statement format since BINLOG_FORMAT = STATEMENT. Reason for unsafeness: Statement uses a system variable whose value may differ on slave.
 Note	1592	Unsafe statement binlogged in statement format since BINLOG_FORMAT = STATEMENT. Reason for unsafeness: Statement uses a system function whose value may differ on slave.
-<<<<<<< HEAD
-Note	1592	Unsafe statement binlogged in statement format since BINLOG_FORMAT = STATEMENT. Reason for unsafeness: Statement uses the general_log, slow_log or performance_schema table(s). This is unsafe because system tables may differ on slave.
-=======
-Note	1592	Unsafe statement binlogged in statement format since BINLOG_FORMAT = STATEMENT. Reason for unsafeness: Statement uses the general_log or slow_log table. This is unsafe because system tables may differ on slave.
->>>>>>> 6ba980df
+Note	1592	Unsafe statement binlogged in statement format since BINLOG_FORMAT = STATEMENT. Reason for unsafeness: Statement uses the general_log, slow_log or performance_schema table(s). This is unsafe because system tables may differ on slave.
 Note	1592	Unsafe statement binlogged in statement format since BINLOG_FORMAT = STATEMENT. Reason for unsafeness: Statement updates two AUTO_INCREMENT columns. This is unsafe because the generated value cannot be predicted by slave.
 * SQL_LOG_BIN = 0: expect nothing logged and no warning.
 * binlog_format = MIXED: expect row events in binlog and no warning.
@@ -2622,11 +2372,7 @@
 Warnings:
 Note	1592	Unsafe statement binlogged in statement format since BINLOG_FORMAT = STATEMENT. Reason for unsafeness: Statement uses a LIMIT clause. This is unsafe because the set of rows included cannot be predicted.
 Note	1592	Unsafe statement binlogged in statement format since BINLOG_FORMAT = STATEMENT. Reason for unsafeness: Statement uses INSERT DELAYED. This is unsafe because the time when rows are inserted cannot be predicted.
-<<<<<<< HEAD
-Note	1592	Unsafe statement binlogged in statement format since BINLOG_FORMAT = STATEMENT. Reason for unsafeness: Statement uses the general_log, slow_log or performance_schema table(s). This is unsafe because system tables may differ on slave.
-=======
-Note	1592	Unsafe statement binlogged in statement format since BINLOG_FORMAT = STATEMENT. Reason for unsafeness: Statement uses the general_log or slow_log table. This is unsafe because system tables may differ on slave.
->>>>>>> 6ba980df
+Note	1592	Unsafe statement binlogged in statement format since BINLOG_FORMAT = STATEMENT. Reason for unsafeness: Statement uses the general_log, slow_log or performance_schema table(s). This is unsafe because system tables may differ on slave.
 Note	1592	Unsafe statement binlogged in statement format since BINLOG_FORMAT = STATEMENT. Reason for unsafeness: Statement updates two AUTO_INCREMENT columns. This is unsafe because the generated value cannot be predicted by slave.
 Note	1592	Unsafe statement binlogged in statement format since BINLOG_FORMAT = STATEMENT. Reason for unsafeness: Statement uses a UDF. It cannot be determined if the UDF will return the same value on slave.
 Note	1592	Unsafe statement binlogged in statement format since BINLOG_FORMAT = STATEMENT. Reason for unsafeness: Statement uses a system variable whose value may differ on slave.
@@ -2645,11 +2391,7 @@
 Note	1592	Unsafe statement binlogged in statement format since BINLOG_FORMAT = STATEMENT. Reason for unsafeness: Statement uses a UDF. It cannot be determined if the UDF will return the same value on slave.
 Note	1592	Unsafe statement binlogged in statement format since BINLOG_FORMAT = STATEMENT. Reason for unsafeness: Statement uses a system variable whose value may differ on slave.
 Note	1592	Unsafe statement binlogged in statement format since BINLOG_FORMAT = STATEMENT. Reason for unsafeness: Statement uses a system function whose value may differ on slave.
-<<<<<<< HEAD
-Note	1592	Unsafe statement binlogged in statement format since BINLOG_FORMAT = STATEMENT. Reason for unsafeness: Statement uses the general_log, slow_log or performance_schema table(s). This is unsafe because system tables may differ on slave.
-=======
-Note	1592	Unsafe statement binlogged in statement format since BINLOG_FORMAT = STATEMENT. Reason for unsafeness: Statement uses the general_log or slow_log table. This is unsafe because system tables may differ on slave.
->>>>>>> 6ba980df
+Note	1592	Unsafe statement binlogged in statement format since BINLOG_FORMAT = STATEMENT. Reason for unsafeness: Statement uses the general_log, slow_log or performance_schema table(s). This is unsafe because system tables may differ on slave.
 Note	1592	Unsafe statement binlogged in statement format since BINLOG_FORMAT = STATEMENT. Reason for unsafeness: Statement updates two AUTO_INCREMENT columns. This is unsafe because the generated value cannot be predicted by slave.
 * SQL_LOG_BIN = 0: expect nothing logged and no warning.
 * binlog_format = MIXED: expect row events in binlog and no warning.
@@ -2678,11 +2420,7 @@
 Warnings:
 Note	1592	Unsafe statement binlogged in statement format since BINLOG_FORMAT = STATEMENT. Reason for unsafeness: Statement uses a LIMIT clause. This is unsafe because the set of rows included cannot be predicted.
 Note	1592	Unsafe statement binlogged in statement format since BINLOG_FORMAT = STATEMENT. Reason for unsafeness: Statement uses INSERT DELAYED. This is unsafe because the time when rows are inserted cannot be predicted.
-<<<<<<< HEAD
-Note	1592	Unsafe statement binlogged in statement format since BINLOG_FORMAT = STATEMENT. Reason for unsafeness: Statement uses the general_log, slow_log or performance_schema table(s). This is unsafe because system tables may differ on slave.
-=======
-Note	1592	Unsafe statement binlogged in statement format since BINLOG_FORMAT = STATEMENT. Reason for unsafeness: Statement uses the general_log or slow_log table. This is unsafe because system tables may differ on slave.
->>>>>>> 6ba980df
+Note	1592	Unsafe statement binlogged in statement format since BINLOG_FORMAT = STATEMENT. Reason for unsafeness: Statement uses the general_log, slow_log or performance_schema table(s). This is unsafe because system tables may differ on slave.
 Note	1592	Unsafe statement binlogged in statement format since BINLOG_FORMAT = STATEMENT. Reason for unsafeness: Statement updates two AUTO_INCREMENT columns. This is unsafe because the generated value cannot be predicted by slave.
 Note	1592	Unsafe statement binlogged in statement format since BINLOG_FORMAT = STATEMENT. Reason for unsafeness: Statement uses a UDF. It cannot be determined if the UDF will return the same value on slave.
 Note	1592	Unsafe statement binlogged in statement format since BINLOG_FORMAT = STATEMENT. Reason for unsafeness: Statement uses a system variable whose value may differ on slave.
@@ -2701,11 +2439,7 @@
 Note	1592	Unsafe statement binlogged in statement format since BINLOG_FORMAT = STATEMENT. Reason for unsafeness: Statement uses a UDF. It cannot be determined if the UDF will return the same value on slave.
 Note	1592	Unsafe statement binlogged in statement format since BINLOG_FORMAT = STATEMENT. Reason for unsafeness: Statement uses a system variable whose value may differ on slave.
 Note	1592	Unsafe statement binlogged in statement format since BINLOG_FORMAT = STATEMENT. Reason for unsafeness: Statement uses a system function whose value may differ on slave.
-<<<<<<< HEAD
-Note	1592	Unsafe statement binlogged in statement format since BINLOG_FORMAT = STATEMENT. Reason for unsafeness: Statement uses the general_log, slow_log or performance_schema table(s). This is unsafe because system tables may differ on slave.
-=======
-Note	1592	Unsafe statement binlogged in statement format since BINLOG_FORMAT = STATEMENT. Reason for unsafeness: Statement uses the general_log or slow_log table. This is unsafe because system tables may differ on slave.
->>>>>>> 6ba980df
+Note	1592	Unsafe statement binlogged in statement format since BINLOG_FORMAT = STATEMENT. Reason for unsafeness: Statement uses the general_log, slow_log or performance_schema table(s). This is unsafe because system tables may differ on slave.
 Note	1592	Unsafe statement binlogged in statement format since BINLOG_FORMAT = STATEMENT. Reason for unsafeness: Statement updates two AUTO_INCREMENT columns. This is unsafe because the generated value cannot be predicted by slave.
 * SQL_LOG_BIN = 0: expect nothing logged and no warning.
 * binlog_format = MIXED: expect row events in binlog and no warning.
@@ -2719,11 +2453,7 @@
 Warnings:
 Note	1592	Unsafe statement binlogged in statement format since BINLOG_FORMAT = STATEMENT. Reason for unsafeness: Statement uses a LIMIT clause. This is unsafe because the set of rows included cannot be predicted.
 Note	1592	Unsafe statement binlogged in statement format since BINLOG_FORMAT = STATEMENT. Reason for unsafeness: Statement uses INSERT DELAYED. This is unsafe because the time when rows are inserted cannot be predicted.
-<<<<<<< HEAD
-Note	1592	Unsafe statement binlogged in statement format since BINLOG_FORMAT = STATEMENT. Reason for unsafeness: Statement uses the general_log, slow_log or performance_schema table(s). This is unsafe because system tables may differ on slave.
-=======
-Note	1592	Unsafe statement binlogged in statement format since BINLOG_FORMAT = STATEMENT. Reason for unsafeness: Statement uses the general_log or slow_log table. This is unsafe because system tables may differ on slave.
->>>>>>> 6ba980df
+Note	1592	Unsafe statement binlogged in statement format since BINLOG_FORMAT = STATEMENT. Reason for unsafeness: Statement uses the general_log, slow_log or performance_schema table(s). This is unsafe because system tables may differ on slave.
 Note	1592	Unsafe statement binlogged in statement format since BINLOG_FORMAT = STATEMENT. Reason for unsafeness: Statement updates two AUTO_INCREMENT columns. This is unsafe because the generated value cannot be predicted by slave.
 Note	1592	Unsafe statement binlogged in statement format since BINLOG_FORMAT = STATEMENT. Reason for unsafeness: Statement uses a UDF. It cannot be determined if the UDF will return the same value on slave.
 Note	1592	Unsafe statement binlogged in statement format since BINLOG_FORMAT = STATEMENT. Reason for unsafeness: Statement uses a system variable whose value may differ on slave.
@@ -2738,11 +2468,7 @@
 Warnings:
 Note	1592	Unsafe statement binlogged in statement format since BINLOG_FORMAT = STATEMENT. Reason for unsafeness: Statement uses a LIMIT clause. This is unsafe because the set of rows included cannot be predicted.
 Note	1592	Unsafe statement binlogged in statement format since BINLOG_FORMAT = STATEMENT. Reason for unsafeness: Statement uses INSERT DELAYED. This is unsafe because the time when rows are inserted cannot be predicted.
-<<<<<<< HEAD
-Note	1592	Unsafe statement binlogged in statement format since BINLOG_FORMAT = STATEMENT. Reason for unsafeness: Statement uses the general_log, slow_log or performance_schema table(s). This is unsafe because system tables may differ on slave.
-=======
-Note	1592	Unsafe statement binlogged in statement format since BINLOG_FORMAT = STATEMENT. Reason for unsafeness: Statement uses the general_log or slow_log table. This is unsafe because system tables may differ on slave.
->>>>>>> 6ba980df
+Note	1592	Unsafe statement binlogged in statement format since BINLOG_FORMAT = STATEMENT. Reason for unsafeness: Statement uses the general_log, slow_log or performance_schema table(s). This is unsafe because system tables may differ on slave.
 Note	1592	Unsafe statement binlogged in statement format since BINLOG_FORMAT = STATEMENT. Reason for unsafeness: Statement updates two AUTO_INCREMENT columns. This is unsafe because the generated value cannot be predicted by slave.
 Note	1592	Unsafe statement binlogged in statement format since BINLOG_FORMAT = STATEMENT. Reason for unsafeness: Statement uses a UDF. It cannot be determined if the UDF will return the same value on slave.
 Note	1592	Unsafe statement binlogged in statement format since BINLOG_FORMAT = STATEMENT. Reason for unsafeness: Statement uses a system variable whose value may differ on slave.
@@ -2758,11 +2484,7 @@
 Warnings:
 Note	1592	Unsafe statement binlogged in statement format since BINLOG_FORMAT = STATEMENT. Reason for unsafeness: Statement uses a LIMIT clause. This is unsafe because the set of rows included cannot be predicted.
 Note	1592	Unsafe statement binlogged in statement format since BINLOG_FORMAT = STATEMENT. Reason for unsafeness: Statement uses INSERT DELAYED. This is unsafe because the time when rows are inserted cannot be predicted.
-<<<<<<< HEAD
-Note	1592	Unsafe statement binlogged in statement format since BINLOG_FORMAT = STATEMENT. Reason for unsafeness: Statement uses the general_log, slow_log or performance_schema table(s). This is unsafe because system tables may differ on slave.
-=======
-Note	1592	Unsafe statement binlogged in statement format since BINLOG_FORMAT = STATEMENT. Reason for unsafeness: Statement uses the general_log or slow_log table. This is unsafe because system tables may differ on slave.
->>>>>>> 6ba980df
+Note	1592	Unsafe statement binlogged in statement format since BINLOG_FORMAT = STATEMENT. Reason for unsafeness: Statement uses the general_log, slow_log or performance_schema table(s). This is unsafe because system tables may differ on slave.
 Note	1592	Unsafe statement binlogged in statement format since BINLOG_FORMAT = STATEMENT. Reason for unsafeness: Statement updates two AUTO_INCREMENT columns. This is unsafe because the generated value cannot be predicted by slave.
 Note	1592	Unsafe statement binlogged in statement format since BINLOG_FORMAT = STATEMENT. Reason for unsafeness: Statement uses a UDF. It cannot be determined if the UDF will return the same value on slave.
 Note	1592	Unsafe statement binlogged in statement format since BINLOG_FORMAT = STATEMENT. Reason for unsafeness: Statement uses a system variable whose value may differ on slave.
@@ -2794,11 +2516,7 @@
 Warnings:
 Note	1592	Unsafe statement binlogged in statement format since BINLOG_FORMAT = STATEMENT. Reason for unsafeness: Statement uses a LIMIT clause. This is unsafe because the set of rows included cannot be predicted.
 Note	1592	Unsafe statement binlogged in statement format since BINLOG_FORMAT = STATEMENT. Reason for unsafeness: Statement uses INSERT DELAYED. This is unsafe because the time when rows are inserted cannot be predicted.
-<<<<<<< HEAD
-Note	1592	Unsafe statement binlogged in statement format since BINLOG_FORMAT = STATEMENT. Reason for unsafeness: Statement uses the general_log, slow_log or performance_schema table(s). This is unsafe because system tables may differ on slave.
-=======
-Note	1592	Unsafe statement binlogged in statement format since BINLOG_FORMAT = STATEMENT. Reason for unsafeness: Statement uses the general_log or slow_log table. This is unsafe because system tables may differ on slave.
->>>>>>> 6ba980df
+Note	1592	Unsafe statement binlogged in statement format since BINLOG_FORMAT = STATEMENT. Reason for unsafeness: Statement uses the general_log, slow_log or performance_schema table(s). This is unsafe because system tables may differ on slave.
 Note	1592	Unsafe statement binlogged in statement format since BINLOG_FORMAT = STATEMENT. Reason for unsafeness: Statement updates two AUTO_INCREMENT columns. This is unsafe because the generated value cannot be predicted by slave.
 Note	1592	Unsafe statement binlogged in statement format since BINLOG_FORMAT = STATEMENT. Reason for unsafeness: Statement uses a UDF. It cannot be determined if the UDF will return the same value on slave.
 Note	1592	Unsafe statement binlogged in statement format since BINLOG_FORMAT = STATEMENT. Reason for unsafeness: Statement uses a system variable whose value may differ on slave.
@@ -2814,11 +2532,7 @@
 Warnings:
 Note	1592	Unsafe statement binlogged in statement format since BINLOG_FORMAT = STATEMENT. Reason for unsafeness: Statement uses a LIMIT clause. This is unsafe because the set of rows included cannot be predicted.
 Note	1592	Unsafe statement binlogged in statement format since BINLOG_FORMAT = STATEMENT. Reason for unsafeness: Statement uses INSERT DELAYED. This is unsafe because the time when rows are inserted cannot be predicted.
-<<<<<<< HEAD
-Note	1592	Unsafe statement binlogged in statement format since BINLOG_FORMAT = STATEMENT. Reason for unsafeness: Statement uses the general_log, slow_log or performance_schema table(s). This is unsafe because system tables may differ on slave.
-=======
-Note	1592	Unsafe statement binlogged in statement format since BINLOG_FORMAT = STATEMENT. Reason for unsafeness: Statement uses the general_log or slow_log table. This is unsafe because system tables may differ on slave.
->>>>>>> 6ba980df
+Note	1592	Unsafe statement binlogged in statement format since BINLOG_FORMAT = STATEMENT. Reason for unsafeness: Statement uses the general_log, slow_log or performance_schema table(s). This is unsafe because system tables may differ on slave.
 Note	1592	Unsafe statement binlogged in statement format since BINLOG_FORMAT = STATEMENT. Reason for unsafeness: Statement updates two AUTO_INCREMENT columns. This is unsafe because the generated value cannot be predicted by slave.
 Note	1592	Unsafe statement binlogged in statement format since BINLOG_FORMAT = STATEMENT. Reason for unsafeness: Statement uses a UDF. It cannot be determined if the UDF will return the same value on slave.
 Note	1592	Unsafe statement binlogged in statement format since BINLOG_FORMAT = STATEMENT. Reason for unsafeness: Statement uses a system variable whose value may differ on slave.
@@ -2835,11 +2549,7 @@
 Warnings:
 Note	1592	Unsafe statement binlogged in statement format since BINLOG_FORMAT = STATEMENT. Reason for unsafeness: Statement uses a LIMIT clause. This is unsafe because the set of rows included cannot be predicted.
 Note	1592	Unsafe statement binlogged in statement format since BINLOG_FORMAT = STATEMENT. Reason for unsafeness: Statement uses INSERT DELAYED. This is unsafe because the time when rows are inserted cannot be predicted.
-<<<<<<< HEAD
-Note	1592	Unsafe statement binlogged in statement format since BINLOG_FORMAT = STATEMENT. Reason for unsafeness: Statement uses the general_log, slow_log or performance_schema table(s). This is unsafe because system tables may differ on slave.
-=======
-Note	1592	Unsafe statement binlogged in statement format since BINLOG_FORMAT = STATEMENT. Reason for unsafeness: Statement uses the general_log or slow_log table. This is unsafe because system tables may differ on slave.
->>>>>>> 6ba980df
+Note	1592	Unsafe statement binlogged in statement format since BINLOG_FORMAT = STATEMENT. Reason for unsafeness: Statement uses the general_log, slow_log or performance_schema table(s). This is unsafe because system tables may differ on slave.
 Note	1592	Unsafe statement binlogged in statement format since BINLOG_FORMAT = STATEMENT. Reason for unsafeness: Statement updates two AUTO_INCREMENT columns. This is unsafe because the generated value cannot be predicted by slave.
 Note	1592	Unsafe statement binlogged in statement format since BINLOG_FORMAT = STATEMENT. Reason for unsafeness: Statement uses a UDF. It cannot be determined if the UDF will return the same value on slave.
 Note	1592	Unsafe statement binlogged in statement format since BINLOG_FORMAT = STATEMENT. Reason for unsafeness: Statement uses a system variable whose value may differ on slave.
@@ -2854,11 +2564,7 @@
 Warnings:
 Note	1592	Unsafe statement binlogged in statement format since BINLOG_FORMAT = STATEMENT. Reason for unsafeness: Statement uses a LIMIT clause. This is unsafe because the set of rows included cannot be predicted.
 Note	1592	Unsafe statement binlogged in statement format since BINLOG_FORMAT = STATEMENT. Reason for unsafeness: Statement uses INSERT DELAYED. This is unsafe because the time when rows are inserted cannot be predicted.
-<<<<<<< HEAD
-Note	1592	Unsafe statement binlogged in statement format since BINLOG_FORMAT = STATEMENT. Reason for unsafeness: Statement uses the general_log, slow_log or performance_schema table(s). This is unsafe because system tables may differ on slave.
-=======
-Note	1592	Unsafe statement binlogged in statement format since BINLOG_FORMAT = STATEMENT. Reason for unsafeness: Statement uses the general_log or slow_log table. This is unsafe because system tables may differ on slave.
->>>>>>> 6ba980df
+Note	1592	Unsafe statement binlogged in statement format since BINLOG_FORMAT = STATEMENT. Reason for unsafeness: Statement uses the general_log, slow_log or performance_schema table(s). This is unsafe because system tables may differ on slave.
 Note	1592	Unsafe statement binlogged in statement format since BINLOG_FORMAT = STATEMENT. Reason for unsafeness: Statement updates two AUTO_INCREMENT columns. This is unsafe because the generated value cannot be predicted by slave.
 Note	1592	Unsafe statement binlogged in statement format since BINLOG_FORMAT = STATEMENT. Reason for unsafeness: Statement uses a UDF. It cannot be determined if the UDF will return the same value on slave.
 Note	1592	Unsafe statement binlogged in statement format since BINLOG_FORMAT = STATEMENT. Reason for unsafeness: Statement uses a system variable whose value may differ on slave.
@@ -3534,7 +3240,7 @@
 Note	1592	Unsafe statement binlogged in statement format since BINLOG_FORMAT = STATEMENT. Reason for unsafeness: Statement uses a system function whose value may differ on slave.
 INSERT INTO t1 VALUES (VERSION());
 Warnings:
-Note	1592	Unsafe statement binlogged in statement format since BINLOG_FORMAT = STATEMENT. Reason for unsafeness: Statement uses a system function whose value may differ on slave.
+Note	1592	Statement may not be safe to log in statement format.
 INSERT INTO t1 VALUES (RAND());
 Warnings:
 Note	1592	Unsafe statement binlogged in statement format since BINLOG_FORMAT = STATEMENT. Reason for unsafeness: Statement uses a system function whose value may differ on slave.
