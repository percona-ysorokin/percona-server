--- conflicted
+++ resolved
@@ -9,10 +9,5 @@
 #  Do not use any TAB characters for whitespace.
 #
 ##############################################################################
-<<<<<<< HEAD
 binlog_truncate_innodb	: BUG#57291 2010-10-20 anitha Originally disabled due to BUG#42643. Product bug fixed, but test changes needed
-binlog_spurious_ddl_errors  : BUG#54195 2010-06-03 alik binlog_spurious_ddl_errors.test fails, thus disabled
-binlog_row_failure_mixing_engines : BUG#58416 2010-11-23 ramil Fails on win x86 debug_max
-=======
-binlog_truncate_innodb	: BUG#57291 2010-10-20 anitha Originally disabled due to BUG#42643. Product bug fixed, but test changes needed
->>>>>>> fbda1c20
+binlog_spurious_ddl_errors  : BUG#54195 2010-06-03 alik binlog_spurious_ddl_errors.test fails, thus disabled