SET @global_start_value = @@global.sql_mode;
SELECT @global_start_value;
@global_start_value
ONLY_FULL_GROUP_BY,STRICT_TRANS_TABLES,NO_ZERO_IN_DATE,NO_ZERO_DATE,ERROR_FOR_DIVISION_BY_ZERO,NO_ENGINE_SUBSTITUTION
SET @session_start_value = @@session.sql_mode;
SELECT @session_start_value;
@session_start_value
ONLY_FULL_GROUP_BY,STRICT_TRANS_TABLES,NO_ZERO_IN_DATE,NO_ZERO_DATE,ERROR_FOR_DIVISION_BY_ZERO,NO_ENGINE_SUBSTITUTION
'#--------------------FN_DYNVARS_152_01------------------------#'
SET @@global.sql_mode = ANSI;
SET @@global.sql_mode = DEFAULT;
SELECT @@global.sql_mode;
@@global.sql_mode
ONLY_FULL_GROUP_BY,STRICT_TRANS_TABLES,NO_ZERO_IN_DATE,NO_ZERO_DATE,ERROR_FOR_DIVISION_BY_ZERO,NO_ENGINE_SUBSTITUTION
SET @@session.sql_mode = ANSI;
SET @@session.sql_mode = DEFAULT;
SELECT @@session.sql_mode;
@@session.sql_mode
ONLY_FULL_GROUP_BY,STRICT_TRANS_TABLES,NO_ZERO_IN_DATE,NO_ZERO_DATE,ERROR_FOR_DIVISION_BY_ZERO,NO_ENGINE_SUBSTITUTION
'#---------------------FN_DYNVARS_152_02-------------------------#'
SET @@global.sql_mode = NULL;
ERROR 42000: Variable 'sql_mode' can't be set to the value of 'NULL'
SET @@global.sql_mode = '';
SELECT @@global.sql_mode;
@@global.sql_mode

SET @@global.sql_mode = ' ';
SELECT @@global.sql_mode;
@@global.sql_mode

SET @@session.sql_mode = NULL;
ERROR 42000: Variable 'sql_mode' can't be set to the value of 'NULL'
SET @@session.sql_mode = '';
SELECT @@session.sql_mode;
@@session.sql_mode

SET @@session.sql_mode = ' ';
SELECT @@session.sql_mode;
@@session.sql_mode

'#--------------------FN_DYNVARS_152_03------------------------#'
SET @@global.sql_mode = ANSI;
SELECT @@global.sql_mode;
@@global.sql_mode
REAL_AS_FLOAT,PIPES_AS_CONCAT,ANSI_QUOTES,IGNORE_SPACE,ONLY_FULL_GROUP_BY,ANSI
SET @@global.sql_mode = STRICT_TRANS_TABLES;
Warnings:
Warning	3135	'NO_ZERO_DATE', 'NO_ZERO_IN_DATE' and 'ERROR_FOR_DIVISION_BY_ZERO' sql modes should be used with strict mode. They will be merged with strict mode in a future release.
SELECT @@global.sql_mode;
@@global.sql_mode
STRICT_TRANS_TABLES
SET @@global.sql_mode = TRADITIONAL;
SELECT @@global.sql_mode;
@@global.sql_mode
STRICT_TRANS_TABLES,STRICT_ALL_TABLES,NO_ZERO_IN_DATE,NO_ZERO_DATE,ERROR_FOR_DIVISION_BY_ZERO,TRADITIONAL,NO_ENGINE_SUBSTITUTION
SET @@global.sql_mode = ALLOW_INVALID_DATES;
SELECT @@global.sql_mode;
@@global.sql_mode
ALLOW_INVALID_DATES
SET @@global.sql_mode = ANSI_QUOTES;
SELECT @@global.sql_mode;
@@global.sql_mode
ANSI_QUOTES
SET @@global.sql_mode = ERROR_FOR_DIVISION_BY_ZERO;
Warnings:
Warning	3135	'NO_ZERO_DATE', 'NO_ZERO_IN_DATE' and 'ERROR_FOR_DIVISION_BY_ZERO' sql modes should be used with strict mode. They will be merged with strict mode in a future release.
SELECT @@global.sql_mode;
@@global.sql_mode
ERROR_FOR_DIVISION_BY_ZERO
SET @@global.sql_mode = HIGH_NOT_PRECEDENCE;
SELECT @@global.sql_mode;
@@global.sql_mode
HIGH_NOT_PRECEDENCE
SET @@global.sql_mode = IGNORE_SPACE;
SELECT @@global.sql_mode;
@@global.sql_mode
IGNORE_SPACE
SET @@global.sql_mode = NO_AUTO_VALUE_ON_ZERO;
SELECT @@global.sql_mode;
@@global.sql_mode
NO_AUTO_VALUE_ON_ZERO
SET @@global.sql_mode = NO_BACKSLASH_ESCAPES;
SELECT @@global.sql_mode;
@@global.sql_mode
NO_BACKSLASH_ESCAPES
SET @@global.sql_mode = NO_DIR_IN_CREATE;
SELECT @@global.sql_mode;
@@global.sql_mode
NO_DIR_IN_CREATE
SET @@global.sql_mode = NO_ENGINE_SUBSTITUTION;
SELECT @@global.sql_mode;
@@global.sql_mode
NO_ENGINE_SUBSTITUTION
SET @@global.sql_mode = NO_UNSIGNED_SUBTRACTION;
SELECT @@global.sql_mode;
@@global.sql_mode
NO_UNSIGNED_SUBTRACTION
SET @@global.sql_mode = NO_ZERO_DATE;
Warnings:
Warning	3135	'NO_ZERO_DATE', 'NO_ZERO_IN_DATE' and 'ERROR_FOR_DIVISION_BY_ZERO' sql modes should be used with strict mode. They will be merged with strict mode in a future release.
SELECT @@global.sql_mode;
@@global.sql_mode
NO_ZERO_DATE
SET @@global.sql_mode = NO_ZERO_IN_DATE;
Warnings:
Warning	3135	'NO_ZERO_DATE', 'NO_ZERO_IN_DATE' and 'ERROR_FOR_DIVISION_BY_ZERO' sql modes should be used with strict mode. They will be merged with strict mode in a future release.
SELECT @@global.sql_mode;
@@global.sql_mode
NO_ZERO_IN_DATE
SET @@global.sql_mode = ONLY_FULL_GROUP_BY;
SELECT @@global.sql_mode;
@@global.sql_mode
ONLY_FULL_GROUP_BY
SET @@global.sql_mode = PIPES_AS_CONCAT;
SELECT @@global.sql_mode;
@@global.sql_mode
PIPES_AS_CONCAT
SET @@global.sql_mode = REAL_AS_FLOAT;
SELECT @@global.sql_mode;
@@global.sql_mode
REAL_AS_FLOAT
SET @@global.sql_mode = STRICT_ALL_TABLES;
Warnings:
Warning	3135	'NO_ZERO_DATE', 'NO_ZERO_IN_DATE' and 'ERROR_FOR_DIVISION_BY_ZERO' sql modes should be used with strict mode. They will be merged with strict mode in a future release.
SELECT @@global.sql_mode;
@@global.sql_mode
STRICT_ALL_TABLES
SET @@global.sql_mode = STRICT_TRANS_TABLES;
Warnings:
Warning	3135	'NO_ZERO_DATE', 'NO_ZERO_IN_DATE' and 'ERROR_FOR_DIVISION_BY_ZERO' sql modes should be used with strict mode. They will be merged with strict mode in a future release.
SELECT @@global.sql_mode;
@@global.sql_mode
STRICT_TRANS_TABLES
SET @@global.sql_mode = TRADITIONAL;
SELECT @@global.sql_mode;
@@global.sql_mode
STRICT_TRANS_TABLES,STRICT_ALL_TABLES,NO_ZERO_IN_DATE,NO_ZERO_DATE,ERROR_FOR_DIVISION_BY_ZERO,TRADITIONAL,NO_ENGINE_SUBSTITUTION
SET @@global.sql_mode = OFF;
ERROR 42000: Variable 'sql_mode' can't be set to the value of 'OFF'
SET @@session.sql_mode = ANSI;
SELECT @@session.sql_mode;
@@session.sql_mode
REAL_AS_FLOAT,PIPES_AS_CONCAT,ANSI_QUOTES,IGNORE_SPACE,ONLY_FULL_GROUP_BY,ANSI
SET @@session.sql_mode = STRICT_TRANS_TABLES;
Warnings:
Warning	3135	'NO_ZERO_DATE', 'NO_ZERO_IN_DATE' and 'ERROR_FOR_DIVISION_BY_ZERO' sql modes should be used with strict mode. They will be merged with strict mode in a future release.
SELECT @@session.sql_mode;
@@session.sql_mode
STRICT_TRANS_TABLES
SET @@session.sql_mode = TRADITIONAL;
SELECT @@session.sql_mode;
@@session.sql_mode
STRICT_TRANS_TABLES,STRICT_ALL_TABLES,NO_ZERO_IN_DATE,NO_ZERO_DATE,ERROR_FOR_DIVISION_BY_ZERO,TRADITIONAL,NO_ENGINE_SUBSTITUTION
SET @@session.sql_mode = ALLOW_INVALID_DATES;
SELECT @@session.sql_mode;
@@session.sql_mode
ALLOW_INVALID_DATES
SET @@session.sql_mode = ANSI_QUOTES;
SELECT @@session.sql_mode;
@@session.sql_mode
ANSI_QUOTES
SET @@session.sql_mode = ERROR_FOR_DIVISION_BY_ZERO;
Warnings:
Warning	3135	'NO_ZERO_DATE', 'NO_ZERO_IN_DATE' and 'ERROR_FOR_DIVISION_BY_ZERO' sql modes should be used with strict mode. They will be merged with strict mode in a future release.
SELECT @@session.sql_mode;
@@session.sql_mode
ERROR_FOR_DIVISION_BY_ZERO
SET @@session.sql_mode = HIGH_NOT_PRECEDENCE;
SELECT @@session.sql_mode;
@@session.sql_mode
HIGH_NOT_PRECEDENCE
SET @@session.sql_mode = IGNORE_SPACE;
SELECT @@session.sql_mode;
@@session.sql_mode
IGNORE_SPACE
SET @@session.sql_mode = NO_AUTO_VALUE_ON_ZERO;
SELECT @@session.sql_mode;
@@session.sql_mode
NO_AUTO_VALUE_ON_ZERO
SET @@session.sql_mode = NO_BACKSLASH_ESCAPES;
SELECT @@session.sql_mode;
@@session.sql_mode
NO_BACKSLASH_ESCAPES
SET @@session.sql_mode = NO_DIR_IN_CREATE;
SELECT @@session.sql_mode;
@@session.sql_mode
NO_DIR_IN_CREATE
SET @@session.sql_mode = NO_ENGINE_SUBSTITUTION;
SELECT @@session.sql_mode;
@@session.sql_mode
NO_ENGINE_SUBSTITUTION
SET @@session.sql_mode = NO_UNSIGNED_SUBTRACTION;
SELECT @@session.sql_mode;
@@session.sql_mode
NO_UNSIGNED_SUBTRACTION
SET @@session.sql_mode = NO_ZERO_DATE;
Warnings:
Warning	3135	'NO_ZERO_DATE', 'NO_ZERO_IN_DATE' and 'ERROR_FOR_DIVISION_BY_ZERO' sql modes should be used with strict mode. They will be merged with strict mode in a future release.
SELECT @@session.sql_mode;
@@session.sql_mode
NO_ZERO_DATE
SET @@session.sql_mode = NO_ZERO_IN_DATE;
Warnings:
Warning	3135	'NO_ZERO_DATE', 'NO_ZERO_IN_DATE' and 'ERROR_FOR_DIVISION_BY_ZERO' sql modes should be used with strict mode. They will be merged with strict mode in a future release.
SELECT @@session.sql_mode;
@@session.sql_mode
NO_ZERO_IN_DATE
SET @@session.sql_mode = ONLY_FULL_GROUP_BY;
SELECT @@session.sql_mode;
@@session.sql_mode
ONLY_FULL_GROUP_BY
SET @@session.sql_mode = PIPES_AS_CONCAT;
SELECT @@session.sql_mode;
@@session.sql_mode
PIPES_AS_CONCAT
SET @@session.sql_mode = REAL_AS_FLOAT;
SELECT @@session.sql_mode;
@@session.sql_mode
REAL_AS_FLOAT
SET @@session.sql_mode = STRICT_ALL_TABLES;
Warnings:
Warning	3135	'NO_ZERO_DATE', 'NO_ZERO_IN_DATE' and 'ERROR_FOR_DIVISION_BY_ZERO' sql modes should be used with strict mode. They will be merged with strict mode in a future release.
SELECT @@session.sql_mode;
@@session.sql_mode
STRICT_ALL_TABLES
SET @@session.sql_mode = STRICT_TRANS_TABLES;
Warnings:
Warning	3135	'NO_ZERO_DATE', 'NO_ZERO_IN_DATE' and 'ERROR_FOR_DIVISION_BY_ZERO' sql modes should be used with strict mode. They will be merged with strict mode in a future release.
SELECT @@session.sql_mode;
@@session.sql_mode
STRICT_TRANS_TABLES
SET @@session.sql_mode = TRADITIONAL;
SELECT @@session.sql_mode;
@@session.sql_mode
STRICT_TRANS_TABLES,STRICT_ALL_TABLES,NO_ZERO_IN_DATE,NO_ZERO_DATE,ERROR_FOR_DIVISION_BY_ZERO,TRADITIONAL,NO_ENGINE_SUBSTITUTION
SET @@session.sql_mode = OFF;
ERROR 42000: Variable 'sql_mode' can't be set to the value of 'OFF'
SET @@global.sql_mode = '?';
ERROR 42000: Variable 'sql_mode' can't be set to the value of '?'
SELECT @@global.sql_mode;
@@global.sql_mode
STRICT_TRANS_TABLES,STRICT_ALL_TABLES,NO_ZERO_IN_DATE,NO_ZERO_DATE,ERROR_FOR_DIVISION_BY_ZERO,TRADITIONAL,NO_ENGINE_SUBSTITUTION
'#--------------------FN_DYNVARS_152_04-------------------------#'
SET @@global.sql_mode = -1;
ERROR 42000: Variable 'sql_mode' can't be set to the value of '-1'
SET @@global.sql_mode = ASCII;
ERROR 42000: Variable 'sql_mode' can't be set to the value of 'ASCII'
SET @@global.sql_mode = NON_TRADITIONAL;
ERROR 42000: Variable 'sql_mode' can't be set to the value of 'NON_TRADITIONAL'
SET @@global.sql_mode = 'OF';
ERROR 42000: Variable 'sql_mode' can't be set to the value of 'OF'
SET @@global.sql_mode = NONE;
ERROR 42000: Variable 'sql_mode' can't be set to the value of 'NONE'
SET @@session.sql_mode = -1;
ERROR 42000: Variable 'sql_mode' can't be set to the value of '-1'
SET @@session.sql_mode = ANSI_SINGLE_QUOTES;
ERROR 42000: Variable 'sql_mode' can't be set to the value of 'ANSI_SINGLE_QUOTES'
SET @@session.sql_mode = 'ON';
ERROR 42000: Variable 'sql_mode' can't be set to the value of 'ON'
SET @@session.sql_mode = 'OF';
ERROR 42000: Variable 'sql_mode' can't be set to the value of 'OF'
SET @@session.sql_mode = DISABLE;
ERROR 42000: Variable 'sql_mode' can't be set to the value of 'DISABLE'
'#-------------------FN_DYNVARS_152_05----------------------------#'
SELECT @@session.sql_mode = VARIABLE_VALUE 
FROM performance_schema.session_variables 
WHERE VARIABLE_NAME='sql_mode';
@@session.sql_mode = VARIABLE_VALUE
1
'#----------------------FN_DYNVARS_152_06------------------------#'
SELECT @@global.sql_mode = VARIABLE_VALUE 
FROM performance_schema.global_variables 
WHERE VARIABLE_NAME='sql_mode';
@@global.sql_mode = VARIABLE_VALUE
1
'#---------------------FN_DYNVARS_152_07-------------------------#'
SET @@global.sql_mode = 0;
SELECT @@global.sql_mode;
@@global.sql_mode

SET @@global.sql_mode = 1;
SELECT @@global.sql_mode;
@@global.sql_mode
REAL_AS_FLOAT
SET @@global.sql_mode = 2;
SELECT @@global.sql_mode;
@@global.sql_mode
PIPES_AS_CONCAT
SET @@global.sql_mode = 3;
SELECT @@global.sql_mode;
@@global.sql_mode
REAL_AS_FLOAT,PIPES_AS_CONCAT
SET @@global.sql_mode = 8589934592;
ERROR 42000: Variable 'sql_mode' can't be set to the value of '8589934592'
SET @@global.sql_mode = 0.4;
ERROR 42000: Incorrect argument type to variable 'sql_mode'
'#---------------------FN_DYNVARS_152_08----------------------#'
SET @@global.sql_mode = TRUE;
SELECT @@global.sql_mode;
@@global.sql_mode
REAL_AS_FLOAT
SET @@global.sql_mode = FALSE;
SELECT @@global.sql_mode;
@@global.sql_mode

'#---------------------FN_DYNVARS_152_09----------------------#'
SET sql_mode = 'ANSI';
SET session.sql_mode = 'ANSI';
ERROR 42000: You have an error in your SQL syntax; check the manual that corresponds to your MySQL server version for the right syntax to use near 'session.sql_mode = 'ANSI'' at line 1
SET global.sql_mode = 'ANSI';
ERROR 42000: You have an error in your SQL syntax; check the manual that corresponds to your MySQL server version for the right syntax to use near 'global.sql_mode = 'ANSI'' at line 1
SET session sql_mode = 1;
SELECT @@sql_mode;
@@sql_mode
REAL_AS_FLOAT
SET global sql_mode = 0;
SELECT @@global.sql_mode;
@@global.sql_mode

'#---------------------FN_DYNVARS_152_10----------------------#'
SET @@session.sql_mode = 'TRADITIONAL,ALLOW_INVALID_DATES,ANSI_QUOTES';
SELECT @@session.sql_mode;
@@session.sql_mode
ANSI_QUOTES,STRICT_TRANS_TABLES,STRICT_ALL_TABLES,NO_ZERO_IN_DATE,NO_ZERO_DATE,ALLOW_INVALID_DATES,ERROR_FOR_DIVISION_BY_ZERO,TRADITIONAL,NO_ENGINE_SUBSTITUTION
SET @@global.sql_mode = 'ONLY_FULL_GROUP_BY,PIPES_AS_CONCAT,REAL_AS_FLOAT';
SELECT @@global.sql_mode;
@@global.sql_mode
REAL_AS_FLOAT,PIPES_AS_CONCAT,ONLY_FULL_GROUP_BY
SET @@session.sql_mode = 'ERROR_FOR_DIVISION_BY_ZERO,FOOBAR,IGNORE_SPACE';
ERROR 42000: Variable 'sql_mode' can't be set to the value of 'FOOBAR'
SET @@sql_mode=',';
SELECT @@sql_mode;
@@sql_mode

SET @@sql_mode=',,,,ANSI_QUOTES,,,';
SELECT @@sql_mode;
@@sql_mode
ANSI_QUOTES
SET @@sql_mode=',,,,FOOBAR,,,,,';
ERROR 42000: Variable 'sql_mode' can't be set to the value of 'FOOBAR'
SELECT @@sql_mode;
@@sql_mode
ANSI_QUOTES
'#---------------------FN_DYNVARS_152_11----------------------#'
SET @@session.sql_mode= cast(pow(2,0) as unsigned integer);
SELECT @@session.sql_mode;
@@session.sql_mode
REAL_AS_FLOAT
SET @@global.sql_mode= cast(pow(2,0) as unsigned integer);
SELECT @@global.sql_mode;
@@global.sql_mode
REAL_AS_FLOAT
SET @@session.sql_mode= cast(pow(2,1) as unsigned integer);
SELECT @@session.sql_mode;
@@session.sql_mode
PIPES_AS_CONCAT
SET @@global.sql_mode= cast(pow(2,1) as unsigned integer);
SELECT @@global.sql_mode;
@@global.sql_mode
PIPES_AS_CONCAT
SET @@session.sql_mode= cast(pow(2,2) as unsigned integer);
SELECT @@session.sql_mode;
@@session.sql_mode
ANSI_QUOTES
SET @@global.sql_mode= cast(pow(2,2) as unsigned integer);
SELECT @@global.sql_mode;
@@global.sql_mode
ANSI_QUOTES
SET @@session.sql_mode= cast(pow(2,3) as unsigned integer);
SELECT @@session.sql_mode;
@@session.sql_mode
IGNORE_SPACE
SET @@global.sql_mode= cast(pow(2,3) as unsigned integer);
SELECT @@global.sql_mode;
@@global.sql_mode
IGNORE_SPACE
SET @@session.sql_mode= cast(pow(2,4) as unsigned integer);
SELECT @@session.sql_mode;
@@session.sql_mode
NOT_USED
SET @@global.sql_mode= cast(pow(2,4) as unsigned integer);
SELECT @@global.sql_mode;
@@global.sql_mode
NOT_USED
SET @@session.sql_mode= cast(pow(2,5) as unsigned integer);
SELECT @@session.sql_mode;
@@session.sql_mode
ONLY_FULL_GROUP_BY
SET @@global.sql_mode= cast(pow(2,5) as unsigned integer);
SELECT @@global.sql_mode;
@@global.sql_mode
ONLY_FULL_GROUP_BY
SET @@session.sql_mode= cast(pow(2,6) as unsigned integer);
SELECT @@session.sql_mode;
@@session.sql_mode
NO_UNSIGNED_SUBTRACTION
SET @@global.sql_mode= cast(pow(2,6) as unsigned integer);
SELECT @@global.sql_mode;
@@global.sql_mode
NO_UNSIGNED_SUBTRACTION
SET @@session.sql_mode= cast(pow(2,7) as unsigned integer);
SELECT @@session.sql_mode;
@@session.sql_mode
NO_DIR_IN_CREATE
SET @@global.sql_mode= cast(pow(2,7) as unsigned integer);
SELECT @@global.sql_mode;
@@global.sql_mode
NO_DIR_IN_CREATE
SET @@session.sql_mode= cast(pow(2,8) as unsigned integer);
<<<<<<< HEAD
ERROR HY000: sql_mode=0x00000100 is not supported
=======
ERROR HY000: sql_mode=0x00000100 is not supported.
>>>>>>> 4869291f
SELECT @@session.sql_mode;
@@session.sql_mode
NO_DIR_IN_CREATE
SET @@global.sql_mode= cast(pow(2,8) as unsigned integer);
<<<<<<< HEAD
ERROR HY000: sql_mode=0x00000100 is not supported
=======
ERROR HY000: sql_mode=0x00000100 is not supported.
>>>>>>> 4869291f
SELECT @@global.sql_mode;
@@global.sql_mode
NO_DIR_IN_CREATE
SET @@session.sql_mode= cast(pow(2,9) as unsigned integer);
<<<<<<< HEAD
ERROR HY000: sql_mode=0x00000200 is not supported
=======
ERROR HY000: sql_mode=0x00000200 is not supported.
>>>>>>> 4869291f
SELECT @@session.sql_mode;
@@session.sql_mode
NO_DIR_IN_CREATE
SET @@global.sql_mode= cast(pow(2,9) as unsigned integer);
<<<<<<< HEAD
ERROR HY000: sql_mode=0x00000200 is not supported
=======
ERROR HY000: sql_mode=0x00000200 is not supported.
>>>>>>> 4869291f
SELECT @@global.sql_mode;
@@global.sql_mode
NO_DIR_IN_CREATE
SET @@session.sql_mode= cast(pow(2,10) as unsigned integer);
<<<<<<< HEAD
ERROR HY000: sql_mode=0x00000400 is not supported
=======
ERROR HY000: sql_mode=0x00000400 is not supported.
>>>>>>> 4869291f
SELECT @@session.sql_mode;
@@session.sql_mode
NO_DIR_IN_CREATE
SET @@global.sql_mode= cast(pow(2,10) as unsigned integer);
<<<<<<< HEAD
ERROR HY000: sql_mode=0x00000400 is not supported
=======
ERROR HY000: sql_mode=0x00000400 is not supported.
>>>>>>> 4869291f
SELECT @@global.sql_mode;
@@global.sql_mode
NO_DIR_IN_CREATE
SET @@session.sql_mode= cast(pow(2,11) as unsigned integer);
<<<<<<< HEAD
ERROR HY000: sql_mode=0x00000800 is not supported
=======
ERROR HY000: sql_mode=0x00000800 is not supported.
>>>>>>> 4869291f
SELECT @@session.sql_mode;
@@session.sql_mode
NO_DIR_IN_CREATE
SET @@global.sql_mode= cast(pow(2,11) as unsigned integer);
<<<<<<< HEAD
ERROR HY000: sql_mode=0x00000800 is not supported
=======
ERROR HY000: sql_mode=0x00000800 is not supported.
>>>>>>> 4869291f
SELECT @@global.sql_mode;
@@global.sql_mode
NO_DIR_IN_CREATE
SET @@session.sql_mode= cast(pow(2,12) as unsigned integer);
<<<<<<< HEAD
ERROR HY000: sql_mode=0x00001000 is not supported
=======
ERROR HY000: sql_mode=0x00001000 is not supported.
>>>>>>> 4869291f
SELECT @@session.sql_mode;
@@session.sql_mode
NO_DIR_IN_CREATE
SET @@global.sql_mode= cast(pow(2,12) as unsigned integer);
<<<<<<< HEAD
ERROR HY000: sql_mode=0x00001000 is not supported
=======
ERROR HY000: sql_mode=0x00001000 is not supported.
>>>>>>> 4869291f
SELECT @@global.sql_mode;
@@global.sql_mode
NO_DIR_IN_CREATE
SET @@session.sql_mode= cast(pow(2,13) as unsigned integer);
<<<<<<< HEAD
ERROR HY000: sql_mode=0x00002000 is not supported
=======
ERROR HY000: sql_mode=0x00002000 is not supported.
>>>>>>> 4869291f
SELECT @@session.sql_mode;
@@session.sql_mode
NO_DIR_IN_CREATE
SET @@global.sql_mode= cast(pow(2,13) as unsigned integer);
<<<<<<< HEAD
ERROR HY000: sql_mode=0x00002000 is not supported
=======
ERROR HY000: sql_mode=0x00002000 is not supported.
>>>>>>> 4869291f
SELECT @@global.sql_mode;
@@global.sql_mode
NO_DIR_IN_CREATE
SET @@session.sql_mode= cast(pow(2,14) as unsigned integer);
<<<<<<< HEAD
ERROR HY000: sql_mode=0x00004000 is not supported
=======
ERROR HY000: sql_mode=0x00004000 is not supported.
>>>>>>> 4869291f
SELECT @@session.sql_mode;
@@session.sql_mode
NO_DIR_IN_CREATE
SET @@global.sql_mode= cast(pow(2,14) as unsigned integer);
<<<<<<< HEAD
ERROR HY000: sql_mode=0x00004000 is not supported
=======
ERROR HY000: sql_mode=0x00004000 is not supported.
>>>>>>> 4869291f
SELECT @@global.sql_mode;
@@global.sql_mode
NO_DIR_IN_CREATE
SET @@session.sql_mode= cast(pow(2,15) as unsigned integer);
<<<<<<< HEAD
ERROR HY000: sql_mode=0x00008000 is not supported
=======
ERROR HY000: sql_mode=0x00008000 is not supported.
>>>>>>> 4869291f
SELECT @@session.sql_mode;
@@session.sql_mode
NO_DIR_IN_CREATE
SET @@global.sql_mode= cast(pow(2,15) as unsigned integer);
<<<<<<< HEAD
ERROR HY000: sql_mode=0x00008000 is not supported
=======
ERROR HY000: sql_mode=0x00008000 is not supported.
>>>>>>> 4869291f
SELECT @@global.sql_mode;
@@global.sql_mode
NO_DIR_IN_CREATE
SET @@session.sql_mode= cast(pow(2,16) as unsigned integer);
<<<<<<< HEAD
ERROR HY000: sql_mode=0x00010000 is not supported
=======
ERROR HY000: sql_mode=0x00010000 is not supported.
>>>>>>> 4869291f
SELECT @@session.sql_mode;
@@session.sql_mode
NO_DIR_IN_CREATE
SET @@global.sql_mode= cast(pow(2,16) as unsigned integer);
<<<<<<< HEAD
ERROR HY000: sql_mode=0x00010000 is not supported
=======
ERROR HY000: sql_mode=0x00010000 is not supported.
>>>>>>> 4869291f
SELECT @@global.sql_mode;
@@global.sql_mode
NO_DIR_IN_CREATE
SET @@session.sql_mode= cast(pow(2,17) as unsigned integer);
<<<<<<< HEAD
ERROR HY000: sql_mode=0x00020000 is not supported
=======
ERROR HY000: sql_mode=0x00020000 is not supported.
>>>>>>> 4869291f
SELECT @@session.sql_mode;
@@session.sql_mode
NO_DIR_IN_CREATE
SET @@global.sql_mode= cast(pow(2,17) as unsigned integer);
<<<<<<< HEAD
ERROR HY000: sql_mode=0x00020000 is not supported
=======
ERROR HY000: sql_mode=0x00020000 is not supported.
>>>>>>> 4869291f
SELECT @@global.sql_mode;
@@global.sql_mode
NO_DIR_IN_CREATE
SET @@session.sql_mode= cast(pow(2,18) as unsigned integer);
SELECT @@session.sql_mode;
@@session.sql_mode
REAL_AS_FLOAT,PIPES_AS_CONCAT,ANSI_QUOTES,IGNORE_SPACE,ONLY_FULL_GROUP_BY,ANSI
SET @@global.sql_mode= cast(pow(2,18) as unsigned integer);
SELECT @@global.sql_mode;
@@global.sql_mode
REAL_AS_FLOAT,PIPES_AS_CONCAT,ANSI_QUOTES,IGNORE_SPACE,ONLY_FULL_GROUP_BY,ANSI
SET @@session.sql_mode= cast(pow(2,19) as unsigned integer);
SELECT @@session.sql_mode;
@@session.sql_mode
NO_AUTO_VALUE_ON_ZERO
SET @@global.sql_mode= cast(pow(2,19) as unsigned integer);
SELECT @@global.sql_mode;
@@global.sql_mode
NO_AUTO_VALUE_ON_ZERO
SET @@session.sql_mode= cast(pow(2,20) as unsigned integer);
SELECT @@session.sql_mode;
@@session.sql_mode
NO_BACKSLASH_ESCAPES
SET @@global.sql_mode= cast(pow(2,20) as unsigned integer);
SELECT @@global.sql_mode;
@@global.sql_mode
NO_BACKSLASH_ESCAPES
SET @@session.sql_mode= cast(pow(2,21) as unsigned integer);
Warnings:
Warning	3135	'NO_ZERO_DATE', 'NO_ZERO_IN_DATE' and 'ERROR_FOR_DIVISION_BY_ZERO' sql modes should be used with strict mode. They will be merged with strict mode in a future release.
SELECT @@session.sql_mode;
@@session.sql_mode
STRICT_TRANS_TABLES
SET @@global.sql_mode= cast(pow(2,21) as unsigned integer);
Warnings:
Warning	3135	'NO_ZERO_DATE', 'NO_ZERO_IN_DATE' and 'ERROR_FOR_DIVISION_BY_ZERO' sql modes should be used with strict mode. They will be merged with strict mode in a future release.
SELECT @@global.sql_mode;
@@global.sql_mode
STRICT_TRANS_TABLES
SET @@session.sql_mode= cast(pow(2,22) as unsigned integer);
Warnings:
Warning	3135	'NO_ZERO_DATE', 'NO_ZERO_IN_DATE' and 'ERROR_FOR_DIVISION_BY_ZERO' sql modes should be used with strict mode. They will be merged with strict mode in a future release.
SELECT @@session.sql_mode;
@@session.sql_mode
STRICT_ALL_TABLES
SET @@global.sql_mode= cast(pow(2,22) as unsigned integer);
Warnings:
Warning	3135	'NO_ZERO_DATE', 'NO_ZERO_IN_DATE' and 'ERROR_FOR_DIVISION_BY_ZERO' sql modes should be used with strict mode. They will be merged with strict mode in a future release.
SELECT @@global.sql_mode;
@@global.sql_mode
STRICT_ALL_TABLES
SET @@session.sql_mode= cast(pow(2,23) as unsigned integer);
Warnings:
Warning	3135	'NO_ZERO_DATE', 'NO_ZERO_IN_DATE' and 'ERROR_FOR_DIVISION_BY_ZERO' sql modes should be used with strict mode. They will be merged with strict mode in a future release.
SELECT @@session.sql_mode;
@@session.sql_mode
NO_ZERO_IN_DATE
SET @@global.sql_mode= cast(pow(2,23) as unsigned integer);
Warnings:
Warning	3135	'NO_ZERO_DATE', 'NO_ZERO_IN_DATE' and 'ERROR_FOR_DIVISION_BY_ZERO' sql modes should be used with strict mode. They will be merged with strict mode in a future release.
SELECT @@global.sql_mode;
@@global.sql_mode
NO_ZERO_IN_DATE
SET @@session.sql_mode= cast(pow(2,24) as unsigned integer);
Warnings:
Warning	3135	'NO_ZERO_DATE', 'NO_ZERO_IN_DATE' and 'ERROR_FOR_DIVISION_BY_ZERO' sql modes should be used with strict mode. They will be merged with strict mode in a future release.
SELECT @@session.sql_mode;
@@session.sql_mode
NO_ZERO_DATE
SET @@global.sql_mode= cast(pow(2,24) as unsigned integer);
Warnings:
Warning	3135	'NO_ZERO_DATE', 'NO_ZERO_IN_DATE' and 'ERROR_FOR_DIVISION_BY_ZERO' sql modes should be used with strict mode. They will be merged with strict mode in a future release.
SELECT @@global.sql_mode;
@@global.sql_mode
NO_ZERO_DATE
SET @@session.sql_mode= cast(pow(2,25) as unsigned integer);
SELECT @@session.sql_mode;
@@session.sql_mode
ALLOW_INVALID_DATES
SET @@global.sql_mode= cast(pow(2,25) as unsigned integer);
SELECT @@global.sql_mode;
@@global.sql_mode
ALLOW_INVALID_DATES
SET @@session.sql_mode= cast(pow(2,26) as unsigned integer);
Warnings:
Warning	3135	'NO_ZERO_DATE', 'NO_ZERO_IN_DATE' and 'ERROR_FOR_DIVISION_BY_ZERO' sql modes should be used with strict mode. They will be merged with strict mode in a future release.
SELECT @@session.sql_mode;
@@session.sql_mode
ERROR_FOR_DIVISION_BY_ZERO
SET @@global.sql_mode= cast(pow(2,26) as unsigned integer);
Warnings:
Warning	3135	'NO_ZERO_DATE', 'NO_ZERO_IN_DATE' and 'ERROR_FOR_DIVISION_BY_ZERO' sql modes should be used with strict mode. They will be merged with strict mode in a future release.
SELECT @@global.sql_mode;
@@global.sql_mode
ERROR_FOR_DIVISION_BY_ZERO
SET @@session.sql_mode= cast(pow(2,27) as unsigned integer);
SELECT @@session.sql_mode;
@@session.sql_mode
STRICT_TRANS_TABLES,STRICT_ALL_TABLES,NO_ZERO_IN_DATE,NO_ZERO_DATE,ERROR_FOR_DIVISION_BY_ZERO,TRADITIONAL,NO_ENGINE_SUBSTITUTION
SET @@global.sql_mode= cast(pow(2,27) as unsigned integer);
SELECT @@global.sql_mode;
@@global.sql_mode
STRICT_TRANS_TABLES,STRICT_ALL_TABLES,NO_ZERO_IN_DATE,NO_ZERO_DATE,ERROR_FOR_DIVISION_BY_ZERO,TRADITIONAL,NO_ENGINE_SUBSTITUTION
SET @@session.sql_mode= cast(pow(2,28) as unsigned integer);
<<<<<<< HEAD
ERROR HY000: sql_mode=0x10000000 is not supported
=======
ERROR HY000: sql_mode=0x10000000 is not supported.
>>>>>>> 4869291f
SELECT @@session.sql_mode;
@@session.sql_mode
STRICT_TRANS_TABLES,STRICT_ALL_TABLES,NO_ZERO_IN_DATE,NO_ZERO_DATE,ERROR_FOR_DIVISION_BY_ZERO,TRADITIONAL,NO_ENGINE_SUBSTITUTION
SET @@global.sql_mode= cast(pow(2,28) as unsigned integer);
<<<<<<< HEAD
ERROR HY000: sql_mode=0x10000000 is not supported
=======
ERROR HY000: sql_mode=0x10000000 is not supported.
>>>>>>> 4869291f
SELECT @@global.sql_mode;
@@global.sql_mode
STRICT_TRANS_TABLES,STRICT_ALL_TABLES,NO_ZERO_IN_DATE,NO_ZERO_DATE,ERROR_FOR_DIVISION_BY_ZERO,TRADITIONAL,NO_ENGINE_SUBSTITUTION
SET @@session.sql_mode= cast(pow(2,29) as unsigned integer);
SELECT @@session.sql_mode;
@@session.sql_mode
HIGH_NOT_PRECEDENCE
SET @@global.sql_mode= cast(pow(2,29) as unsigned integer);
SELECT @@global.sql_mode;
@@global.sql_mode
HIGH_NOT_PRECEDENCE
SET @@session.sql_mode= cast(pow(2,30) as unsigned integer);
SELECT @@session.sql_mode;
@@session.sql_mode
NO_ENGINE_SUBSTITUTION
SET @@global.sql_mode= cast(pow(2,30) as unsigned integer);
SELECT @@global.sql_mode;
@@global.sql_mode
NO_ENGINE_SUBSTITUTION
SET @@session.sql_mode= cast(pow(2,31) as unsigned integer);
Warnings:
Warning	3090	Changing sql mode 'PAD_CHAR_TO_FULL_LENGTH' is deprecated. It will be removed in a future release.
SELECT @@session.sql_mode;
@@session.sql_mode
PAD_CHAR_TO_FULL_LENGTH
SET @@global.sql_mode= cast(pow(2,31) as unsigned integer);
Warnings:
Warning	3090	Changing sql mode 'PAD_CHAR_TO_FULL_LENGTH' is deprecated. It will be removed in a future release.
SELECT @@global.sql_mode;
@@global.sql_mode
PAD_CHAR_TO_FULL_LENGTH
SET @@session.sql_mode= cast(pow(2,32) as unsigned integer);
SELECT @@session.sql_mode;
@@session.sql_mode
TIME_TRUNCATE_FRACTIONAL
SET @@global.sql_mode= cast(pow(2,32) as unsigned integer);
SELECT @@global.sql_mode;
@@global.sql_mode
TIME_TRUNCATE_FRACTIONAL
#
# Bug#27828236: ERROR 1231 WHEN 8.0 CLIENT TRIES TO READ THE OUTPUT OF
#               MYSQLBINLOG 5.7
#
SET @@session.sql_mode = 0;
CREATE TABLE t1 (i INT);
CREATE TRIGGER trg1 BEFORE INSERT ON t1 FOR EACH ROW SET @@session.sql_mode=1436549152;
CREATE PROCEDURE p1() SET @@session.sql_mode=1436549152;
# pseudo_slave_mode is "off", assignment should fail as before:
SET @@session.sql_mode=1436549152;
<<<<<<< HEAD
ERROR HY000: sql_mode=0x10000000 is not supported
=======
ERROR HY000: sql_mode=0x10000000 is not supported.
>>>>>>> 4869291f
SELECT @@session.sql_mode;
@@session.sql_mode

INSERT INTO t1 VALUES (1);
<<<<<<< HEAD
ERROR HY000: sql_mode=0x10000000 is not supported
=======
ERROR HY000: sql_mode=0x10000000 is not supported.
>>>>>>> 4869291f
SELECT @@session.sql_mode;
@@session.sql_mode

CALL p1;
<<<<<<< HEAD
ERROR HY000: sql_mode=0x10000000 is not supported
=======
ERROR HY000: sql_mode=0x10000000 is not supported.
>>>>>>> 4869291f
SELECT @@session.sql_mode;
@@session.sql_mode

#
SET @session_pseudo_slave_mode = @@session.pseudo_slave_mode;
SET @@session.pseudo_slave_mode = TRUE;
# pseudo_slave_mode is "on", assignment should succeed:
SET @@session.sql_mode=1436549152;
Warnings:
Warning	13249	sql_mode=0x10000000 has been removed and will be ignored
SELECT @@session.sql_mode;
@@session.sql_mode
ONLY_FULL_GROUP_BY,STRICT_TRANS_TABLES,NO_ZERO_IN_DATE,NO_ZERO_DATE,ERROR_FOR_DIVISION_BY_ZERO,NO_ENGINE_SUBSTITUTION
# ... but the assignment in SBR-invoked triggers should continue to fail:
SET @@session.sql_mode = 0;
INSERT INTO t1 VALUES (1);
<<<<<<< HEAD
ERROR HY000: sql_mode=0x10000000 is not supported
=======
ERROR HY000: sql_mode=0x10000000 is not supported.
>>>>>>> 4869291f
SELECT @@session.sql_mode;
@@session.sql_mode

# ... and in procedure calls:
CALL p1;
<<<<<<< HEAD
ERROR HY000: sql_mode=0x10000000 is not supported
=======
ERROR HY000: sql_mode=0x10000000 is not supported.
>>>>>>> 4869291f
SELECT @@session.sql_mode;
@@session.sql_mode

DROP PROCEDURE p1;
DROP TABLE t1;
SET @@session.pseudo_slave_mode = @session_pseudo_slave_mode;
Warnings:
Warning	1231	Slave applier execution mode not active, statement ineffective.
SET @@session.sql_mode = DEFAULT;
SET @@global.sql_mode = @global_start_value;
SELECT @@global.sql_mode;
@@global.sql_mode
ONLY_FULL_GROUP_BY,STRICT_TRANS_TABLES,NO_ZERO_IN_DATE,NO_ZERO_DATE,ERROR_FOR_DIVISION_BY_ZERO,NO_ENGINE_SUBSTITUTION
SET @@session.sql_mode = @session_start_value;
SELECT @@session.sql_mode;
@@session.sql_mode
ONLY_FULL_GROUP_BY,STRICT_TRANS_TABLES,NO_ZERO_IN_DATE,NO_ZERO_DATE,ERROR_FOR_DIVISION_BY_ZERO,NO_ENGINE_SUBSTITUTION<|MERGE_RESOLUTION|>--- conflicted
+++ resolved
@@ -407,182 +407,102 @@
 @@global.sql_mode
 NO_DIR_IN_CREATE
 SET @@session.sql_mode= cast(pow(2,8) as unsigned integer);
-<<<<<<< HEAD
-ERROR HY000: sql_mode=0x00000100 is not supported
-=======
 ERROR HY000: sql_mode=0x00000100 is not supported.
->>>>>>> 4869291f
 SELECT @@session.sql_mode;
 @@session.sql_mode
 NO_DIR_IN_CREATE
 SET @@global.sql_mode= cast(pow(2,8) as unsigned integer);
-<<<<<<< HEAD
-ERROR HY000: sql_mode=0x00000100 is not supported
-=======
 ERROR HY000: sql_mode=0x00000100 is not supported.
->>>>>>> 4869291f
 SELECT @@global.sql_mode;
 @@global.sql_mode
 NO_DIR_IN_CREATE
 SET @@session.sql_mode= cast(pow(2,9) as unsigned integer);
-<<<<<<< HEAD
-ERROR HY000: sql_mode=0x00000200 is not supported
-=======
 ERROR HY000: sql_mode=0x00000200 is not supported.
->>>>>>> 4869291f
 SELECT @@session.sql_mode;
 @@session.sql_mode
 NO_DIR_IN_CREATE
 SET @@global.sql_mode= cast(pow(2,9) as unsigned integer);
-<<<<<<< HEAD
-ERROR HY000: sql_mode=0x00000200 is not supported
-=======
 ERROR HY000: sql_mode=0x00000200 is not supported.
->>>>>>> 4869291f
 SELECT @@global.sql_mode;
 @@global.sql_mode
 NO_DIR_IN_CREATE
 SET @@session.sql_mode= cast(pow(2,10) as unsigned integer);
-<<<<<<< HEAD
-ERROR HY000: sql_mode=0x00000400 is not supported
-=======
 ERROR HY000: sql_mode=0x00000400 is not supported.
->>>>>>> 4869291f
 SELECT @@session.sql_mode;
 @@session.sql_mode
 NO_DIR_IN_CREATE
 SET @@global.sql_mode= cast(pow(2,10) as unsigned integer);
-<<<<<<< HEAD
-ERROR HY000: sql_mode=0x00000400 is not supported
-=======
 ERROR HY000: sql_mode=0x00000400 is not supported.
->>>>>>> 4869291f
 SELECT @@global.sql_mode;
 @@global.sql_mode
 NO_DIR_IN_CREATE
 SET @@session.sql_mode= cast(pow(2,11) as unsigned integer);
-<<<<<<< HEAD
-ERROR HY000: sql_mode=0x00000800 is not supported
-=======
 ERROR HY000: sql_mode=0x00000800 is not supported.
->>>>>>> 4869291f
 SELECT @@session.sql_mode;
 @@session.sql_mode
 NO_DIR_IN_CREATE
 SET @@global.sql_mode= cast(pow(2,11) as unsigned integer);
-<<<<<<< HEAD
-ERROR HY000: sql_mode=0x00000800 is not supported
-=======
 ERROR HY000: sql_mode=0x00000800 is not supported.
->>>>>>> 4869291f
 SELECT @@global.sql_mode;
 @@global.sql_mode
 NO_DIR_IN_CREATE
 SET @@session.sql_mode= cast(pow(2,12) as unsigned integer);
-<<<<<<< HEAD
-ERROR HY000: sql_mode=0x00001000 is not supported
-=======
 ERROR HY000: sql_mode=0x00001000 is not supported.
->>>>>>> 4869291f
 SELECT @@session.sql_mode;
 @@session.sql_mode
 NO_DIR_IN_CREATE
 SET @@global.sql_mode= cast(pow(2,12) as unsigned integer);
-<<<<<<< HEAD
-ERROR HY000: sql_mode=0x00001000 is not supported
-=======
 ERROR HY000: sql_mode=0x00001000 is not supported.
->>>>>>> 4869291f
 SELECT @@global.sql_mode;
 @@global.sql_mode
 NO_DIR_IN_CREATE
 SET @@session.sql_mode= cast(pow(2,13) as unsigned integer);
-<<<<<<< HEAD
-ERROR HY000: sql_mode=0x00002000 is not supported
-=======
 ERROR HY000: sql_mode=0x00002000 is not supported.
->>>>>>> 4869291f
 SELECT @@session.sql_mode;
 @@session.sql_mode
 NO_DIR_IN_CREATE
 SET @@global.sql_mode= cast(pow(2,13) as unsigned integer);
-<<<<<<< HEAD
-ERROR HY000: sql_mode=0x00002000 is not supported
-=======
 ERROR HY000: sql_mode=0x00002000 is not supported.
->>>>>>> 4869291f
 SELECT @@global.sql_mode;
 @@global.sql_mode
 NO_DIR_IN_CREATE
 SET @@session.sql_mode= cast(pow(2,14) as unsigned integer);
-<<<<<<< HEAD
-ERROR HY000: sql_mode=0x00004000 is not supported
-=======
 ERROR HY000: sql_mode=0x00004000 is not supported.
->>>>>>> 4869291f
 SELECT @@session.sql_mode;
 @@session.sql_mode
 NO_DIR_IN_CREATE
 SET @@global.sql_mode= cast(pow(2,14) as unsigned integer);
-<<<<<<< HEAD
-ERROR HY000: sql_mode=0x00004000 is not supported
-=======
 ERROR HY000: sql_mode=0x00004000 is not supported.
->>>>>>> 4869291f
 SELECT @@global.sql_mode;
 @@global.sql_mode
 NO_DIR_IN_CREATE
 SET @@session.sql_mode= cast(pow(2,15) as unsigned integer);
-<<<<<<< HEAD
-ERROR HY000: sql_mode=0x00008000 is not supported
-=======
 ERROR HY000: sql_mode=0x00008000 is not supported.
->>>>>>> 4869291f
 SELECT @@session.sql_mode;
 @@session.sql_mode
 NO_DIR_IN_CREATE
 SET @@global.sql_mode= cast(pow(2,15) as unsigned integer);
-<<<<<<< HEAD
-ERROR HY000: sql_mode=0x00008000 is not supported
-=======
 ERROR HY000: sql_mode=0x00008000 is not supported.
->>>>>>> 4869291f
 SELECT @@global.sql_mode;
 @@global.sql_mode
 NO_DIR_IN_CREATE
 SET @@session.sql_mode= cast(pow(2,16) as unsigned integer);
-<<<<<<< HEAD
-ERROR HY000: sql_mode=0x00010000 is not supported
-=======
 ERROR HY000: sql_mode=0x00010000 is not supported.
->>>>>>> 4869291f
 SELECT @@session.sql_mode;
 @@session.sql_mode
 NO_DIR_IN_CREATE
 SET @@global.sql_mode= cast(pow(2,16) as unsigned integer);
-<<<<<<< HEAD
-ERROR HY000: sql_mode=0x00010000 is not supported
-=======
 ERROR HY000: sql_mode=0x00010000 is not supported.
->>>>>>> 4869291f
 SELECT @@global.sql_mode;
 @@global.sql_mode
 NO_DIR_IN_CREATE
 SET @@session.sql_mode= cast(pow(2,17) as unsigned integer);
-<<<<<<< HEAD
-ERROR HY000: sql_mode=0x00020000 is not supported
-=======
 ERROR HY000: sql_mode=0x00020000 is not supported.
->>>>>>> 4869291f
 SELECT @@session.sql_mode;
 @@session.sql_mode
 NO_DIR_IN_CREATE
 SET @@global.sql_mode= cast(pow(2,17) as unsigned integer);
-<<<<<<< HEAD
-ERROR HY000: sql_mode=0x00020000 is not supported
-=======
 ERROR HY000: sql_mode=0x00020000 is not supported.
->>>>>>> 4869291f
 SELECT @@global.sql_mode;
 @@global.sql_mode
 NO_DIR_IN_CREATE
@@ -687,20 +607,12 @@
 @@global.sql_mode
 STRICT_TRANS_TABLES,STRICT_ALL_TABLES,NO_ZERO_IN_DATE,NO_ZERO_DATE,ERROR_FOR_DIVISION_BY_ZERO,TRADITIONAL,NO_ENGINE_SUBSTITUTION
 SET @@session.sql_mode= cast(pow(2,28) as unsigned integer);
-<<<<<<< HEAD
-ERROR HY000: sql_mode=0x10000000 is not supported
-=======
 ERROR HY000: sql_mode=0x10000000 is not supported.
->>>>>>> 4869291f
 SELECT @@session.sql_mode;
 @@session.sql_mode
 STRICT_TRANS_TABLES,STRICT_ALL_TABLES,NO_ZERO_IN_DATE,NO_ZERO_DATE,ERROR_FOR_DIVISION_BY_ZERO,TRADITIONAL,NO_ENGINE_SUBSTITUTION
 SET @@global.sql_mode= cast(pow(2,28) as unsigned integer);
-<<<<<<< HEAD
-ERROR HY000: sql_mode=0x10000000 is not supported
-=======
 ERROR HY000: sql_mode=0x10000000 is not supported.
->>>>>>> 4869291f
 SELECT @@global.sql_mode;
 @@global.sql_mode
 STRICT_TRANS_TABLES,STRICT_ALL_TABLES,NO_ZERO_IN_DATE,NO_ZERO_DATE,ERROR_FOR_DIVISION_BY_ZERO,TRADITIONAL,NO_ENGINE_SUBSTITUTION
@@ -750,29 +662,17 @@
 CREATE PROCEDURE p1() SET @@session.sql_mode=1436549152;
 # pseudo_slave_mode is "off", assignment should fail as before:
 SET @@session.sql_mode=1436549152;
-<<<<<<< HEAD
-ERROR HY000: sql_mode=0x10000000 is not supported
-=======
 ERROR HY000: sql_mode=0x10000000 is not supported.
->>>>>>> 4869291f
 SELECT @@session.sql_mode;
 @@session.sql_mode
 
 INSERT INTO t1 VALUES (1);
-<<<<<<< HEAD
-ERROR HY000: sql_mode=0x10000000 is not supported
-=======
 ERROR HY000: sql_mode=0x10000000 is not supported.
->>>>>>> 4869291f
 SELECT @@session.sql_mode;
 @@session.sql_mode
 
 CALL p1;
-<<<<<<< HEAD
-ERROR HY000: sql_mode=0x10000000 is not supported
-=======
 ERROR HY000: sql_mode=0x10000000 is not supported.
->>>>>>> 4869291f
 SELECT @@session.sql_mode;
 @@session.sql_mode
 
@@ -789,21 +689,13 @@
 # ... but the assignment in SBR-invoked triggers should continue to fail:
 SET @@session.sql_mode = 0;
 INSERT INTO t1 VALUES (1);
-<<<<<<< HEAD
-ERROR HY000: sql_mode=0x10000000 is not supported
-=======
 ERROR HY000: sql_mode=0x10000000 is not supported.
->>>>>>> 4869291f
 SELECT @@session.sql_mode;
 @@session.sql_mode
 
 # ... and in procedure calls:
 CALL p1;
-<<<<<<< HEAD
-ERROR HY000: sql_mode=0x10000000 is not supported
-=======
 ERROR HY000: sql_mode=0x10000000 is not supported.
->>>>>>> 4869291f
 SELECT @@session.sql_mode;
 @@session.sql_mode
 
