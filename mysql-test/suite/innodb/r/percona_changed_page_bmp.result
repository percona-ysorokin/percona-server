RESET CHANGED_PAGE_BITMAPS;
DROP TABLE IF EXISTS t1, t2;
CREATE TABLE t1 (x INT) ENGINE=InnoDB;
INSERT INTO t1 VALUES (1),(2),(3),(4),(5);
ib_modified_log_1
1st restart
INSERT INTO t1 VALUES (1),(2),(3),(4),(5);
ib_modified_log_1
ib_modified_log_2
2nd restart
INSERT INTO t1 VALUES (1),(2),(3),(4),(5);
ib_modified_log_1
ib_modified_log_2
ib_modified_log_3
call mtr.add_suppression("last tracked LSN in");
3rd restart
INSERT INTO t1 SELECT x FROM t1;
INSERT INTO t1 SELECT x FROM t1;
INSERT INTO t1 SELECT x FROM t1;
INSERT INTO t1 SELECT x FROM t1;
INSERT INTO t1 SELECT x FROM t1;
INSERT INTO t1 SELECT x FROM t1;
INSERT INTO t1 SELECT x FROM t1;
INSERT INTO t1 SELECT x FROM t1;
INSERT INTO t1 SELECT x FROM t1;
INSERT INTO t1 SELECT x FROM t1;
INSERT INTO t1 SELECT x FROM t1;
INSERT INTO t1 SELECT x FROM t1;
INSERT INTO t1 SELECT x FROM t1;
INSERT INTO t1 SELECT x FROM t1;
INSERT INTO t1 SELECT x FROM t1;
CREATE TABLE t2 (x INT) ENGINE=InnoDB;
INSERT INTO t2 VALUES (1),(2),(3),(4),(5);
ib_modified_log_1
ib_modified_log_2
call mtr.add_suppression("the age of last tracked LSN exceeds log capacity");
4th restart
INSERT INTO t1 VALUES (1),(2),(3),(4),(5);
ib_modified_log_1
ib_modified_log_2
5th restart
INSERT INTO t1 VALUES (1),(2),(3),(4),(5);
ib_modified_log_1
6th restart
call mtr.add_suppression("truncated block detected.*");
ib_modified_log_1
ib_modified_log_2
7th restart
ib_modified_log_1
ib_modified_log_2
ib_modified_log_3
DROP TABLE t1, t2;
call mtr.add_suppression("Failed to find tablespace for table");
call mtr.add_suppression("Allocated tablespace [0-9]+, old maximum was");
8th restart
RESET CHANGED_PAGE_BITMAPS;
call mtr.add_suppression("InnoDB: Error: page [0-9]* log sequence number [0-9]*");
9th restart
SET GLOBAL innodb_fast_shutdown=0;
10th restart
SELECT @@innodb_read_only;
@@innodb_read_only
1
SELECT @@innodb_track_changed_pages;
@@innodb_track_changed_pages
0
11th restart
call mtr.add_suppression("New log files created");
call mtr.add_suppression("Creating foreign key constraint system tables");
call mtr.add_suppression("Cannot open table mysql/[a-z_]+ from the internal data dictionary");
call mtr.add_suppression("Info table is not ready to be used");
<<<<<<< HEAD
13th restart
ib_modified_log_1
=======
12th restart
ib_modified_log_1
13th restart
>>>>>>> ce3d1a4f
<|MERGE_RESOLUTION|>--- conflicted
+++ resolved
@@ -69,11 +69,6 @@
 call mtr.add_suppression("Creating foreign key constraint system tables");
 call mtr.add_suppression("Cannot open table mysql/[a-z_]+ from the internal data dictionary");
 call mtr.add_suppression("Info table is not ready to be used");
-<<<<<<< HEAD
-13th restart
-ib_modified_log_1
-=======
 12th restart
 ib_modified_log_1
-13th restart
->>>>>>> ce3d1a4f
+13th restart