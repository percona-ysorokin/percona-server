--- conflicted
+++ resolved
@@ -26,11 +26,8 @@
 # restart
 ib_modified_log_1
 ib_modified_log_2
-<<<<<<< HEAD
 INSERT INTO t2 VALUES (1);
-=======
-CALL mtr.add_suppression("InnoDB: Warning: database page corruption or a failed");
->>>>>>> 92f4c41a
+CALL mtr.add_suppression("Database page corruption or a failed");
 2nd restart
 # restart:-#d,crash_before_bitmap_write
 INSERT INTO t1 SELECT x FROM t1;
