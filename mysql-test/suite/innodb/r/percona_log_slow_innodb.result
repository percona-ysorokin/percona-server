CREATE TABLE t1(a INT AUTO_INCREMENT PRIMARY KEY) ENGINE=InnoDB;
INSERT INTO t1 VALUES ();
CREATE TABLE t2(a INT) ENGINE=InnoDB;
INSERT INTO t2 VALUE(1);
# restart:--innodb_buffer_pool_load_at_startup=OFF
SET SESSION long_query_time=0;
SET SESSION log_slow_verbosity='microtime,innodb';
[log_start.inc] percona.slow_extended.innodb_0
SELECT SUM(a) FROM t1;
SUM(a)
1
[log_stop.inc] percona.slow_extended.innodb_0
[log_grep.inc] file: percona.slow_extended.innodb_0 pattern: ^# Schema: .+  Last_errno: \d+  Killed: \d+$
[log_grep.inc] lines:   2
[log_grep.inc] file: percona.slow_extended.innodb_0 pattern: ^# Query_time: \d+\.\d+  Lock_time: \d+\.\d+  Rows_sent: \d+  Rows_examined: \d+  Rows_affected: \d+  Bytes_sent: \d+$
[log_grep.inc] lines:   2
[log_grep.inc] file: percona.slow_extended.innodb_0 pattern: ^# InnoDB_trx_id: [0-9a-fA-F]+$
[log_grep.inc] lines:   1
[log_grep.inc] file: percona.slow_extended.innodb_0 pattern: ^# Tmp_tables: \d+  Tmp_disk_tables: \d+  Tmp_table_sizes: \d+$
[log_grep.inc] lines:   0
[log_grep.inc] file: percona.slow_extended.innodb_0 pattern: ^# Full_scan: (Yes|No)  Full_join: (Yes|No)  Tmp_table: (Yes|No)  Tmp_table_on_disk: (Yes|No)$
[log_grep.inc] lines:   0
[log_grep.inc] file: percona.slow_extended.innodb_0 pattern: ^# Filesort: (Yes|No)  Filesort_on_disk: (Yes|No)  Merge_passes: \d+$
[log_grep.inc] lines:   0
[log_grep.inc] file: percona.slow_extended.innodb_0 pattern: ^#   InnoDB_IO_r_ops: 0  InnoDB_IO_r_bytes: 0  InnoDB_IO_r_wait: 0\.0*$
[log_grep.inc] lines:   0
[log_grep.inc] file: percona.slow_extended.innodb_0 pattern: ^#   InnoDB_IO_r_ops: [1-9]\d*  InnoDB_IO_r_bytes: [1-9]\d*  InnoDB_IO_r_wait: (0\.\d*[1-9]\d*|[1-9]\d*\.\d+)$
[log_grep.inc] lines:   1
[log_grep.inc] file: percona.slow_extended.innodb_0 pattern: ^#   InnoDB_rec_lock_wait: \d*\.\d*  InnoDB_queue_wait: \d*\.\d*$
[log_grep.inc] lines:   1
[log_grep.inc] file: percona.slow_extended.innodb_0 pattern: InnoDB_rec_lock_wait: 0\.0*
[log_grep.inc] lines:   1
[log_grep.inc] file: percona.slow_extended.innodb_0 pattern: InnoDB_rec_lock_wait: (0\.\d*[1-9]\d*|[1-9]\d*\.\d+)
[log_grep.inc] lines:   0
[log_grep.inc] file: percona.slow_extended.innodb_0 pattern: InnoDB_queue_wait: 0\.0*
[log_grep.inc] lines:   1
[log_grep.inc] file: percona.slow_extended.innodb_0 pattern: InnoDB_queue_wait: (0\.\d*[1-9]\d*|[1-9]\d*\.\d+)
[log_grep.inc] lines:   0
[log_grep.inc] file: percona.slow_extended.innodb_0 pattern: ^#   InnoDB_pages_distinct: [1-9]\d*$
[log_grep.inc] lines:   1
[log_grep.inc] file: percona.slow_extended.innodb_0 pattern: ^# No InnoDB statistics available for this query$
[log_grep.inc] lines:   1
[log_start.inc] percona.slow_extended.innodb_2
SELECT 5;
5
5
[log_stop.inc] percona.slow_extended.innodb_2
[log_grep.inc] file: percona.slow_extended.innodb_2 pattern: ^# Schema: .+  Last_errno: \d+  Killed: \d+$
[log_grep.inc] lines:   2
[log_grep.inc] file: percona.slow_extended.innodb_2 pattern: ^# Query_time: \d+\.\d+  Lock_time: \d+\.\d+  Rows_sent: \d+  Rows_examined: \d+  Rows_affected: \d+  Bytes_sent: \d+$
[log_grep.inc] lines:   2
[log_grep.inc] file: percona.slow_extended.innodb_2 pattern: ^# InnoDB_trx_id: [0-9a-fA-F]+$
[log_grep.inc] lines:   0
[log_grep.inc] file: percona.slow_extended.innodb_2 pattern: ^# Tmp_tables: \d+  Tmp_disk_tables: \d+  Tmp_table_sizes: \d+$
[log_grep.inc] lines:   0
[log_grep.inc] file: percona.slow_extended.innodb_2 pattern: ^# Full_scan: (Yes|No)  Full_join: (Yes|No)  Tmp_table: (Yes|No)  Tmp_table_on_disk: (Yes|No)$
[log_grep.inc] lines:   0
[log_grep.inc] file: percona.slow_extended.innodb_2 pattern: ^# Filesort: (Yes|No)  Filesort_on_disk: (Yes|No)  Merge_passes: \d+$
[log_grep.inc] lines:   0
[log_grep.inc] file: percona.slow_extended.innodb_2 pattern: ^#   InnoDB_IO_r_ops: 0  InnoDB_IO_r_bytes: 0  InnoDB_IO_r_wait: 0\.0*$
[log_grep.inc] lines:   0
[log_grep.inc] file: percona.slow_extended.innodb_2 pattern: ^#   InnoDB_IO_r_ops: [1-9]\d*  InnoDB_IO_r_bytes: [1-9]\d*  InnoDB_IO_r_wait: (0\.\d*[1-9]\d*|[1-9]\d*\.\d+)$
[log_grep.inc] lines:   0
[log_grep.inc] file: percona.slow_extended.innodb_2 pattern: ^#   InnoDB_rec_lock_wait: \d*\.\d*  InnoDB_queue_wait: \d*\.\d*$
[log_grep.inc] lines:   0
[log_grep.inc] file: percona.slow_extended.innodb_2 pattern: InnoDB_rec_lock_wait: 0\.0*
[log_grep.inc] lines:   0
[log_grep.inc] file: percona.slow_extended.innodb_2 pattern: InnoDB_rec_lock_wait: (0\.\d*[1-9]\d*|[1-9]\d*\.\d+)
[log_grep.inc] lines:   0
[log_grep.inc] file: percona.slow_extended.innodb_2 pattern: InnoDB_queue_wait: 0\.0*
[log_grep.inc] lines:   0
[log_grep.inc] file: percona.slow_extended.innodb_2 pattern: InnoDB_queue_wait: (0\.\d*[1-9]\d*|[1-9]\d*\.\d+)
[log_grep.inc] lines:   0
[log_grep.inc] file: percona.slow_extended.innodb_2 pattern: ^#   InnoDB_pages_distinct: [1-9]\d*$
[log_grep.inc] lines:   0
[log_grep.inc] file: percona.slow_extended.innodb_2 pattern: ^# No InnoDB statistics available for this query$
[log_grep.inc] lines:   2
LOCK TABLE t1 WRITE;
SET SESSION long_query_time=50000;
SET SESSION long_query_time=0;
SET SESSION log_slow_verbosity='microtime,innodb';
[log_start.inc] percona.slow_extended.innodb_3
LOCK TABLE t1 WRITE;
SELECT SLEEP(2);
SLEEP(2)
0
UNLOCK TABLES;
[log_stop.inc] percona.slow_extended.innodb_3
[log_grep.inc] file: percona.slow_extended.innodb_3 pattern: ^# Schema: .+  Last_errno: \d+  Killed: \d+$
[log_grep.inc] lines:   2
[log_grep.inc] file: percona.slow_extended.innodb_3 pattern: ^# Query_time: \d+\.\d+  Lock_time: \d+\.\d+  Rows_sent: \d+  Rows_examined: \d+  Rows_affected: \d+  Bytes_sent: \d+$
[log_grep.inc] lines:   2
[log_grep.inc] file: percona.slow_extended.innodb_3 pattern: ^# InnoDB_trx_id: [0-9a-fA-F]+$
<<<<<<< HEAD
[log_grep.inc] lines:   1
[log_grep.inc] file: percona.slow_extended.innodb_3 pattern: ^# Bytes_sent: \d+  Tmp_tables: \d+  Tmp_disk_tables: \d+  Tmp_table_sizes: \d+$
=======
[log_grep.inc] lines:   0
[log_grep.inc] file: percona.slow_extended.innodb_3 pattern: ^# Tmp_tables: \d+  Tmp_disk_tables: \d+  Tmp_table_sizes: \d+$
>>>>>>> 4e9d33ba
[log_grep.inc] lines:   0
[log_grep.inc] file: percona.slow_extended.innodb_3 pattern: ^# Full_scan: (Yes|No)  Full_join: (Yes|No)  Tmp_table: (Yes|No)  Tmp_table_on_disk: (Yes|No)$
[log_grep.inc] lines:   0
[log_grep.inc] file: percona.slow_extended.innodb_3 pattern: ^# Filesort: (Yes|No)  Filesort_on_disk: (Yes|No)  Merge_passes: \d+$
[log_grep.inc] lines:   0
[log_grep.inc] file: percona.slow_extended.innodb_3 pattern: ^#   InnoDB_IO_r_ops: \d+  InnoDB_IO_r_bytes: \d+  InnoDB_IO_r_wait: \d+\.\d+$
[log_grep.inc] lines:   1
[log_grep.inc] file: percona.slow_extended.innodb_3 pattern: ^#   InnoDB_rec_lock_wait: \d*\.\d*  InnoDB_queue_wait: \d*\.\d*$
[log_grep.inc] lines:   1
[log_grep.inc] file: percona.slow_extended.innodb_3 pattern: InnoDB_rec_lock_wait: 0\.0*
[log_grep.inc] lines:   1
[log_grep.inc] file: percona.slow_extended.innodb_3 pattern: InnoDB_rec_lock_wait: (0\.\d*[1-9]\d*|[1-9]\d*\.\d+)
[log_grep.inc] lines:   0
[log_grep.inc] file: percona.slow_extended.innodb_3 pattern: InnoDB_queue_wait: 0\.0*
[log_grep.inc] lines:   1
[log_grep.inc] file: percona.slow_extended.innodb_3 pattern: InnoDB_queue_wait: (0\.\d*[1-9]\d*|[1-9]\d*\.\d+)
[log_grep.inc] lines:   0
[log_grep.inc] file: percona.slow_extended.innodb_3 pattern: ^#   InnoDB_pages_distinct: [1-9]\d*$
[log_grep.inc] lines:   1
[log_grep.inc] file: percona.slow_extended.innodb_3 pattern: ^# No InnoDB statistics available for this query$
[log_grep.inc] lines:   1
UNLOCK TABLES;
BEGIN;
SELECT * FROM t2 FOR UPDATE;
a
1
[log_start.inc] percona.slow_extended.innodb_4
DELETE FROM t2 WHERE a=2;
SELECT SLEEP(2);
SLEEP(2)
0
COMMIT;
[log_stop.inc] percona.slow_extended.innodb_4
[log_grep.inc] file: percona.slow_extended.innodb_4 pattern: ^# Schema: .+  Last_errno: \d+  Killed: \d+$
[log_grep.inc] lines:   2
[log_grep.inc] file: percona.slow_extended.innodb_4 pattern: ^# Query_time: \d+\.\d+  Lock_time: \d+\.\d+  Rows_sent: \d+  Rows_examined: \d+  Rows_affected: \d+  Bytes_sent: \d+$
[log_grep.inc] lines:   2
[log_grep.inc] file: percona.slow_extended.innodb_4 pattern: ^# InnoDB_trx_id: [0-9a-fA-F]+$
[log_grep.inc] lines:   1
[log_grep.inc] file: percona.slow_extended.innodb_4 pattern: ^# Tmp_tables: \d+  Tmp_disk_tables: \d+  Tmp_table_sizes: \d+$
[log_grep.inc] lines:   0
[log_grep.inc] file: percona.slow_extended.innodb_4 pattern: ^# Full_scan: (Yes|No)  Full_join: (Yes|No)  Tmp_table: (Yes|No)  Tmp_table_on_disk: (Yes|No)$
[log_grep.inc] lines:   0
[log_grep.inc] file: percona.slow_extended.innodb_4 pattern: ^# Filesort: (Yes|No)  Filesort_on_disk: (Yes|No)  Merge_passes: \d+$
[log_grep.inc] lines:   0
[log_grep.inc] file: percona.slow_extended.innodb_4 pattern: ^#   InnoDB_IO_r_ops: 0  InnoDB_IO_r_bytes: 0  InnoDB_IO_r_wait: 0\.0*$
[log_grep.inc] lines:   1
[log_grep.inc] file: percona.slow_extended.innodb_4 pattern: ^#   InnoDB_IO_r_ops: [1-9]\d*  InnoDB_IO_r_bytes: [1-9]\d*  InnoDB_IO_r_wait: (0\.\d*[1-9]\d*|[1-9]\d*\.\d+)$
[log_grep.inc] lines:   0
[log_grep.inc] file: percona.slow_extended.innodb_4 pattern: ^#   InnoDB_rec_lock_wait: \d*\.\d*  InnoDB_queue_wait: \d*\.\d*$
[log_grep.inc] lines:   1
[log_grep.inc] file: percona.slow_extended.innodb_4 pattern: InnoDB_rec_lock_wait: 0\.0*
[log_grep.inc] lines:   0
[log_grep.inc] file: percona.slow_extended.innodb_4 pattern: InnoDB_rec_lock_wait: (0\.\d*[1-9]\d*|[1-9]\d*\.\d+)
[log_grep.inc] lines:   1
[log_grep.inc] file: percona.slow_extended.innodb_4 pattern: InnoDB_queue_wait: 0\.0*
[log_grep.inc] lines:   1
[log_grep.inc] file: percona.slow_extended.innodb_4 pattern: InnoDB_queue_wait: (0\.\d*[1-9]\d*|[1-9]\d*\.\d+)
[log_grep.inc] lines:   0
[log_grep.inc] file: percona.slow_extended.innodb_4 pattern: ^#   InnoDB_pages_distinct: [1-9]\d*$
[log_grep.inc] lines:   1
[log_grep.inc] file: percona.slow_extended.innodb_4 pattern: ^# No InnoDB statistics available for this query$
[log_grep.inc] lines:   1
SET SESSION long_query_time=0;
DROP TABLE t1, t2;
#
# PS-4788: Setting log_slow_verbosity and enabling the slow_query_log could lead to a server crash
#
SET SESSION log_slow_verbosity='microtime,innodb,query_plan';
SET GLOBAL slow_query_log=1;
SELECT * FROM INFORMATION_SCHEMA.TABLES;
SET GLOBAL slow_query_log = 0;
#
# Test for PS-5027 : handle_fatal_signal (sig=11) in THD::mark_innodb_used
#
# restart:--log-error=MYSQLTEST_VARDIR/tmp/percona_bug5027.err --slow_query_log=0
include/assert.inc ["Expected slow_query_log=0"]
CREATE TABLE t5027(c0 INT UNSIGNED AUTO_INCREMENT PRIMARY KEY) ENGINE=INNODB;
BEGIN;
SELECT database_name, table_name FROM mysql.innodb_table_stats WHERE table_name='t5027' FOR UPDATE;
database_name	table_name
test	t5027
SET SESSION log_slow_verbosity='microtime,innodb,query_plan';
SELECT * FROM t5027;
c0
SET @@global.slow_query_log=on;
INSERT INTO t5027 VALUES (),();
Pattern "Cannot save table statistics for table \`test\`\.\`t5027\`: Lock wait timeout" found
ROLLBACK;
DROP TABLE t5027;
# restart<|MERGE_RESOLUTION|>--- conflicted
+++ resolved
@@ -91,13 +91,8 @@
 [log_grep.inc] file: percona.slow_extended.innodb_3 pattern: ^# Query_time: \d+\.\d+  Lock_time: \d+\.\d+  Rows_sent: \d+  Rows_examined: \d+  Rows_affected: \d+  Bytes_sent: \d+$
 [log_grep.inc] lines:   2
 [log_grep.inc] file: percona.slow_extended.innodb_3 pattern: ^# InnoDB_trx_id: [0-9a-fA-F]+$
-<<<<<<< HEAD
 [log_grep.inc] lines:   1
-[log_grep.inc] file: percona.slow_extended.innodb_3 pattern: ^# Bytes_sent: \d+  Tmp_tables: \d+  Tmp_disk_tables: \d+  Tmp_table_sizes: \d+$
-=======
-[log_grep.inc] lines:   0
 [log_grep.inc] file: percona.slow_extended.innodb_3 pattern: ^# Tmp_tables: \d+  Tmp_disk_tables: \d+  Tmp_table_sizes: \d+$
->>>>>>> 4e9d33ba
 [log_grep.inc] lines:   0
 [log_grep.inc] file: percona.slow_extended.innodb_3 pattern: ^# Full_scan: (Yes|No)  Full_join: (Yes|No)  Tmp_table: (Yes|No)  Tmp_table_on_disk: (Yes|No)$
 [log_grep.inc] lines:   0
