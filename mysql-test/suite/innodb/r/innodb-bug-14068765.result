CREATE DATABASE testdb_wl5522;
CREATE TABLE testdb_wl5522.t1(col1 bit(1) , col2 boolean,col3 tinyint , col4 smallint , col5 mediumint ,col6 int , col7 bigint , col8 float (14,3) ,col9 double (14,3), col10 VARCHAR(20) CHARACTER SET utf8 , col11 TEXT CHARACTER SET binary ,      col12 ENUM('a','b','c') CHARACTER SET binary  ,col13 TEXT CHARACTER SET latin1 COLLATE latin1_general_cs ,col14 CHAR(20) , col15 VARBINARY (400) , col16 BINARY(40), col17 BLOB (400) , col18 int not null primary key,col19 DATE ,col20 DATETIME , col21 TIMESTAMP ,col22 TIME , col23 YEAR ) ENGINE = Innodb;
Warnings:
<<<<<<< HEAD
=======
Warning	1681	Specifying number of digits for floating point data types is deprecated and will be removed in a future release.
Warning	1681	Specifying number of digits for floating point data types is deprecated and will be removed in a future release.
>>>>>>> 4869291f
Warning	3719	'utf8' is currently an alias for the character set UTF8MB3, but will be an alias for UTF8MB4 in a future release. Please consider using UTF8MB4 in order to be unambiguous.
CREATE INDEX idx1 ON testdb_wl5522.t1(col18);
CREATE INDEX prefix_idx ON testdb_wl5522.t1(col14 (10));
CREATE UNIQUE INDEX idx2 ON testdb_wl5522.t1(col12);
CREATE UNIQUE INDEX idx3 ON testdb_wl5522.t1(col8);
INSERT INTO testdb_wl5522.t1 VALUES (1,1,-128,32767,-8388608,2147483647,-9223372036854775808, 92233720368.222,-92233720368.222,'aaa', 'aaaaaaaaaa','b','bbbbb','ccccc',REPEAT('d',40),REPEAT('d',40),REPEAT('d',40), 1,'1000-01-01','3000-12-31 23:59:59.99','1990-01-01 00:00:01.00','01:59:59.00','1901');
INSERT INTO testdb_wl5522.t1 VALUES (NULL,NULL,NULL,NULL,NULL,NULL,NULL,NULL,NULL,NULL,NULL,NULL,NULL,NULL,NULL,NULL,NULL,3,NULL,NULL,NULL,NULL,NULL);
INSERT INTO  testdb_wl5522.t1 VALUES (NULL,NULL,NULL,NULL,NULL,NULL,NULL,NULL,NULL,NULL,NULL,NULL,NULL,NULL,NULL,NULL,NULL,NULL,NULL,NULL,NULL,NULL,NULL);
ERROR 23000: Column 'col18' cannot be null
INSERT INTO  testdb_wl5522.t1 VALUES (NULL,NULL,NULL,NULL,NULL,NULL,NULL,NULL,NULL,NULL,NULL,NULL,NULL,NULL,NULL,NULL,NULL,1,NULL,NULL,NULL,NULL,NULL);
ERROR 23000: Duplicate entry '1' for key 'PRIMARY'
FLUSH TABLES testdb_wl5522.t1 WITH READ LOCK;
SELECT COUNT(*) FROM testdb_wl5522.t1;
COUNT(*)
2
backup: t1
UNLOCK TABLES;
DROP TABLE testdb_wl5522.t1;
CREATE TABLE testdb_wl5522.t1(col1 bit(1) , col2 boolean,col3 tinyint , col4 smallint , col5 mediumint ,col6 int , col7 bigint , col8 float (14,3) ,col9 double (14,3), col10 VARCHAR(20) CHARACTER SET utf8 , col11 TEXT CHARACTER SET binary ,      col12 ENUM('a','b','c') CHARACTER SET binary  ,col13 TEXT CHARACTER SET latin1 COLLATE latin1_general_cs ,col14 CHAR(20) , col15 VARBINARY (400) , col16 BINARY(40), col17 BLOB (400) , col18 int not null primary key,col19 DATE ,col20 DATETIME , col21 TIMESTAMP ,col22 TIME , col23 YEAR ) ENGINE = Innodb;
Warnings:
<<<<<<< HEAD
=======
Warning	1681	Specifying number of digits for floating point data types is deprecated and will be removed in a future release.
Warning	1681	Specifying number of digits for floating point data types is deprecated and will be removed in a future release.
>>>>>>> 4869291f
Warning	3719	'utf8' is currently an alias for the character set UTF8MB3, but will be an alias for UTF8MB4 in a future release. Please consider using UTF8MB4 in order to be unambiguous.
CREATE INDEX idx1 ON testdb_wl5522.t1(col18);
CREATE INDEX prefix_idx ON testdb_wl5522.t1(col14 (10));
CREATE UNIQUE INDEX idx2 ON testdb_wl5522.t1(col12);
CREATE UNIQUE INDEX idx3 ON testdb_wl5522.t1(col8);
ALTER TABLE testdb_wl5522.t1 DISCARD TABLESPACE;
restore: t1 .ibd and .cfg files
ALTER TABLE testdb_wl5522.t1 IMPORT TABLESPACE;
CHECK TABLE testdb_wl5522.t1;
Table	Op	Msg_type	Msg_text
testdb_wl5522.t1	check	status	OK
SELECT COUNT(*) FROM testdb_wl5522.t1;
COUNT(*)
2
DROP TABLE testdb_wl5522.t1;
DROP DATABASE testdb_wl5522;<|MERGE_RESOLUTION|>--- conflicted
+++ resolved
@@ -1,11 +1,8 @@
 CREATE DATABASE testdb_wl5522;
 CREATE TABLE testdb_wl5522.t1(col1 bit(1) , col2 boolean,col3 tinyint , col4 smallint , col5 mediumint ,col6 int , col7 bigint , col8 float (14,3) ,col9 double (14,3), col10 VARCHAR(20) CHARACTER SET utf8 , col11 TEXT CHARACTER SET binary ,      col12 ENUM('a','b','c') CHARACTER SET binary  ,col13 TEXT CHARACTER SET latin1 COLLATE latin1_general_cs ,col14 CHAR(20) , col15 VARBINARY (400) , col16 BINARY(40), col17 BLOB (400) , col18 int not null primary key,col19 DATE ,col20 DATETIME , col21 TIMESTAMP ,col22 TIME , col23 YEAR ) ENGINE = Innodb;
 Warnings:
-<<<<<<< HEAD
-=======
 Warning	1681	Specifying number of digits for floating point data types is deprecated and will be removed in a future release.
 Warning	1681	Specifying number of digits for floating point data types is deprecated and will be removed in a future release.
->>>>>>> 4869291f
 Warning	3719	'utf8' is currently an alias for the character set UTF8MB3, but will be an alias for UTF8MB4 in a future release. Please consider using UTF8MB4 in order to be unambiguous.
 CREATE INDEX idx1 ON testdb_wl5522.t1(col18);
 CREATE INDEX prefix_idx ON testdb_wl5522.t1(col14 (10));
@@ -26,11 +23,8 @@
 DROP TABLE testdb_wl5522.t1;
 CREATE TABLE testdb_wl5522.t1(col1 bit(1) , col2 boolean,col3 tinyint , col4 smallint , col5 mediumint ,col6 int , col7 bigint , col8 float (14,3) ,col9 double (14,3), col10 VARCHAR(20) CHARACTER SET utf8 , col11 TEXT CHARACTER SET binary ,      col12 ENUM('a','b','c') CHARACTER SET binary  ,col13 TEXT CHARACTER SET latin1 COLLATE latin1_general_cs ,col14 CHAR(20) , col15 VARBINARY (400) , col16 BINARY(40), col17 BLOB (400) , col18 int not null primary key,col19 DATE ,col20 DATETIME , col21 TIMESTAMP ,col22 TIME , col23 YEAR ) ENGINE = Innodb;
 Warnings:
-<<<<<<< HEAD
-=======
 Warning	1681	Specifying number of digits for floating point data types is deprecated and will be removed in a future release.
 Warning	1681	Specifying number of digits for floating point data types is deprecated and will be removed in a future release.
->>>>>>> 4869291f
 Warning	3719	'utf8' is currently an alias for the character set UTF8MB3, but will be an alias for UTF8MB4 in a future release. Please consider using UTF8MB4 in order to be unambiguous.
 CREATE INDEX idx1 ON testdb_wl5522.t1(col18);
 CREATE INDEX prefix_idx ON testdb_wl5522.t1(col14 (10));
