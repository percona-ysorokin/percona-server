CREATE TABLE parent (a INT PRIMARY KEY, b INT NOT NULL) ENGINE = InnoDB;
INSERT INTO parent VALUES(1,2),(2,3);
CREATE INDEX tb ON parent(b);
INSERT INTO parent VALUES(10,20),(20,30);
CREATE TABLE child (a1 INT PRIMARY KEY, a2 INT) ENGINE = InnoDB;
CREATE INDEX tb ON child(a2);
INSERT INTO child VALUES(10,20);
ALTER TABLE child ADD FOREIGN KEY(a2) REFERENCES parent(b),
ALGORITHM = INPLACE;
ERROR 0A000: ALGORITHM=INPLACE is not supported. Reason: Adding foreign keys needs foreign_key_checks=OFF. Try ALGORITHM=COPY.
SET foreign_key_checks = 0;
ALTER TABLE child ADD CONSTRAINT fk_1 FOREIGN KEY (a2)
REFERENCES parent(b) ON DELETE SET NULL ON UPDATE CASCADE,
ALGORITHM = INPLACE;
SELECT * FROM information_schema.INNODB_FOREIGN ORDER BY ID;
ID	FOR_NAME	REF_NAME	N_COLS	TYPE
<<<<<<< HEAD
mysql/compression_dictionary_cols_ibfk_1	mysql/compression_dictionary_cols	mysql/compression_dictionary	1	0
test/fk_1	test/child	test/parent	1	0
=======
test/fk_1	test/child	test/parent	1	6
>>>>>>> 124c7ab1
SELECT * FROM information_schema.INNODB_FOREIGN_COLS ORDER BY ID, POS;
ID	FOR_COL_NAME	REF_COL_NAME	POS
mysql/compression_dictionary_cols_ibfk_1	dict_id	id	1
test/fk_1	a2	b	1
ALTER TABLE child ADD CONSTRAINT fk_1 FOREIGN KEY (a2)
REFERENCES parent(b) ON DELETE SET NULL ON UPDATE CASCADE,
ALGORITHM = INPLACE;
ERROR HY000: Duplicate foreign key constraint name 'fk_1'
SET foreign_key_checks = 1;
INSERT INTO child VALUES(1,2),(2,3);
INSERT INTO child VALUES(4,4);
ERROR 23000: Cannot add or update a child row: a foreign key constraint fails (`test`.`child`, CONSTRAINT `fk_1` FOREIGN KEY (`a2`) REFERENCES `parent` (`b`) ON DELETE SET NULL ON UPDATE CASCADE)
SELECT * FROM parent;
a	b
1	2
2	3
10	20
20	30
SET foreign_key_checks = 0;
ALTER TABLE child ADD CONSTRAINT fk_20 FOREIGN KEY (a1, a2)
REFERENCES parent(a, b) ON DELETE CASCADE ON UPDATE CASCADE,
ALGORITHM = INPLACE;
ERROR HY000: Failed to add the foreign key constraint. Missing index for constraint 'fk_20' in the referenced table 'parent'
SHOW WARNINGS;
Level	Code	Message
Error	1822	Failed to add the foreign key constraint. Missing index for constraint 'fk_20' in the referenced table 'parent'
SHOW ERRORS;
Level	Code	Message
Error	1822	Failed to add the foreign key constraint. Missing index for constraint 'fk_20' in the referenced table 'parent'
CREATE INDEX idx1 on parent(a, b);
ALTER TABLE child ADD CONSTRAINT fk_10 FOREIGN KEY (a1, a2)
REFERENCES parent(a, b) ON DELETE CASCADE ON UPDATE CASCADE,
ALGORITHM = INPLACE;
ALTER TABLE child ADD CONSTRAINT fk_2 FOREIGN KEY (a1, a2)
REFERENCES parent(a, b) ON DELETE CASCADE ON UPDATE CASCADE, ADD INDEX idx1(a1,a2),
ALGORITHM = INPLACE;
ALTER TABLE child ADD CONSTRAINT fk_3 FOREIGN KEY (a1, a2)
REFERENCES parent(a, b) ON DELETE CASCADE ON UPDATE CASCADE;
SELECT * FROM information_schema.INNODB_FOREIGN ORDER BY ID;
ID	FOR_NAME	REF_NAME	N_COLS	TYPE
<<<<<<< HEAD
mysql/compression_dictionary_cols_ibfk_1	mysql/compression_dictionary_cols	mysql/compression_dictionary	1	0
test/fk_1	test/child	test/parent	1	0
test/fk_10	test/child	test/parent	2	0
test/fk_2	test/child	test/parent	2	0
test/fk_3	test/child	test/parent	2	0
=======
test/fk_1	test/child	test/parent	1	6
test/fk_10	test/child	test/parent	2	5
test/fk_2	test/child	test/parent	2	5
test/fk_3	test/child	test/parent	2	5
>>>>>>> 124c7ab1
SELECT * FROM information_schema.INNODB_FOREIGN_COLS ORDER BY ID, POS;
ID	FOR_COL_NAME	REF_COL_NAME	POS
mysql/compression_dictionary_cols_ibfk_1	dict_id	id	1
test/fk_1	a2	b	1
test/fk_10	a1	a	1
test/fk_10	a2	b	2
test/fk_2	a1	a	1
test/fk_2	a2	b	2
test/fk_3	a1	a	1
test/fk_3	a2	b	2
SET foreign_key_checks = 1;
INSERT INTO child VALUES(5,4);
ERROR 23000: Cannot add or update a child row: a foreign key constraint fails (`test`.`child`, CONSTRAINT `fk_1` FOREIGN KEY (`a2`) REFERENCES `parent` (`b`) ON DELETE SET NULL ON UPDATE CASCADE)
SHOW CREATE TABLE child;
Table	Create Table
child	CREATE TABLE `child` (
  `a1` int(11) NOT NULL,
  `a2` int(11) DEFAULT NULL,
  PRIMARY KEY (`a1`),
  KEY `tb` (`a2`),
  KEY `idx1` (`a1`,`a2`),
  CONSTRAINT `fk_1` FOREIGN KEY (`a2`) REFERENCES `parent` (`b`) ON DELETE SET NULL ON UPDATE CASCADE,
  CONSTRAINT `fk_10` FOREIGN KEY (`a1`, `a2`) REFERENCES `parent` (`a`, `b`) ON DELETE CASCADE ON UPDATE CASCADE,
  CONSTRAINT `fk_2` FOREIGN KEY (`a1`, `a2`) REFERENCES `parent` (`a`, `b`) ON DELETE CASCADE ON UPDATE CASCADE,
  CONSTRAINT `fk_3` FOREIGN KEY (`a1`, `a2`) REFERENCES `parent` (`a`, `b`) ON DELETE CASCADE ON UPDATE CASCADE
) ENGINE=InnoDB DEFAULT CHARSET=utf8mb4 COLLATE=utf8mb4_0900_ai_ci
DELETE FROM parent where a = 1;
SELECT * FROM child;
a1	a2
1	NULL
2	3
10	20
SET foreign_key_checks = 0;
SET DEBUG = '+d,innodb_test_open_ref_fail';
ALTER TABLE child ADD CONSTRAINT fk_4 FOREIGN KEY (a1, a2)
REFERENCES parent(a, b) ON DELETE CASCADE ON UPDATE CASCADE,
ALGORITHM = INPLACE;
SET DEBUG = '-d,innodb_test_open_ref_fail';
SELECT * FROM information_schema.INNODB_FOREIGN ORDER BY ID;
ID	FOR_NAME	REF_NAME	N_COLS	TYPE
<<<<<<< HEAD
mysql/compression_dictionary_cols_ibfk_1	mysql/compression_dictionary_cols	mysql/compression_dictionary	1	0
test/fk_1	test/child	test/parent	1	0
test/fk_10	test/child	test/parent	2	0
test/fk_2	test/child	test/parent	2	0
test/fk_3	test/child	test/parent	2	0
test/fk_4	test/child	test/parent	2	0
=======
test/fk_1	test/child	test/parent	1	6
test/fk_10	test/child	test/parent	2	5
test/fk_2	test/child	test/parent	2	5
test/fk_3	test/child	test/parent	2	5
test/fk_4	test/child	test/parent	2	5
>>>>>>> 124c7ab1
SELECT * FROM information_schema.INNODB_FOREIGN_COLS ORDER BY ID, POS;
ID	FOR_COL_NAME	REF_COL_NAME	POS
mysql/compression_dictionary_cols_ibfk_1	dict_id	id	1
test/fk_1	a2	b	1
test/fk_10	a1	a	1
test/fk_10	a2	b	2
test/fk_2	a1	a	1
test/fk_2	a2	b	2
test/fk_3	a1	a	1
test/fk_3	a2	b	2
test/fk_4	a1	a	1
test/fk_4	a2	b	2
SELECT t2.name, t1.name FROM information_schema.innodb_columns t1, information_schema.innodb_tables t2 WHERE t1.table_id = t2.table_id AND t2.name LIKE "%child" ORDER BY t1.name;
name	name
test/child	a1
test/child	a2
SELECT NAME FROM information_schema.INNODB_TABLES WHERE NAME not like 'sys\/%'
  AND name NOT LIKE 'mysql\/%';
NAME
mtr/test_suppressions
mtr/global_suppressions
test/parent
test/child
INSERT INTO child VALUES(5,4);
SET foreign_key_checks = 1;
INSERT INTO child VALUES(6,5);
ERROR 23000: Cannot add or update a child row: a foreign key constraint fails (`test`.`child`, CONSTRAINT `fk_1` FOREIGN KEY (`a2`) REFERENCES `parent` (`b`) ON DELETE SET NULL ON UPDATE CASCADE)
SET foreign_key_checks = 0;
CREATE TABLE `#parent` (a INT PRIMARY KEY, b INT NOT NULL) ENGINE = InnoDB;
CREATE INDEX tb ON `#parent`(a, b);
CREATE TABLE `#child` (a1 INT PRIMARY KEY, a2 INT) ENGINE = InnoDB;
CREATE INDEX tb ON `#child`(a1, a2);
SET DEBUG = '+d,innodb_test_no_foreign_idx';
ALTER TABLE `#child` ADD CONSTRAINT fk_40 FOREIGN KEY (a1, a2)
REFERENCES `#parent`(a, b) ON DELETE CASCADE ON UPDATE CASCADE,
ALGORITHM = INPLACE;
ERROR HY000: Failed to add the foreign key constraint. Missing index for constraint 'fk_40' in the foreign table '#child'
SHOW ERRORS;
Level	Code	Message
Error	1821	Failed to add the foreign key constraint. Missing index for constraint 'fk_40' in the foreign table '#child'
SET DEBUG = '-d,innodb_test_no_foreign_idx';
SELECT * FROM information_schema.INNODB_FOREIGN ORDER BY ID;
ID	FOR_NAME	REF_NAME	N_COLS	TYPE
<<<<<<< HEAD
mysql/compression_dictionary_cols_ibfk_1	mysql/compression_dictionary_cols	mysql/compression_dictionary	1	0
test/fk_1	test/child	test/parent	1	0
test/fk_10	test/child	test/parent	2	0
test/fk_2	test/child	test/parent	2	0
test/fk_3	test/child	test/parent	2	0
test/fk_4	test/child	test/parent	2	0
=======
test/fk_1	test/child	test/parent	1	6
test/fk_10	test/child	test/parent	2	5
test/fk_2	test/child	test/parent	2	5
test/fk_3	test/child	test/parent	2	5
test/fk_4	test/child	test/parent	2	5
>>>>>>> 124c7ab1
SELECT * FROM information_schema.INNODB_FOREIGN_COLS ORDER BY ID, POS;
ID	FOR_COL_NAME	REF_COL_NAME	POS
mysql/compression_dictionary_cols_ibfk_1	dict_id	id	1
test/fk_1	a2	b	1
test/fk_10	a1	a	1
test/fk_10	a2	b	2
test/fk_2	a1	a	1
test/fk_2	a2	b	2
test/fk_3	a1	a	1
test/fk_3	a2	b	2
test/fk_4	a1	a	1
test/fk_4	a2	b	2
SET DEBUG = '+d,innodb_test_no_reference_idx';
ALTER TABLE child ADD CONSTRAINT fk_42 FOREIGN KEY (a1, a2)
REFERENCES parent(a, b) ON DELETE CASCADE ON UPDATE CASCADE,
ALGORITHM = INPLACE;
ERROR HY000: Failed to add the foreign key constraint. Missing index for constraint 'fk_42' in the referenced table 'parent'
SHOW ERRORS;
Level	Code	Message
Error	1822	Failed to add the foreign key constraint. Missing index for constraint 'fk_42' in the referenced table 'parent'
SET DEBUG = '-d,innodb_test_no_reference_idx';
SET DEBUG = '+d,innodb_test_wrong_fk_option';
ALTER TABLE child ADD CONSTRAINT fk_42 FOREIGN KEY (a1, a2)
REFERENCES parent(a, b) ON DELETE CASCADE ON UPDATE CASCADE,
ALGORITHM = INPLACE;
ERROR HY000: Failed to add the foreign key constraint on table 'child'. Incorrect options in FOREIGN KEY constraint 'test/fk_42'
SET DEBUG = '-d,innodb_test_wrong_fk_option';
SELECT * FROM information_schema.INNODB_FOREIGN ORDER BY ID;
ID	FOR_NAME	REF_NAME	N_COLS	TYPE
<<<<<<< HEAD
mysql/compression_dictionary_cols_ibfk_1	mysql/compression_dictionary_cols	mysql/compression_dictionary	1	0
test/fk_1	test/child	test/parent	1	0
test/fk_10	test/child	test/parent	2	0
test/fk_2	test/child	test/parent	2	0
test/fk_3	test/child	test/parent	2	0
test/fk_4	test/child	test/parent	2	0
=======
test/fk_1	test/child	test/parent	1	6
test/fk_10	test/child	test/parent	2	5
test/fk_2	test/child	test/parent	2	5
test/fk_3	test/child	test/parent	2	5
test/fk_4	test/child	test/parent	2	5
>>>>>>> 124c7ab1
SELECT * FROM information_schema.INNODB_FOREIGN_COLS ORDER BY ID, POS;
ID	FOR_COL_NAME	REF_COL_NAME	POS
mysql/compression_dictionary_cols_ibfk_1	dict_id	id	1
test/fk_1	a2	b	1
test/fk_10	a1	a	1
test/fk_10	a2	b	2
test/fk_2	a1	a	1
test/fk_2	a2	b	2
test/fk_3	a1	a	1
test/fk_3	a2	b	2
test/fk_4	a1	a	1
test/fk_4	a2	b	2
SET DEBUG = '+d,innodb_test_cannot_add_fk_system';
ALTER TABLE `#child` ADD CONSTRAINT fk_43 FOREIGN KEY (a1, a2)
REFERENCES `#parent`(a, b) ON DELETE CASCADE ON UPDATE CASCADE,
ALGORITHM = INPLACE;
ERROR HY000: Failed to add the foreign key constraint 'test/fk_43' to system tables
SHOW ERRORS;
Level	Code	Message
Error	1823	Failed to add the foreign key constraint 'test/fk_43' to system tables
SET DEBUG = '-d,innodb_test_cannot_add_fk_system';
DROP TABLE `#child`;
DROP TABLE `#parent`;
SET foreign_key_checks = 0;
ALTER TABLE child ADD CONSTRAINT fk_5 FOREIGN KEY (a2) REFERENCES parent(b)
ON DELETE SET NULL ON UPDATE CASCADE,
ADD CONSTRAINT fk_6 FOREIGN KEY (a1, a2)
REFERENCES parent(a, b) ON DELETE CASCADE ON UPDATE CASCADE,
ALGORITHM = INPLACE;
SELECT * FROM information_schema.INNODB_FOREIGN ORDER BY ID;
ID	FOR_NAME	REF_NAME	N_COLS	TYPE
<<<<<<< HEAD
mysql/compression_dictionary_cols_ibfk_1	mysql/compression_dictionary_cols	mysql/compression_dictionary	1	0
test/fk_1	test/child	test/parent	1	0
test/fk_10	test/child	test/parent	2	0
test/fk_2	test/child	test/parent	2	0
test/fk_3	test/child	test/parent	2	0
test/fk_4	test/child	test/parent	2	0
test/fk_5	test/child	test/parent	1	0
test/fk_6	test/child	test/parent	2	0
=======
test/fk_1	test/child	test/parent	1	6
test/fk_10	test/child	test/parent	2	5
test/fk_2	test/child	test/parent	2	5
test/fk_3	test/child	test/parent	2	5
test/fk_4	test/child	test/parent	2	5
test/fk_5	test/child	test/parent	1	6
test/fk_6	test/child	test/parent	2	5
>>>>>>> 124c7ab1
SELECT * FROM information_schema.INNODB_FOREIGN_COLS ORDER BY ID, POS;
ID	FOR_COL_NAME	REF_COL_NAME	POS
mysql/compression_dictionary_cols_ibfk_1	dict_id	id	1
test/fk_1	a2	b	1
test/fk_10	a1	a	1
test/fk_10	a2	b	2
test/fk_2	a1	a	1
test/fk_2	a2	b	2
test/fk_3	a1	a	1
test/fk_3	a2	b	2
test/fk_4	a1	a	1
test/fk_4	a2	b	2
test/fk_5	a2	b	1
test/fk_6	a1	a	1
test/fk_6	a2	b	2
DROP TABLE child;
DROP TABLE parent;
CREATE TABLE parent (a INT PRIMARY KEY, b INT NOT NULL) ENGINE = InnoDB;
INSERT INTO parent VALUES(1,2),(2,3);
CREATE INDEX tb ON parent(b);
INSERT INTO parent VALUES(10,20),(20,30);
CREATE TABLE child (a1 INT PRIMARY KEY, a2 INT) ENGINE = InnoDB;
CREATE INDEX tb ON child(a2);
INSERT INTO child VALUES(10,20);
SET foreign_key_checks = 0;
ALTER TABLE child DROP INDEX tb, ADD CONSTRAINT fk_4 FOREIGN KEY (a2)
REFERENCES parent(b) ON DELETE CASCADE ON UPDATE CASCADE,
ALGORITHM = INPLACE;
SHOW CREATE TABLE child;
Table	Create Table
child	CREATE TABLE `child` (
  `a1` int(11) NOT NULL,
  `a2` int(11) DEFAULT NULL,
  PRIMARY KEY (`a1`),
  KEY `fk_4` (`a2`),
  CONSTRAINT `fk_4` FOREIGN KEY (`a2`) REFERENCES `parent` (`b`) ON DELETE CASCADE ON UPDATE CASCADE
) ENGINE=InnoDB DEFAULT CHARSET=utf8mb4 COLLATE=utf8mb4_0900_ai_ci
SELECT * FROM information_schema.INNODB_FOREIGN ORDER BY ID;
ID	FOR_NAME	REF_NAME	N_COLS	TYPE
<<<<<<< HEAD
mysql/compression_dictionary_cols_ibfk_1	mysql/compression_dictionary_cols	mysql/compression_dictionary	1	0
test/fk_4	test/child	test/parent	1	0
=======
test/fk_4	test/child	test/parent	1	5
>>>>>>> 124c7ab1
SELECT * FROM information_schema.INNODB_FOREIGN_COLS ORDER BY ID, POS;
ID	FOR_COL_NAME	REF_COL_NAME	POS
mysql/compression_dictionary_cols_ibfk_1	dict_id	id	1
test/fk_4	a2	b	1
SET foreign_key_checks = 1;
DROP TABLE child;
DROP TABLE parent;
CREATE TABLE parent (a INT PRIMARY KEY, b INT NOT NULL) ENGINE = InnoDB;
INSERT INTO parent VALUES(1,2),(2,3);
CREATE INDEX tb ON parent(b);
INSERT INTO parent VALUES(10,20),(20,30);
CREATE TABLE child (a1 INT PRIMARY KEY, a2 INT) ENGINE = InnoDB;
CREATE INDEX tb ON child(a2);
SET foreign_key_checks = 0;
ALTER TABLE child CHANGE a2 a3 INT,
ADD CONSTRAINT fk_1 FOREIGN KEY (a2) REFERENCES parent(b)
ON DELETE SET NULL ON UPDATE CASCADE,
ALGORITHM = INPLACE;
ERROR 42000: Key column 'a2' doesn't exist in table
ALTER TABLE child CHANGE a2 a3 INT,
ADD CONSTRAINT fk_1 FOREIGN KEY (a3) REFERENCES parent(b)
ON DELETE SET NULL ON UPDATE CASCADE,
ALGORITHM = INPLACE;
DROP TABLE child;
DROP TABLE parent;
CREATE TABLE parent (a INT PRIMARY KEY, b INT NOT NULL) ENGINE = InnoDB;
INSERT INTO parent VALUES(1,2),(2,3);
CREATE INDEX tb ON parent(b);
INSERT INTO parent VALUES(10,20),(20,30);
CREATE TABLE child (a1 INT NOT NULL, a2 INT) ENGINE = InnoDB;
CREATE INDEX tb ON child(a2);
SET foreign_key_checks = 0;
SET DEBUG = '+d,innodb_test_cannot_add_fk_system';
ALTER TABLE child ADD PRIMARY KEY idx (a3), CHANGE a1 a3 INT,
ADD CONSTRAINT fk_1 FOREIGN KEY (a2) REFERENCES parent(b)
ON DELETE SET NULL ON UPDATE CASCADE,
ALGORITHM = INPLACE;
ERROR HY000: Failed to add the foreign key constraint 'test/fk_1' to system tables
SET DEBUG = '-d,innodb_test_cannot_add_fk_system';
SELECT * FROM INFORMATION_SCHEMA.INNODB_FOREIGN ORDER BY ID;
ID	FOR_NAME	REF_NAME	N_COLS	TYPE
mysql/compression_dictionary_cols_ibfk_1	mysql/compression_dictionary_cols	mysql/compression_dictionary	1	0
SELECT * FROM information_schema.INNODB_FOREIGN_COLS ORDER BY ID, POS;
ID	FOR_COL_NAME	REF_COL_NAME	POS
mysql/compression_dictionary_cols_ibfk_1	dict_id	id	1
SELECT t2.name, t1.name FROM information_schema.innodb_columns t1, information_schema.innodb_tables t2 WHERE t1.table_id = t2.table_id AND t2.name LIKE "%child" ORDER BY t1.name;
name	name
test/child	a1
test/child	a2
SELECT NAME FROM information_schema.INNODB_TABLES WHERE NAME not like 'sys\/%'
  AND name NOT LIKE 'mysql\/%';
NAME
mtr/test_suppressions
mtr/global_suppressions
test/parent
test/child
ALTER TABLE child ADD PRIMARY KEY idx (a3), CHANGE a1 a3 INT,
ADD CONSTRAINT fk_1 FOREIGN KEY (a2) REFERENCES parent(b)
ON DELETE SET NULL ON UPDATE CASCADE,
ALGORITHM = INPLACE;
SELECT * FROM INFORMATION_SCHEMA.INNODB_FOREIGN ORDER BY ID;
ID	FOR_NAME	REF_NAME	N_COLS	TYPE
<<<<<<< HEAD
mysql/compression_dictionary_cols_ibfk_1	mysql/compression_dictionary_cols	mysql/compression_dictionary	1	0
test/fk_1	test/child	test/parent	1	0
=======
test/fk_1	test/child	test/parent	1	6
>>>>>>> 124c7ab1
SELECT * FROM information_schema.INNODB_FOREIGN_COLS ORDER BY ID, POS;
ID	FOR_COL_NAME	REF_COL_NAME	POS
mysql/compression_dictionary_cols_ibfk_1	dict_id	id	1
test/fk_1	a2	b	1
SELECT t2.name, t1.name FROM information_schema.innodb_columns t1, information_schema.innodb_tables t2 WHERE t1.table_id = t2.table_id AND t2.name LIKE "%child" ORDER BY t1.name;
name	name
test/child	a2
test/child	a3
SELECT NAME FROM information_schema.INNODB_TABLES WHERE NAME not like 'sys\/%'
  AND name NOT LIKE 'mysql\/%';
NAME
mtr/test_suppressions
mtr/global_suppressions
test/parent
test/child
SHOW CREATE TABLE child;
Table	Create Table
child	CREATE TABLE `child` (
  `a3` int(11) NOT NULL,
  `a2` int(11) DEFAULT NULL,
  PRIMARY KEY (`a3`),
  KEY `tb` (`a2`),
  CONSTRAINT `fk_1` FOREIGN KEY (`a2`) REFERENCES `parent` (`b`) ON DELETE SET NULL ON UPDATE CASCADE
) ENGINE=InnoDB DEFAULT CHARSET=utf8mb4 COLLATE=utf8mb4_0900_ai_ci
DROP TABLE child;
CREATE TABLE child (a1 INT NOT NULL, a2 INT) ENGINE = InnoDB;
ALTER TABLE child ADD PRIMARY KEY idx (a1),
ADD CONSTRAINT fk_1 FOREIGN KEY (a2) REFERENCES parent(b)
ON DELETE SET NULL ON UPDATE CASCADE,
ALGORITHM = INPLACE;
SELECT * from information_schema.INNODB_FOREIGN ORDER BY ID;
ID	FOR_NAME	REF_NAME	N_COLS	TYPE
<<<<<<< HEAD
mysql/compression_dictionary_cols_ibfk_1	mysql/compression_dictionary_cols	mysql/compression_dictionary	1	0
test/fk_1	test/child	test/parent	1	0
=======
test/fk_1	test/child	test/parent	1	6
>>>>>>> 124c7ab1
SELECT * FROM information_schema.INNODB_FOREIGN_COLS ORDER BY ID, POS;
ID	FOR_COL_NAME	REF_COL_NAME	POS
mysql/compression_dictionary_cols_ibfk_1	dict_id	id	1
test/fk_1	a2	b	1
SELECT t2.name, t1.name FROM information_schema.innodb_columns t1, information_schema.innodb_tables t2 WHERE t1.table_id = t2.table_id AND t2.name LIKE "%child" ORDER BY t1.name;
name	name
test/child	a1
test/child	a2
SELECT NAME FROM information_schema.INNODB_TABLES WHERE NAME not like 'sys\/%'
  AND name NOT LIKE 'mysql\/%';
NAME
mtr/test_suppressions
mtr/global_suppressions
test/parent
test/child
SHOW CREATE TABLE child;
Table	Create Table
child	CREATE TABLE `child` (
  `a1` int(11) NOT NULL,
  `a2` int(11) DEFAULT NULL,
  PRIMARY KEY (`a1`),
  KEY `fk_1` (`a2`),
  CONSTRAINT `fk_1` FOREIGN KEY (`a2`) REFERENCES `parent` (`b`) ON DELETE SET NULL ON UPDATE CASCADE
) ENGINE=InnoDB DEFAULT CHARSET=utf8mb4 COLLATE=utf8mb4_0900_ai_ci
DROP TABLE child;
CREATE TABLE child (a1 INT NOT NULL, a2 INT) ENGINE = InnoDB;
ALTER TABLE child CHANGE a1 a3 INT,
ADD CONSTRAINT fk_1 FOREIGN KEY (a3) REFERENCES parent(b)
ON DELETE SET NULL ON UPDATE CASCADE,
ALGORITHM = INPLACE;
SELECT * from information_schema.INNODB_FOREIGN ORDER BY ID;
ID	FOR_NAME	REF_NAME	N_COLS	TYPE
<<<<<<< HEAD
mysql/compression_dictionary_cols_ibfk_1	mysql/compression_dictionary_cols	mysql/compression_dictionary	1	0
test/fk_1	test/child	test/parent	1	0
=======
test/fk_1	test/child	test/parent	1	6
>>>>>>> 124c7ab1
SELECT * FROM information_schema.INNODB_FOREIGN_COLS ORDER BY ID, POS;
ID	FOR_COL_NAME	REF_COL_NAME	POS
mysql/compression_dictionary_cols_ibfk_1	dict_id	id	1
test/fk_1	a3	b	1
SELECT t2.name, t1.name FROM information_schema.innodb_columns t1, information_schema.innodb_tables t2 WHERE t1.table_id = t2.table_id AND t2.name LIKE "%child" ORDER BY t1.name;
name	name
test/child	a2
test/child	a3
SELECT NAME FROM information_schema.INNODB_TABLES WHERE NAME not like 'sys\/%'
  AND name NOT LIKE 'mysql\/%';
NAME
mtr/test_suppressions
mtr/global_suppressions
test/parent
test/child
SHOW CREATE TABLE child;
Table	Create Table
child	CREATE TABLE `child` (
  `a3` int(11) DEFAULT NULL,
  `a2` int(11) DEFAULT NULL,
  KEY `fk_1` (`a3`),
  CONSTRAINT `fk_1` FOREIGN KEY (`a3`) REFERENCES `parent` (`b`) ON DELETE SET NULL ON UPDATE CASCADE
) ENGINE=InnoDB DEFAULT CHARSET=utf8mb4 COLLATE=utf8mb4_0900_ai_ci
DROP TABLE child;
CREATE TABLE child (a1 INT NOT NULL, a2 INT) ENGINE = InnoDB;
ALTER TABLE child ADD PRIMARY KEY idx (a3), CHANGE a1 a3 INT,
ADD CONSTRAINT fk_1 FOREIGN KEY (a3) REFERENCES parent(b)
ON DELETE SET NULL ON UPDATE CASCADE,
ALGORITHM = INPLACE;
ERROR HY000: Column 'a3' cannot be NOT NULL: needed in a foreign key constraint 'fk_1' SET NULL
DROP TABLE parent;
DROP TABLE child;
CREATE TABLE parent (a INT PRIMARY KEY, b INT NOT NULL, c INT) ENGINE = InnoDB;
INSERT INTO parent VALUES(1,2,3),(2,3,4);
CREATE INDEX tb ON parent(b);
CREATE TABLE child (a1 INT NOT NULL, a2 INT, a3 INT) ENGINE = InnoDB;
CREATE INDEX tb ON child(a2);
ALTER TABLE child
ADD CONSTRAINT fk_a FOREIGN KEY (a2) REFERENCES parent(b)
ON DELETE SET NULL ON UPDATE CASCADE,
ALGORITHM = INPLACE;
ALTER TABLE child
ADD CONSTRAINT fk_b FOREIGN KEY (a1) REFERENCES parent(a),
ALGORITHM = INPLACE;
ALTER TABLE child CHANGE a2 a2_new INT, CHANGE a1 a1_new INT;
SHOW CREATE TABLE child;
Table	Create Table
child	CREATE TABLE `child` (
  `a1_new` int(11) DEFAULT NULL,
  `a2_new` int(11) DEFAULT NULL,
  `a3` int(11) DEFAULT NULL,
  KEY `tb` (`a2_new`),
  KEY `fk_b` (`a1_new`),
  CONSTRAINT `fk_a` FOREIGN KEY (`a2_new`) REFERENCES `parent` (`b`) ON DELETE SET NULL ON UPDATE CASCADE,
  CONSTRAINT `fk_b` FOREIGN KEY (`a1_new`) REFERENCES `parent` (`a`)
) ENGINE=InnoDB DEFAULT CHARSET=utf8mb4 COLLATE=utf8mb4_0900_ai_ci
SELECT * from information_schema.INNODB_FOREIGN ORDER BY ID;
ID	FOR_NAME	REF_NAME	N_COLS	TYPE
<<<<<<< HEAD
mysql/compression_dictionary_cols_ibfk_1	mysql/compression_dictionary_cols	mysql/compression_dictionary	1	0
test/fk_a	test/child	test/parent	1	0
test/fk_b	test/child	test/parent	1	0
=======
test/fk_a	test/child	test/parent	1	6
test/fk_b	test/child	test/parent	1	48
>>>>>>> 124c7ab1
SELECT * FROM information_schema.INNODB_FOREIGN_COLS ORDER BY ID, POS;
ID	FOR_COL_NAME	REF_COL_NAME	POS
mysql/compression_dictionary_cols_ibfk_1	dict_id	id	1
test/fk_a	a2_new	b	1
test/fk_b	a1_new	a	1
ALTER TABLE child
ADD CONSTRAINT fk_new_1 FOREIGN KEY (a1_new) REFERENCES parent(b),
ADD CONSTRAINT fk_new_2 FOREIGN KEY (a2_new) REFERENCES parent(a),
ADD CONSTRAINT fk_new_3 FOREIGN KEY (a3) REFERENCES parent(c),
ALGORITHM = INPLACE;
ERROR HY000: Failed to add the foreign key constraint. Missing index for constraint 'fk_new_3' in the referenced table 'parent'
SHOW CREATE TABLE child;
Table	Create Table
child	CREATE TABLE `child` (
  `a1_new` int(11) DEFAULT NULL,
  `a2_new` int(11) DEFAULT NULL,
  `a3` int(11) DEFAULT NULL,
  KEY `tb` (`a2_new`),
  KEY `fk_b` (`a1_new`),
  CONSTRAINT `fk_a` FOREIGN KEY (`a2_new`) REFERENCES `parent` (`b`) ON DELETE SET NULL ON UPDATE CASCADE,
  CONSTRAINT `fk_b` FOREIGN KEY (`a1_new`) REFERENCES `parent` (`a`)
) ENGINE=InnoDB DEFAULT CHARSET=utf8mb4 COLLATE=utf8mb4_0900_ai_ci
SELECT * from information_schema.INNODB_FOREIGN ORDER BY ID;
ID	FOR_NAME	REF_NAME	N_COLS	TYPE
<<<<<<< HEAD
mysql/compression_dictionary_cols_ibfk_1	mysql/compression_dictionary_cols	mysql/compression_dictionary	1	0
test/fk_a	test/child	test/parent	1	0
test/fk_b	test/child	test/parent	1	0
=======
test/fk_a	test/child	test/parent	1	6
test/fk_b	test/child	test/parent	1	48
>>>>>>> 124c7ab1
SELECT * FROM information_schema.INNODB_FOREIGN_COLS ORDER BY ID, POS;
ID	FOR_COL_NAME	REF_COL_NAME	POS
mysql/compression_dictionary_cols_ibfk_1	dict_id	id	1
test/fk_a	a2_new	b	1
test/fk_b	a1_new	a	1
ALTER TABLE child
ADD CONSTRAINT fk_new_1 FOREIGN KEY (a1_new) REFERENCES parent(b),
ADD CONSTRAINT fk_new_2 FOREIGN KEY (a2_new) REFERENCES parent(a),
ADD CONSTRAINT fk_new_3 FOREIGN KEY (a3) REFERENCES parent(a),
ALGORITHM = INPLACE;
SHOW CREATE TABLE child;
Table	Create Table
child	CREATE TABLE `child` (
  `a1_new` int(11) DEFAULT NULL,
  `a2_new` int(11) DEFAULT NULL,
  `a3` int(11) DEFAULT NULL,
  KEY `tb` (`a2_new`),
  KEY `fk_new_1` (`a1_new`),
  KEY `fk_new_3` (`a3`),
  CONSTRAINT `fk_a` FOREIGN KEY (`a2_new`) REFERENCES `parent` (`b`) ON DELETE SET NULL ON UPDATE CASCADE,
  CONSTRAINT `fk_b` FOREIGN KEY (`a1_new`) REFERENCES `parent` (`a`),
  CONSTRAINT `fk_new_1` FOREIGN KEY (`a1_new`) REFERENCES `parent` (`b`),
  CONSTRAINT `fk_new_2` FOREIGN KEY (`a2_new`) REFERENCES `parent` (`a`),
  CONSTRAINT `fk_new_3` FOREIGN KEY (`a3`) REFERENCES `parent` (`a`)
) ENGINE=InnoDB DEFAULT CHARSET=utf8mb4 COLLATE=utf8mb4_0900_ai_ci
SELECT * from information_schema.INNODB_FOREIGN ORDER BY ID;
ID	FOR_NAME	REF_NAME	N_COLS	TYPE
<<<<<<< HEAD
mysql/compression_dictionary_cols_ibfk_1	mysql/compression_dictionary_cols	mysql/compression_dictionary	1	0
test/fk_a	test/child	test/parent	1	0
test/fk_b	test/child	test/parent	1	0
test/fk_new_1	test/child	test/parent	1	0
test/fk_new_2	test/child	test/parent	1	0
test/fk_new_3	test/child	test/parent	1	0
=======
test/fk_a	test/child	test/parent	1	6
test/fk_b	test/child	test/parent	1	48
test/fk_new_1	test/child	test/parent	1	48
test/fk_new_2	test/child	test/parent	1	48
test/fk_new_3	test/child	test/parent	1	48
>>>>>>> 124c7ab1
SELECT * FROM information_schema.INNODB_FOREIGN_COLS ORDER BY ID, POS;
ID	FOR_COL_NAME	REF_COL_NAME	POS
mysql/compression_dictionary_cols_ibfk_1	dict_id	id	1
test/fk_a	a2_new	b	1
test/fk_b	a1_new	a	1
test/fk_new_1	a1_new	b	1
test/fk_new_2	a2_new	a	1
test/fk_new_3	a3	a	1
DROP TABLE child;
CREATE TABLE child (a1 INT NOT NULL, a2 INT, a3 INT) ENGINE = InnoDB;
CREATE INDEX tb ON child(a2);
ALTER TABLE child ADD PRIMARY KEY idx (a1),
ADD CONSTRAINT fk_new_1 FOREIGN KEY (a1) REFERENCES parent(b),
ADD CONSTRAINT fk_new_2 FOREIGN KEY (a2) REFERENCES parent(a),
ADD CONSTRAINT fk_new_3 FOREIGN KEY (a3) REFERENCES parent(c),
ALGORITHM = INPLACE;
ERROR HY000: Failed to add the foreign key constraint. Missing index for constraint 'fk_new_3' in the referenced table 'parent'
SHOW CREATE TABLE child;
Table	Create Table
child	CREATE TABLE `child` (
  `a1` int(11) NOT NULL,
  `a2` int(11) DEFAULT NULL,
  `a3` int(11) DEFAULT NULL,
  KEY `tb` (`a2`)
) ENGINE=InnoDB DEFAULT CHARSET=utf8mb4 COLLATE=utf8mb4_0900_ai_ci
SELECT * from information_schema.INNODB_FOREIGN ORDER BY ID;
ID	FOR_NAME	REF_NAME	N_COLS	TYPE
mysql/compression_dictionary_cols_ibfk_1	mysql/compression_dictionary_cols	mysql/compression_dictionary	1	0
SELECT * FROM information_schema.INNODB_FOREIGN_COLS ORDER BY ID, POS;
ID	FOR_COL_NAME	REF_COL_NAME	POS
mysql/compression_dictionary_cols_ibfk_1	dict_id	id	1
ALTER TABLE child ADD PRIMARY KEY idx (a1),
ADD CONSTRAINT fk_new_1 FOREIGN KEY (a1) REFERENCES parent(b),
ADD CONSTRAINT fk_new_2 FOREIGN KEY (a2) REFERENCES parent(a),
ADD CONSTRAINT fk_new_3 FOREIGN KEY (a3) REFERENCES parent(a),
ALGORITHM = INPLACE;
SHOW CREATE TABLE child;
Table	Create Table
child	CREATE TABLE `child` (
  `a1` int(11) NOT NULL,
  `a2` int(11) DEFAULT NULL,
  `a3` int(11) DEFAULT NULL,
  PRIMARY KEY (`a1`),
  KEY `tb` (`a2`),
  KEY `fk_new_3` (`a3`),
  CONSTRAINT `fk_new_1` FOREIGN KEY (`a1`) REFERENCES `parent` (`b`),
  CONSTRAINT `fk_new_2` FOREIGN KEY (`a2`) REFERENCES `parent` (`a`),
  CONSTRAINT `fk_new_3` FOREIGN KEY (`a3`) REFERENCES `parent` (`a`)
) ENGINE=InnoDB DEFAULT CHARSET=utf8mb4 COLLATE=utf8mb4_0900_ai_ci
SELECT * from information_schema.INNODB_FOREIGN ORDER BY ID;
ID	FOR_NAME	REF_NAME	N_COLS	TYPE
<<<<<<< HEAD
mysql/compression_dictionary_cols_ibfk_1	mysql/compression_dictionary_cols	mysql/compression_dictionary	1	0
test/fk_new_1	test/child	test/parent	1	0
test/fk_new_2	test/child	test/parent	1	0
test/fk_new_3	test/child	test/parent	1	0
=======
test/fk_new_1	test/child	test/parent	1	48
test/fk_new_2	test/child	test/parent	1	48
test/fk_new_3	test/child	test/parent	1	48
>>>>>>> 124c7ab1
SELECT * FROM information_schema.INNODB_FOREIGN_COLS ORDER BY ID, POS;
ID	FOR_COL_NAME	REF_COL_NAME	POS
mysql/compression_dictionary_cols_ibfk_1	dict_id	id	1
test/fk_new_1	a1	b	1
test/fk_new_2	a2	a	1
test/fk_new_3	a3	a	1
SET foreign_key_checks = 1;
DROP TABLE child;
DROP TABLE parent;
CREATE TABLE Parent (a INT PRIMARY KEY, b INT NOT NULL) ENGINE = InnoDB;
INSERT INTO Parent VALUES(1,2),(2,3);
CREATE INDEX tb ON Parent(b);
INSERT INTO Parent VALUES(10,20),(20,30);
CREATE TABLE Child (a1 INT PRIMARY KEY, a2 INT) ENGINE = InnoDB;
CREATE INDEX tb ON Child(a2);
INSERT INTO Child VALUES(10,20);
SET foreign_key_checks = 0;
ALTER TABLE Child ADD CONSTRAINT fk_1 FOREIGN KEY (a2)
REFERENCES Parent(b) ON DELETE SET NULL ON UPDATE CASCADE,
ALGORITHM = INPLACE;
DROP TABLE Child;
DROP TABLE Parent;
CREATE TABLE `t2`(a int,c int,d int) ENGINE=INNODB;
CREATE TABLE `t3`(a int,c int,d int) ENGINE=INNODB;
CREATE INDEX idx ON t3(a);
ALTER TABLE `t2` ADD CONSTRAINT `fw` FOREIGN KEY (`c`) REFERENCES t3 (a);
ALTER TABLE `t2` ADD CONSTRAINT `e` foreign key (`d`) REFERENCES t3(a);
ALTER TABLE `t3` ADD CONSTRAINT `e` foreign key (`c`) REFERENCES `t2`(`c`) ON UPDATE SET NULL;
ERROR HY000: Duplicate foreign key constraint name 'e'
SELECT * FROM INFORMATION_SCHEMA.INNODB_FOREIGN ORDER BY ID;
ID	FOR_NAME	REF_NAME	N_COLS	TYPE
<<<<<<< HEAD
mysql/compression_dictionary_cols_ibfk_1	mysql/compression_dictionary_cols	mysql/compression_dictionary	1	0
test/e	test/t2	test/t3	1	0
test/fw	test/t2	test/t3	1	0
=======
test/e	test/t2	test/t3	1	48
test/fw	test/t2	test/t3	1	48
>>>>>>> 124c7ab1
SELECT * FROM INFORMATION_SCHEMA.INNODB_FOREIGN_COLS ORDER BY ID, POS;
ID	FOR_COL_NAME	REF_COL_NAME	POS
mysql/compression_dictionary_cols_ibfk_1	dict_id	id	1
test/e	d	a	1
test/fw	c	a	1
DROP TABLE t2;
DROP TABLE t3;
# Bug #17449901	 TABLE DISAPPEARS WHEN ALTERING
# WITH FOREIGN KEY CHECKS OFF
create table t1(f1 int,primary key(f1))engine=innodb;
create table t2(f2 int,f3 int,key t(f2,f3),foreign key(f2) references t1(f1))engine=innodb;
SET foreign_key_checks=0;
drop index t on t2;
ERROR HY000: Cannot drop index 't': needed in a foreign key constraint
drop table t2;
drop table t1;
create table t1(f1 int ,primary key(f1))engine=innodb;
create table t2(f2 int,f3 int, key t(f2),foreign key(f2) references t1(f1))engine=innodb;
SET foreign_key_checks = 0;
alter table t2 drop key t,algorithm=inplace;
ERROR HY000: Cannot drop index 't': needed in a foreign key constraint
show create table t2;
Table	Create Table
t2	CREATE TABLE `t2` (
  `f2` int(11) DEFAULT NULL,
  `f3` int(11) DEFAULT NULL,
  KEY `t` (`f2`),
  CONSTRAINT `t2_ibfk_1` FOREIGN KEY (`f2`) REFERENCES `t1` (`f1`)
) ENGINE=InnoDB DEFAULT CHARSET=utf8mb4 COLLATE=utf8mb4_0900_ai_ci
drop table t2;
drop table t1;
create table t1(f1 int ,primary key(f1))engine=innodb;
create table t2(f2 int,f3 int, key t(f2),key t1(f2,f3),
foreign key(f2) references t1(f1))engine=innodb;
SET foreign_key_checks = 0;
alter table t2 drop key t,algorithm=inplace;
show create table t2;
Table	Create Table
t2	CREATE TABLE `t2` (
  `f2` int(11) DEFAULT NULL,
  `f3` int(11) DEFAULT NULL,
  KEY `t1` (`f2`,`f3`),
  CONSTRAINT `t2_ibfk_1` FOREIGN KEY (`f2`) REFERENCES `t1` (`f1`)
) ENGINE=InnoDB DEFAULT CHARSET=utf8mb4 COLLATE=utf8mb4_0900_ai_ci
drop table t2;
drop table t1;<|MERGE_RESOLUTION|>--- conflicted
+++ resolved
@@ -14,12 +14,8 @@
 ALGORITHM = INPLACE;
 SELECT * FROM information_schema.INNODB_FOREIGN ORDER BY ID;
 ID	FOR_NAME	REF_NAME	N_COLS	TYPE
-<<<<<<< HEAD
-mysql/compression_dictionary_cols_ibfk_1	mysql/compression_dictionary_cols	mysql/compression_dictionary	1	0
-test/fk_1	test/child	test/parent	1	0
-=======
-test/fk_1	test/child	test/parent	1	6
->>>>>>> 124c7ab1
+mysql/compression_dictionary_cols_ibfk_1	mysql/compression_dictionary_cols	mysql/compression_dictionary	1	0
+test/fk_1	test/child	test/parent	1	6
 SELECT * FROM information_schema.INNODB_FOREIGN_COLS ORDER BY ID, POS;
 ID	FOR_COL_NAME	REF_COL_NAME	POS
 mysql/compression_dictionary_cols_ibfk_1	dict_id	id	1
@@ -60,18 +56,11 @@
 REFERENCES parent(a, b) ON DELETE CASCADE ON UPDATE CASCADE;
 SELECT * FROM information_schema.INNODB_FOREIGN ORDER BY ID;
 ID	FOR_NAME	REF_NAME	N_COLS	TYPE
-<<<<<<< HEAD
-mysql/compression_dictionary_cols_ibfk_1	mysql/compression_dictionary_cols	mysql/compression_dictionary	1	0
-test/fk_1	test/child	test/parent	1	0
-test/fk_10	test/child	test/parent	2	0
-test/fk_2	test/child	test/parent	2	0
-test/fk_3	test/child	test/parent	2	0
-=======
+mysql/compression_dictionary_cols_ibfk_1	mysql/compression_dictionary_cols	mysql/compression_dictionary	1	0
 test/fk_1	test/child	test/parent	1	6
 test/fk_10	test/child	test/parent	2	5
 test/fk_2	test/child	test/parent	2	5
 test/fk_3	test/child	test/parent	2	5
->>>>>>> 124c7ab1
 SELECT * FROM information_schema.INNODB_FOREIGN_COLS ORDER BY ID, POS;
 ID	FOR_COL_NAME	REF_COL_NAME	POS
 mysql/compression_dictionary_cols_ibfk_1	dict_id	id	1
@@ -112,20 +101,12 @@
 SET DEBUG = '-d,innodb_test_open_ref_fail';
 SELECT * FROM information_schema.INNODB_FOREIGN ORDER BY ID;
 ID	FOR_NAME	REF_NAME	N_COLS	TYPE
-<<<<<<< HEAD
-mysql/compression_dictionary_cols_ibfk_1	mysql/compression_dictionary_cols	mysql/compression_dictionary	1	0
-test/fk_1	test/child	test/parent	1	0
-test/fk_10	test/child	test/parent	2	0
-test/fk_2	test/child	test/parent	2	0
-test/fk_3	test/child	test/parent	2	0
-test/fk_4	test/child	test/parent	2	0
-=======
+mysql/compression_dictionary_cols_ibfk_1	mysql/compression_dictionary_cols	mysql/compression_dictionary	1	0
 test/fk_1	test/child	test/parent	1	6
 test/fk_10	test/child	test/parent	2	5
 test/fk_2	test/child	test/parent	2	5
 test/fk_3	test/child	test/parent	2	5
 test/fk_4	test/child	test/parent	2	5
->>>>>>> 124c7ab1
 SELECT * FROM information_schema.INNODB_FOREIGN_COLS ORDER BY ID, POS;
 ID	FOR_COL_NAME	REF_COL_NAME	POS
 mysql/compression_dictionary_cols_ibfk_1	dict_id	id	1
@@ -169,20 +150,12 @@
 SET DEBUG = '-d,innodb_test_no_foreign_idx';
 SELECT * FROM information_schema.INNODB_FOREIGN ORDER BY ID;
 ID	FOR_NAME	REF_NAME	N_COLS	TYPE
-<<<<<<< HEAD
-mysql/compression_dictionary_cols_ibfk_1	mysql/compression_dictionary_cols	mysql/compression_dictionary	1	0
-test/fk_1	test/child	test/parent	1	0
-test/fk_10	test/child	test/parent	2	0
-test/fk_2	test/child	test/parent	2	0
-test/fk_3	test/child	test/parent	2	0
-test/fk_4	test/child	test/parent	2	0
-=======
+mysql/compression_dictionary_cols_ibfk_1	mysql/compression_dictionary_cols	mysql/compression_dictionary	1	0
 test/fk_1	test/child	test/parent	1	6
 test/fk_10	test/child	test/parent	2	5
 test/fk_2	test/child	test/parent	2	5
 test/fk_3	test/child	test/parent	2	5
 test/fk_4	test/child	test/parent	2	5
->>>>>>> 124c7ab1
 SELECT * FROM information_schema.INNODB_FOREIGN_COLS ORDER BY ID, POS;
 ID	FOR_COL_NAME	REF_COL_NAME	POS
 mysql/compression_dictionary_cols_ibfk_1	dict_id	id	1
@@ -212,20 +185,12 @@
 SET DEBUG = '-d,innodb_test_wrong_fk_option';
 SELECT * FROM information_schema.INNODB_FOREIGN ORDER BY ID;
 ID	FOR_NAME	REF_NAME	N_COLS	TYPE
-<<<<<<< HEAD
-mysql/compression_dictionary_cols_ibfk_1	mysql/compression_dictionary_cols	mysql/compression_dictionary	1	0
-test/fk_1	test/child	test/parent	1	0
-test/fk_10	test/child	test/parent	2	0
-test/fk_2	test/child	test/parent	2	0
-test/fk_3	test/child	test/parent	2	0
-test/fk_4	test/child	test/parent	2	0
-=======
+mysql/compression_dictionary_cols_ibfk_1	mysql/compression_dictionary_cols	mysql/compression_dictionary	1	0
 test/fk_1	test/child	test/parent	1	6
 test/fk_10	test/child	test/parent	2	5
 test/fk_2	test/child	test/parent	2	5
 test/fk_3	test/child	test/parent	2	5
 test/fk_4	test/child	test/parent	2	5
->>>>>>> 124c7ab1
 SELECT * FROM information_schema.INNODB_FOREIGN_COLS ORDER BY ID, POS;
 ID	FOR_COL_NAME	REF_COL_NAME	POS
 mysql/compression_dictionary_cols_ibfk_1	dict_id	id	1
@@ -257,16 +222,7 @@
 ALGORITHM = INPLACE;
 SELECT * FROM information_schema.INNODB_FOREIGN ORDER BY ID;
 ID	FOR_NAME	REF_NAME	N_COLS	TYPE
-<<<<<<< HEAD
-mysql/compression_dictionary_cols_ibfk_1	mysql/compression_dictionary_cols	mysql/compression_dictionary	1	0
-test/fk_1	test/child	test/parent	1	0
-test/fk_10	test/child	test/parent	2	0
-test/fk_2	test/child	test/parent	2	0
-test/fk_3	test/child	test/parent	2	0
-test/fk_4	test/child	test/parent	2	0
-test/fk_5	test/child	test/parent	1	0
-test/fk_6	test/child	test/parent	2	0
-=======
+mysql/compression_dictionary_cols_ibfk_1	mysql/compression_dictionary_cols	mysql/compression_dictionary	1	0
 test/fk_1	test/child	test/parent	1	6
 test/fk_10	test/child	test/parent	2	5
 test/fk_2	test/child	test/parent	2	5
@@ -274,7 +230,6 @@
 test/fk_4	test/child	test/parent	2	5
 test/fk_5	test/child	test/parent	1	6
 test/fk_6	test/child	test/parent	2	5
->>>>>>> 124c7ab1
 SELECT * FROM information_schema.INNODB_FOREIGN_COLS ORDER BY ID, POS;
 ID	FOR_COL_NAME	REF_COL_NAME	POS
 mysql/compression_dictionary_cols_ibfk_1	dict_id	id	1
@@ -314,12 +269,8 @@
 ) ENGINE=InnoDB DEFAULT CHARSET=utf8mb4 COLLATE=utf8mb4_0900_ai_ci
 SELECT * FROM information_schema.INNODB_FOREIGN ORDER BY ID;
 ID	FOR_NAME	REF_NAME	N_COLS	TYPE
-<<<<<<< HEAD
-mysql/compression_dictionary_cols_ibfk_1	mysql/compression_dictionary_cols	mysql/compression_dictionary	1	0
-test/fk_4	test/child	test/parent	1	0
-=======
+mysql/compression_dictionary_cols_ibfk_1	mysql/compression_dictionary_cols	mysql/compression_dictionary	1	0
 test/fk_4	test/child	test/parent	1	5
->>>>>>> 124c7ab1
 SELECT * FROM information_schema.INNODB_FOREIGN_COLS ORDER BY ID, POS;
 ID	FOR_COL_NAME	REF_COL_NAME	POS
 mysql/compression_dictionary_cols_ibfk_1	dict_id	id	1
@@ -382,12 +333,8 @@
 ALGORITHM = INPLACE;
 SELECT * FROM INFORMATION_SCHEMA.INNODB_FOREIGN ORDER BY ID;
 ID	FOR_NAME	REF_NAME	N_COLS	TYPE
-<<<<<<< HEAD
-mysql/compression_dictionary_cols_ibfk_1	mysql/compression_dictionary_cols	mysql/compression_dictionary	1	0
-test/fk_1	test/child	test/parent	1	0
-=======
-test/fk_1	test/child	test/parent	1	6
->>>>>>> 124c7ab1
+mysql/compression_dictionary_cols_ibfk_1	mysql/compression_dictionary_cols	mysql/compression_dictionary	1	0
+test/fk_1	test/child	test/parent	1	6
 SELECT * FROM information_schema.INNODB_FOREIGN_COLS ORDER BY ID, POS;
 ID	FOR_COL_NAME	REF_COL_NAME	POS
 mysql/compression_dictionary_cols_ibfk_1	dict_id	id	1
@@ -420,12 +367,8 @@
 ALGORITHM = INPLACE;
 SELECT * from information_schema.INNODB_FOREIGN ORDER BY ID;
 ID	FOR_NAME	REF_NAME	N_COLS	TYPE
-<<<<<<< HEAD
-mysql/compression_dictionary_cols_ibfk_1	mysql/compression_dictionary_cols	mysql/compression_dictionary	1	0
-test/fk_1	test/child	test/parent	1	0
-=======
-test/fk_1	test/child	test/parent	1	6
->>>>>>> 124c7ab1
+mysql/compression_dictionary_cols_ibfk_1	mysql/compression_dictionary_cols	mysql/compression_dictionary	1	0
+test/fk_1	test/child	test/parent	1	6
 SELECT * FROM information_schema.INNODB_FOREIGN_COLS ORDER BY ID, POS;
 ID	FOR_COL_NAME	REF_COL_NAME	POS
 mysql/compression_dictionary_cols_ibfk_1	dict_id	id	1
@@ -458,12 +401,8 @@
 ALGORITHM = INPLACE;
 SELECT * from information_schema.INNODB_FOREIGN ORDER BY ID;
 ID	FOR_NAME	REF_NAME	N_COLS	TYPE
-<<<<<<< HEAD
-mysql/compression_dictionary_cols_ibfk_1	mysql/compression_dictionary_cols	mysql/compression_dictionary	1	0
-test/fk_1	test/child	test/parent	1	0
-=======
-test/fk_1	test/child	test/parent	1	6
->>>>>>> 124c7ab1
+mysql/compression_dictionary_cols_ibfk_1	mysql/compression_dictionary_cols	mysql/compression_dictionary	1	0
+test/fk_1	test/child	test/parent	1	6
 SELECT * FROM information_schema.INNODB_FOREIGN_COLS ORDER BY ID, POS;
 ID	FOR_COL_NAME	REF_COL_NAME	POS
 mysql/compression_dictionary_cols_ibfk_1	dict_id	id	1
@@ -522,14 +461,9 @@
 ) ENGINE=InnoDB DEFAULT CHARSET=utf8mb4 COLLATE=utf8mb4_0900_ai_ci
 SELECT * from information_schema.INNODB_FOREIGN ORDER BY ID;
 ID	FOR_NAME	REF_NAME	N_COLS	TYPE
-<<<<<<< HEAD
-mysql/compression_dictionary_cols_ibfk_1	mysql/compression_dictionary_cols	mysql/compression_dictionary	1	0
-test/fk_a	test/child	test/parent	1	0
-test/fk_b	test/child	test/parent	1	0
-=======
+mysql/compression_dictionary_cols_ibfk_1	mysql/compression_dictionary_cols	mysql/compression_dictionary	1	0
 test/fk_a	test/child	test/parent	1	6
 test/fk_b	test/child	test/parent	1	48
->>>>>>> 124c7ab1
 SELECT * FROM information_schema.INNODB_FOREIGN_COLS ORDER BY ID, POS;
 ID	FOR_COL_NAME	REF_COL_NAME	POS
 mysql/compression_dictionary_cols_ibfk_1	dict_id	id	1
@@ -554,14 +488,9 @@
 ) ENGINE=InnoDB DEFAULT CHARSET=utf8mb4 COLLATE=utf8mb4_0900_ai_ci
 SELECT * from information_schema.INNODB_FOREIGN ORDER BY ID;
 ID	FOR_NAME	REF_NAME	N_COLS	TYPE
-<<<<<<< HEAD
-mysql/compression_dictionary_cols_ibfk_1	mysql/compression_dictionary_cols	mysql/compression_dictionary	1	0
-test/fk_a	test/child	test/parent	1	0
-test/fk_b	test/child	test/parent	1	0
-=======
+mysql/compression_dictionary_cols_ibfk_1	mysql/compression_dictionary_cols	mysql/compression_dictionary	1	0
 test/fk_a	test/child	test/parent	1	6
 test/fk_b	test/child	test/parent	1	48
->>>>>>> 124c7ab1
 SELECT * FROM information_schema.INNODB_FOREIGN_COLS ORDER BY ID, POS;
 ID	FOR_COL_NAME	REF_COL_NAME	POS
 mysql/compression_dictionary_cols_ibfk_1	dict_id	id	1
@@ -589,20 +518,12 @@
 ) ENGINE=InnoDB DEFAULT CHARSET=utf8mb4 COLLATE=utf8mb4_0900_ai_ci
 SELECT * from information_schema.INNODB_FOREIGN ORDER BY ID;
 ID	FOR_NAME	REF_NAME	N_COLS	TYPE
-<<<<<<< HEAD
-mysql/compression_dictionary_cols_ibfk_1	mysql/compression_dictionary_cols	mysql/compression_dictionary	1	0
-test/fk_a	test/child	test/parent	1	0
-test/fk_b	test/child	test/parent	1	0
-test/fk_new_1	test/child	test/parent	1	0
-test/fk_new_2	test/child	test/parent	1	0
-test/fk_new_3	test/child	test/parent	1	0
-=======
+mysql/compression_dictionary_cols_ibfk_1	mysql/compression_dictionary_cols	mysql/compression_dictionary	1	0
 test/fk_a	test/child	test/parent	1	6
 test/fk_b	test/child	test/parent	1	48
 test/fk_new_1	test/child	test/parent	1	48
 test/fk_new_2	test/child	test/parent	1	48
 test/fk_new_3	test/child	test/parent	1	48
->>>>>>> 124c7ab1
 SELECT * FROM information_schema.INNODB_FOREIGN_COLS ORDER BY ID, POS;
 ID	FOR_COL_NAME	REF_COL_NAME	POS
 mysql/compression_dictionary_cols_ibfk_1	dict_id	id	1
@@ -654,16 +575,10 @@
 ) ENGINE=InnoDB DEFAULT CHARSET=utf8mb4 COLLATE=utf8mb4_0900_ai_ci
 SELECT * from information_schema.INNODB_FOREIGN ORDER BY ID;
 ID	FOR_NAME	REF_NAME	N_COLS	TYPE
-<<<<<<< HEAD
-mysql/compression_dictionary_cols_ibfk_1	mysql/compression_dictionary_cols	mysql/compression_dictionary	1	0
-test/fk_new_1	test/child	test/parent	1	0
-test/fk_new_2	test/child	test/parent	1	0
-test/fk_new_3	test/child	test/parent	1	0
-=======
+mysql/compression_dictionary_cols_ibfk_1	mysql/compression_dictionary_cols	mysql/compression_dictionary	1	0
 test/fk_new_1	test/child	test/parent	1	48
 test/fk_new_2	test/child	test/parent	1	48
 test/fk_new_3	test/child	test/parent	1	48
->>>>>>> 124c7ab1
 SELECT * FROM information_schema.INNODB_FOREIGN_COLS ORDER BY ID, POS;
 ID	FOR_COL_NAME	REF_COL_NAME	POS
 mysql/compression_dictionary_cols_ibfk_1	dict_id	id	1
@@ -695,14 +610,9 @@
 ERROR HY000: Duplicate foreign key constraint name 'e'
 SELECT * FROM INFORMATION_SCHEMA.INNODB_FOREIGN ORDER BY ID;
 ID	FOR_NAME	REF_NAME	N_COLS	TYPE
-<<<<<<< HEAD
-mysql/compression_dictionary_cols_ibfk_1	mysql/compression_dictionary_cols	mysql/compression_dictionary	1	0
-test/e	test/t2	test/t3	1	0
-test/fw	test/t2	test/t3	1	0
-=======
+mysql/compression_dictionary_cols_ibfk_1	mysql/compression_dictionary_cols	mysql/compression_dictionary	1	0
 test/e	test/t2	test/t3	1	48
 test/fw	test/t2	test/t3	1	48
->>>>>>> 124c7ab1
 SELECT * FROM INFORMATION_SCHEMA.INNODB_FOREIGN_COLS ORDER BY ID, POS;
 ID	FOR_COL_NAME	REF_COL_NAME	POS
 mysql/compression_dictionary_cols_ibfk_1	dict_id	id	1
