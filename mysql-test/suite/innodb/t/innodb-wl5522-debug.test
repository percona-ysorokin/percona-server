# Adding big test option for this test.
--source include/big_test.inc

# This test case needs to crash the server. Needs a debug server.
--source include/have_debug.inc

# Don't test this under valgrind, memory leaks will occur.
--source include/not_valgrind.inc

# Avoid CrashReporter popup on Mac
--source include/not_crashrep.inc


let MYSQLD_DATADIR =`SELECT @@datadir`;
let $innodb_file_per_table = `SELECT @@innodb_file_per_table`;
let $strerrfix=/ (\(.+\))//;

SET GLOBAL innodb_file_per_table = 1;
SELECT @@innodb_file_per_table;

DROP DATABASE IF EXISTS test_wl5522;
CREATE DATABASE test_wl5522;

##### Before DISCARD commit crash
SET SESSION debug="+d,ib_discard_before_commit_crash";

CREATE TABLE test_wl5522.t1 (c1 INT) ENGINE = InnoDB;
INSERT INTO test_wl5522.t1 VALUES(1),(2),(3);

# Write file to make mysql-test-run.pl start up the server again
--exec echo "restart" > $MYSQLTEST_VARDIR/tmp/mysqld.1.expect

# Execute the statement that causes the crash
--error 2013
ALTER TABLE test_wl5522.t1 DISCARD TABLESPACE;

--enable_reconnect
--source include/wait_until_connected_again.inc
--disable_reconnect

SET SESSION debug="-d,ib_discard_before_commit_crash";
DROP TABLE test_wl5522.t1;
#### Before DISCARD commit crash

##### After DISCARD commit crash
SET GLOBAL innodb_file_per_table = 1;
SELECT @@innodb_file_per_table;

SET SESSION debug="+d,ib_discard_after_commit_crash";

CREATE TABLE test_wl5522.t1 (c1 INT) ENGINE = InnoDB;
INSERT INTO test_wl5522.t1 VALUES(1),(2),(3);

# Write file to make mysql-test-run.pl start up the server again
--exec echo "restart" > $MYSQLTEST_VARDIR/tmp/mysqld.1.expect

# Execute the statement that causes the crash
--error 2013
ALTER TABLE test_wl5522.t1 DISCARD TABLESPACE;

--enable_reconnect
--source include/wait_until_connected_again.inc
--disable_reconnect

SET SESSION debug="-d,ib_discard_after_commit_crash";
DROP TABLE test_wl5522.t1;
#### After DISCARD commit crash

SET GLOBAL innodb_file_per_table = 1;
SELECT @@innodb_file_per_table;

# Create the table that we will use for crash recovery (during IMPORT)
CREATE TABLE test_wl5522.t1 (c1 INT) ENGINE = Innodb;
INSERT INTO test_wl5522.t1 VALUES (1), (2), (3), (4);

--replace_regex /, .*).*t1.cfg/, Bad file descriptor) t1.cfg/

FLUSH TABLES test_wl5522.t1 FOR EXPORT;

perl;
require 'include/innodb-util.inc';
ib_backup_tablespaces("test_wl5522", "t1");
EOF
UNLOCK TABLES;

DROP TABLE test_wl5522.t1;

CREATE TABLE test_wl5522.t1 (c1 INT) ENGINE = Innodb;
INSERT INTO test_wl5522.t1 VALUES (1);

ALTER TABLE test_wl5522.t1 DISCARD TABLESPACE;

--error ER_TABLESPACE_DISCARDED
SELECT COUNT(*) FROM test_wl5522.t1;

# Restore files
perl;
require 'include/innodb-util.inc';
ib_restore_tablespaces("test_wl5522", "t1");
EOF

##### Before commit crash
SET SESSION debug="+d,ib_import_before_commit_crash";

--error ER_TABLESPACE_DISCARDED
SELECT * FROM test_wl5522.t1;

# Write file to make mysql-test-run.pl start up the server again
--exec echo "restart" > $MYSQLTEST_VARDIR/tmp/mysqld.1.expect

# Execute the statement that causes the crash
--error 2013
ALTER TABLE test_wl5522.t1 IMPORT TABLESPACE;

--enable_reconnect
--source include/wait_until_connected_again.inc
--disable_reconnect

SET SESSION debug="-d,ib_import_before_commit_crash";
#### Before commit crash

# Check that the DD is consistent after recovery

##### Before checkpoint crash
SET SESSION debug="+d,ib_import_before_checkpoint_crash";

--error ER_TABLESPACE_DISCARDED
SELECT COUNT(*) FROM test_wl5522.t1;

# Don't start up the server right away.
--exec echo "wait" > $MYSQLTEST_VARDIR/tmp/mysqld.1.expect

# Execute the statement that causes the crash
--error 2013
ALTER TABLE test_wl5522.t1 IMPORT TABLESPACE;

# After the above test the results are non-deterministic,
# delete the old tablespace files and drop the table,
# recreate the table and do a proper import.
-- source include/wait_until_disconnected.inc
perl;
require 'include/innodb-util.inc';
ib_unlink_tablespace("test_wl5522", "t1");
EOF

--echo # Restart and reconnect to the server
--enable_reconnect
--exec echo "restart" > $MYSQLTEST_VARDIR/tmp/mysqld.1.expect
--source include/wait_until_connected_again.inc
--disable_reconnect

SET SESSION debug="-d,ib_import_before_checkpoint_crash";
#### Before checkpoint crash

# After the above test the results are non-deterministic, recreate the table
# and do a proper import.

DROP TABLE test_wl5522.t1;

SET GLOBAL innodb_file_per_table = 1;
SELECT @@innodb_file_per_table;

CREATE TABLE test_wl5522.t1 (c1 INT) ENGINE = Innodb;

ALTER TABLE test_wl5522.t1 DISCARD TABLESPACE;

perl;
require 'include/innodb-util.inc';
ib_restore_tablespaces("test_wl5522", "t1");
EOF

ALTER TABLE test_wl5522.t1 IMPORT TABLESPACE;
CHECK TABLE test_wl5522.t1;

SELECT COUNT(*) FROM test_wl5522.t1;

INSERT INTO test_wl5522.t1 VALUES(400), (500), (600);

SELECT * FROM test_wl5522.t1;

DROP TABLE test_wl5522.t1;

# Test IO Write error(s), flush tables doesn't return an error message
# so we have to make do with the error/warning pushed by the server
CREATE TABLE test_wl5522.t1 (c1 INT) ENGINE = Innodb;
INSERT INTO test_wl5522.t1 VALUES (1);

SET SESSION debug="+d,ib_export_io_write_failure_1";

--replace_regex /, .*).*t1.cfg/, Bad file descriptor) t1.cfg/

FLUSH TABLES test_wl5522.t1 FOR EXPORT;

UNLOCK TABLES;

SET SESSION debug="-d,ib_export_io_write_failure_1";

DROP TABLE test_wl5522.t1;


CREATE TABLE test_wl5522.t1 (c1 INT) ENGINE = Innodb;
INSERT INTO test_wl5522.t1 VALUES (1);

SET SESSION debug="+d,ib_export_io_write_failure_2";

--replace_regex /, .*).*t1.cfg/, Bad file descriptor) t1.cfg/

FLUSH TABLES test_wl5522.t1 FOR EXPORT;

UNLOCK TABLES;

SET SESSION debug="-d,ib_export_io_write_failure_2";

DROP TABLE test_wl5522.t1;

CREATE TABLE test_wl5522.t1 (c1 INT) ENGINE = Innodb;
INSERT INTO test_wl5522.t1 VALUES (1);

SET SESSION debug="+d,ib_export_io_write_failure_3";

--replace_regex /, .*).*t1.cfg/, Bad file descriptor) t1.cfg/

FLUSH TABLES test_wl5522.t1 FOR EXPORT;

UNLOCK TABLES;

SET SESSION debug="-d,ib_export_io_write_failure_3";

DROP TABLE test_wl5522.t1;

CREATE TABLE test_wl5522.t1 (c1 INT) ENGINE = Innodb;
INSERT INTO test_wl5522.t1 VALUES (1);

SET SESSION debug="+d,ib_export_io_write_failure_4";

--replace_regex /, .*).*t1.cfg/, Bad file descriptor) t1.cfg/

FLUSH TABLES test_wl5522.t1 FOR EXPORT;

UNLOCK TABLES;

SET SESSION debug="-d,ib_export_io_write_failure_4";

DROP TABLE test_wl5522.t1;

CREATE TABLE test_wl5522.t1 (c1 INT) ENGINE = Innodb;
INSERT INTO test_wl5522.t1 VALUES (1);

SET SESSION debug="+d,ib_export_io_write_failure_5";

--replace_regex /, .*).*t1.cfg/, Bad file descriptor) t1.cfg/

FLUSH TABLES test_wl5522.t1 FOR EXPORT;

UNLOCK TABLES;

SET SESSION debug="-d,ib_export_io_write_failure_5";

DROP TABLE test_wl5522.t1;


CREATE TABLE test_wl5522.t1 (c1 INT) ENGINE = Innodb;
INSERT INTO test_wl5522.t1 VALUES (1);

SET SESSION debug="+d,ib_export_io_write_failure_6";

--replace_regex /, .*).*t1.cfg/, Bad file descriptor) t1.cfg/

FLUSH TABLES test_wl5522.t1 FOR EXPORT;

UNLOCK TABLES;

SET SESSION debug="-d,ib_export_io_write_failure_6";

DROP TABLE test_wl5522.t1;


CREATE TABLE test_wl5522.t1 (c1 INT) ENGINE = Innodb;
INSERT INTO test_wl5522.t1 VALUES (1);

SET SESSION debug="+d,ib_export_io_write_failure_7";

--replace_regex /, .*).*t1.cfg/, Bad file descriptor) t1.cfg/

FLUSH TABLES test_wl5522.t1 FOR EXPORT;

UNLOCK TABLES;

SET SESSION debug="-d,ib_export_io_write_failure_7";

DROP TABLE test_wl5522.t1;


CREATE TABLE test_wl5522.t1 (c1 INT) ENGINE = Innodb;
INSERT INTO test_wl5522.t1 VALUES (1);

SET SESSION debug="+d,ib_export_io_write_failure_8";

--replace_regex /, .*).*t1.cfg/, Bad file descriptor) t1.cfg/

FLUSH TABLES test_wl5522.t1 FOR EXPORT;

UNLOCK TABLES;

SET SESSION debug="-d,ib_export_io_write_failure_8";

DROP TABLE test_wl5522.t1;

CREATE TABLE test_wl5522.t1 (c1 INT) ENGINE = Innodb;
INSERT INTO test_wl5522.t1 VALUES (1);

SET SESSION debug="+d,ib_export_io_write_failure_9";

--replace_regex /, .*).*t1.cfg/, Bad file descriptor) t1.cfg/

FLUSH TABLES test_wl5522.t1 FOR EXPORT;

UNLOCK TABLES;

SET SESSION debug="-d,ib_export_io_write_failure_9";

DROP TABLE test_wl5522.t1;


CREATE TABLE test_wl5522.t1 (c1 INT) ENGINE = Innodb;
INSERT INTO test_wl5522.t1 VALUES (1);

SET SESSION debug="+d,ib_export_io_write_failure_10";

--replace_regex /, .*).*t1.cfg/, Bad file descriptor) t1.cfg/

FLUSH TABLES test_wl5522.t1 FOR EXPORT;

UNLOCK TABLES;

SET SESSION debug="-d,ib_export_io_write_failure_10";

DROP TABLE test_wl5522.t1;


CREATE TABLE test_wl5522.t1 (c1 INT) ENGINE = Innodb;
INSERT INTO test_wl5522.t1 VALUES (1);

SET SESSION debug="+d,ib_export_io_write_failure_11";

--replace_regex /, .*).*t1.cfg/, Bad file descriptor) t1.cfg/

FLUSH TABLES test_wl5522.t1 FOR EXPORT;

UNLOCK TABLES;

SET SESSION debug="-d,ib_export_io_write_failure_11";

DROP TABLE test_wl5522.t1;


CREATE TABLE test_wl5522.t1 (c1 INT) ENGINE = Innodb;
INSERT INTO test_wl5522.t1 VALUES (1);

SET SESSION debug="+d,ib_export_io_write_failure_12";

--replace_regex /, .*).*t1.cfg/, Bad file descriptor) t1.cfg/

FLUSH TABLES test_wl5522.t1 FOR EXPORT;

UNLOCK TABLES;

SET SESSION debug="-d,ib_export_io_write_failure_12";

DROP TABLE test_wl5522.t1;

# Create a table and save the tablespace and .cfg file
CREATE TABLE test_wl5522.t1 (c1 INT) ENGINE = Innodb;
INSERT INTO test_wl5522.t1 VALUES (100), (200), (300);
SELECT COUNT(*) FROM test_wl5522.t1;
FLUSH TABLES test_wl5522.t1 FOR EXPORT;

perl;
require 'include/innodb-util.inc';
ib_backup_tablespaces("test_wl5522", "t1");
EOF

UNLOCK TABLES;

DROP TABLE test_wl5522.t1;

# Test IO Read error(s)
CREATE TABLE test_wl5522.t1 (c1 INT) ENGINE = Innodb;
INSERT INTO test_wl5522.t1 VALUES (1);

ALTER TABLE test_wl5522.t1 DISCARD TABLESPACE;

--error ER_TABLESPACE_DISCARDED
SELECT COUNT(*) FROM test_wl5522.t1;

SET SESSION debug="+d,ib_import_io_read_error_1";

perl;
require 'include/innodb-util.inc';
ib_restore_cfg_files("test_wl5522", "t1");
EOF

--replace_regex $strerrfix

--error ER_IO_READ_ERROR
ALTER TABLE test_wl5522.t1 IMPORT TABLESPACE;

SET SESSION debug="-d,ib_import_io_read_error_1";

DROP TABLE test_wl5522.t1;

CREATE TABLE test_wl5522.t1 (c1 INT) ENGINE = Innodb;
INSERT INTO test_wl5522.t1 VALUES (1);

ALTER TABLE test_wl5522.t1 DISCARD TABLESPACE;

--error ER_TABLESPACE_DISCARDED
SELECT COUNT(*) FROM test_wl5522.t1;

SET SESSION debug="+d,ib_import_io_read_error_2";

perl;
require 'include/innodb-util.inc';
ib_restore_cfg_files("test_wl5522", "t1");
EOF

--replace_regex $strerrfix

--error ER_IO_READ_ERROR
ALTER TABLE test_wl5522.t1 IMPORT TABLESPACE;

SET SESSION debug="-d,ib_import_io_read_error_2";

DROP TABLE test_wl5522.t1;

CREATE TABLE test_wl5522.t1 (c1 INT) ENGINE = Innodb;
INSERT INTO test_wl5522.t1 VALUES (1);

ALTER TABLE test_wl5522.t1 DISCARD TABLESPACE;

--error ER_TABLESPACE_DISCARDED
SELECT COUNT(*) FROM test_wl5522.t1;

SET SESSION debug="+d,ib_import_io_read_error_3";

perl;
require 'include/innodb-util.inc';
ib_restore_cfg_files("test_wl5522", "t1");
EOF

--replace_regex $strerrfix

--error ER_IO_READ_ERROR
ALTER TABLE test_wl5522.t1 IMPORT TABLESPACE;

SET SESSION debug="-d,ib_import_io_read_error_3";

DROP TABLE test_wl5522.t1;

CREATE TABLE test_wl5522.t1 (c1 INT) ENGINE = Innodb;
INSERT INTO test_wl5522.t1 VALUES (1);

ALTER TABLE test_wl5522.t1 DISCARD TABLESPACE;

--error ER_TABLESPACE_DISCARDED
SELECT COUNT(*) FROM test_wl5522.t1;

SET SESSION debug="+d,ib_import_io_read_error_4";

perl;
require 'include/innodb-util.inc';
ib_restore_cfg_files("test_wl5522", "t1");
EOF

--replace_regex $strerrfix

--error ER_IO_READ_ERROR
ALTER TABLE test_wl5522.t1 IMPORT TABLESPACE;

SET SESSION debug="-d,ib_import_io_read_error_4";

DROP TABLE test_wl5522.t1;

CREATE TABLE test_wl5522.t1 (c1 INT) ENGINE = Innodb;
INSERT INTO test_wl5522.t1 VALUES (1);

ALTER TABLE test_wl5522.t1 DISCARD TABLESPACE;

--error ER_TABLESPACE_DISCARDED
SELECT COUNT(*) FROM test_wl5522.t1;

SET SESSION debug="+d,ib_import_io_read_error_5";

perl;
require 'include/innodb-util.inc';
ib_restore_cfg_files("test_wl5522", "t1");
EOF

--replace_regex $strerrfix

--error ER_IO_READ_ERROR
ALTER TABLE test_wl5522.t1 IMPORT TABLESPACE;

SET SESSION debug="-d,ib_import_io_read_error_5";

DROP TABLE test_wl5522.t1;

CREATE TABLE test_wl5522.t1 (c1 INT) ENGINE = Innodb;
INSERT INTO test_wl5522.t1 VALUES (1);

ALTER TABLE test_wl5522.t1 DISCARD TABLESPACE;

--error ER_TABLESPACE_DISCARDED
SELECT COUNT(*) FROM test_wl5522.t1;

SET SESSION debug="+d,ib_import_io_read_error_6";

perl;
require 'include/innodb-util.inc';
ib_restore_cfg_files("test_wl5522", "t1");
EOF

--replace_regex $strerrfix

--error ER_IO_READ_ERROR
ALTER TABLE test_wl5522.t1 IMPORT TABLESPACE;

SET SESSION debug="-d,ib_import_io_read_error_6";

DROP TABLE test_wl5522.t1;

CREATE TABLE test_wl5522.t1 (c1 INT) ENGINE = Innodb;
INSERT INTO test_wl5522.t1 VALUES (1);

ALTER TABLE test_wl5522.t1 DISCARD TABLESPACE;

--error ER_TABLESPACE_DISCARDED
SELECT COUNT(*) FROM test_wl5522.t1;

SET SESSION debug="+d,ib_import_io_read_error_7";

perl;
require 'include/innodb-util.inc';
ib_restore_cfg_files("test_wl5522", "t1");
EOF

--replace_regex $strerrfix

--error ER_IO_READ_ERROR
ALTER TABLE test_wl5522.t1 IMPORT TABLESPACE;

SET SESSION debug="-d,ib_import_io_read_error_7";

DROP TABLE test_wl5522.t1;

CREATE TABLE test_wl5522.t1 (c1 INT) ENGINE = Innodb;
INSERT INTO test_wl5522.t1 VALUES (1);

ALTER TABLE test_wl5522.t1 DISCARD TABLESPACE;

--error ER_TABLESPACE_DISCARDED
SELECT COUNT(*) FROM test_wl5522.t1;

SET SESSION debug="+d,ib_import_io_read_error_8";

perl;
require 'include/innodb-util.inc';
ib_restore_cfg_files("test_wl5522", "t1");
EOF

--replace_regex $strerrfix

--error ER_IO_READ_ERROR
ALTER TABLE test_wl5522.t1 IMPORT TABLESPACE;

SET SESSION debug="-d,ib_import_io_read_error_8";

DROP TABLE test_wl5522.t1;

CREATE TABLE test_wl5522.t1 (c1 INT) ENGINE = Innodb;
INSERT INTO test_wl5522.t1 VALUES (1);

ALTER TABLE test_wl5522.t1 DISCARD TABLESPACE;

--error ER_TABLESPACE_DISCARDED
SELECT COUNT(*) FROM test_wl5522.t1;

SET SESSION debug="+d,ib_import_io_read_error_9";

perl;
require 'include/innodb-util.inc';
ib_restore_cfg_files("test_wl5522", "t1");
EOF

--replace_regex $strerrfix

--error ER_IO_READ_ERROR
ALTER TABLE test_wl5522.t1 IMPORT TABLESPACE;

SET SESSION debug="-d,ib_import_io_read_error_9";

DROP TABLE test_wl5522.t1;

# Test string read failure
CREATE TABLE test_wl5522.t1 (c1 INT) ENGINE = Innodb;
INSERT INTO test_wl5522.t1 VALUES (1);

ALTER TABLE test_wl5522.t1 DISCARD TABLESPACE;

--error ER_TABLESPACE_DISCARDED
SELECT COUNT(*) FROM test_wl5522.t1;

SET SESSION debug="+d,ib_import_string_read_error";

perl;
require 'include/innodb-util.inc';
ib_restore_cfg_files("test_wl5522", "t1");
EOF

--replace_regex $strerrfix

--error ER_IO_READ_ERROR
ALTER TABLE test_wl5522.t1 IMPORT TABLESPACE;

SET SESSION debug="-d,ib_import_string_read_error";

DROP TABLE test_wl5522.t1;

# Test OOM error during import

CREATE TABLE test_wl5522.t1 (c1 INT) ENGINE = Innodb;
INSERT INTO test_wl5522.t1 VALUES (1);

ALTER TABLE test_wl5522.t1 DISCARD TABLESPACE;

--error ER_TABLESPACE_DISCARDED
SELECT COUNT(*) FROM test_wl5522.t1;

# Restore files
perl;
require 'include/innodb-util.inc';
ib_restore_tablespaces("test_wl5522", "t1");
EOF


let DBUG_CRASH_POINT = ib_import_OOM_1;
--source ../include/wl5522_oom.inc

let DBUG_CRASH_POINT = ib_import_OOM_2;
--source ../include/wl5522_oom.inc

let DBUG_CRASH_POINT = ib_import_OOM_4;
--source ../include/wl5522_oom.inc

let DBUG_CRASH_POINT = ib_import_OOM_5;
--source ../include/wl5522_oom.inc

let DBUG_CRASH_POINT = ib_import_OOM_6;
--source ../include/wl5522_oom.inc

let DBUG_CRASH_POINT = ib_import_OOM_7;
--source ../include/wl5522_oom.inc

let DBUG_CRASH_POINT = ib_import_OOM_8;
--source ../include/wl5522_oom.inc

let DBUG_CRASH_POINT = ib_import_OOM_9;
--source ../include/wl5522_oom.inc

let DBUG_CRASH_POINT = ib_import_OOM_10;
--source ../include/wl5522_oom.inc

let DBUG_CRASH_POINT = ib_import_OOM_15;
--source ../include/wl5522_oom.inc


DROP TABLE test_wl5522.t1;

perl;
require 'include/innodb-util.inc';
ib_unlink_tablespace("test_wl5522", "t1");
EOF


####
# Test handling of internal failure error
CREATE TABLE test_wl5522.t1 (c1 INT) ENGINE = Innodb;

ALTER TABLE test_wl5522.t1 DISCARD TABLESPACE;

--error ER_TABLESPACE_DISCARDED
SELECT COUNT(*) FROM test_wl5522.t1;

# Restore files
perl;
require 'include/innodb-util.inc';
ib_restore_tablespaces("test_wl5522", "t1");
EOF

# Test failure after reset of space id and LSN in the tablespace
SET SESSION debug="+d,ib_import_internal_error";

--replace_regex /'.*t1.cfg'/'t1.cfg'/

--error ER_INTERNAL_ERROR
ALTER TABLE test_wl5522.t1 IMPORT TABLESPACE;

SET SESSION debug="-d,ib_import_internal_error";

# Restore files
perl;
require 'include/innodb-util.inc';
ib_restore_tablespaces("test_wl5522", "t1");
EOF

ALTER TABLE test_wl5522.t1 IMPORT TABLESPACE;

DROP TABLE test_wl5522.t1;


# Test failure after reset of space id and LSN in the tablespace
CREATE TABLE test_wl5522.t1 (c1 INT) ENGINE = Innodb;

ALTER TABLE test_wl5522.t1 DISCARD TABLESPACE;

--error ER_TABLESPACE_DISCARDED
SELECT COUNT(*) FROM test_wl5522.t1;

# Restore files
perl;
require 'include/innodb-util.inc';
ib_restore_tablespaces("test_wl5522", "t1");
EOF

# Test failure after reset of space id and LSN in the tablespace
SET SESSION debug="+d,ib_import_reset_space_and_lsn_failure";

--replace_regex /'.*t1.cfg'/'t1.cfg'/

--error ER_INTERNAL_ERROR
ALTER TABLE test_wl5522.t1 IMPORT TABLESPACE;

# Restore files
perl;
require 'include/innodb-util.inc';
ib_restore_tablespaces("test_wl5522", "t1");
EOF

SET SESSION debug="-d,ib_import_reset_space_and_lsn_failure";

# Test failure after attempting a tablespace open
SET SESSION debug="+d,ib_import_open_tablespace_failure";

--replace_regex /file: '.*t1.ibd'/'t1.ibd'/

--error ER_FILE_NOT_FOUND
ALTER TABLE test_wl5522.t1 IMPORT TABLESPACE;

SET SESSION debug="-d,ib_import_open_tablespace_failure";

# Restore files
perl;
require 'include/innodb-util.inc';
ib_restore_tablespaces("test_wl5522", "t1");
EOF

# Test failure after ibuf check
SET SESSION debug="+d,ib_import_check_bitmap_failure";

# Need proper mapping of error codes :-(
--error ER_NOT_KEYFILE
ALTER TABLE test_wl5522.t1 IMPORT TABLESPACE;

SET SESSION debug="-d,ib_import_check_bitmap_failure";

# Restore files
perl;
require 'include/innodb-util.inc';
ib_restore_tablespaces("test_wl5522", "t1");
EOF

# Test failure after adjusting the cluster index root page
SET SESSION debug="+d,ib_import_cluster_root_adjust_failure";

--error ER_NOT_KEYFILE
ALTER TABLE test_wl5522.t1 IMPORT TABLESPACE;

SET SESSION debug="-d,ib_import_cluster_root_adjust_failure";

# Restore files
perl;
require 'include/innodb-util.inc';
ib_restore_tablespaces("test_wl5522", "t1");
EOF

# Test failure after importing the cluster index
SET SESSION debug="+d,ib_import_cluster_failure";

--error ER_NOT_KEYFILE
ALTER TABLE test_wl5522.t1 IMPORT TABLESPACE;

SET SESSION debug="-d,ib_import_cluster_failure";

# Restore files
perl;
require 'include/innodb-util.inc';
ib_restore_tablespaces("test_wl5522", "t1");
EOF

# Test failure after importing the secondary index(es)
SET SESSION debug="+d,ib_import_sec_root_adjust_failure";

--error ER_NOT_KEYFILE
ALTER TABLE test_wl5522.t1 IMPORT TABLESPACE;

SET SESSION debug="-d,ib_import_sec_root_adjust_failure";

# Restore files
perl;
require 'include/innodb-util.inc';
ib_restore_tablespaces("test_wl5522", "t1");
EOF

# Test failure after importing the cluster index
SET SESSION debug="+d,ib_import_set_max_rowid_failure";

--error ER_NOT_KEYFILE
ALTER TABLE test_wl5522.t1 IMPORT TABLESPACE;

SET SESSION debug="-d,ib_import_set_max_rowid_failure";

# Left over from the failed IMPORT
perl;
require 'include/innodb-util.inc';
ib_unlink_tablespace("test_wl5522", "t1");
EOF

DROP TABLE test_wl5522.t1;

--disable_query_log
# Enable metrics for the counters we are going to use
set global innodb_monitor_enable = purge_stop_count;
set global innodb_monitor_enable = purge_resume_count;
set global innodb_monitor_enable = ibuf_merges;
set global innodb_monitor_enable = ibuf_merges_insert;
--enable_query_log

#
# Create a large table with delete marked records, disable purge during
# the update so that we can test the IMPORT purge code.
#
CREATE TABLE test_wl5522.t1 (
	c1 BIGINT NOT NULL AUTO_INCREMENT PRIMARY KEY,
	c2 BIGINT,
	c3 VARCHAR(2048),
	c4 VARCHAR(2048),
	INDEX idx1(c2),
	INDEX idx2(c3(512)),
	INDEX idx3(c4(512))) Engine=InnoDB;

# Stop purge so that it doesn't remove the delete marked entries.
SET GLOBAL INNODB_PURGE_STOP_NOW=ON;

# Disable change buffer merge from the master thread, additionally
# enable aggressive flushing so that more changes are buffered.
SET GLOBAL innodb_disable_background_merge=ON;
SET GLOBAL innodb_monitor_reset = ibuf_merges;
SET GLOBAL innodb_monitor_reset = ibuf_merges_insert;

INSERT INTO test_wl5522.t1(c2, c3, c4) VALUES
	(1, REPEAT('a', 2048), REPEAT('a', 2048)),
	(2, REPEAT('b', 2048), REPEAT('b', 2048)),
	(3, REPEAT('c', 2048), REPEAT('c', 2048)),
	(4, REPEAT('d', 2048), REPEAT('d', 2048));

INSERT INTO test_wl5522.t1(c2, c3, c4) SELECT c2, c3, c4 FROM test_wl5522.t1;
INSERT INTO test_wl5522.t1(c2, c3, c4) SELECT c2, c3, c4 FROM test_wl5522.t1;
INSERT INTO test_wl5522.t1(c2, c3, c4) SELECT c2, c3, c4 FROM test_wl5522.t1;
INSERT INTO test_wl5522.t1(c2, c3, c4) SELECT c2, c3, c4 FROM test_wl5522.t1;
INSERT INTO test_wl5522.t1(c2, c3, c4) SELECT c2, c3, c4 FROM test_wl5522.t1;

DELETE FROM test_wl5522.t1 WHERE c2 = 1;

UPDATE test_wl5522.t1 SET c2 = c2 + c1;
UPDATE test_wl5522.t1 SET c2 = c2 + c1;
UPDATE test_wl5522.t1 SET c2 = c2 + c1;
UPDATE test_wl5522.t1 SET c2 = c2 + c1;
UPDATE test_wl5522.t1 SET c2 = c2 + c1;
UPDATE test_wl5522.t1 SET c2 = c2 + c1;
UPDATE test_wl5522.t1 SET c2 = c2 + c1;
UPDATE test_wl5522.t1 SET c2 = c2 + c1;
UPDATE test_wl5522.t1 SET c2 = c2 + c1;
UPDATE test_wl5522.t1 SET c2 = c2 + c1;
UPDATE test_wl5522.t1 SET c2 = c2 + c1;
UPDATE test_wl5522.t1 SET c2 = c2 + c1;
UPDATE test_wl5522.t1 SET c2 = c2 + c1;
UPDATE test_wl5522.t1 SET c2 = c2 + c1;
UPDATE test_wl5522.t1 SET c2 = c2 + c1;
UPDATE test_wl5522.t1 SET c3 = REPEAT("c2", 1024);
UPDATE test_wl5522.t1 SET c4 = REPEAT("c4", 1024);

SHOW CREATE TABLE test_wl5522.t1;

SELECT c1, c2 FROM test_wl5522.t1;
SELECT COUNT(*) FROM test_wl5522.t1;
SELECT SUM(c2) FROM test_wl5522.t1;

SELECT name
  FROM information_schema.innodb_metrics
  WHERE name = 'ibuf_merges_insert' AND count = 0;

FLUSH TABLES test_wl5522.t1 FOR EXPORT;

perl;
require 'include/innodb-util.inc';
ib_backup_tablespaces("test_wl5522", "t1");
EOF

UNLOCK TABLES;

SELECT name
  FROM information_schema.innodb_metrics
  WHERE name = 'ibuf_merges' AND count > 0;

SELECT name
  FROM information_schema.innodb_metrics
  WHERE name = 'ibuf_merges_inserts' AND count > 0;

SET GLOBAL innodb_disable_background_merge=OFF;

# Enable normal operation
SET GLOBAL INNODB_PURGE_RUN_NOW=ON;

DROP TABLE test_wl5522.t1;

CREATE TABLE test_wl5522.t1 (
	c1 BIGINT NOT NULL AUTO_INCREMENT PRIMARY KEY,
	c2 BIGINT,
	c3 VARCHAR(2048),
	c4 VARCHAR(2048),
	INDEX idx1(c2),
	INDEX idx2(c3(512)),
	INDEX idx3(c4(512))) Engine=InnoDB;

SELECT c1, c2 FROM test_wl5522.t1;

ALTER TABLE test_wl5522.t1 DISCARD TABLESPACE;

perl;
require 'include/innodb-util.inc';
ib_restore_tablespaces("test_wl5522", "t1");
EOF

ALTER TABLE test_wl5522.t1 IMPORT TABLESPACE;
CHECK TABLE test_wl5522.t1;

SELECT c1,c2 FROM test_wl5522.t1;
SELECT COUNT(*) FROM test_wl5522.t1;
SELECT SUM(c2) FROM test_wl5522.t1;

SHOW CREATE TABLE test_wl5522.t1;

DROP TABLE test_wl5522.t1;

####
# Create a table and save the tablespace and .cfg file, we need to create
# a Btree that has several levels
CREATE TABLE test_wl5522.t1 (c1 INT, c2 VARCHAR(1024), c3 BLOB) ENGINE = Innodb;

INSERT IGNORE INTO test_wl5522.t1 VALUES
	(100, REPEAT('Karanbir', 899), REPEAT('Ajeeth', 4800));

INSERT INTO test_wl5522.t1 SELECT * FROM test_wl5522.t1;
INSERT INTO test_wl5522.t1 SELECT * FROM test_wl5522.t1;
INSERT INTO test_wl5522.t1 SELECT * FROM test_wl5522.t1;
INSERT INTO test_wl5522.t1 SELECT * FROM test_wl5522.t1;
INSERT INTO test_wl5522.t1 SELECT * FROM test_wl5522.t1;
INSERT INTO test_wl5522.t1 SELECT * FROM test_wl5522.t1;
INSERT INTO test_wl5522.t1 SELECT * FROM test_wl5522.t1;
INSERT INTO test_wl5522.t1 SELECT * FROM test_wl5522.t1;
SELECT COUNT(*) FROM test_wl5522.t1;
FLUSH TABLES test_wl5522.t1 FOR EXPORT;

perl;
require 'include/innodb-util.inc';
ib_backup_tablespaces("test_wl5522", "t1");
EOF

UNLOCK TABLES;

DROP TABLE test_wl5522.t1;

CREATE TABLE test_wl5522.t1 (c1 INT, c2 VARCHAR(1024), c3 BLOB) ENGINE = Innodb;

ALTER TABLE test_wl5522.t1 DISCARD TABLESPACE;

--error ER_TABLESPACE_DISCARDED
SELECT COUNT(*) FROM test_wl5522.t1;

# Restore files
perl;
require 'include/innodb-util.inc';
ib_restore_tablespaces("test_wl5522", "t1");
EOF

SET SESSION debug="+d,ib_import_trigger_corruption_1";

--replace_regex /'.*t1.cfg'/'t1.cfg'/

--error ER_INTERNAL_ERROR
ALTER TABLE test_wl5522.t1 IMPORT TABLESPACE;

SET SESSION debug="-d,ib_import_trigger_corruption_1";

DROP TABLE test_wl5522.t1;

perl;
require 'include/innodb-util.inc';
ib_unlink_tablespace("test_wl5522", "t1");
EOF

#

CREATE TABLE test_wl5522.t1 (c1 INT, c2 VARCHAR(1024), c3 BLOB) ENGINE = Innodb;

ALTER TABLE test_wl5522.t1 DISCARD TABLESPACE;

--error ER_TABLESPACE_DISCARDED
SELECT COUNT(*) FROM test_wl5522.t1;

# Restore files
perl;
require 'include/innodb-util.inc';
ib_restore_tablespaces("test_wl5522", "t1");
EOF

SET SESSION debug="+d,buf_page_import_corrupt_failure";

--replace_regex /'.*t1.cfg'/'t1.cfg'/

--error ER_INTERNAL_ERROR
ALTER TABLE test_wl5522.t1 IMPORT TABLESPACE;

SET SESSION debug="-d,buf_page_import_corrupt_failure";

DROP TABLE test_wl5522.t1;

perl;
require 'include/innodb-util.inc';
ib_unlink_tablespace("test_wl5522", "t1");
EOF

#
CREATE TABLE test_wl5522.t1 (c1 INT, c2 VARCHAR(1024), c3 BLOB) ENGINE = Innodb;

ALTER TABLE test_wl5522.t1 DISCARD TABLESPACE;

--error ER_TABLESPACE_DISCARDED
SELECT COUNT(*) FROM test_wl5522.t1;

# Restore files
perl;
require 'include/innodb-util.inc';
ib_restore_tablespaces("test_wl5522", "t1");
EOF

SET SESSION debug="+d,ib_import_trigger_corruption_2";

--error ER_INNODB_INDEX_CORRUPT
ALTER TABLE test_wl5522.t1 IMPORT TABLESPACE;

SET SESSION debug="-d,ib_import_trigger_corruption_2";

DROP TABLE test_wl5522.t1;

perl;
require 'include/innodb-util.inc';
ib_unlink_tablespace("test_wl5522", "t1");
EOF
#

CREATE TABLE test_wl5522.t1 (c1 INT, c2 VARCHAR(1024), c3 BLOB) ENGINE = Innodb;

ALTER TABLE test_wl5522.t1 DISCARD TABLESPACE;

--error ER_TABLESPACE_DISCARDED
SELECT COUNT(*) FROM test_wl5522.t1;

# Restore files
perl;
require 'include/innodb-util.inc';
ib_restore_tablespaces("test_wl5522", "t1");
EOF

SET SESSION debug="+d,ib_import_trigger_corruption_3";

--error ER_NOT_KEYFILE
ALTER TABLE test_wl5522.t1 IMPORT TABLESPACE;

SET SESSION debug="-d,ib_import_trigger_corruption_3";

DROP TABLE test_wl5522.t1;

perl;
require 'include/innodb-util.inc';
ib_unlink_tablespace("test_wl5522", "t1");
EOF

CREATE TABLE test_wl5522.t1 (c1 INT, c2 VARCHAR(1024), c3 BLOB) ENGINE = Innodb;

ALTER TABLE test_wl5522.t1 DISCARD TABLESPACE;

--error ER_TABLESPACE_DISCARDED
SELECT COUNT(*) FROM test_wl5522.t1;

SET SESSION debug="+d,ib_import_create_index_failure_1";

ALTER TABLE test_wl5522.t1 ADD INDEX idx(c1);

SET SESSION debug="-d,ib_import_create_index_failure_1";

DROP TABLE test_wl5522.t1;

perl;
require 'include/innodb-util.inc';
ib_unlink_tablespace("test_wl5522", "t1");
EOF

#

CREATE TABLE test_wl5522.t1 (c1 INT, c2 VARCHAR(1024), c3 BLOB) ENGINE = Innodb;

ALTER TABLE test_wl5522.t1 DISCARD TABLESPACE;

--error ER_TABLESPACE_DISCARDED
SELECT COUNT(*) FROM test_wl5522.t1;

# Restore files
perl;
require 'include/innodb-util.inc';
ib_restore_tablespaces("test_wl5522", "t1");
EOF

SET SESSION debug="+d,fil_space_create_failure";

--error ER_FILE_NOT_FOUND
ALTER TABLE test_wl5522.t1 IMPORT TABLESPACE;

SET SESSION debug="-d,fil_space_create_failure";

DROP TABLE test_wl5522.t1;

perl;
require 'include/innodb-util.inc';
ib_unlink_tablespace("test_wl5522", "t1");
EOF

#

CREATE TABLE test_wl5522.t1 (c1 INT, c2 VARCHAR(1024), c3 BLOB) ENGINE = Innodb;

ALTER TABLE test_wl5522.t1 DISCARD TABLESPACE;

--error ER_TABLESPACE_DISCARDED
SELECT COUNT(*) FROM test_wl5522.t1;

# Restore files
perl;
require 'include/innodb-util.inc';
ib_restore_tablespaces("test_wl5522", "t1");
EOF

SET SESSION debug="+d,dict_tf_to_fsp_flags_failure";

--error ER_FILE_NOT_FOUND
ALTER TABLE test_wl5522.t1 IMPORT TABLESPACE;

SET SESSION debug="-d,dict_tf_to_fsp_flags_failure";

DROP TABLE test_wl5522.t1;

perl;
require 'include/innodb-util.inc';
ib_unlink_tablespace("test_wl5522", "t1");
EOF

#

CREATE TABLE test_wl5522.t1 (c1 INT, c2 VARCHAR(1024), c3 BLOB) ENGINE = Innodb;

ALTER TABLE test_wl5522.t1 DISCARD TABLESPACE;

--error ER_TABLESPACE_DISCARDED
SELECT COUNT(*) FROM test_wl5522.t1;

# Restore files
perl;
require 'include/innodb-util.inc';
ib_restore_tablespaces("test_wl5522", "t1");
EOF

SET SESSION debug="+d,fsp_flags_is_valid_failure";

--replace_regex /'.*t1.cfg'/'t1.cfg'/

--error ER_INTERNAL_ERROR
ALTER TABLE test_wl5522.t1 IMPORT TABLESPACE;

SET SESSION debug="-d,fsp_flags_is_valid_failure";

DROP TABLE test_wl5522.t1;

perl;
require 'include/innodb-util.inc';
ib_unlink_tablespace("test_wl5522", "t1");
EOF


DROP DATABASE test_wl5522;

set global innodb_monitor_disable = all;
set global innodb_monitor_reset_all = all;

-- disable_warnings
set global innodb_monitor_enable = default;
set global innodb_monitor_disable = default;
set global innodb_monitor_reset = default;
set global innodb_monitor_reset_all = default;
-- enable_warnings

--disable_query_log
call mtr.add_suppression("\\[Warning\\] InnoDB: Please refer to .*innodb-troubleshooting-datadict.html for how to resolve the issue.");
call mtr.add_suppression("\\[Warning\\] InnoDB: Ignoring tablespace `test_wl5522/t1` because it could not be opened");
call mtr.add_suppression("\\[Warning\\] InnoDB: Tablespace for table `test_wl5522`\.`t1` is set as discarded");
call mtr.add_suppression("\\[Warning\\] InnoDB: t1.ibd: Page .* at offset .* looks corrupted");
call mtr.add_suppression("\\[Warning\\] InnoDB: Cannot calculate statistics for table `test_wl5522`\.`t1` because the \.ibd file is missing");
call mtr.add_suppression("\\[Warning\\] InnoDB: Monitor ibuf_merges is already enabled");
call mtr.add_suppression("\\[Warning\\] InnoDB: Monitor ibuf_merges_insert is already enabled");
call mtr.add_suppression("\\[Warning\\] InnoDB: Page 0 at offset 0 looks corrupted in file");
call mtr.add_suppression("\\[ERROR\\] InnoDB: Cannot open datafile for read-only:");
call mtr.add_suppression("\\[ERROR\\] InnoDB: Could not find a valid tablespace file for `test_wl5522/t1`");
call mtr.add_suppression("\\[ERROR\\] InnoDB: Failed to find tablespace for table `test_wl5522`.`t1` in the cache");
call mtr.add_suppression("\\[ERROR\\] InnoDB: If you are installing InnoDB, remember that you must create directories yourself");
call mtr.add_suppression("\\[ERROR\\] InnoDB: IO Error: while reading index meta-data, expected to read 44 bytes but read only 0 bytes");
call mtr.add_suppression("\\[ERROR\\] InnoDB: Operating system error number 2 in a file operation.");
call mtr.add_suppression("\\[ERROR\\] InnoDB: The error means the system cannot find the path specified.");
<<<<<<< HEAD
call mtr.add_suppression("\\[ERROR\\] InnoDB: Unable to open tablespace .* \\(flags=.*, filename=./test_wl5522/t1.ibd");
=======
call mtr.add_suppression("\\[ERROR\\] InnoDB: Unable to open tablespace .*");
call mtr.add_suppression("\\[ERROR\\] InnoDB: Trying to import a tablespace, but could not open the tablespace file");
>>>>>>> 0c8ab2e8
call mtr.add_suppression("\\[ERROR\\] InnoDB: Unsupported tablespace format");
--enable_query_log

#cleanup
--remove_file $MYSQLTEST_VARDIR/tmp/t1.cfg
--remove_file $MYSQLTEST_VARDIR/tmp/t1.ibd

eval SET GLOBAL INNODB_FILE_PER_TABLE=$innodb_file_per_table;

-- source suite/innodb/include/check_pfs_mem_other_is_zero.inc<|MERGE_RESOLUTION|>--- conflicted
+++ resolved
@@ -1244,12 +1244,8 @@
 call mtr.add_suppression("\\[ERROR\\] InnoDB: IO Error: while reading index meta-data, expected to read 44 bytes but read only 0 bytes");
 call mtr.add_suppression("\\[ERROR\\] InnoDB: Operating system error number 2 in a file operation.");
 call mtr.add_suppression("\\[ERROR\\] InnoDB: The error means the system cannot find the path specified.");
-<<<<<<< HEAD
-call mtr.add_suppression("\\[ERROR\\] InnoDB: Unable to open tablespace .* \\(flags=.*, filename=./test_wl5522/t1.ibd");
-=======
 call mtr.add_suppression("\\[ERROR\\] InnoDB: Unable to open tablespace .*");
 call mtr.add_suppression("\\[ERROR\\] InnoDB: Trying to import a tablespace, but could not open the tablespace file");
->>>>>>> 0c8ab2e8
 call mtr.add_suppression("\\[ERROR\\] InnoDB: Unsupported tablespace format");
 --enable_query_log
 
