--- conflicted
+++ resolved
@@ -12,13 +12,8 @@
 --let $restart_parameters=restart:--innodb_buffer_pool_load_at_startup=OFF
 --source include/restart_mysqld.inc
 
-<<<<<<< HEAD
-=======
---source include/count_sessions.inc
-
 --source include/log_prepare.inc
 
->>>>>>> 5abbd32d
 SET SESSION long_query_time=0;
 SET SESSION log_slow_verbosity='microtime,innodb';
 
@@ -100,20 +95,19 @@
 --disconnect con2
 --connection default
 
+DROP TABLE t1, t2;
+
 --echo #
 --echo # PS-4788: Setting log_slow_verbosity and enabling the slow_query_log could lead to a server crash
 --echo #
 
-SET @saved_slow_query_log = @@GLOBAL.slow_query_log;
 SET SESSION log_slow_verbosity='microtime,innodb,query_plan';
-SET @@GLOBAL.slow_query_log=1;
+SET GLOBAL slow_query_log=1;
 --disable_result_log
 SELECT * FROM INFORMATION_SCHEMA.TABLES;
 --enable_result_log
 
-SET GLOBAL slow_query_log = @saved_slow_query_log;
-
-DROP TABLE t1, t2;
+SET GLOBAL slow_query_log = 0;
 
 --echo #
 --echo # Test for PS-5027 : handle_fatal_signal (sig=11) in THD::mark_innodb_used
