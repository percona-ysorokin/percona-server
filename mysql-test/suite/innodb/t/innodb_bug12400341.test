# Test for bug #12400341: INNODB CAN LEAVE ORPHAN IBD FILES AROUND

-- source include/have_innodb.inc

--disable_warnings
if (`select count(*)=0 from information_schema.global_variables where variable_name = 'INNODB_TRX_RSEG_N_SLOTS_DEBUG'`)
{
  --skip Test requires InnoDB built with UNIV_DEBUG definition.
}
--enable_warnings

<<<<<<< HEAD
# Don't test under valgrind, undo slots of the previous test might exist still
# and cause unstable result.
--source include/not_valgrind.inc

call mtr.add_suppression("\\[Warning\\] InnoDB: Cannot find a free slot for an undo log. Do you have too");
=======
call mtr.add_suppression("InnoDB: Warning: cannot find a free slot for an undo log. Do you have too");
>>>>>>> fa475155

--disable_query_log
set @old_innodb_trx_rseg_n_slots_debug = @@innodb_trx_rseg_n_slots_debug;
set global innodb_trx_rseg_n_slots_debug = 32;
--enable_query_log

set @old_innodb_undo_logs = @@innodb_undo_logs;
set global innodb_undo_logs=1;

show variables like "max_connections";
show variables like "innodb_thread_concurrency";
show variables like "innodb_file_per_table";

--disable_warnings
drop database if exists mysqltest;
--enable_warnings

create database mysqltest;
CREATE TABLE mysqltest.transtable (id int unsigned NOT NULL PRIMARY KEY, val int DEFAULT 0) ENGINE=InnoDB;

--disable_query_log
#
# Insert in 1 transaction which needs over 1 page undo record to avoid the insert_undo cached,
# because the cached insert_undo can be reused at "CREATE TABLE" statement later.
#
START TRANSACTION;
let $c = 4096;
while ($c)
{
  eval INSERT INTO mysqltest.transtable (id) VALUES ($c);
  dec $c;
}
COMMIT;

let $c = 32;
while ($c)
{
  # if failed at here, it might be shortage of file descriptors limit.
  connect (con$c,localhost,root,,);
  dec $c;
}
--enable_query_log

select count(*) from information_schema.processlist;

#
# fill the all undo slots
#
--disable_query_log
let $c = 32;
while ($c)
{
  connection con$c;
  START TRANSACTION;
  eval UPDATE mysqltest.transtable SET val = 1 WHERE id = 33 - $c;
  dec $c;
}
--enable_query_log

connection default;

--error ER_TOO_MANY_CONCURRENT_TRXS
CREATE TABLE mysqltest.testtable (id int unsigned not null primary key) ENGINE=InnoDB;

select count(*) from information_schema.processlist;

--disable_query_log
let $c = 32;
while ($c)
{
  connection con$c;
  ROLLBACK;
  dec $c;
}
--enable_query_log

connection default;
select count(*) from information_schema.processlist;

--disable_query_log
let $c = 32;
while ($c)
{
  disconnect con$c;
  dec $c;
}
--enable_query_log

#
# If the isolated .ibd file remained, the drop database should fail.
#
drop database mysqltest;

set global innodb_undo_logs = @old_innodb_undo_logs;

--disable_query_log
set global innodb_trx_rseg_n_slots_debug = @old_innodb_trx_rseg_n_slots_debug;
--enable_query_log<|MERGE_RESOLUTION|>--- conflicted
+++ resolved
@@ -9,15 +9,7 @@
 }
 --enable_warnings
 
-<<<<<<< HEAD
-# Don't test under valgrind, undo slots of the previous test might exist still
-# and cause unstable result.
---source include/not_valgrind.inc
-
 call mtr.add_suppression("\\[Warning\\] InnoDB: Cannot find a free slot for an undo log. Do you have too");
-=======
-call mtr.add_suppression("InnoDB: Warning: cannot find a free slot for an undo log. Do you have too");
->>>>>>> fa475155
 
 --disable_query_log
 set @old_innodb_trx_rseg_n_slots_debug = @@innodb_trx_rseg_n_slots_debug;
