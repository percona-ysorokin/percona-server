--- conflicted
+++ resolved
@@ -30,21 +30,15 @@
 call mtr.add_suppression("\\[ERROR\\] InnoDB: Could not find a valid tablespace file for ");
 call mtr.add_suppression("\\[ERROR\\] InnoDB: Default location:");
 call mtr.add_suppression("\\[ERROR\\] InnoDB: Dictionary location:");
-<<<<<<< HEAD
-=======
 call mtr.add_suppression("\\[ERROR\\] InnoDB: Error number 11 means 'Resource temporarily unavailable'");
 call mtr.add_suppression("\\[ERROR\\] InnoDB: Error number 35 means 'Resource temporarily unavailable'");
->>>>>>> 807891a9
 call mtr.add_suppression("\\[ERROR\\] InnoDB: Error number 38 means 'Function not implemented'.");
 call mtr.add_suppression("\\[ERROR\\] InnoDB: Failed to find tablespace for table `test`.`.*` in the cache. Attempting to load");
 call mtr.add_suppression("\\[ERROR\\] InnoDB: If you are installing InnoDB, remember that you must create directories yourself, InnoDB does not create them.");
 call mtr.add_suppression("\\[ERROR\\] InnoDB: In file '.*', tablespace id and flags are .* but in the InnoDB data dictionary they are");
 call mtr.add_suppression("\\[ERROR\\] InnoDB: Operating system error number 2 in a file operation.");
-<<<<<<< HEAD
-=======
 call mtr.add_suppression("\\[ERROR\\] InnoDB: Operating system error number 11 in a file operation.");
 call mtr.add_suppression("\\[ERROR\\] InnoDB: Operating system error number 35 in a file operation.");
->>>>>>> 807891a9
 call mtr.add_suppression("\\[ERROR\\] InnoDB: Operating system error number 38 in a file operation.");
 call mtr.add_suppression("\\[ERROR\\] InnoDB: Remote location:");
 call mtr.add_suppression("\\[ERROR\\] InnoDB: The error means the system cannot find the path specified.");
@@ -390,15 +384,11 @@
 SELECT * FROM yw;
 SELECT * FROM yy;
 
-<<<<<<< HEAD
---source include/kill_mysqld.inc
-=======
 --let CLEANUP_IF_CHECKPOINT=drop table ny,wy,yn,yw,yy;
 --let CLEANUP_FILES_IF_CHECKPOINT=--source suite/innodb/include/innodb-multiple-tablespaces-cleanup.inc
 
 #This will kill the server
 --source include/no_checkpoint_end.inc
->>>>>>> 807891a9
 
 --echo #
 --echo # Now that the engine is not running, move files around to test various scenarios.
