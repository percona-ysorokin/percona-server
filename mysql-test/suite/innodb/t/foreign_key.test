--echo #
--echo # Bug #19027905 ASSERT RET.SECOND DICT_CREATE_FOREIGN_CONSTRAINTS_LOW
--echo # DICT_CREATE_FOREIGN_CONSTR
--echo #

create table t1 (f1 int primary key) engine=InnoDB;
--error ER_FK_DUP_NAME
create table t2 (f1 int primary key,
constraint c1 foreign key (f1) references t1(f1),
constraint c1 foreign key (f1) references t1(f1)) engine=InnoDB;
create table t2 (f1 int primary key,
   constraint c1 foreign key (f1) references t1(f1)) engine=innodb;

--error ER_FK_DUP_NAME
alter table t2 add constraint c1 foreign key (f1) references t1(f1);

set foreign_key_checks = 0;
--error ER_FK_DUP_NAME
alter table t2 add constraint c1 foreign key (f1) references t1(f1);

drop table t2, t1;

--echo #
--echo # Bug #20031243 CREATE TABLE FAILS TO CHECK IF FOREIGN KEY COLUMN
--echo # NULL/NOT NULL MISMATCH
--echo #

set foreign_key_checks = 1;
show variables like 'foreign_key_checks';

CREATE TABLE t1
(a INT NOT NULL,
 b INT NOT NULL,
 INDEX idx(a)) ENGINE=InnoDB;

CREATE TABLE t2
(a INT KEY,
 b INT,
 INDEX ind(b),
 FOREIGN KEY (b) REFERENCES t1(a) ON DELETE CASCADE ON UPDATE CASCADE)
 ENGINE=InnoDB;

show create table t1;
show create table t2;

INSERT INTO t1 VALUES (1, 80);
INSERT INTO t1 VALUES (2, 81);
INSERT INTO t1 VALUES (3, 82);
INSERT INTO t1 VALUES (4, 83);
INSERT INTO t1 VALUES (5, 84);

INSERT INTO t2 VALUES (51, 1);
INSERT INTO t2 VALUES (52, 2);
INSERT INTO t2 VALUES (53, 3);
INSERT INTO t2 VALUES (54, 4);
INSERT INTO t2 VALUES (55, 5);

SELECT a, b FROM t1 ORDER BY a;
SELECT a, b FROM t2 ORDER BY a;

--error ER_NO_REFERENCED_ROW_2
INSERT INTO t2 VALUES (56, 6);

--echo NewDD TODO: Runtime Bug#25722221 - RENAME COLUMN DID NOT UPDATE MYSQL.FOREIGN_KEY_COLUMN_USAGE FOR FK CONSTRAINT
#ALTER TABLE t1 CHANGE a id INT;

# SELECT id, b FROM t1 ORDER BY id;
# SELECT a, b FROM t2 ORDER BY a;

--echo # Operations on child table
--echo TODO: Waiting for Bug#24666169
#--error ER_NO_REFERENCED_ROW_2
#INSERT INTO t2 VALUES (56, 6);
#--error ER_NO_REFERENCED_ROW_2
#UPDATE t2 SET b = 99 WHERE a = 51;
#DELETE FROM t2 WHERE a = 53;
#SELECT id, b FROM t1 ORDER BY id;
#SELECT a, b FROM t2 ORDER BY a;

#--echo # Operations on parent table
#DELETE FROM t1 WHERE id = 1;
#UPDATE t1 SET id = 50 WHERE id = 5;
#SELECT id, b FROM t1 ORDER BY id;
#SELECT a, b FROM t2 ORDER BY a;

DROP TABLE t2, t1;

--echo #
--echo # Bug#20752436: INNODB: FAILING ASSERTION: 0 IN FILE HANDLER0ALTER.CC
--echo # LINE 6647
--echo #
--echo # Verify that index types that cannot be used as foreign keys are
--echo # ignored when creating foreign keys.

let $SAVED_foreign_key_checks= `SELECT @@foreign_key_checks`;
set @@foreign_key_checks=0;

CREATE TABLE t1(a CHAR(100), b GEOMETRY NOT NULL SRID 0) ENGINE InnoDB;

--echo # Creating a foreign key on a GEOMETRY column is not supported
--error ER_FK_NO_INDEX_CHILD
ALTER TABLE t1 ADD CONSTRAINT fi_b FOREIGN KEY(b) REFERENCES ti2(b);

--echo # Adds FULLTEXT and SPATAL indices which cannot be used as foreign keys
ALTER TABLE t1 ADD FULLTEXT INDEX(a), ADD SPATIAL INDEX(b);

--echo # Adds a foreign key on column with FULLTEXT index.
--echo # The FULLTEXT index cannot be used and the generated key must be kept
ALTER TABLE t1 ADD CONSTRAINT fi_a FOREIGN KEY(a) REFERENCES ti2(a);
ANALYZE TABLE t1;
SHOW INDEXES FROM t1;

--echo # Attempt to add a foreign key on column with SPATIAL index.
--echo # The SPATIAL index cannot be used so this becomes an attempt at
--echo # creating a foreign key on a GEOMETRY column which is not supported
--error ER_DROP_INDEX_FK
ALTER TABLE t1 ADD CONSTRAINT fi_b FOREIGN KEY(b) REFERENCES ti2(b);

DROP TABLE t1;
eval set @@foreign_key_checks= $SAVED_foreign_key_checks;

--echo # bug#25126722 FOREIGN KEY CONSTRAINT NAME IS NULL AFTER RESTART
--echo # base bug#24818604 [GR]
--echo #

CREATE TABLE t1 (c1 INT PRIMARY KEY);
CREATE TABLE t2 (c1 INT PRIMARY KEY, FOREIGN KEY (c1) REFERENCES t1(c1));

INSERT INTO t1 VALUES (1);
INSERT INTO t2 VALUES (1);

SELECT unique_constraint_name FROM information_schema.referential_constraints
WHERE table_name = 't2';

--source include/restart_mysqld.inc

SELECT unique_constraint_name FROM information_schema.referential_constraints
WHERE table_name = 't2';

SELECT * FROM t1;

SELECT unique_constraint_name FROM information_schema.referential_constraints
WHERE table_name = 't2';

DROP TABLE t2;
DROP TABLE t1;

--echo #
--echo # BUG#25976199 GROUP_REPLICATION.GR_FOREIGN_CHECKS_DISABLED TEST FAILING
--echo # ON PB2
--echo #

SET foreign_key_checks=0;

CREATE TABLE child_table (c1 INT PRIMARY KEY,
                          FOREIGN KEY (c1) REFERENCES parent_table(c1));

CREATE TABLE parent_table (c1 INT PRIMARY KEY);

SET foreign_key_checks=1;

SELECT * FROM INFORMATION_SCHEMA.INNODB_FOREIGN WHERE
ID='test/child_table_ibfk_1';
SELECT * FROM INFORMATION_SCHEMA.INNODB_FOREIGN_COLS WHERE
ID='test/child_table_ibfk_1';

--error ER_FK_CANNOT_DROP_PARENT
DROP TABLE parent_table;
DROP TABLE child_table;
DROP TABLE parent_table;

--echo #
--echo # Bug#26764604 - INNODB: FAILING ASSERTION: COL_NR < TABLE->N_DEF
--echo #

SELECT @@foreign_key_checks;

CREATE TABLE t1 (
  pk int(11) NOT NULL AUTO_INCREMENT,
  unique1 int(11) DEFAULT NULL,
  unique2 int(11) DEFAULT NULL,
  two int(11) DEFAULT NULL,
  four int(11) DEFAULT NULL,
  ten int(11) DEFAULT NULL,
  twenty int(11) DEFAULT NULL,
  forty int(11) DEFAULT NULL,
  sixty int(11) DEFAULT NULL,
  eighty int(11) DEFAULT NULL,
  tenPercent int(11) DEFAULT NULL,
  twentyPercent int(11) DEFAULT NULL,
  fiftyPercent int(11) DEFAULT NULL,
  unique1gc int(11) GENERATED ALWAYS AS ((unique1 + unique2)) VIRTUAL,
  unique2gc int(11) GENERATED ALWAYS AS ((unique1 * unique2)) VIRTUAL,
  twogc int(11) GENERATED ALWAYS AS (((two * two) + 1)) VIRTUAL,
  fourgc int(11) GENERATED ALWAYS AS (((four + four) - 1)) VIRTUAL,
  tengc int(11) GENERATED ALWAYS AS ((twogc + ten)) VIRTUAL,
  twentygc int(11) GENERATED ALWAYS AS ((((twenty * twogc) * unique1) % 20)) VIRTUAL,
  fortygc int(11) GENERATED ALWAYS AS (forty) VIRTUAL,
  sixtygc int(11) GENERATED ALWAYS AS (sixty) VIRTUAL,
  eightygc int(11) GENERATED ALWAYS AS ((((eighty - twentygc) - ten) - two)) VIRTUAL,
  PRIMARY KEY (pk),
  KEY allkey(unique1,unique2,two,four,ten,twenty,forty,sixty,eighty,tenPercent,twentyPercent,fiftyPercent),
  KEY kugc1 (unique1gc),
  KEY kugc2 (unique2gc),
  KEY kumixgc1 (unique1gc,unique2gc),
  KEY kgc1 (twogc,fourgc),
  KEY kgc2 (fourgc,tengc),
  KEY kgc3 (tengc,twentygc),
  KEY kgc4 (twentygc,fortygc),
  KEY kgc5 (fortygc,sixtygc),
  KEY kgc6 (sixtygc,eightygc),
  KEY allkeygc(unique1gc,unique2gc,twogc,fourgc,tengc,twentygc,fortygc,sixtygc,eightygc)
) ENGINE=InnoDB DEFAULT CHARSET=utf8mb4;

--error ER_FK_NO_INDEX_PARENT
CREATE TABLE t2_fk (
  pk int(11) NOT NULL,
  sixty int(11) DEFAULT NULL,
  PRIMARY KEY (pk),
  CONSTRAINT fk6 FOREIGN KEY (sixty) REFERENCES t1(sixty)
) ENGINE=InnoDB DEFAULT CHARSET=utf8mb4;

DROP TABLE t1;

--echo #
--echo # Bug#27014308 - UPGRADING TO 8.0.3 FAILS IF FOREIGN KEYS OF EXACTLY 64 CHARACTERS ARE PRESENT
--echo #

--echo # test with FK identifier of length exactly 64 characters;
CREATE TABLE parent (
    id INT NOT NULL,
    PRIMARY KEY (id)
) ENGINE=INNODB;

CREATE TABLE child (
    id INT,
    xxxxxxxxxxxxxxxxxxxxxxxxxxxxxxxxxxxxxxxxxxxxxxxxxxxxxxxxxxxxxxxx
INT,
    INDEX par_ind
(xxxxxxxxxxxxxxxxxxxxxxxxxxxxxxxxxxxxxxxxxxxxxxxxxxxxxxxxxxxxxxxx),
    CONSTRAINT
`xxxxxxxxxxxxxxxxxxxxxxxxxxxxxxxxxxxxxxxxxxxxxxxxxxxxxxxxxxxxxxxx`
FOREIGN
KEY (xxxxxxxxxxxxxxxxxxxxxxxxxxxxxxxxxxxxxxxxxxxxxxxxxxxxxxxxxxxxxxxx)
        REFERENCES parent(id)
        ON DELETE CASCADE
) ENGINE=INNODB;

DROP TABLE child;
DROP TABLE parent;

--echo # test with FK identifier of length exactly 65 characters,
--echo # child table creation should fail

CREATE TABLE parent (
    id INT NOT NULL,
    PRIMARY KEY (id)
) ENGINE=INNODB;

--error ER_TOO_LONG_IDENT
CREATE TABLE child (
    id INT,
    xxxxxxxxxxxxxxxxxxxxxxxxxxxxxxxxxxxxxxxxxxxxxxxxxxxxxxxxxxxxxxxxx
INT,
    INDEX par_ind
(xxxxxxxxxxxxxxxxxxxxxxxxxxxxxxxxxxxxxxxxxxxxxxxxxxxxxxxxxxxxxxxxx),
    CONSTRAINT
`xxxxxxxxxxxxxxxxxxxxxxxxxxxxxxxxxxxxxxxxxxxxxxxxxxxxxxxxxxxxxxxxx`
FOREIGN
KEY (xxxxxxxxxxxxxxxxxxxxxxxxxxxxxxxxxxxxxxxxxxxxxxxxxxxxxxxxxxxxxxxxx)
        REFERENCES parent(id)
        ON DELETE CASCADE
) ENGINE=INNODB;

DROP TABLE parent;

<<<<<<< HEAD
--echo # Test delete/update rules combination.
CREATE TABLE t1
(a INT NOT NULL,
 b INT NOT NULL,
 INDEX idx(a)) ENGINE=InnoDB;

CREATE TABLE t2
(a INT KEY,
 b INT,
 INDEX ind(b),
 FOREIGN KEY (b) REFERENCES t1(a))
 ENGINE=InnoDB;

SELECT * FROM INFORMATION_SCHEMA.INNODB_FOREIGN;
DROP TABLE t2;

CREATE TABLE t2
(a INT KEY,
 b INT,
 INDEX ind(b),
 FOREIGN KEY (b) REFERENCES t1(a) ON DELETE CASCADE)
 ENGINE=InnoDB;

SELECT * FROM INFORMATION_SCHEMA.INNODB_FOREIGN;
DROP TABLE t2;

CREATE TABLE t2
(a INT KEY,
 b INT,
 INDEX ind(b),
 FOREIGN KEY (b) REFERENCES t1(a) ON DELETE SET NULL)
 ENGINE=InnoDB;

SELECT * FROM INFORMATION_SCHEMA.INNODB_FOREIGN;
DROP TABLE t2;

CREATE TABLE t2
(a INT KEY,
 b INT,
 INDEX ind(b),
 FOREIGN KEY (b) REFERENCES t1(a) ON DELETE NO ACTION)
 ENGINE=InnoDB;

SELECT * FROM INFORMATION_SCHEMA.INNODB_FOREIGN;
DROP TABLE t2;

CREATE TABLE t2
(a INT KEY,
 b INT,
 INDEX ind(b),
 FOREIGN KEY (b) REFERENCES t1(a) ON UPDATE CASCADE)
 ENGINE=InnoDB;

SELECT * FROM INFORMATION_SCHEMA.INNODB_FOREIGN;
DROP TABLE t2;

CREATE TABLE t2
(a INT KEY,
 b INT,
 INDEX ind(b),
 FOREIGN KEY (b) REFERENCES t1(a) ON UPDATE SET NULL)
 ENGINE=InnoDB;

SELECT * FROM INFORMATION_SCHEMA.INNODB_FOREIGN;
DROP TABLE t2;

CREATE TABLE t2
(a INT KEY,
 b INT,
 INDEX ind(b),
 FOREIGN KEY (b) REFERENCES t1(a) ON UPDATE NO ACTION)
 ENGINE=InnoDB;

SELECT * FROM INFORMATION_SCHEMA.INNODB_FOREIGN;
DROP TABLE t2;

CREATE TABLE t2
(a INT KEY,
 b INT,
 INDEX ind(b),
 FOREIGN KEY (b) REFERENCES t1(a) ON DELETE CASCADE ON UPDATE CASCADE)
 ENGINE=InnoDB;

SELECT * FROM INFORMATION_SCHEMA.INNODB_FOREIGN;
DROP TABLE t2;

CREATE TABLE t2
(a INT KEY,
 b INT,
 INDEX ind(b),
 FOREIGN KEY (b) REFERENCES t1(a) ON DELETE CASCADE ON UPDATE SET NULL)
 ENGINE=InnoDB;

SELECT * FROM INFORMATION_SCHEMA.INNODB_FOREIGN;
DROP TABLE t2;

CREATE TABLE t2
(a INT KEY,
 b INT,
 INDEX ind(b),
 FOREIGN KEY (b) REFERENCES t1(a) ON DELETE CASCADE ON UPDATE NO ACTION)
 ENGINE=InnoDB;

SELECT * FROM INFORMATION_SCHEMA.INNODB_FOREIGN;
DROP TABLE t2;

CREATE TABLE t2
(a INT KEY,
 b INT,
 INDEX ind(b),
 FOREIGN KEY (b) REFERENCES t1(a) ON DELETE CASCADE ON UPDATE RESTRICT)
 ENGINE=InnoDB;

SELECT * FROM INFORMATION_SCHEMA.INNODB_FOREIGN;
DROP TABLE t2;

CREATE TABLE t2
(a INT KEY,
 b INT,
 INDEX ind(b),
 FOREIGN KEY (b) REFERENCES t1(a) ON DELETE SET NULL ON UPDATE CASCADE)
 ENGINE=InnoDB;

SELECT * FROM INFORMATION_SCHEMA.INNODB_FOREIGN;
DROP TABLE t2;

CREATE TABLE t2
(a INT KEY,
 b INT,
 INDEX ind(b),
 FOREIGN KEY (b) REFERENCES t1(a) ON DELETE SET NULL ON UPDATE SET NULL)
 ENGINE=InnoDB;

SELECT * FROM INFORMATION_SCHEMA.INNODB_FOREIGN;
DROP TABLE t2;

CREATE TABLE t2
(a INT KEY,
 b INT,
 INDEX ind(b),
 FOREIGN KEY (b) REFERENCES t1(a) ON DELETE SET NULL ON UPDATE NO ACTION)
 ENGINE=InnoDB;

SELECT * FROM INFORMATION_SCHEMA.INNODB_FOREIGN;
DROP TABLE t2;

CREATE TABLE t2
(a INT KEY,
 b INT,
 INDEX ind(b),
 FOREIGN KEY (b) REFERENCES t1(a) ON DELETE SET NULL ON UPDATE RESTRICT)
 ENGINE=InnoDB;

SELECT * FROM INFORMATION_SCHEMA.INNODB_FOREIGN;
DROP TABLE t2;

CREATE TABLE t2
(a INT KEY,
 b INT,
 INDEX ind(b),
 FOREIGN KEY (b) REFERENCES t1(a) ON DELETE NO ACTION ON UPDATE CASCADE)
 ENGINE=InnoDB;

SELECT * FROM INFORMATION_SCHEMA.INNODB_FOREIGN;
DROP TABLE t2;

CREATE TABLE t2
(a INT KEY,
 b INT,
 INDEX ind(b),
 FOREIGN KEY (b) REFERENCES t1(a) ON DELETE NO ACTION ON UPDATE SET NULL)
 ENGINE=InnoDB;

SELECT * FROM INFORMATION_SCHEMA.INNODB_FOREIGN;
DROP TABLE t2;

CREATE TABLE t2
(a INT KEY,
 b INT,
 INDEX ind(b),
 FOREIGN KEY (b) REFERENCES t1(a) ON DELETE NO ACTION ON UPDATE NO ACTION)
 ENGINE=InnoDB;

SELECT * FROM INFORMATION_SCHEMA.INNODB_FOREIGN;
DROP TABLE t2;

CREATE TABLE t2
(a INT KEY,
 b INT,
 INDEX ind(b),
 FOREIGN KEY (b) REFERENCES t1(a) ON DELETE NO ACTION ON UPDATE RESTRICT)
 ENGINE=InnoDB;

SELECT * FROM INFORMATION_SCHEMA.INNODB_FOREIGN;
DROP TABLE t2;

CREATE TABLE t2
(a INT KEY,
 b INT,
 INDEX ind(b),
 FOREIGN KEY (b) REFERENCES t1(a) ON DELETE RESTRICT ON UPDATE CASCADE)
 ENGINE=InnoDB;

SELECT * FROM INFORMATION_SCHEMA.INNODB_FOREIGN;
DROP TABLE t2;

CREATE TABLE t2
(a INT KEY,
 b INT,
 INDEX ind(b),
 FOREIGN KEY (b) REFERENCES t1(a) ON DELETE RESTRICT ON UPDATE SET NULL)
 ENGINE=InnoDB;

SELECT * FROM INFORMATION_SCHEMA.INNODB_FOREIGN;
DROP TABLE t2;

CREATE TABLE t2
(a INT KEY,
 b INT,
 INDEX ind(b),
 FOREIGN KEY (b) REFERENCES t1(a) ON DELETE RESTRICT ON UPDATE NO ACTION)
 ENGINE=InnoDB;

SELECT * FROM INFORMATION_SCHEMA.INNODB_FOREIGN;
DROP TABLE t2;


CREATE TABLE t2
(a INT KEY,
 b INT,
 INDEX ind(b),
 FOREIGN KEY (b) REFERENCES t1(a) ON DELETE RESTRICT ON UPDATE RESTRICT)
 ENGINE=InnoDB;

SELECT * FROM INFORMATION_SCHEMA.INNODB_FOREIGN;
DROP TABLE t2;

DROP TABLE t1;
=======

--echo #
--echo # Bug#28581468 - RENAMING PARENT COLUMN IN A FOREIGN KEY FAILS WITH STRANGE ERROR.
--echo #

CREATE TABLE t1 (a INT NOT NULL, b INT NOT NULL, INDEX idx(a)) ENGINE=InnoDB;
CREATE TABLE t2 (a INT KEY, b INT, INDEX ind(b), FOREIGN KEY (b) REFERENCES t1(a) ON DELETE CASCADE ON UPDATE CASCADE) ENGINE=InnoDB;

ALTER TABLE t1 CHANGE a id INT;
CHECK TABLE t1;
CHECK TABLE t2;

DROP TABLE t1, t2;

CREATE TABLE t1 (a INT NOT NULL, b INT NOT NULL, INDEX idx(a)) ENGINE=InnoDB;
CREATE TABLE t2 (a INT KEY, b INT, INDEX ind(b), FOREIGN KEY (b) REFERENCES t1(a) ON DELETE CASCADE ON UPDATE CASCADE) ENGINE=InnoDB;

ALTER TABLE t1 CHANGE a id INT NOT NULL;
CHECK TABLE t1;
CHECK TABLE t2;

DROP TABLE t1, t2;
>>>>>>> c2333aab
<|MERGE_RESOLUTION|>--- conflicted
+++ resolved
@@ -274,7 +274,6 @@
 
 DROP TABLE parent;
 
-<<<<<<< HEAD
 --echo # Test delete/update rules combination.
 CREATE TABLE t1
 (a INT NOT NULL,
@@ -513,7 +512,7 @@
 DROP TABLE t2;
 
 DROP TABLE t1;
-=======
+
 
 --echo #
 --echo # Bug#28581468 - RENAMING PARENT COLUMN IN A FOREIGN KEY FAILS WITH STRANGE ERROR.
@@ -535,5 +534,4 @@
 CHECK TABLE t1;
 CHECK TABLE t2;
 
-DROP TABLE t1, t2;
->>>>>>> c2333aab
+DROP TABLE t1, t2;