--- conflicted
+++ resolved
@@ -11,12 +11,7 @@
 let MYSQLD_BASEDIR= `SELECT @@basedir`;
 let MYSQLD_DATADIR= `SELECT @@datadir`;
 let SEARCH_FILE= $MYSQLTEST_VARDIR/log/my_restart.err;
-<<<<<<< HEAD
 call mtr.add_suppression("Unable to read tablespace .* page no .* into the buffer pool after 100 attempts");
-call mtr.add_suppression("Warning: database page corruption or a failed");
-=======
-call mtr.add_suppression("InnoDB: Unable to read tablespace .* page no .* into the buffer pool after 100 attempts");
->>>>>>> 333b4508
 
 SET GLOBAL innodb_file_per_table=on;
 
