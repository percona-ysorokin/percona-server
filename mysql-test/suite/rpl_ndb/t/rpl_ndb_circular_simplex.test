--source include/have_ndb.inc
# Since the master generates row-based events, the slave must be in
# ROW or MIXED mode to accept the events.
--source include/have_binlog_format_mixed_or_row.inc
--source include/ndb_master-slave.inc

connection master;
CREATE TABLE t1 (a int key, b int) ENGINE=NDB;
sync_slave_with_master;
SHOW TABLES;

# Lose the events from the slave binary log: there is no
# need to re-create the table on the master.
connection slave;
RESET MASTER;

# Insert some values on the slave and master
connection master;
INSERT INTO t1 VALUES (1,2);
# Switch to slave once event is applied and insert a row
sync_slave_with_master;
connection slave;
INSERT INTO t1 VALUES (2,3);

# ... it is now very probable that we have a mixed event in the binary
# log.  If we don't, the test should still pass, but will not test the
# mixed event situation.

# The statement is disabled since it cannot reliably show the same
# info all the time.  Use it for debug purposes.

#SHOW BINLOG EVENTS;

# Replicate back to the master to test this mixed event on the master
STOP SLAVE;

--let $rpl_topology= 1->2->1
--source include/rpl_change_topology.inc
connection master;

START SLAVE;

connection slave;
sync_slave_with_master master;

# The statement is disabled since it cannot reliably show the same
# info all the time.  Use it for debug purposes.

#SHOW BINLOG EVENTS;

# Check that there is no error in replication
source include/check_slave_is_running.inc;

# Check that we have the data on the master
SELECT * FROM t1 ORDER BY a;

# We should now have another mixed event, likely with "slave" server
# id last, and with the STMT_END_F flag set.

# The statement is disabled since it cannot reliably show the same
# info all the time.  Use it for debug purposes.

#SHOW BINLOG EVENTS;

# now lets see that this data is applied correctly on the slave
STOP SLAVE;
save_master_pos;

connection slave;
START SLAVE;

# check that we have the data on the slave
sync_with_master;
SELECT * FROM t1 ORDER BY a;

# Check that there is no error in replication
source include/check_slave_is_running.inc;

connection master;
DROP TABLE t1;
<<<<<<< HEAD

sync_slave_with_master;
=======
-- sync_slave_with_master

--let $rpl_only_running_threads= 1
--source include/rpl_end.inc
>>>>>>> 09c80e12
<|MERGE_RESOLUTION|>--- conflicted
+++ resolved
@@ -78,12 +78,5 @@
 
 connection master;
 DROP TABLE t1;
-<<<<<<< HEAD
 
-sync_slave_with_master;
-=======
--- sync_slave_with_master
-
---let $rpl_only_running_threads= 1
---source include/rpl_end.inc
->>>>>>> 09c80e12
+--source include/rpl_end.inc