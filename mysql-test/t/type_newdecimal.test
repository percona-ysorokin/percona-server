
 #Get deafult engine value
--let $DEFAULT_ENGINE = `select @@global.default_storage_engine`

--disable_warnings
drop table if exists t1;
--enable_warnings
SET sql_mode = 'NO_ENGINE_SUBSTITUTION';
#
# constant IN function test
#
select 1.1 IN (1.0, 1.2);
select 1.1 IN (1.0, 1.2, 1.1, 1.4, 0.5);
select 1.1 IN (1.0, 1.2, NULL, 1.4, 0.5);
select 0.5 IN (1.0, 1.2, NULL, 1.4, 0.5);
select 1 IN (1.11, 1.2, 1.1, 1.4, 1, 0.5);
select 1 IN (1.11, 1.2, 1.1, 1.4, NULL, 0.5);

#
# case function test
#
select case 1.0 when 0.1 then "a" when 1.0 then "b" else "c" END;
select case 0.1 when 0.1 then "a" when 1.0 then "b" else "c" END;
select case 1 when 0.1 then "a" when 1.0 then "b" else "c" END;
select case 1.0 when 0.1 then "a" when 1 then "b" else "c" END;
select case 1.001 when 0.1 then "a" when 1 then "b" else "c" END;

#
# non constant IN test
#
create table t1 (a decimal(6,3));
insert into t1 values (1.0), (NULL), (0.1);
select * from t1;
select 0.1 in (1.0, 1.2, 1.1, a, 1.4, 0.5) from t1;
drop table t1;

#
# if function test
#
create table t1 select if(1, 1.1, 1.2), if(0, 1.1, 1.2), if(0.1, 1.1, 1.2), if(0, 1, 1.1), if(0, NULL, 1.2), if(1, 0.22e1, 1.1), if(1E0, 1.1, 1.2);
select * from t1;

#Replace default engine value with static engine string 
--replace_result $DEFAULT_ENGINE ENGINE
show create table t1;
drop table t1;

#
# NULLIF
#
create table t1 select nullif(1.1, 1.1), nullif(1.1, 1.2), nullif(1.1, 0.11e1), nullif(1.0, 1), nullif(1, 1.0), nullif(1, 1.1);
select * from t1;

#Replace default engine value with static engine string 
--replace_result $DEFAULT_ENGINE ENGINE
show create table t1;
drop table t1;

#
# saving in decimal field with overflow
#

create table t1 (a decimal(4,2));
insert into t1 value (10000), (1.1e10), ("11111"), (100000.1);
insert into t1 value (-10000), (-1.1e10), ("-11111"), (-100000.1);
select a from t1;
drop table t1;
create table t1 (a decimal(4,2) unsigned);
insert into t1 value (10000), (1.1e10), ("11111"), (100000.1);
insert into t1 value (-10000), (-1.1e10), ("-11111"), (-100000.1);
select a from t1;
drop table t1;


#
# saving in field with overflow from decimal
#
create table t1 (a bigint);
insert into t1 values (18446744073709551615.0);
insert into t1 values (9223372036854775808.0);
insert into t1 values (-18446744073709551615.0);
select * from t1;
drop table t1;
create table t1 (a bigint unsigned);
insert into t1 values (18446744073709551615.0);
insert into t1 values (9223372036854775808.0);
insert into t1 values (9999999999999999999999999.000);
insert into t1 values (-1.0);
select * from t1;
drop table t1;
create table t1 (a tinyint);
insert into t1 values (18446744073709551615.0);
insert into t1 values (9223372036854775808.0);
select * from t1;
drop table t1;

#
# test that functions create decimal fields
#
create table t1 select round(15.4,-1), truncate(-5678.123451,-3), abs(-1.1), -(-1.1);

#Replace default engine value with static engine string 
--replace_result $DEFAULT_ENGINE ENGINE
show create table t1;
drop table t1;

#
# Trydy's tests
#
set session sql_mode='traditional';
select 1e10/0e0;
create table wl1612 (col1 int, col2 decimal(38,10), col3 numeric(38,10));
insert into wl1612 values(1,12345678901234567890.1234567890,12345678901234567890.1234567890);
select * from wl1612;
insert into wl1612 values(2,01234567890123456789.0123456789,01234567890123456789.0123456789);
select * from wl1612 where col1=2;
insert into wl1612 values(3,1234567890123456789012345678.0123456789,1234567890123456789012345678.0123456789);
select * from wl1612 where col1=3;

select col1/0 from wl1612;
select col2/0 from wl1612;
select col3/0 from wl1612;

insert into wl1612 values(5,5000.0005,5000.0005);
insert into wl1612 values(6,5000.0005,5000.0005);
select sum(col2),sum(col3) from wl1612;
#select avg(col2),avg(col3) from wl1612;

insert into wl1612 values(7,500000.000005,500000.000005);
insert into wl1612 values(8,500000.000005,500000.000005);
select sum(col2),sum(col3) from wl1612 where col1>4;
#select avg(col2),avg(col3) from wl1612 where col1>4;

#insert into wl1612 (col1,col2) values(9,123456789012345678901234567890);
#insert into wl1612 (col1,col3) values(9,123456789012345678901234567890);

insert into wl1612 (col1, col2) values(9,1.01234567891);
insert into wl1612 (col1, col2) values(10,1.01234567894);
insert into wl1612 (col1, col2) values(11,1.01234567895);
insert into wl1612 (col1, col2) values(12,1.01234567896);
select col1,col2 from wl1612 where col1>8;

insert into wl1612 (col1, col3) values(13,1.01234567891);
insert into wl1612 (col1, col3) values(14,1.01234567894);
insert into wl1612 (col1, col3) values(15,1.01234567895);
insert into wl1612 (col1, col3) values(16,1.01234567896);
select col1,col3 from wl1612 where col1>12;

select col1 from wl1612 where col1>4 and col2=1.01234567891;
#-- should return 0 rows
#
select col1 from wl1612 where col1>4 and col2=1.0123456789;
#-- should return col1 values 9 & 10
#
select col1 from wl1612 where col1>4 and col2<>1.0123456789;
#-- should return col1 values 5,6,7,8,11,12
#
select col1 from wl1612 where col1>4 and col2<1.0123456789;
#-- should return 0 rows
#
select col1 from wl1612 where col1>4 and col2<=1.0123456789;
#-- should return col1 values 9 & 10
#
select col1 from wl1612 where col1>4 and col2>1.0123456789;
#-- should return col1 values 5,6,7,8,11,12
#
select col1 from wl1612 where col1>4 and col2>=1.0123456789;
#-- should return col1 values 5,6,7,8,910,11,12
#
#select col1, col2 from wl1612 where col1=11 or col1=12;
select col1 from wl1612 where col1>4 and col2=1.012345679;
#-- should return col1 values 11,12
#
select col1 from wl1612 where col1>4 and col2<>1.012345679;
#-- should return col1 values 5,6,7,8,9,10
#
select col1 from wl1612 where col1>4 and col3=1.01234567891;
#-- should return 0 rows
#
select col1 from wl1612 where col1>4 and col3=1.0123456789;
#-- should return col1 values 13,14
#
select col1 from wl1612 where col1>4 and col3<>1.0123456789;
#-- should return col1 values 5,6,7,8,15,16
#
select col1 from wl1612 where col1>4 and col3<1.0123456789;
#-- should return 0 rows
#
select col1 from wl1612 where col1>4 and col3<=1.0123456789;
#-- should return col1 values 13,14
#
select col1 from wl1612 where col1>4 and col3>1.0123456789;
#-- should return col1 values 5,6,7,8,15,16
#
select col1 from wl1612 where col1>4 and col3>=1.0123456789;
#-- should return col1 values 5,6,7,8,13,14,15,16
#
select col1 from wl1612 where col1>4 and col3=1.012345679;
#-- should return col1 values 15,16
#
select col1 from wl1612 where col1>4 and col3<>1.012345679;
#-- should return col1 values 5,6,7,8,13,14
#
drop table wl1612;
#
select 1/3;
#
select 0.8=0.7+0.1;
#-- should return 1 (true)
#
select 0.7+0.1;
#
create table wl1612_1 (col1 int);
insert into wl1612_1 values(10);
#
select * from wl1612_1 where 0.8=0.7+0.1;
#--should return 1 row (col1=10)
#
select 0.07+0.07 from wl1612_1;
#
select 0.07-0.07 from wl1612_1;
#
select 0.07*0.07 from wl1612_1;
#
select 0.07/0.07 from wl1612_1;
#
drop table wl1612_1;
#
create table wl1612_2 (col1 decimal(10,2), col2 numeric(10,2));
insert into wl1612_2 values(1,1);
insert into wl1612_2 values(+1,+1);
insert into wl1612_2 values(+01,+01);
insert into wl1612_2 values(+001,+001);
#
select col1,count(*) from wl1612_2 group by col1;
#
select col2,count(*) from wl1612_2 group by col2;
#
drop table wl1612_2;
#
create table wl1612_3 (col1 decimal(10,2), col2 numeric(10,2));
insert into wl1612_3 values('1','1');
insert into wl1612_3 values('+1','+1');
#
insert into wl1612_3 values('+01','+01');
insert into wl1612_3 values('+001','+001');
#
select col1,count(*) from wl1612_3 group by col1;
#
select col2,count(*) from wl1612_3 group by col2;
#
drop table wl1612_3;
#
select mod(234,10) ;
#-- should return 4
#
select mod(234.567,10.555);
#-- should return 2.357
#
select mod(-234.567,10.555);
#-- should return -2.357
#
select mod(234.567,-10.555);
#-- should return 2.357
#
select round(15.1);
#-- should return 15
#
select round(15.4);
#-- should return 15
#
select round(15.5);
#-- should return 16
#
select round(15.6);
#-- should return 16
#
select round(15.9);
#-- should return 16
#
select round(-15.1);
#-- should return -15
#
select round(-15.4);
#-- should return -15
#
select round(-15.5);
#-- should return -16
#
select round(-15.6);
#-- should return -16
#
select round(-15.9);
#-- should return -16
#
select round(15.1,1);
#-- should return 15.1
#
select round(15.4,1);
#-- should return 15.4
#
select round(15.5,1);
#-- should return 15.5
#
select round(15.6,1);
#-- should return 15.6
#
select round(15.9,1);
#-- should return 15.9
#
select round(-15.1,1);
#-- should return -15.1
#
select round(-15.4,1);
#-- should return -15.4
#
select round(-15.5,1);
#-- should return -15.5
#
select round(-15.6,1);
#-- should return -15.6
#
select round(-15.9,1);
#-- should return -15.9
#
select round(15.1,0);
#-- should return 15
#
select round(15.4,0);
#-- should return 15
#
select round(15.5,0);
#-- should return 16
#
select round(15.6,0);
#-- should return 16
#
select round(15.9,0);
#-- should return 16
#
select round(-15.1,0);
#-- should return -15
#
select round(-15.4,0);
#-- should return -15
#
select round(-15.5,0);
#-- should return -16
#
select round(-15.6,0);
#-- should return -16
#
select round(-15.9,0);
#-- should return -16
#
select round(15.1,-1);
#-- should return 20
#
select round(15.4,-1);
#-- should return 20
#
select round(15.5,-1);
#-- should return 20
#
select round(15.6,-1);
#-- should return 20
#
select round(15.9,-1);
#-- should return 20
#
select round(-15.1,-1);
#-- should return -20
#
select round(-15.4,-1);
#-- should return -20
#
select round(-15.5,-1);
#-- should return -20
#
select round(-15.6,-1);
#-- should return -20
#
select round(-15.91,-1);
#-- should return -20
#
select truncate(5678.123451,0);
#-- should return 5678
#
select truncate(5678.123451,1);
#-- should return 5678.1
#
select truncate(5678.123451,2);
#-- should return 5678.12
#
select truncate(5678.123451,3);
#-- should return 5678.123
#
select truncate(5678.123451,4);
#-- should return 5678.1234
#
select truncate(5678.123451,5);
#-- should return 5678.12345
#
select truncate(5678.123451,6);
#-- should return 5678.123451
#
select truncate(5678.123451,-1);
#-- should return 5670
#
select truncate(5678.123451,-2);
#-- should return 5600
#
select truncate(5678.123451,-3);
#-- should return 5000
#
select truncate(5678.123451,-4);
#-- should return 0
#
select truncate(-5678.123451,0);
#-- should return -5678
#
select truncate(-5678.123451,1);
#-- should return -5678.1
#
select truncate(-5678.123451,2);
#-- should return -5678.12
#
select truncate(-5678.123451,3);
#-- should return -5678.123
#
select truncate(-5678.123451,4);
#-- should return -5678.1234
#
select truncate(-5678.123451,5);
#-- should return -5678.12345
#
select truncate(-5678.123451,6);
#-- should return -5678.123451
#
select truncate(-5678.123451,-1);
#-- should return -5670
#
select truncate(-5678.123451,-2);
#-- should return -5600
#
select truncate(-5678.123451,-3);
#-- should return -5000
#
select truncate(-5678.123451,-4);
#-- should return 0
#
#drop table if exists wl1612_4;
create table wl1612_4 (col1 int, col2 decimal(30,25), col3 numeric(30,25));
#
insert into wl1612_4 values(1,0.0123456789012345678912345,0.0123456789012345678912345);
#
select col2/9999999999 from wl1612_4 where col1=1;
#
select col3/9999999999 from wl1612_4 where col1=1;
#
select 9999999999/col2 from wl1612_4 where col1=1;
#
select 9999999999/col3 from wl1612_4 where col1=1;
#
select col2*9999999999 from wl1612_4 where col1=1;
#
select col3*9999999999 from wl1612_4 where col1=1;
#
insert into wl1612_4 values(2,55555.0123456789012345678912345,55555.0123456789012345678912345);
#
select col2/9999999999 from wl1612_4 where col1=2;
#
select col3/9999999999 from wl1612_4 where col1=2;
#
select 9999999999/col2 from wl1612_4 where col1=2;
#
select 9999999999/col3 from wl1612_4 where col1=2;
#
select col2*9999999999 from wl1612_4 where col1=2;
#
select col3*9999999999 from wl1612_4 where col1=2;
#
drop table wl1612_4;
#
#
#
#
#-- Additional tests for WL#1612 Precision math
#
#-- Comparisons should show that a number is
#-- exactly equal to its value as displayed.
#
set sql_mode='';
#
select 23.4 + (-41.7), 23.4 - (41.7) = -18.3;
#
select -18.3=-18.3;
#
select 18.3=18.3;
#
select -18.3=18.3;
#
select 0.8 = 0.7 + 0.1;

#
#-- It should be possible to define a column
#-- with up to 38 digits precision either before
#-- or after the decimal point. Any number which
#-- is inserted, if it's within the range, should
#-- be exactly the same as the number that gets
#-- selected.
#
drop table if exists t1;
#
create table t1 (col1 decimal(38));
#
insert into t1 values (12345678901234567890123456789012345678);
#
select * from t1;
#-- should return:
#+----------------------------------------+
#| col1                                   |
#+----------------------------------------+
#| 12345678901234567890123456789012345678 |
#+----------------------------------------+
#
#drop table t1;
#
#create table t1 (col1 decimal(38,38));
#
#insert into t1 values (.12345678901234567890123456789012345678);
#
#select * from t1;
#-- should return:
#+------------------------------------------+
#| col1                                     |
#+------------------------------------------+
#| 0.12345678901234567890123456789012345678 |
#+------------------------------------------+
#
drop table t1;
#
create table t1 (col1 decimal(31,30));
#
insert into t1 values (0.00000000001);
#
select * from t1;
#-- should return:
#+---------------+
#|col1           |
#+---------------+
#| 0.00000000001 |
#+---------------+
#
drop table t1;
#
#-- The usual arithmetic operators / * + - should work.
#
#select 77777777777777777777777777777777777777 / 7777777777777777777777777777777777777 = 10;
#-- should return 0 (false).
#
select 7777777777777777777777777777777777777 * 10;
#-- should return 77777777777777777777777777777777777770
#
select .7777777777777777777777777777777777777 *
       1000000000000000000;
#-- should return 777777777777777777.7777777777777777777 
#
select .7777777777777777777777777777777777777 - 0.1;
#-- should return .6777777777777777777777777777777777777 
#
select .343434343434343434 + .343434343434343434;
#-- should return .686868686868686868 
#
#-- 5. All arithmetic functions mentioned in the
#MySQL Reference Manual should work.
#
select abs(9999999999999999999999);
#-- should return 9999999999999999999999
#
select abs(-9999999999999999999999);
#-- should return 9999999999999999999999
#
select ceiling(999999999999999999);
select ceiling(99999999999999999999);
#-- should return 99999999999999999999
#
select ceiling(9.9999999999999999999);
#-- should return 10
#
select ceiling(-9.9999999999999999999);
#-- should return 9
#
select floor(999999999999999999);
select floor(9999999999999999999999);
#-- should return 9999999999999999999999
#
select floor(9.999999999999999999999);
#-- should return 9
#
select floor(-9.999999999999999999999);
#-- should return -10
#
select floor(-999999999999999999999.999);
select ceiling(999999999999999999999.999);
#
#
select 99999999999999999999999999999999999999 mod 3;
#-- should return 0
#
select round(99999999999999999.999);
#-- should return 100000000000000000
#
select round(-99999999999999999.999);
#-- should return -100000000000000000
#
select round(99999999999999999.999,3);
#-- should return 100000000000000000.000
#
select round(-99999999999999999.999,3);
#-- should return -100000000000000000.000
#
select truncate(99999999999999999999999999999999999999,31);
#-- should return 99999999999999999999999999999999999999.000
#
select truncate(99.999999999999999999999999999999999999,31);
#-- should return 99.9999999999999999999999999999999
#
select truncate(99999999999999999999999999999999999999,-31);
# should return 90000000000000000000000000000000
#
#-- 6. Set functions (AVG, SUM, COUNT) should work.
#
#drop table if exists t1;
#
#delimiter //
#
#create procedure p1 () begin 
#  declare v1 int default 1; declare v2 decimal(0,38) default 0; 
#  create table t1 (col1 decimal(0,38)); 
#  while v1 <= 10000 do 
#    insert into t1 values (-v2); 
#    set v2 = v2 + 0.00000000000000000000000000000000000001; 
#    set v1 = v1 + 1; 
#  end while;
#  select avg(col1),sum(col1),count(col1) from t1; end;//
#
#call p1()//
#-- should return
#   -- avg(col1)=0.00000000000000000000000000000000000001 added 10,000 times, then divided by 10,000
#   -- sum(col1)=0.00000000000000000000000000000000000001 added 10,000 times
#
#   -- count(col1)=10000
#
#delimiter ;//
#
#drop procedure p1;
#drop table t1;
#
#-- When I say DECIMAL(x) I should be able to store x digits.
#-- If I can't, there should be an error at CREATE time.
#
#drop table if exists t1;
#
#create table t1 (col1 decimal(254));
#-- should return SQLSTATE 22003 numeric value out of range 
#
#-- When I say DECIMAL(x,y) there should be no silent change of precision or
#-- scale.
#
#drop table if exists t1;
#
#create table t1 (col1 decimal(0,38));
#

#Replace default engine value with static engine string 
--replace_result $DEFAULT_ENGINE ENGINE
#show create table t1;
#-- should return:
#+-------+--------------------------------+
#| Table | Create Table                   |
#+-------+--------------------------------+
#| t9    | CREATE TABLE `t1` (            |
#|`s1` decimal(0,38) default NULL         |
#| ) ENGINE=MyISAM DEFAULT CHARSET=latin1 |
#+-------+--------------------------------+
#
#drop table t1;
#
#-- From WL#1612 "The future" point 2.:
#-- The standard requires that we treat numbers like "0.5" as
#-- DECIMAL or NUMERIC, not as floating-point.
#
#drop table if exists t1;
#
#
create table t1 as select 0.5;
#

#Replace default engine value with static engine string 
--replace_result $DEFAULT_ENGINE ENGINE
show create table t1;
#-- should return:
#+-------+-----------------------------------+
#| Table | Create Table                      |
#+-------+-----------------------------------+
#| t7 | CREATE TABLE `t1` (                  |
#| `0.5` decimal(3,1) NOT NULL default '0.0' |
#| ) ENGINE=MyISAM DEFAULT CHARSET=latin1    |
#+-------+-----------------------------------+
#
drop table t1;
#
#-- From WL#1612, "The future", point 3.: We have to start rounding correctly.
#
select round(1.5),round(2.5);
#-- should return:
#+------------+------------+
#| round(1.5) | round(2.5) |
#+------------+------------+
#| 2          | 3          |
#+------------+------------+
#
#-- From WL#1612, "The future", point 4.: "select 0.07 * 0.07;" should return 0.0049, not 0.00.
#-- If operand#1 has scale X and operand#2 has scale Y, then result should have scale (X+Y).
#
select 0.07 * 0.07;
#-- should return 0.0049
#
#-- From WL#1612, "The future", point 5.: Division by zero is an error.
#
set sql_mode='traditional';
#
select 1E-500 = 0;
#-- should return 1 (true).
#
select 1 / 1E-500;
#
#-- should return SQLSTATE 22012 division by zero.
#
select 1 / 0;
#-- should return SQLSTATE 22012 division by zero.
#
#+-------+
#| 1 / 0 |
#+-------+
#| NULL  |
#+-------+
#1 row in set, 1 warning (0.00 sec)
#
#-- From WL#1612 "The future" point 6.: Overflow is an error.
#
#set sql_mode='';
#
#select 1E300 * 1E300;
#-- should return SQLSTATE 22003 numeric value out of range 
#
#select 18446744073709551615 + 1;
#-- should return SQLSTATE 22003 numeric value out of range 
#
#-- 14. From WL#1612 "The future" point 7.:
#-- If s1 is INTEGER and s2 is DECIMAL, then
#-- "create table tk7 as select avg(s1),avg(s2) from tk;"
#-- should not create a table with "double(17,4)" data types.
#-- The result of AVG must still be exact numeric, with a
#-- scale the same or greater than the operand's scale.
#-- The result of SUM must still be exact numeric, with
#-- a scale the same as the operand's scale.
#
#drop table if exists t1;
#drop table if exists t2;
#
#create table t1 (col1 int, col2 decimal(5));
#
#create table t2 as select avg(col1),avg(col2) from t1;
#
#

#Replace default engine value with static engine string 
--replace_result $DEFAULT_ENGINE ENGINE
#show create table t2;
#-- should return:
#+-------+---------------------------------+
#| Table | Create Table                    |
#+-------+---------------------------------+
#| t2    | CREATE TABLE `t2` (             |
#| `avg(col1)` decimal(17,4) default NULL, |
#| `avg(col2)` decimal(17,5) default NULL  |
#| ) ENGINE=MyISAM DEFAULT CHARSET=latin1  |
#+-------+---------------------------------+
#
#drop table t2;
#drop table t1;
#
#-- From WL#1612 "The future" point 8.: Stop storing leading "+" signs and
#   leading "0"s.
#
#drop table if exists t1;
#
#create table t1 (col1 decimal(5,2),col2 decimal(5) zerofill, col3 decimal(3,1));
#
#insert into t1 values (1,1,1);
#
#select col1 from t1 union select col2 from t1 union select col3 from t1;
#
#drop table t1;
#
#-- From WL#1612, The future" point 9.:
#-- Accept the data type and precision and scale as the user
#-- asks, or return an error, but don't change to something else.
#
#drop table if exists t1;
#
#create table t1 (col1 numeric(4,2));
#

#Replace default engine value with static engine string 
--replace_result $DEFAULT_ENGINE ENGINE
#show create table t1;
#
#drop table t1;
#
#-- The scripts in the following bugs should work:
#

#BUG#559  Maximum precision for DECIMAL column ...
#BUG#1499 INSERT/UPDATE into decimal field rounding problem
#BUG#1845 Not correctly recognising value for decimal field
#BUG#2493 Round function doesn't work correctly
#BUG#2649 round(0.5) gives 0 (should be 1)
#BUG#3612 impicite rounding of VARCHARS during aritchmetic operations...
#BUG#3722 SELECT fails for certain values in Double(255,10) column.
#BUG#4485 Floating point conversions are inconsistent
#BUG#4891 MATH
#BUG#5931 Out-of-range values are accepted
#BUG#6048 Stored procedure causes operating system reboot
#BUG#6053 DOUBLE PRECISION literal

# Tests from 'traditional' mode tests
#
set sql_mode='ansi,traditional';
#
CREATE TABLE Sow6_2f (col1 NUMERIC(4,2));
#-- should return OK
INSERT INTO Sow6_2f VALUES (10.55);
#-- should return OK
INSERT INTO Sow6_2f VALUES (10.5555);
#-- should return OK
INSERT INTO Sow6_2f VALUES (-10.55);
#-- should return OK
INSERT INTO Sow6_2f VALUES (-10.5555);
#-- should return OK
INSERT INTO Sow6_2f VALUES (11);
#-- should return OK
-- error 1264
INSERT INTO Sow6_2f VALUES (101.55);
#-- should return SQLSTATE 22003 numeric value out of range
-- error 1264
UPDATE Sow6_2f SET col1 = col1 * 50 WHERE col1 = 11;
#-- should return SQLSTATE 22003 numeric value out of range
-- error 1365
UPDATE Sow6_2f SET col1 = col1 / 0 WHERE col1 > 0;
#-- should return SQLSTATE 22012 division by zero
SELECT MOD(col1,0) FROM Sow6_2f;
#-- should return SQLSTATE 22012 division by zero
-- error 1366
INSERT INTO Sow6_2f VALUES ('a59b');
#-- should return SQLSTATE 22018 invalid character value for cast
drop table Sow6_2f;

#
# bug#9501
#
select 10.3330000000000/12.34500000;

#
# Bug #10404
#

set sql_mode='';
select 0/0;

#
# bug #9546
#
--disable_ps_protocol
select 9999999999999999999999999999999999999999999999999999999999999999999999999999999999999999999999999999999999999999999999999999999999 as x;
select 9999999999999999999999999999999999999999999999999999999999999999999999999999999999999999999999999999999999999999999999999999999999 + 1 as x;
--enable_ps_protocol
#
# Bug #10004
#
select 0.190287977636363637 + 0.040372670 * 0 -  0;
#
# Bug #9527
#
select -0.123 * 0;

#
# Bug #10232
#

CREATE TABLE t1 (f1 DECIMAL (12,9), f2 DECIMAL(2,2));
INSERT INTO t1 VALUES (10.5, 0);
UPDATE t1 SET f1 = 4.5;
SELECT * FROM t1;
DROP TABLE t1;
CREATE TABLE t1 (f1 DECIMAL (64,20), f2 DECIMAL(2,2));
INSERT INTO t1 VALUES (9999999999999999999999999999999999, 0);
SELECT * FROM t1;
DROP TABLE t1;

#
# Bug #10599: problem with NULL
#

select abs(10/0);
select abs(NULL);

#
# Bug #9894 (negative to unsigned column)
#
set @@sql_mode='traditional';
create table t1( d1 decimal(18) unsigned, d2 decimal(20) unsigned, d3 decimal (22) unsigned);
--error 1264
insert into t1 values(1,-1,-1);
drop table t1;
create table t1 (col1 decimal(5,2), col2 numeric(5,2));
--error 1264
insert into t1 values (999.999,999.999);
--error 1264
insert into t1 values (-999.999,-999.999);
select * from t1;
drop table t1;
set sql_mode='';

#
# Bug #8425 (insufficient precision of the division)
#
set @sav_dpi= @@div_precision_increment;
set @@div_precision_increment=15;
create table t1 (col1 int, col2 decimal(30,25), col3 numeric(30,25));
insert into t1 values (1,0.0123456789012345678912345,0.0123456789012345678912345);
select col2/9999999999 from t1 where col1=1;
select 9999999999/col2 from t1 where col1=1;
select 77777777/7777777;
drop table t1;
set div_precision_increment= @sav_dpi;

#
# Bug #10896 (0.00 > -0.00)
#
create table t1 (a decimal(4,2));
insert into t1 values (0.00);
select * from t1 where a > -0.00;
select * from t1 where a = -0.00;
drop table t1;

#
# Bug #11215: a problem with LONGLONG_MIN
#

create table t1 (col1 bigint default -9223372036854775808);
insert into t1 values (default);
select * from t1;
drop table t1;

#
# Bug #10891 (converting to decimal crashes server)
#
select cast('1.00000001335143196001808973960578441619873046875E-10' as decimal(30,15));

#
# Bug #11708 (conversion to decimal fails in decimal part)
#
select ln(14000) c1, convert(ln(14000),decimal(5,3)) c2, cast(ln(14000) as decimal(5,3)) c3;
--error 1427
select convert(ln(14000),decimal(2,3)) c1;
--error 1427
select cast(ln(14000) as decimal(2,3)) c1;
 
#
# Bug #8449 (Silent column changes)
#
--error 1426
create table t1 (sl decimal(70,30));
--error 1425
create table t1 (sl decimal(32,31));
--error 1425
create table t1 (sl decimal(0,38));
--error 1427
create table t1 (sl decimal(0,30));
create table t1 (sl decimal(5, 5));

#Replace default engine value with static engine string 
--replace_result $DEFAULT_ENGINE ENGINE
show create table t1;
drop table t1;
# Test limits
create table t1 (sl decimal(65, 30));

#Replace default engine value with static engine string 
--replace_result $DEFAULT_ENGINE ENGINE
show create table t1;
drop table t1;

#
# Bug 11557 (DEFAULT values rounded improperly
#
create table t1 (
       f1 decimal unsigned not null default 17.49, 
       f2 decimal unsigned not null default 17.68, 
       f3 decimal unsigned not null default 99.2, 
       f4 decimal unsigned not null default 99.7, 
       f5 decimal unsigned not null default 104.49, 
       f6 decimal unsigned not null default 199.91, 
       f7 decimal unsigned not null default 999.9, 
       f8 decimal unsigned not null default 9999.99);
insert into t1 (f1) values (1);
select * from t1;
drop table t1;

#

#Replace default engine value with static engine string 
--replace_result $DEFAULT_ENGINE ENGINE
# Bug 12173 (show create table fails)
#
create table t1 (
        f0 decimal (30,30) zerofill not null DEFAULT 0,
        f1 decimal (0,0) zerofill not null default 0);

#Replace default engine value with static engine string 
--replace_result $DEFAULT_ENGINE ENGINE
show create table t1;
drop table t1;

#
# Bug 12938 (arithmetic loop's zero)
#
--disable_warnings
drop procedure if exists wg2;
--enable_warnings
delimiter //;
create procedure wg2()
begin
  declare v int default 1;
  declare tdec decimal(5) default 0;
  while v <= 9 do set tdec =tdec * 10;
    select v, tdec;
    set v = v + 1;
  end while;
end//

call wg2()//

delimiter ;//
drop procedure wg2;

#
# Bug #12979 Stored procedures: crash if inout decimal parameter
# (not a SP bug in fact)
#

select cast(@non_existing_user_var/2 as DECIMAL);

#
# Bug #13667 (Inconsistency for decimal(m,d) specification
#
--error 1427
create table t (d decimal(0,10));

#
# Bug #14268 (bad FLOAT->DECIMAL conversion)
#

CREATE TABLE t1 (
   my_float   FLOAT,
   my_double  DOUBLE,
   my_varchar VARCHAR(50),
   my_decimal DECIMAL(65,30)
);

#Replace default engine value with static engine string 
--replace_result $DEFAULT_ENGINE ENGINE
SHOW CREATE TABLE t1;

let $max_power= 32;
while ($max_power)
{
   eval INSERT INTO t1 SET my_float = 1.175494345e-$max_power,
                           my_double = 1.175494345e-$max_power,
                           my_varchar = '1.175494345e-$max_power';
   dec $max_power;
}
SELECT my_float, my_double, my_varchar FROM t1;

# The following statement produces results with garbage past
# the significant digits. Improving it is a part of the WL#3977.
SELECT CAST(my_float   AS DECIMAL(65,30)), my_float FROM t1;
SELECT CAST(my_double  AS DECIMAL(65,30)), my_double FROM t1;
SELECT CAST(my_varchar AS DECIMAL(65,30)), my_varchar FROM t1;

# We have to disable warnings here as the test in
# Field_new_decimal::store(double):
# if (nr2 != nr)
# fails randomly depending on compiler options

--disable_warnings
UPDATE t1 SET my_decimal = my_float;

# Expected result   0.000000000011754943372854760000
# On windows we get 0.000000000011754943372854770000
# use replace_result to correct it
--replace_result 0.000000000011754943372854770000 0.000000000011754943372854760000
SELECT my_decimal, my_float   FROM t1;

UPDATE t1 SET my_decimal = my_double;
SELECT my_decimal, my_double  FROM t1;
--enable_warnings
UPDATE t1 SET my_decimal = my_varchar;
SELECT my_decimal, my_varchar FROM t1;

DROP TABLE t1;

#
# Bug #13573 (Wrong data inserted for too big values)
#

create table t1 (c1 decimal(64));
--disable_ps_protocol
insert into t1 values(
89000000000000000000000000000000000000000000000000000000000000000000000000000000000000000);
--error ER_DATA_OUT_OF_RANGE
insert into t1 values(
99999999999999999999999999999999999999999999999999999999999999999999999999999999999999999999 *
99999999999999999999999999999999999999999999999999999999999999999999999999999999999999999999);
--enable_ps_protocol
insert into t1 values(1e100);
select * from t1;
drop table t1;

#
# Bug #18014: problem with 'alter table'
#

create table t1(a decimal(7,2));
insert into t1 values(123.12);
select * from t1;
alter table t1 modify a decimal(10,2);
select * from t1;
drop table t1;

#
# Bug#19667 group by a decimal expression yields wrong result
#
create table t1 (i int, j int);
insert into t1 values (1,1), (1,2), (2,3), (2,4);
select i, count(distinct j) from t1 group by i;
select i+0.0 as i2, count(distinct j) from t1 group by i2;
drop table t1;

create table t1(f1 decimal(20,6));
insert into t1 values (CAST('10:11:12' AS date) + interval 14 microsecond);
insert into t1 values (CAST('10:11:12' AS time));
select * from t1;
drop table t1;

#
# Bug #8663 (cant use bigint as input to CAST)
#
select cast(19999999999999999999 as unsigned);

#
# Bug #24558: Increasing decimal column length causes data loss
#
create table t1(a decimal(18));
insert into t1 values(123456789012345678);
alter table t1 modify column a decimal(19);
select * from t1;
drop table t1;

#
# Bug #27957 cast as decimal does not check overflow, also inconsistent with group, subselect 
#

select cast(11.1234 as DECIMAL(3,2));
select * from (select cast(11.1234 as DECIMAL(3,2))) t;

select cast(a as DECIMAL(3,2))
 from (select 11.1233 as a
  UNION select 11.1234
  UNION select 12.1234
 ) t;

select cast(a as DECIMAL(3,2)), count(*)
 from (select 11.1233 as a
  UNION select 11.1234
  UNION select 12.1234
 ) t group by 1;

#
# Bug #28361 Buffer overflow in DECIMAL code on Windows 
#

create table t1 (s varchar(100));
insert into t1 values (0.00000000010000000000000000364321973154977415791655470655996396089904010295867919921875);
drop table t1;

#
# Bug #27984 Long Decimal Maths produces truncated results 
#

SELECT 1.000000000000 * 99.999999999998 / 100 a,1.000000000000 * (99.999999999998 / 100) b;

#
# Bug #29415: CAST AS DECIMAL(P,S) with too big precision/scale 
#

SELECT CAST(1 AS decimal(65,10));
--error ER_TOO_BIG_PRECISION
SELECT CAST(1 AS decimal(66,10));

SELECT CAST(1 AS decimal(65,30));
--error ER_TOO_BIG_SCALE
SELECT CAST(1 AS decimal(65,31));

CREATE TABLE t1 (a int DEFAULT NULL, b int DEFAULT NULL);
INSERT INTO t1 VALUES (3,30), (1,10), (2,10);
SELECT a+CAST(1 AS decimal(65,30)) AS aa, SUM(b) FROM t1 GROUP BY aa;
--error ER_TOO_BIG_SCALE
SELECT a+CAST(1 AS decimal(65,31)) AS aa, SUM(b) FROM t1 GROUP BY aa;

DROP TABLE t1;

#
# Bug #29417: assertion abort for a grouping query with decimal user variable
#

CREATE TABLE t1 (a int DEFAULT NULL, b int DEFAULT NULL);
INSERT INTO t1 VALUES (3,30), (1,10), (2,10);

SET @a= CAST(1 AS decimal);
SELECT 1 FROM t1 GROUP BY @b := @a, @b;

DROP TABLE t1;

#
# Bug #24907: unpredictable (display) precission, if input precission
#             increases
#

# As per 10.1.1. Overview of Numeric Types, type (new) DECIMAL has a
# maxmimum precision of 30 places after the decimal point. Show that
# temp field creation beyond that works and throws a truncation warning.
# DECIMAL(37,36) should be adjusted to DECIMAL(31,30).
CREATE TABLE t1 SELECT 0.123456789012345678901234567890123456 AS f1;
DESC t1;
SELECT f1 FROM t1;
DROP TABLE t1;

# too many decimal places, AND too many digits altogether (90 = 45+45).
# should preserve integers (65 = 45+20)
CREATE TABLE t1 SELECT 123451234512345123451234512345123451234512345.678906789067890678906789067890678906789067890 AS f1;
DESC t1;
SELECT f1 FROM t1;
DROP TABLE t1;

#
# Bug #36270: incorrect calculation result - works in 4.1 but not in 5.0 or 5.1
#

# show that if we need to truncate the scale of an operand, we pick the
# right one (that is, we discard the least significant decimal places)
select (1.20396873 * 0.89550000 * 0.68000000 * 1.08721696 * 0.99500000 *
        1.01500000 * 1.01500000 * 0.99500000);

#
# Bug #31616 div_precision_increment description looks wrong 
#

create table t1 as select 5.05 / 0.014;
show warnings;

#Replace default engine value with static engine string 
--replace_result $DEFAULT_ENGINE ENGINE
show create table t1;
select * from t1;
DROP TABLE t1;

--echo #
--echo # Bug#12563865
--echo # ROUNDED,TMP_BUF,DECIMAL_VALUE STACK CORRUPTION IN ALL VERSIONS >=5.0
--echo #

let $nine_81=
999999999999999999999999999999999999999999999999999999999999999999999999999999999;

eval SELECT substring(('M') FROM ($nine_81)) AS foo;
eval SELECT min($nine_81) AS foo;
--error ER_GIS_INVALID_DATA
eval SELECT st_multipolygonfromtext(('4294967294.1'),($nine_81)) AS foo;
eval SELECT convert(($nine_81), decimal(30,30)) AS foo;
eval SELECT bit_xor($nine_81) AS foo;
eval SELECT -($nine_81) AS foo;
eval SELECT date_sub(($nine_81),
                     interval ((SELECT date_add((0x77500000),
                                                 interval ('Oml') second)))
                     day_minute)
AS foo;
eval SELECT truncate($nine_81, 28) AS foo;

--echo End of 5.0 tests

#
# Bug#16172 DECIMAL data type processed incorrectly
#
select cast(143.481 as decimal(4,1));
select cast(143.481 as decimal(4,0));
select cast(143.481 as decimal(2,1));
select cast(-3.4 as decimal(2,1));
select cast(99.6 as decimal(2,0));
select cast(-13.4 as decimal(2,1));
select cast(98.6 as decimal(2,0));

--echo #
--echo # Bug #45262: Bad effects with CREATE TABLE and DECIMAL
--echo #

CREATE TABLE t1 SELECT .123456789123456789123456789123456789123456789123456789123456789123456789123456789 AS my_col;
DESCRIBE t1;
SELECT my_col FROM t1;
DROP TABLE t1;

CREATE TABLE t1 SELECT 1 + .123456789123456789123456789123456789123456789123456789123456789123456789123456789 AS my_col;
DESCRIBE t1;
SELECT my_col FROM t1;
DROP TABLE t1;

CREATE TABLE t1 SELECT 1 * .123456789123456789123456789123456789123456789123456789123456789123456789123456789 AS my_col;
DESCRIBE t1;
SELECT my_col FROM t1;
DROP TABLE t1;

CREATE TABLE t1 SELECT 1 / .123456789123456789123456789123456789123456789123456789123456789123456789123456789 AS my_col;
DESCRIBE t1;
SELECT my_col FROM t1;
DROP TABLE t1;

CREATE TABLE t1 SELECT 1 % .123456789123456789123456789123456789123456789123456789123456789123456789123456789 AS my_col;
DESCRIBE t1;
SELECT my_col FROM t1;
DROP TABLE t1;

--echo #
--echo # Bug#45261: Crash, stored procedure + decimal
--echo #

--disable_warnings
DROP TABLE IF EXISTS t1;
--enable_warnings

CREATE TABLE t1 SELECT
  /* 81 */ 100000000000000000000000000000000000000000000000000000000000000000000000000000001
  AS c1;
DESC t1;
SELECT * FROM t1;
DROP TABLE t1;

CREATE TABLE t1 SELECT
  /* 81 */ 100000000000000000000000000000000000000000000000000000000000000000000000000000001.
  AS c1;
DESC t1;
SELECT * FROM t1;
DROP TABLE t1;

CREATE TABLE t1 SELECT
  /* 81 */ 100000000000000000000000000000000000000000000000000000000000000000000000000000001.1 /* 1 */
  AS c1;
DESC t1;
SELECT * FROM t1;
DROP TABLE t1;

CREATE TABLE t1 SELECT
  /* 82 */ 1000000000000000000000000000000000000000000000000000000000000000000000000000000001
  AS c1;
DESC t1;
SELECT * FROM t1;
DROP TABLE t1;

CREATE TABLE t1 SELECT
  /* 40 */ 1000000000000000000000000000000000000001.1000000000000000000000000000000000000001 /* 40 */
  AS c1;
DESC t1;
SELECT * FROM t1;
DROP TABLE t1;

CREATE TABLE t1 SELECT
  /* 1 */ 1.10000000000000000000000000000000000000000000000000000000000000000000000000000001 /* 80 */
  AS c1;
DESC t1;
SELECT * FROM t1;
DROP TABLE t1;

CREATE TABLE t1 SELECT
  /* 1 */ 1.100000000000000000000000000000000000000000000000000000000000000000000000000000001 /* 81 */
  AS c1;
DESC t1;
SELECT * FROM t1;
DROP TABLE t1;

CREATE TABLE t1 SELECT
  .100000000000000000000000000000000000000000000000000000000000000000000000000000001 /* 81 */
  AS c1;
DESC t1;
SELECT * FROM t1;
DROP TABLE t1;

CREATE TABLE t1 SELECT
  /* 45 */ 123456789012345678901234567890123456789012345.123456789012345678901234567890123456789012345 /* 45 */
  AS c1;
DESC t1;
SELECT * FROM t1;
DROP TABLE t1;

CREATE TABLE t1 SELECT
  /* 65 */ 12345678901234567890123456789012345678901234567890123456789012345.1 /* 1 */
  AS c1;
DESC t1;
SELECT * FROM t1;
DROP TABLE t1;

CREATE TABLE t1 SELECT
  /* 66 */ 123456789012345678901234567890123456789012345678901234567890123456.1 /* 1 */
  AS c1;
DESC t1;
SELECT * FROM t1;
DROP TABLE t1;

CREATE TABLE t1 SELECT
  .123456789012345678901234567890123456789012345678901234567890123456 /* 66 */
  AS c1;
DESC t1;
SELECT * FROM t1;
DROP TABLE t1;

CREATE TABLE t1 AS SELECT 123.1234567890123456789012345678901 /* 31 */ AS c1;
DESC t1;
SELECT * FROM t1;
DROP TABLE t1;

CREATE TABLE t1 SELECT 1.1 + CAST(1 AS DECIMAL(65,30)) AS c1;
DESC t1;
SELECT * FROM t1;
DROP TABLE t1;

--echo #
--echo # Test that the integer and decimal parts are properly calculated.
--echo #

CREATE TABLE t1 (a DECIMAL(30,30));
INSERT INTO t1 VALUES (0.1),(0.2),(0.3);
CREATE TABLE t2 SELECT MIN(a + 0.0000000000000000000000000000001) AS c1 FROM t1;
DESC t2;
DROP TABLE t1,t2;

CREATE TABLE t1 (a DECIMAL(30,30));
INSERT INTO t1 VALUES (0.1),(0.2),(0.3);
CREATE TABLE t2 SELECT IFNULL(a + 0.0000000000000000000000000000001, NULL) AS c1 FROM t1;
DESC t2;
DROP TABLE t1,t2;

CREATE TABLE t1 (a DECIMAL(30,30));
INSERT INTO t1 VALUES (0.1),(0.2),(0.3);
CREATE TABLE t2 SELECT CASE a WHEN 0.1 THEN 0.0000000000000000000000000000000000000000000000000000000000000000001 END AS c1 FROM t1;
DESC t2;
DROP TABLE t1,t2;

--echo #
--echo # Test that variables get maximum precision.
--echo #

SET @decimal= 1.1;
CREATE TABLE t1 SELECT @decimal AS c1;
DESC t1;
SELECT * FROM t1;
DROP TABLE t1;

--echo #
--echo # Bug #45261 : Crash, stored procedure + decimal
--echo # Original test by the reporter.
--echo #

--echo # should not crash
CREATE TABLE t1 
SELECT .123456789012345678901234567890123456789012345678901234567890123456 AS a;
DROP TABLE t1;

delimiter |;
CREATE PROCEDURE test_proc()
BEGIN
  # The las non critical CUSER definition is:
  # DECLARE mycursor CURSOR FOR SELECT 1 % 
  # .12345678912345678912345678912345678912345678912345678912345678912 AS my_col;
  DECLARE mycursor CURSOR FOR 
SELECT 1 % 
.123456789123456789123456789123456789123456789123456789123456789123456789123456789 
  AS my_col;

  OPEN mycursor;
  CLOSE mycursor;
END|
delimiter ;|
--echo # should not crash
CALL test_proc();
DROP PROCEDURE test_proc;

--echo #
--echo # Bug #48370  Absolutely wrong calculations with GROUP BY and 
--echo # decimal fields when using IF
--echo #

CREATE TABLE currencies (id int, rate decimal(16,4), 
  PRIMARY KEY (id), KEY (rate));

INSERT INTO currencies VALUES (11,0.7028);
INSERT INTO currencies VALUES (1,1);

CREATE TABLE payments (
  id int,
  supplier_id int,
  status int,
  currency_id int,
  vat decimal(7,4),
  PRIMARY KEY (id),
  KEY currency_id (currency_id),
  KEY supplier_id (supplier_id)
);

INSERT INTO payments (id,status,vat,supplier_id,currency_id) VALUES
(3001,2,0.0000,344,11), (1,2,0.0000,1,1);

CREATE TABLE sub_tasks (
  id int,
  currency_id int,
  price decimal(16,4),
  discount decimal(10,4),
  payment_id int,
  PRIMARY KEY (id),
  KEY currency_id (currency_id),
  KEY payment_id (payment_id)
) ;

INSERT INTO sub_tasks (id, price, discount, payment_id, currency_id) VALUES
(52, 12.60, 0, 3001, 11), (56, 14.58, 0, 3001, 11);

--echo # should return 1 and the same values in col 2 and 3
select STRAIGHT_JOIN
  (1 + PAY.vat) AS mult,
  SUM(ROUND((SUB.price - ROUND(ROUND(SUB.price, 2) * SUB.discount, 2)) * 
            CUR.rate / CUR.rate, 2)
  ) v_net_with_discount,

  SUM(ROUND((SUB.price - ROUND(ROUND(SUB.price, 2) * SUB.discount, 1)) *
            CUR.rate / CUR.rate , 2) 
      * (1 + PAY.vat)
  ) v_total
from
   currencies CUR, payments PAY, sub_tasks SUB
where
  SUB.payment_id = PAY.id and
  PAY.currency_id = CUR.id and
  PAY.id > 2
group by PAY.id + 1;

DROP TABLE currencies, payments, sub_tasks;

--echo #
--echo # BUG#52171: distinct aggregates on unsigned decimal fields trigger assertions
--echo #

CREATE TABLE t1 (a DECIMAL(4,4) UNSIGNED);
INSERT INTO t1 VALUES (0);
SELECT AVG(DISTINCT a) FROM t1;
SELECT SUM(DISTINCT a) FROM t1;
DROP TABLE t1;

--echo #
--echo # Bug#55436: buffer overflow in debug binary of dbug_buff in
--echo #            Field_new_decimal::store_value
--echo #

# this threw memory warnings on Windows. Also make sure future changes
# dont change these results, as per usual.
SET SQL_MODE='';
CREATE TABLE t1(f1 DECIMAL(44,24)) ENGINE=MYISAM;
INSERT INTO t1 SET f1 = -64878E-85;
SELECT f1 FROM t1;
DROP TABLE IF EXISTS t1;



--echo End of 5.1 tests

--echo #
--echo # BUG#12911710 - VALGRIND FAILURE IN 
--echo # ROW-DEBUG:PERFSCHEMA.SOCKET_SUMMARY_BY_INSTANCE_FUNC 
--echo #

CREATE TABLE t1(d1 DECIMAL(60,0) NOT NULL,
                d2 DECIMAL(60,0) NOT NULL);

INSERT INTO t1 (d1, d2) VALUES(0.0, 0.0);
SELECT d1 * d2 FROM t1;

DROP TABLE t1;


--echo #
--echo # Start of 5.6 tests
--echo #

--echo #
--echo # Bug#13375823 - FSP(DECIMAL) RESULT DIFFERENCE WITH QUERY USING UNION ALL
--echo #
CREATE TABLE t1 (a DECIMAL(20,3) NOT NULL);
INSERT INTO t1 VALUES (20000716055804.035);
INSERT INTO t1 VALUES (20080821000000.000);
INSERT INTO t1 VALUES (0);
SELECT GREATEST(a, 1323) FROM t1;
(SELECT GREATEST(a, 1323) FROM t1) UNION ALL (SELECT GREATEST(a, 1323) FROM t1 LIMIT 0);
DROP TABLE t1;

--echo #
--echo # End of 5.6 tests
--echo #

--echo #
--echo # Bug#18335446 DECIMAL_ROUND: ASSERTION FAILED: FROM->LEN == TO->LEN
--echo #
CREATE TABLE t1 (b INT, KEY(b));

INSERT INTO t1 VALUES (1),(2);
UPDATE  IGNORE t1 SET b = 1
WHERE b NOT IN (NULL, -3333333333333333333333);

DROP TABLE t1;

--echo #
--echo # Bug#18486249 ASSERTION FAILED:
--echo #              BUF == BUFFER IN MY_DECIMAL::SANITY_CHECK
--echo #

CREATE TABLE t1(b INT, KEY(b));
INSERT INTO t1 VALUES (0);
SELECT 1 FROM t1 WHERE b NOT IN (0.1,-0.1);
DROP TABLE t1;

--echo #
--echo # Bug#18563112 SELECT INTO VARIABLE CRASH IN USER_VAR_ENTRY::STORE
--echo #

CREATE TABLE t1(
a DECIMAL(25,20) UNSIGNED, KEY(a)
);

INSERT INTO t1 VALUES (1), (NULL);

SELECT a FROM t1 GROUP BY 1 IN(1) INTO @b;
DROP TABLE t1;

SET sql_mode = default;

--echo #
--echo # Bug#18509896: 0.00000000042 MOD 10 = 0.42000000000
--echo #

CREATE TABLE t (id SERIAL, d DECIMAL(65,30));
INSERT INTO t VALUES (),(),(),(),(),(),(),(),();
INSERT INTO t VALUES (),(),(),(),(),(),(),(),();
INSERT INTO t VALUES (),(),(),(),(),(),(),(),();
UPDATE t SET d = CONCAT('1e-', id);
SELECT d, d MOD 1 FROM t;
DROP TABLE t;

--echo # End of test for Bug#18509896

--echo #
--echo # Bug#18408499 UNSIGNED BIGINT HIGH VALUES 
--echo #              WRONG NUMERICAL COMPARISON RESULTS
--echo #

CREATE TABLE t1(value DECIMAL(24,0) NOT NULL);
INSERT INTO t1(value) 
VALUES('100000000000000000000001'),
      ('100000000000000000000002'), 
      ('100000000000000000000003');
SELECT * FROM t1 WHERE value = '100000000000000000000002';
SELECT * FROM t1 WHERE '100000000000000000000002' = value;
SELECT * FROM t1 WHERE value + 0 = '100000000000000000000002';
SELECT * FROM t1 WHERE value = 100000000000000000000002;
SELECT * FROM t1 WHERE value + 0 = 100000000000000000000002;

PREPARE stmt FROM 'SELECT * FROM t1 WHERE value = ?';
set @a="100000000000000000000002";
EXECUTE stmt using @a;
set @a=100000000000000000000002;
EXECUTE stmt using @a;
DEALLOCATE PREPARE stmt;

ALTER TABLE t1 ADD INDEX value (value);
SELECT * FROM t1 WHERE value = '100000000000000000000002';
DROP TABLE t1;

SELECT CAST(-0.0e0 AS DECIMAL) = 0;

--echo #
--echo # Bug#21139707 ASSERTION FAILED: !(DECIMAL_IS_ZERO(FROM1) && FROM1->SIGN)
--echo #

SET sql_mode="";
CREATE TABLE t1(a time);
INSERT INTO t1 VALUES('00:00:01');

SELECT 1 FROM t1 WHERE EXISTS
(SELECT 1 FROM t1 HAVING (a / -7777777777) in ("a"));
DROP TABLE t1;
SET sql_mode=default;

--echo #
--echo # Bug#21383896 DECIMAL FIELD TAKES IN VALUES FROM OTHER FIELDS
--echo #

CREATE TABLE t1 (
  d decimal(18,2) unsigned DEFAULT NULL,
  i int unsigned DEFAULT NULL
)
SELECT
1000 AS d,
3 AS i;

SELECT * FROM t1;
DROP TABLE t1;

--echo #
--echo # Bug#21616585 ASSERTION FAILED: !(DECIMAL_IS_ZERO(FROM2) && FROM2->SIGN)
--echo #

CREATE TABLE t(a DECIMAL(56,13) NOT NULL);
INSERT INTO t VALUES(0);
SELECT 1 FROM t WHERE a<=>time('-t');
DROP TABLE t;

--echo #
--echo # Bug#22839915 UNINTIALIZED VALUE IN DECIMAL_ROUND
--echo #               WITH DECIMAL CONVERSIONS
--echo #

select maketime(1,1.1,1);

--echo #
--echo # Bug#21462523 RETURNED VALUE OVERFLOWS DECIMAL DATA TYPE
--echo #

CREATE TABLE t1
(
  f1 INT(11) NOT NULL
) ENGINE=InnoDB DEFAULT CHARSET=utf8;
INSERT INTO t1 VALUES (1), (2);


CREATE TABLE t2
(
  f1 SMALLINT(6) NOT NULL
) ENGINE=InnoDB DEFAULT CHARSET=utf8;
INSERT INTO t2 VALUES (84), (126), (36), (36);

SELECT DISTINCT q1.f1 / 3 FROM (SELECT SUM(f1) AS f1 FROM t2  ) q1, (SELECT 0 FROM t1) q2;
SELECT DISTINCT q1.f1 / 3 FROM (SELECT SUM(f1) AS f1 FROM t2  ) q1;

DROP TABLE t1, t2;

--echo #
<<<<<<< HEAD
--echo # Bug#22083757 FLAGS INFO IN RESULT META DATA IS INCORRECT
--echo #              ( NEGATIVE NUM W/ "UNSIGNED")
--echo #

CREATE TABLE t1(a INT UNSIGNED, b DECIMAL(10,2) UNSIGNED);
INSERT INTO t1 VALUES (2015, 123456.78);

CREATE TABLE t2(a INT UNSIGNED, b INT UNSIGNED);
INSERT INTO t2 VALUES (2015, 123456);

CREATE TABLE t3(a DECIMAL(10,2) UNSIGNED, b DECIMAL(10,2) UNSIGNED);
INSERT INTO t3 VALUES (2015, 123456);

--error ER_DATA_OUT_OF_RANGE
SELECT a - b FROM t1;
--error ER_DATA_OUT_OF_RANGE
SELECT a - b FROM t2;
--error ER_DATA_OUT_OF_RANGE
SELECT a - b FROM t3;

SET sql_mode=NO_UNSIGNED_SUBTRACTION;
SELECT a - b FROM t1;
SELECT a - b FROM t2;
SELECT a - b FROM t3;

DROP TABLE t1, t2, t3;
SET sql_mode=DEFAULT;

--echo #
--echo # Bug#22188058 CRASH IN MY_DECIMAL::SANITY_CHECK AND MY_DECIMAL2BINARY
--echo #

SET sql_mode="";
CREATE TABLE t(
  a YEAR(4) NOT NULL,
  b DECIMAL(29,5) UNSIGNED ZEROFILL NOT NULL
) ENGINE=INNODB;
INSERT INTO t VALUES (2000,1),(2000,1),(2000,9999);
--error ER_DATA_OUT_OF_RANGE
SELECT * FROM t ORDER BY (a-b);
DROP TABLE t;
SET sql_mode= DEFAULT;

--echo #
--echo # Bug#22782948 ASSERTION: SCALE >= 0 && PRECISION > 0 &&
--echo #              SCALE <= PRECISION, JSON THINGIES
--echo #

CREATE TABLE t1(a DATETIME(4));
INSERT INTO t1 VALUES(NOW()),(NOW()),(NOW()),(NOW()),(NOW());
SELECT SQL_BUFFER_RESULT JSON_OBJECT('a', a MOD 1) FROM t1;
DROP TABLE t1;
=======
--echo # Bug#22883278 UNINITIALIZED SIGN:DECIMAL_CMP WHEN DIVIDING BY
--echo #              RESULT OF FAILED LEAST()

--error ER_INVALID_TYPE_FOR_JSON
SELECT -1 DIV LEAST(1,JSON_INSERT(1, '$[1]','','',''));
SELECT -1 DIV LEAST(1, JSON_EXTRACT('1', '$.abc'));
>>>>>>> 3569596e
<|MERGE_RESOLUTION|>--- conflicted
+++ resolved
@@ -1781,7 +1781,6 @@
 DROP TABLE t1, t2;
 
 --echo #
-<<<<<<< HEAD
 --echo # Bug#22083757 FLAGS INFO IN RESULT META DATA IS INCORRECT
 --echo #              ( NEGATIVE NUM W/ "UNSIGNED")
 --echo #
@@ -1834,11 +1833,11 @@
 INSERT INTO t1 VALUES(NOW()),(NOW()),(NOW()),(NOW()),(NOW());
 SELECT SQL_BUFFER_RESULT JSON_OBJECT('a', a MOD 1) FROM t1;
 DROP TABLE t1;
-=======
+
+--echo #
 --echo # Bug#22883278 UNINITIALIZED SIGN:DECIMAL_CMP WHEN DIVIDING BY
 --echo #              RESULT OF FAILED LEAST()
 
 --error ER_INVALID_TYPE_FOR_JSON
 SELECT -1 DIV LEAST(1,JSON_INSERT(1, '$[1]','','',''));
-SELECT -1 DIV LEAST(1, JSON_EXTRACT('1', '$.abc'));
->>>>>>> 3569596e
+SELECT -1 DIV LEAST(1, JSON_EXTRACT('1', '$.abc'));