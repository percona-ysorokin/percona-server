--- conflicted
+++ resolved
@@ -2119,7 +2119,6 @@
 # E4B8ADE69687 == Zhōngwén
 SELECT INSERT(1, 1, 2, _utf8mb4 x'E4B8ADE69687');
 
-<<<<<<< HEAD
 --echo #
 --echo # Bug #21943299 FAILED CAST OF STRING-RETURNING FUNCTION TO DOUBLE
 --echo #               EMITS NO WARNING
@@ -2134,7 +2133,6 @@
 
 SELECT '2005-01-01' - 100;
 SELECT CONCAT('2005' , '-01-01') - 100;
-=======
 --echo # Bug#32096341: ISNULL continuously returns the same value for LOAD_FILE
 
 --let $file=$MYSQLTEST_VARDIR/tmp/bug32096341.txt
@@ -2152,5 +2150,4 @@
 DROP PROCEDURE p1;
 DROP TABLE t1;
 #isable_query_log;
-remove_file $file;
->>>>>>> 05fed2db
+remove_file $file;