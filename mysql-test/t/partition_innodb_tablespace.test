#
# A series of tests to show the correct tablespace behavior when the
# partition engine uses InnoDB.
#
--source include/not_embedded.inc
--source include/have_partition.inc
--source include/have_innodb.inc
--let $old_default_storage_engine = @@default_storage_engine;
SET default_storage_engine=InnoDB;

--echo #
--echo # TABLESPACE related tests for the partition engine and InnoDB.
--echo #

# Set up some variables
LET $MYSQLD_DATADIR = `select @@datadir`;
LET $INNODB_PAGE_SIZE = `select @@innodb_page_size`;
LET $data_directory = DATA DIRECTORY='$MYSQL_TMP_DIR/alternate_dir/data';
LET $data_directory2 = DATA DIRECTORY='$MYSQL_TMP_DIR/alternate_dir/data2';
LET $index_directory = INDEX DIRECTORY='$MYSQL_TMP_DIR/alternate_dir/data';

# These values can change during the test
LET $innodb_file_per_table_orig=`select @@global.innodb_file_per_table`;
LET $innodb_strict_mode_orig=`select @@session.innodb_strict_mode`;

--echo # The partition engine can send DATA DIRECTORY to InnoDB.
--echo # In strict mode, it is an error if innodb_file_per_table = OFF
--echo # or INDEX DIRECTORY is used.
SET SESSION innodb_strict_mode = ON;
SET GLOBAL innodb_file_per_table = OFF;
--replace_result $MYSQL_TMP_DIR MYSQL_TMP_DIR
--error ER_ILLEGAL_HA
eval CREATE TABLE t1 (a int KEY, b text) ENGINE = InnoDB PARTITION BY HASH (a)
     (PARTITION p0 engine=InnoDB $data_directory $index_directory,
      PARTITION p1 engine=InnoDB $data_directory $index_directory);
--replace_result $MYSQL_TMP_DIR MYSQL_TMP_DIR
SHOW WARNINGS;

--echo # Try again with innodb_file_per_table = ON and no INDEX DIRECTORY.
SET GLOBAL innodb_file_per_table = ON;
--replace_result $MYSQL_TMP_DIR MYSQL_TMP_DIR
eval CREATE TABLE t1 (a int KEY, b text) ENGINE = InnoDB PARTITION BY HASH (a)
     (PARTITION p0 engine=InnoDB $data_directory,
      PARTITION p1 engine=InnoDB $data_directory2);
SHOW WARNINGS;
--replace_result $MYSQL_TMP_DIR MYSQL_TMP_DIR
SHOW CREATE TABLE t1;
<<<<<<< HEAD
# replace_result 't1#P' with 't1#p' because on Linux, InnoDB is always
# case sensitive with table names and on Windows, it is always lower case.
# This is independent of the value of lower_case_table_names.  This cannot
# be changes without breaking backward compatibility.
--replace_result t1#P t1#p
SELECT name,n_cols,row_format
       FROM information_schema.innodb_sys_tables WHERE name LIKE 'test%';
--replace_result t1#P t1#p
SELECT name,row_format
       FROM information_schema.innodb_sys_tablespaces WHERE name LIKE 'test%';
--replace_result t1#P t1#p  $MYSQL_TMP_DIR MYSQL_TMP_DIR
SELECT path FROM information_schema.innodb_sys_datafiles
       WHERE path LIKE '%test%' ORDER BY space;
=======
--source suite/innodb/include/show_i_s_tables.inc
--source suite/innodb/include/show_i_s_tablespaces.inc
>>>>>>> 2f4cf41e

--echo # Verifying .frm, .isl & .ibd files
--file_exists $MYSQLD_DATADIR/test/t1.frm
--file_exists $MYSQLD_DATADIR/test/t1#P#p0.isl
--file_exists $MYSQLD_DATADIR/test/t1#P#p1.isl
--file_exists $MYSQL_TMP_DIR/alternate_dir/data/test/t1#P#p0.ibd
--file_exists $MYSQL_TMP_DIR/alternate_dir/data2/test/t1#P#p1.ibd

--echo # Verifying that there are no MyISAM files
--error 1
--file_exists $MYSQLD_DATADIR/test/t1#P#p0.myd
--error 1
--file_exists $MYSQLD_DATADIR/test/t1#P#p0.myi
--error 1
--file_exists $MYSQLD_DATADIR/test/t1#P#p1.myd
--error 1
--file_exists $MYSQLD_DATADIR/test/t1#P#p1.myi
--error 1
--file_exists $MYSQL_TMP_DIR/alternate_dir/data/t1#P#p0.myd
--error 1
--file_exists $MYSQL_TMP_DIR/alternate_dir/data/t1#P#p0.myi
--error 1
--file_exists $MYSQL_TMP_DIR/alternate_dir/data2/t1#P#p1.myd
--error 1
--file_exists $MYSQL_TMP_DIR/alternate_dir/data2/t1#P#p1.myi
# The ibd tablespaces should not be directly under the DATA DIRECTORY
--error 1
--file_exists $MYSQL_TMP_DIR/alternate_dir/data/t1#P#p0.ibd
--error 1
--file_exists $MYSQL_TMP_DIR/alternate_dir/data2/t1#P#p1.ibd

--echo # Test TRUNCATE TABLE with partitioned InnoDB tables
INSERT INTO t1 VALUES (1, "red");
INSERT INTO t1 VALUES (2, "green");
INSERT INTO t1 VALUES (3, "blue");
SELECT * FROM t1;
TRUNCATE TABLE t1;
SELECT * FROM t1;
--replace_result $MYSQL_TMP_DIR MYSQL_TMP_DIR
SHOW CREATE TABLE t1;
<<<<<<< HEAD
--replace_result t1#P t1#p
SELECT name,n_cols,row_format
       FROM information_schema.innodb_sys_tables WHERE name LIKE 'test%';
--replace_result t1#P t1#p
SELECT name,row_format
       FROM information_schema.innodb_sys_tablespaces WHERE name LIKE 'test%';
--replace_result t1#P t1#p  $MYSQL_TMP_DIR MYSQL_TMP_DIR
SELECT path FROM information_schema.innodb_sys_datafiles
       WHERE path LIKE '%test%' ORDER BY space;
=======
--source suite/innodb/include/show_i_s_tables.inc
--source suite/innodb/include/show_i_s_tablespaces.inc
>>>>>>> 2f4cf41e
--echo # Verifying .frm and InnoDB files (.isl, .ibd)
--file_exists $MYSQLD_DATADIR/test/t1.frm
--file_exists $MYSQLD_DATADIR/test/t1#P#p0.isl
--file_exists $MYSQLD_DATADIR/test/t1#P#p1.isl
--file_exists $MYSQL_TMP_DIR/alternate_dir/data/test/t1#P#p0.ibd
--file_exists $MYSQL_TMP_DIR/alternate_dir/data2/test/t1#P#p1.ibd

--echo # Test RENAME TABLE with partitioned InnoDB tables
RENAME TABLE t1 TO t11;
--replace_result $MYSQL_TMP_DIR MYSQL_TMP_DIR
SHOW CREATE TABLE t11;
<<<<<<< HEAD
--replace_result t11#P t11#p
SELECT name,n_cols,row_format
       FROM information_schema.innodb_sys_tables WHERE name LIKE 'test%';
--replace_result t11#P t11#p
SELECT name,row_format
       FROM information_schema.innodb_sys_tablespaces WHERE name LIKE 'test%';
--replace_result t11#P t11#p  $MYSQL_TMP_DIR MYSQL_TMP_DIR
SELECT path FROM information_schema.innodb_sys_datafiles
       WHERE path LIKE '%test%' ORDER BY space;
=======
--source suite/innodb/include/show_i_s_tables.inc
--source suite/innodb/include/show_i_s_tablespaces.inc
>>>>>>> 2f4cf41e
--echo # Verifying .frm and InnoDB files (.isl, .ibd)
--file_exists $MYSQLD_DATADIR/test/t11.frm
--file_exists $MYSQLD_DATADIR/test/t11#P#p0.isl
--file_exists $MYSQLD_DATADIR/test/t11#P#p1.isl
--file_exists $MYSQL_TMP_DIR/alternate_dir/data/test/t11#P#p0.ibd
--file_exists $MYSQL_TMP_DIR/alternate_dir/data2/test/t11#P#p1.ibd

DROP TABLE t11;

--echo # Test the previous DDL as a prepared statement.
SET GLOBAL innodb_file_per_table = ON;
--replace_result $MYSQL_TMP_DIR MYSQL_TMP_DIR
eval PREPARE stmt1 FROM "CREATE TABLE t1 (a int KEY, b text)
     ENGINE = InnoDB PARTITION BY HASH (a)
     (PARTITION p0 engine=InnoDB $data_directory,
      PARTITION p1 engine=InnoDB $data_directory2)";
EXECUTE stmt1;
SHOW WARNINGS;
DEALLOCATE PREPARE stmt1;
--replace_result $MYSQL_TMP_DIR MYSQL_TMP_DIR
SHOW CREATE TABLE t1;
<<<<<<< HEAD
--replace_result t1#P t1#p
SELECT name,n_cols,row_format
       FROM information_schema.innodb_sys_tables WHERE name LIKE 'test%';
--replace_result t1#P t1#p
SELECT name,row_format
       FROM information_schema.innodb_sys_tablespaces WHERE name LIKE 'test%';
--replace_result t1#P t1#p  $MYSQL_TMP_DIR MYSQL_TMP_DIR
SELECT path FROM information_schema.innodb_sys_datafiles
       WHERE path LIKE '%test%' ORDER BY space;
=======
--source suite/innodb/include/show_i_s_tables.inc
--source suite/innodb/include/show_i_s_tablespaces.inc
>>>>>>> 2f4cf41e
DROP TABLE t1;


--echo # Test DATA DIRECTORY with Sub-partitions.
SET GLOBAL innodb_file_per_table = ON;
--replace_result $MYSQL_TMP_DIR MYSQL_TMP_DIR
eval CREATE TABLE t1 (id INT, purchased DATE) engine=InnoDB
    PARTITION BY RANGE( YEAR(purchased) )
    SUBPARTITION BY HASH( TO_DAYS(purchased) ) (
        PARTITION p0 VALUES LESS THAN (1990) (
            SUBPARTITION s0 $data_directory,
            SUBPARTITION s1 $data_directory2
        ),
        PARTITION p1 VALUES LESS THAN (2000) (
            SUBPARTITION s2 $data_directory,
            SUBPARTITION s3 $data_directory2
        ),
        PARTITION p2 VALUES LESS THAN MAXVALUE (
            SUBPARTITION s4 $data_directory,
            SUBPARTITION s5 $data_directory2
        )
    );
SHOW WARNINGS;
INSERT INTO t1 VALUES(1,'1980-05-31');
INSERT INTO t1 VALUES(2,'2090-05-31');
INSERT INTO t1 VALUES(3,'2012-05-31');
INSERT INTO t1 VALUES(4,'1970-05-31');
INSERT INTO t1 VALUES(5,'1985-05-31');
INSERT INTO t1 VALUES(6,'2006-05-31');
SELECT * FROM t1;

--replace_result $MYSQL_TMP_DIR MYSQL_TMP_DIR
SHOW CREATE TABLE t1;
<<<<<<< HEAD
--replace_result #P# #p#  #SP# #sp#
SELECT name,n_cols,row_format
       FROM information_schema.innodb_sys_tables WHERE name LIKE 'test%';
--replace_result #P# #p#  #SP# #sp#
SELECT name,row_format
       FROM information_schema.innodb_sys_tablespaces WHERE name LIKE 'test%';
--replace_result #P# #p#  #SP# #sp#  $MYSQL_TMP_DIR MYSQL_TMP_DIR
SELECT path FROM information_schema.innodb_sys_datafiles
       WHERE path LIKE '%test%' ORDER BY space;
=======
--source suite/innodb/include/show_i_s_tables.inc
--source suite/innodb/include/show_i_s_tablespaces.inc
>>>>>>> 2f4cf41e

--echo # Verifying .frm, .isl & .ibd files
--file_exists $MYSQLD_DATADIR/test/t1.frm
--file_exists $MYSQLD_DATADIR/test/t1#P#p0#SP#s0.isl
--file_exists $MYSQLD_DATADIR/test/t1#P#p0#SP#s1.isl
--file_exists $MYSQLD_DATADIR/test/t1#P#p1#SP#s2.isl
--file_exists $MYSQLD_DATADIR/test/t1#P#p1#SP#s3.isl
--file_exists $MYSQLD_DATADIR/test/t1#P#p2#SP#s4.isl
--file_exists $MYSQLD_DATADIR/test/t1#P#p2#SP#s5.isl
--file_exists $MYSQL_TMP_DIR/alternate_dir/data/test/t1#P#p0#SP#s0.ibd
--file_exists $MYSQL_TMP_DIR/alternate_dir/data2/test/t1#P#p0#SP#s1.ibd
--file_exists $MYSQL_TMP_DIR/alternate_dir/data/test/t1#P#p1#SP#s2.ibd
--file_exists $MYSQL_TMP_DIR/alternate_dir/data2/test/t1#P#p1#SP#s3.ibd
--file_exists $MYSQL_TMP_DIR/alternate_dir/data/test/t1#P#p2#SP#s4.ibd
--file_exists $MYSQL_TMP_DIR/alternate_dir/data2/test/t1#P#p2#SP#s5.ibd
DROP TABLE t1;

--echo # Same as above except with ROW_FORMAT=Dyamic.
SET GLOBAL innodb_file_per_table = ON;
--replace_result $MYSQL_TMP_DIR MYSQL_TMP_DIR
eval CREATE TABLE t1 (id INT, purchased DATE)
    engine = innodb row_format = dynamic
    PARTITION BY RANGE( YEAR(purchased) )
    SUBPARTITION BY HASH( TO_DAYS(purchased) ) (
        PARTITION p0 VALUES LESS THAN (1990) (
            SUBPARTITION s0 $data_directory,
            SUBPARTITION s1 $data_directory2
        ),
        PARTITION p1 VALUES LESS THAN (2000) (
            SUBPARTITION s2 $data_directory,
            SUBPARTITION s3 $data_directory2
        ),
        PARTITION p2 VALUES LESS THAN MAXVALUE (
            SUBPARTITION s4 $data_directory,
            SUBPARTITION s5 $data_directory2
        )
    );
SHOW WARNINGS;
INSERT INTO t1 VALUES(1,'1980-05-31');
INSERT INTO t1 VALUES(2,'2090-05-31');
INSERT INTO t1 VALUES(3,'2012-05-31');
INSERT INTO t1 VALUES(4,'1970-05-31');
INSERT INTO t1 VALUES(5,'1985-05-31');
INSERT INTO t1 VALUES(6,'2006-05-31');
SELECT * FROM t1;

--replace_result $MYSQL_TMP_DIR MYSQL_TMP_DIR
SHOW CREATE TABLE t1;
<<<<<<< HEAD
--replace_result #P# #p#  #SP# #sp#
SELECT name,n_cols,row_format
       FROM information_schema.innodb_sys_tables WHERE name LIKE 'test%';
--replace_result #P# #p#  #SP# #sp#
SELECT name,row_format
       FROM information_schema.innodb_sys_tablespaces WHERE name LIKE 'test%';
--replace_result #P# #p#  #SP# #sp#  $MYSQL_TMP_DIR MYSQL_TMP_DIR
SELECT path FROM information_schema.innodb_sys_datafiles
       WHERE path LIKE '%test%' ORDER BY space;
=======
--source suite/innodb/include/show_i_s_tables.inc
--source suite/innodb/include/show_i_s_tablespaces.inc
>>>>>>> 2f4cf41e

--echo # Verifying .frm, .isl & .ibd files
--file_exists $MYSQLD_DATADIR/test/t1.frm
--file_exists $MYSQLD_DATADIR/test/t1#P#p0#SP#s0.isl
--file_exists $MYSQLD_DATADIR/test/t1#P#p0#SP#s1.isl
--file_exists $MYSQLD_DATADIR/test/t1#P#p1#SP#s2.isl
--file_exists $MYSQLD_DATADIR/test/t1#P#p1#SP#s3.isl
--file_exists $MYSQLD_DATADIR/test/t1#P#p2#SP#s4.isl
--file_exists $MYSQLD_DATADIR/test/t1#P#p2#SP#s5.isl
--file_exists $MYSQL_TMP_DIR/alternate_dir/data/test/t1#P#p0#SP#s0.ibd
--file_exists $MYSQL_TMP_DIR/alternate_dir/data2/test/t1#P#p0#SP#s1.ibd
--file_exists $MYSQL_TMP_DIR/alternate_dir/data/test/t1#P#p1#SP#s2.ibd
--file_exists $MYSQL_TMP_DIR/alternate_dir/data2/test/t1#P#p1#SP#s3.ibd
--file_exists $MYSQL_TMP_DIR/alternate_dir/data/test/t1#P#p2#SP#s4.ibd
--file_exists $MYSQL_TMP_DIR/alternate_dir/data2/test/t1#P#p2#SP#s5.ibd

--echo #
--echo # Cleanup
--echo #

DROP TABLE t1;
--rmdir $MYSQL_TMP_DIR/alternate_dir/data/test
--rmdir $MYSQL_TMP_DIR/alternate_dir/data
--rmdir $MYSQL_TMP_DIR/alternate_dir/data2/test
--rmdir $MYSQL_TMP_DIR/alternate_dir/data2
--rmdir $MYSQL_TMP_DIR/alternate_dir

--replace_result $MYSQL_TMP_DIR MYSQL_TMP_DIR
eval CREATE TABLE t1 (a INT)
ENGINE = InnoDB
DATA DIRECTORY = '$MYSQL_TMP_DIR/alternate_dir/data_table'
PARTITION BY RANGE (a)
SUBPARTITION BY HASH (a) SUBPARTITIONS 3
(PARTITION p0 VALUES LESS THAN (10)
 (SUBPARTITION sp0,
  SUBPARTITION sp1 DATA DIRECTORY='$MYSQL_TMP_DIR/alternate_dir/data_subpart',
  SUBPARTITION sp2),
 PARTITION p1 VALUES LESS THAN (20)
 DATA DIRECTORY = '$MYSQL_TMP_DIR/alternate_dir/data_part'
 (SUBPARTITION sp3,
  SUBPARTITION sp4 DATA DIRECTORY='$MYSQL_TMP_DIR/alternate_dir/data_subpart',
  SUBPARTITION sp5),
 PARTITION p2 VALUES LESS THAN (30)
 (SUBPARTITION sp6,
  SUBPARTITION sp7 DATA DIRECTORY='$MYSQL_TMP_DIR/alternate_dir/data_subpart',
  SUBPARTITION sp8));
--echo # Verifying .frm, .isl & .ibd files
--file_exists $MYSQLD_DATADIR/test/t1.frm
--file_exists $MYSQLD_DATADIR/test/t1#P#p0#SP#sp0.isl
--file_exists $MYSQLD_DATADIR/test/t1#P#p0#SP#sp1.isl
--file_exists $MYSQLD_DATADIR/test/t1#P#p0#SP#sp2.isl
--file_exists $MYSQLD_DATADIR/test/t1#P#p1#SP#sp3.isl
--file_exists $MYSQLD_DATADIR/test/t1#P#p1#SP#sp4.isl
--file_exists $MYSQLD_DATADIR/test/t1#P#p1#SP#sp5.isl
--file_exists $MYSQLD_DATADIR/test/t1#P#p2#SP#sp6.isl
--file_exists $MYSQLD_DATADIR/test/t1#P#p2#SP#sp7.isl
--file_exists $MYSQLD_DATADIR/test/t1#P#p2#SP#sp8.isl
--file_exists $MYSQL_TMP_DIR/alternate_dir/data_table/test/t1#P#p0#SP#sp0.ibd
--file_exists $MYSQL_TMP_DIR/alternate_dir/data_table/test/t1#P#p0#SP#sp2.ibd
--file_exists $MYSQL_TMP_DIR/alternate_dir/data_table/test/t1#P#p2#SP#sp6.ibd
--file_exists $MYSQL_TMP_DIR/alternate_dir/data_table/test/t1#P#p2#SP#sp8.ibd
--file_exists $MYSQL_TMP_DIR/alternate_dir/data_part/test/t1#P#p1#SP#sp3.ibd
--file_exists $MYSQL_TMP_DIR/alternate_dir/data_part/test/t1#P#p1#SP#sp5.ibd
--file_exists $MYSQL_TMP_DIR/alternate_dir/data_subpart/test/t1#P#p0#SP#sp1.ibd
--file_exists $MYSQL_TMP_DIR/alternate_dir/data_subpart/test/t1#P#p1#SP#sp4.ibd
--file_exists $MYSQL_TMP_DIR/alternate_dir/data_subpart/test/t1#P#p2#SP#sp7.ibd
--replace_result $MYSQL_TMP_DIR MYSQL_TMP_DIR
SHOW CREATE TABLE t1;
DROP TABLE t1;

--echo # Test of table where the engine returns the DATA DIR.
--replace_result $MYSQL_TMP_DIR MYSQL_TMP_DIR
eval CREATE TABLE t1
(a int not null,
 primary key (a))
ENGINE=InnoDB
PARTITION BY KEY (a)
(PARTITION p0 DATA DIRECTORY '$MYSQL_TMP_DIR/alternate_dir/data_part',
 PARTITION p1);
--replace_result $MYSQL_TMP_DIR MYSQL_TMP_DIR
SHOW CREATE TABLE t1;

--echo # Test TABLESPACE (and restart)
CREATE TABLESPACE `ts_part1` ADD DATAFILE 'ts_part1.ibd';
CREATE TABLESPACE `ts part2` ADD DATAFILE 'ts_part2.ibd';
CREATE TABLESPACE `ts_part3` ADD DATAFILE 'ts_part3.ibd';
CREATE TABLESPACE `ts_part4` ADD DATAFILE 'ts_part4.ibd';

let $long_tablespace_name=ts_part1_a_very_long_tablespace_name_longer_than_64_characters!!!;

--error ER_TOO_LONG_IDENT
eval CREATE TABLE t2 (a int) ENGINE = InnoDB TABLESPACE `$long_tablespace_name`;
--error ER_TOO_LONG_IDENT
eval CREATE TABLE t2 (a int) ENGINE = InnoDB
PARTITION BY RANGE (a)
(PARTITION p1 VALUES LESS THAN (10)
TABLESPACE `$long_tablespace_name`
);

CREATE TABLE t2
(a int not null auto_increment primary key,
 b varchar(128))
ENGINE = InnoDB
TABLESPACE ts_part1
PARTITION BY RANGE (a)
SUBPARTITION BY HASH (a) SUBPARTITIONS 3
(PARTITION p0 VALUES LESS THAN (0) TABLESPACE `ts part2`
 (SUBPARTITION sp0 TABLESPACE ts_part3,
  SUBPARTITION sp1,
  SUBPARTITION sp2 TABLESPACE ts_part4),
 PARTITION p1 VALUES LESS THAN (100)
 (SUBPARTITION sp3,
  SUBPARTITION sp4 TABLESPACE innodb_file_per_table,
  SUBPARTITION sp5),
 PARTITION p2 VALUES LESS THAN (200)
 (SUBPARTITION sp6 TABLESPACE innodb_system,
  SUBPARTITION sp7,
  SUBPARTITION sp8),
 PARTITION p3 VALUES LESS THAN (300) TABLESPACE innodb_file_per_table
 (SUBPARTITION sp9 TABLESPACE ts_part4,
  SUBPARTITION sp10,
  SUBPARTITION sp11));
SHOW CREATE TABLE t2;

call mtr.add_suppression("InnoDB: Table .* Partition .* Subpartition .* does not exist in the InnoDB internal data dictionary");
--error ER_TOO_LONG_IDENT
eval ALTER TABLE t2 ADD PARTITION
(PARTITION p4 VALUES LESS THAN (400)
 TABLESPACE `$long_tablespace_name`);

--echo # Same but without table level tablespace defined
CREATE TABLE t3
(a int not null auto_increment primary key,
 b varchar(128))
ENGINE = InnoDB
PARTITION BY RANGE (a)
SUBPARTITION BY HASH (a) SUBPARTITIONS 3
(PARTITION p0 VALUES LESS THAN (0) TABLESPACE `ts part2`
 (SUBPARTITION sp0 TABLESPACE ts_part3,
  SUBPARTITION sp1,
  SUBPARTITION sp2 TABLESPACE ts_part4),
 PARTITION p1 VALUES LESS THAN (100)
 (SUBPARTITION sp3,
  SUBPARTITION sp4 TABLESPACE innodb_file_per_table,
  SUBPARTITION sp5),
 PARTITION p2 VALUES LESS THAN (200)
 (SUBPARTITION sp6 TABLESPACE innodb_system,
  SUBPARTITION sp7,
  SUBPARTITION sp8),
 PARTITION p3 VALUES LESS THAN (300) TABLESPACE innodb_file_per_table
 (SUBPARTITION sp9 TABLESPACE ts_part4,
  SUBPARTITION sp10,
  SUBPARTITION sp11));
SHOW CREATE TABLE t3;

SET @@global.innodb_file_per_table = ON;
CREATE TABLE t_file_per_table_on
(a int not null auto_increment primary key,
 b varchar(128))
ENGINE = InnoDB;
SET @@global.innodb_file_per_table = OFF;
CREATE TABLE t_file_per_table_off
(a int not null auto_increment primary key,
 b varchar(128))
ENGINE = InnoDB;
SHOW CREATE TABLE t_file_per_table_on;
SHOW CREATE TABLE t_file_per_table_off;
SET @@global.innodb_file_per_table = ON;
SHOW CREATE TABLE t_file_per_table_on;
SHOW CREATE TABLE t_file_per_table_off;


--echo # Restart to get DATA DIRECTORY read from the engine (InnoDB dictionary)
--source include/restart_mysqld.inc

ALTER TABLE t1 COALESCE PARTITION 1;
--replace_result $MYSQL_TMP_DIR MYSQL_TMP_DIR
SHOW CREATE TABLE t1;
SHOW CREATE TABLE t2;
SHOW CREATE TABLE t3;
SET @old_sql_quote_show_create=@@sql_quote_show_create;
SET @@sql_quote_show_create=0;
--replace_result $MYSQL_TMP_DIR MYSQL_TMP_DIR
SHOW CREATE TABLE t1;
SHOW CREATE TABLE t2;
SHOW CREATE TABLE t3;
SET @@sql_quote_show_create=@old_sql_quote_show_create;
let $MYSQLD_DATADIR=`SELECT @@datadir`;
let $INNODB_PAGE_SIZE=`SELECT @@innodb_page_size`;
--source suite/innodb/include/show_i_s_tables.inc
--source suite/innodb/include/show_i_s_tablespaces.inc
DROP TABLE t1,t2,t3;
DROP TABLESPACE ts_part1;
DROP TABLESPACE `ts part2`;
DROP TABLESPACE ts_part3;
DROP TABLESPACE ts_part4;

SET @@global.innodb_file_per_table = ON;
SHOW CREATE TABLE t_file_per_table_on;
SHOW CREATE TABLE t_file_per_table_off;
SET @@global.innodb_file_per_table = OFF;
SHOW CREATE TABLE t_file_per_table_on;
SHOW CREATE TABLE t_file_per_table_off;
DROP TABLE t_file_per_table_on;
DROP TABLE t_file_per_table_off;

--rmdir $MYSQL_TMP_DIR/alternate_dir/data_table/test
--rmdir $MYSQL_TMP_DIR/alternate_dir/data_table
--rmdir $MYSQL_TMP_DIR/alternate_dir/data_part/test
--rmdir $MYSQL_TMP_DIR/alternate_dir/data_part
--rmdir $MYSQL_TMP_DIR/alternate_dir/data_subpart/test
--rmdir $MYSQL_TMP_DIR/alternate_dir/data_subpart
--rmdir $MYSQL_TMP_DIR/alternate_dir

--disable_query_log
EVAL SET GLOBAL innodb_file_per_table=$innodb_file_per_table_orig;
EVAL SET SESSION innodb_strict_mode=$innodb_strict_mode_orig;
EVAL SET @@default_storage_engine=$old_default_storage_engine;
--enable_query_log
<|MERGE_RESOLUTION|>--- conflicted
+++ resolved
@@ -45,24 +45,8 @@
 SHOW WARNINGS;
 --replace_result $MYSQL_TMP_DIR MYSQL_TMP_DIR
 SHOW CREATE TABLE t1;
-<<<<<<< HEAD
-# replace_result 't1#P' with 't1#p' because on Linux, InnoDB is always
-# case sensitive with table names and on Windows, it is always lower case.
-# This is independent of the value of lower_case_table_names.  This cannot
-# be changes without breaking backward compatibility.
---replace_result t1#P t1#p
-SELECT name,n_cols,row_format
-       FROM information_schema.innodb_sys_tables WHERE name LIKE 'test%';
---replace_result t1#P t1#p
-SELECT name,row_format
-       FROM information_schema.innodb_sys_tablespaces WHERE name LIKE 'test%';
---replace_result t1#P t1#p  $MYSQL_TMP_DIR MYSQL_TMP_DIR
-SELECT path FROM information_schema.innodb_sys_datafiles
-       WHERE path LIKE '%test%' ORDER BY space;
-=======
---source suite/innodb/include/show_i_s_tables.inc
---source suite/innodb/include/show_i_s_tablespaces.inc
->>>>>>> 2f4cf41e
+--source suite/innodb/include/show_i_s_tables.inc
+--source suite/innodb/include/show_i_s_tablespaces.inc
 
 --echo # Verifying .frm, .isl & .ibd files
 --file_exists $MYSQLD_DATADIR/test/t1.frm
@@ -103,20 +87,8 @@
 SELECT * FROM t1;
 --replace_result $MYSQL_TMP_DIR MYSQL_TMP_DIR
 SHOW CREATE TABLE t1;
-<<<<<<< HEAD
---replace_result t1#P t1#p
-SELECT name,n_cols,row_format
-       FROM information_schema.innodb_sys_tables WHERE name LIKE 'test%';
---replace_result t1#P t1#p
-SELECT name,row_format
-       FROM information_schema.innodb_sys_tablespaces WHERE name LIKE 'test%';
---replace_result t1#P t1#p  $MYSQL_TMP_DIR MYSQL_TMP_DIR
-SELECT path FROM information_schema.innodb_sys_datafiles
-       WHERE path LIKE '%test%' ORDER BY space;
-=======
---source suite/innodb/include/show_i_s_tables.inc
---source suite/innodb/include/show_i_s_tablespaces.inc
->>>>>>> 2f4cf41e
+--source suite/innodb/include/show_i_s_tables.inc
+--source suite/innodb/include/show_i_s_tablespaces.inc
 --echo # Verifying .frm and InnoDB files (.isl, .ibd)
 --file_exists $MYSQLD_DATADIR/test/t1.frm
 --file_exists $MYSQLD_DATADIR/test/t1#P#p0.isl
@@ -128,20 +100,8 @@
 RENAME TABLE t1 TO t11;
 --replace_result $MYSQL_TMP_DIR MYSQL_TMP_DIR
 SHOW CREATE TABLE t11;
-<<<<<<< HEAD
---replace_result t11#P t11#p
-SELECT name,n_cols,row_format
-       FROM information_schema.innodb_sys_tables WHERE name LIKE 'test%';
---replace_result t11#P t11#p
-SELECT name,row_format
-       FROM information_schema.innodb_sys_tablespaces WHERE name LIKE 'test%';
---replace_result t11#P t11#p  $MYSQL_TMP_DIR MYSQL_TMP_DIR
-SELECT path FROM information_schema.innodb_sys_datafiles
-       WHERE path LIKE '%test%' ORDER BY space;
-=======
---source suite/innodb/include/show_i_s_tables.inc
---source suite/innodb/include/show_i_s_tablespaces.inc
->>>>>>> 2f4cf41e
+--source suite/innodb/include/show_i_s_tables.inc
+--source suite/innodb/include/show_i_s_tablespaces.inc
 --echo # Verifying .frm and InnoDB files (.isl, .ibd)
 --file_exists $MYSQLD_DATADIR/test/t11.frm
 --file_exists $MYSQLD_DATADIR/test/t11#P#p0.isl
@@ -163,20 +123,8 @@
 DEALLOCATE PREPARE stmt1;
 --replace_result $MYSQL_TMP_DIR MYSQL_TMP_DIR
 SHOW CREATE TABLE t1;
-<<<<<<< HEAD
---replace_result t1#P t1#p
-SELECT name,n_cols,row_format
-       FROM information_schema.innodb_sys_tables WHERE name LIKE 'test%';
---replace_result t1#P t1#p
-SELECT name,row_format
-       FROM information_schema.innodb_sys_tablespaces WHERE name LIKE 'test%';
---replace_result t1#P t1#p  $MYSQL_TMP_DIR MYSQL_TMP_DIR
-SELECT path FROM information_schema.innodb_sys_datafiles
-       WHERE path LIKE '%test%' ORDER BY space;
-=======
---source suite/innodb/include/show_i_s_tables.inc
---source suite/innodb/include/show_i_s_tablespaces.inc
->>>>>>> 2f4cf41e
+--source suite/innodb/include/show_i_s_tables.inc
+--source suite/innodb/include/show_i_s_tablespaces.inc
 DROP TABLE t1;
 
 
@@ -210,20 +158,8 @@
 
 --replace_result $MYSQL_TMP_DIR MYSQL_TMP_DIR
 SHOW CREATE TABLE t1;
-<<<<<<< HEAD
---replace_result #P# #p#  #SP# #sp#
-SELECT name,n_cols,row_format
-       FROM information_schema.innodb_sys_tables WHERE name LIKE 'test%';
---replace_result #P# #p#  #SP# #sp#
-SELECT name,row_format
-       FROM information_schema.innodb_sys_tablespaces WHERE name LIKE 'test%';
---replace_result #P# #p#  #SP# #sp#  $MYSQL_TMP_DIR MYSQL_TMP_DIR
-SELECT path FROM information_schema.innodb_sys_datafiles
-       WHERE path LIKE '%test%' ORDER BY space;
-=======
---source suite/innodb/include/show_i_s_tables.inc
---source suite/innodb/include/show_i_s_tablespaces.inc
->>>>>>> 2f4cf41e
+--source suite/innodb/include/show_i_s_tables.inc
+--source suite/innodb/include/show_i_s_tablespaces.inc
 
 --echo # Verifying .frm, .isl & .ibd files
 --file_exists $MYSQLD_DATADIR/test/t1.frm
@@ -272,20 +208,8 @@
 
 --replace_result $MYSQL_TMP_DIR MYSQL_TMP_DIR
 SHOW CREATE TABLE t1;
-<<<<<<< HEAD
---replace_result #P# #p#  #SP# #sp#
-SELECT name,n_cols,row_format
-       FROM information_schema.innodb_sys_tables WHERE name LIKE 'test%';
---replace_result #P# #p#  #SP# #sp#
-SELECT name,row_format
-       FROM information_schema.innodb_sys_tablespaces WHERE name LIKE 'test%';
---replace_result #P# #p#  #SP# #sp#  $MYSQL_TMP_DIR MYSQL_TMP_DIR
-SELECT path FROM information_schema.innodb_sys_datafiles
-       WHERE path LIKE '%test%' ORDER BY space;
-=======
---source suite/innodb/include/show_i_s_tables.inc
---source suite/innodb/include/show_i_s_tablespaces.inc
->>>>>>> 2f4cf41e
+--source suite/innodb/include/show_i_s_tables.inc
+--source suite/innodb/include/show_i_s_tablespaces.inc
 
 --echo # Verifying .frm, .isl & .ibd files
 --file_exists $MYSQLD_DATADIR/test/t1.frm
