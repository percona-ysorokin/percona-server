--- conflicted
+++ resolved
@@ -784,7 +784,18 @@
 
 DROP TABLE t1,t2,t3,t4,t5,t6;
 
-<<<<<<< HEAD
+--echo #
+--echo # Bug#48483: crash in get_best_combination()
+--echo #
+
+CREATE TABLE t1(f1 INT);
+INSERT INTO t1 VALUES (1),(2);
+CREATE VIEW v1 AS SELECT 1 FROM t1 LEFT JOIN t1 AS t2 on 1=1;
+EXPLAIN EXTENDED
+SELECT 1 FROM v1 right join v1 AS v2 ON RAND();
+DROP VIEW v1;
+DROP TABLE t1;
+
 --echo End of 5.0 tests.
 
 
@@ -829,19 +840,4 @@
 
 DROP TABLE t1;
 
---echo End of 5.1 tests
-=======
---echo #
---echo # Bug#48483: crash in get_best_combination()
---echo #
-
-CREATE TABLE t1(f1 INT);
-INSERT INTO t1 VALUES (1),(2);
-CREATE VIEW v1 AS SELECT 1 FROM t1 LEFT JOIN t1 AS t2 on 1=1;
-EXPLAIN EXTENDED
-SELECT 1 FROM v1 right join v1 AS v2 ON RAND();
-DROP VIEW v1;
-DROP TABLE t1;
-
---echo End of 5.0 tests.
->>>>>>> 1832eff3
+--echo End of 5.1 tests