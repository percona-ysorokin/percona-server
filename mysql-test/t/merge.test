#
# Test of MERGE TABLES
#

# Save the initial number of concurrent sessions.
--source include/count_sessions.inc

# MERGE tables require MyISAM tables
let $default=`select @@global.default_storage_engine`;
set global default_storage_engine=myisam;
set session default_storage_engine=myisam;

# Clean up resources used in this test case.
--disable_warnings
drop table if exists t1,t2,t3,t4,t5,t6;
drop database if exists mysqltest;
--enable_warnings

let $MYSQLD_DATADIR= `select @@datadir`;

create table t1 (a int not null primary key auto_increment, message char(20));
create table t2 (a int not null primary key auto_increment, message char(20));
INSERT INTO t1 (message) VALUES ("Testing"),("table"),("t1");
INSERT INTO t2 (message) VALUES ("Testing"),("table"),("t2");
create table t3 (a int not null, b char(20), key(a)) engine=MERGE UNION=(t1,t2);
select * from t3;
select * from t3 order by a desc;
drop table t3;
insert into t1 select NULL,message from t2;
insert into t2 select NULL,message from t1;
insert into t1 select NULL,message from t2;
insert into t2 select NULL,message from t1;
insert into t1 select NULL,message from t2;
insert into t2 select NULL,message from t1;
insert into t1 select NULL,message from t2;
insert into t2 select NULL,message from t1;
insert into t1 select NULL,message from t2;
insert into t2 select NULL,message from t1;
insert into t1 select NULL,message from t2;
create table t3 (a int not null, b char(20), key(a)) engine=MERGE UNION=(test.t1,test.t2);
explain select * from t3 where a < 10;
explain select * from t3 where a > 10 and a < 20;
select * from t3 where a = 10;
select * from t3 where a < 10;
select * from t3 where a > 10 and a < 20;
explain select a from t3 order by a desc limit 10;
select a from t3 order by a desc limit 10;
select a from t3 order by a desc limit 300,10;
delete from t3 where a=3;
select * from t3 where a < 10;
delete from t3 where a >= 6 and a <= 8;
select * from t3 where a < 10;
update t3 set a=3 where a=9;
select * from t3 where a < 10;
update t3 set a=6 where a=7;
select * from t3 where a < 10;
show create table t3;

# The following should give errors
create table t4 (a int not null, b char(10), key(a)) engine=MERGE UNION=(t1,t2);
--error 1168
select * from t4;
--error 1168
alter table t4 add column c int;
flush tables;
--error 1168
select * from t4;

#
# Test tables in different databases
#
create database mysqltest;
create table mysqltest.t6 (a int not null primary key auto_increment, message char(20));
create table t5 (a int not null, b char(20), key(a)) engine=MERGE UNION=(test.t1,mysqltest.t6);
show create table t5;
alter table t5 engine=myisam;
drop table t5, mysqltest.t6;
drop database mysqltest;

# Because of windows, it's important that we drop the merge tables first!
drop table t4,t3,t1,t2;
  
create table t1 (c char(10)) engine=myisam;
create table t2 (c char(10)) engine=myisam;
create table t3 (c char(10)) union=(t1,t2) engine=merge;
insert into t1 (c) values ('test1');
insert into t1 (c) values ('test1');
insert into t1 (c) values ('test1');
insert into t2 (c) values ('test2');
insert into t2 (c) values ('test2');
insert into t2 (c) values ('test2');
select * from t3;
select * from t3;
delete from t3 where 1=1;
select * from t3;
select * from t1;
drop table t3,t2,t1;

#
# Test 2
#

CREATE TABLE t1 (incr int not null, othr int not null, primary key(incr));
CREATE TABLE t2 (incr int not null, othr int not null, primary key(incr));
CREATE TABLE t3 (incr int not null, othr int not null, primary key(incr))
ENGINE=MERGE UNION=(t1,t2);

SELECT * from t3;

INSERT INTO t1 VALUES ( 1,10),( 3,53),( 5,21),( 7,12),( 9,17);
INSERT INTO t2 VALUES ( 2,24),( 4,33),( 6,41),( 8,26),( 0,32);
INSERT INTO t1 VALUES (11,20),(13,43),(15,11),(17,22),(19,37);
INSERT INTO t2 VALUES (12,25),(14,31),(16,42),(18,27),(10,30);

SELECT * from t3 where incr in (1,2,3,4) order by othr;
alter table t3 UNION=(t1);
select count(*) from t3;
alter table t3 UNION=(t1,t2);
select count(*) from t3;
alter table t3 ENGINE=MYISAM;
select count(*) from t3;

# Test that ALTER TABLE rembers the old UNION

drop table t3;
CREATE TABLE t3 (incr int not null, othr int not null, primary key(incr))
ENGINE=MERGE UNION=(t1,t2);
show create table t3;
alter table t3 drop primary key;
show create table t3;

drop table t3,t2,t1;

#
# Test table without unions
#
create table t1 (a int not null, key(a)) engine=merge;
select * from t1;
drop table t1;

#
# Bug in flush tables combined with MERGE tables
#

create table t1 (a int not null, b int not null, key(a,b));
create table t2 (a int not null, b int not null, key(a,b));
create table t3 (a int not null, b int not null, key(a,b)) ENGINE=MERGE UNION=(t1,t2);
insert into t1 values (1,2),(2,1),(0,0),(4,4),(5,5),(6,6);
insert into t2 values (1,1),(2,2),(0,0),(4,4),(5,5),(6,6);
flush tables;
select * from t3 where a=1 order by b limit 2;
drop table t3,t1,t2;

#
# [phi] testing INSERT_METHOD stuff
#

# first testing of common stuff with new parameters
create table t1 (a int not null, b int not null auto_increment, primary key(a,b));
create table t2 (a int not null, b int not null auto_increment, primary key(a,b));
create table t3 (a int not null, b int not null, key(a,b)) UNION=(t1,t2) INSERT_METHOD=NO;
create table t4 (a int not null, b int not null, key(a,b)) ENGINE=MERGE UNION=(t1,t2) INSERT_METHOD=NO;
create table t5 (a int not null, b int not null auto_increment, primary key(a,b)) ENGINE=MERGE UNION=(t1,t2) INSERT_METHOD=FIRST;
create table t6 (a int not null, b int not null auto_increment, primary key(a,b)) ENGINE=MERGE UNION=(t1,t2) INSERT_METHOD=LAST;
show create table t3;
show create table t4;
show create table t5;
show create table t6;
insert into t1 values (1,NULL),(1,NULL),(1,NULL),(1,NULL);
insert into t2 values (2,NULL),(2,NULL),(2,NULL),(2,NULL);
select * from t3 order by b,a limit 3;
select * from t4 order by b,a limit 3;
select * from t5 order by b,a limit 3,3;
select * from t6 order by b,a limit 6,3;
# now testing inserts and where the data gets written
insert into t5 values (5,1),(5,2);
insert into t6 values (6,1),(6,2);
select * from t1 order by a,b;
select * from t2 order by a,b;
select * from t4 order by a,b;
# preperation for next test
insert into t3 values (3,1),(3,2),(3,3),(3,4);
select * from t3 order by a,b;
# now testing whether options are kept by alter table
alter table t4 UNION=(t1,t2,t3);
show create table t4;
select * from t4 order by a,b;
# testing switching off insert method and inserts again
alter table t4 INSERT_METHOD=FIRST;
show create table t4;
insert into t4 values (4,1),(4,2);
select * from t1 order by a,b;
select * from t2 order by a,b;
select * from t3 order by a,b;
select * from t4 order by a,b;
select * from t5 order by a,b;
# auto_increment
select 1;
insert into t5 values (1,NULL),(5,NULL);
insert into t6 values (2,NULL),(6,NULL);
select * from t1 order by a,b;
select * from t2 order by a,b;
select * from t5 order by a,b;
select * from t6 order by a,b;
insert into t1 values (99,NULL);
select * from t4 where a+0 > 90;
# bug#4008 - cannot determine a unique key that caused "dupl. key error"
--error ER_DUP_ENTRY
insert t5 values (1,1);
--error ER_DUP_ENTRY
insert t6 values (2,1);
insert t5 values (1,1) on duplicate key update b=b+10;
insert t6 values (2,1) on duplicate key update b=b+20;
select * from t5 where a < 3;
drop table t6, t5, t4, t3, t2, t1;

CREATE TABLE t1 (  a int(11) NOT NULL default '0',  b int(11) NOT NULL default '0',  PRIMARY KEY  (a,b)) ENGINE=MyISAM;
INSERT INTO t1 VALUES (1,1), (2,1);
CREATE TABLE t2 (  a int(11) NOT NULL default '0',  b int(11) NOT NULL default '0',  PRIMARY KEY  (a,b)) ENGINE=MyISAM;
INSERT INTO t2 VALUES (1,2), (2,2);
CREATE TABLE t3 (  a int(11) NOT NULL default '0',  b int(11) NOT NULL default '0',  KEY a (a,b)) ENGINE=MRG_MyISAM UNION=(t1,t2);
select max(b) from t3 where a = 2;
select max(b) from t1 where a = 2;
drop table t3,t1,t2;

#
# temporary merge tables
#
CREATE TABLE t1 (c1 INT NOT NULL);
CREATE TABLE t2 (c1 INT NOT NULL);
INSERT INTO t1 VALUES (1);
INSERT INTO t2 VALUES (2);
CREATE TEMPORARY TABLE t3 (c1 INT NOT NULL) ENGINE=MRG_MYISAM UNION=(t1,t2);
SELECT * FROM t3;
CREATE TEMPORARY TABLE t4 (c1 INT NOT NULL);
CREATE TEMPORARY TABLE t5 (c1 INT NOT NULL);
INSERT INTO t4 VALUES (4);
INSERT INTO t5 VALUES (5);
CREATE TEMPORARY TABLE t6 (c1 INT NOT NULL) ENGINE=MRG_MYISAM UNION=(t4,t5);
SELECT * FROM t6;
DROP TABLE t6, t3, t1, t2, t4, t5;
#
# Bug#19627 - temporary merge table locking
# MERGE table and its children must match in temporary type.
# Forbid temporary merge on non-temporary children: shown above.
# Forbid non-temporary merge on temporary children:
create temporary table t1 (a int not null);
create temporary table t2 (a int not null);
insert into t1 values (1);
insert into t2 values (2);
create table t3 (a int not null) ENGINE=MERGE UNION=(t1,t2);
--error ER_WRONG_MRG_TABLE
select * from t3;
drop table t3, t2, t1;
# Forbid children mismatch in temporary:
create table t1 (a int not null);
create temporary table t2 (a int not null);
insert into t1 values (1);
insert into t2 values (2);
create table t3 (a int not null) ENGINE=MERGE UNION=(t1,t2);
--error ER_WRONG_MRG_TABLE
select * from t3;
drop table t3;
create temporary table t3 (a int not null) ENGINE=MERGE UNION=(t1,t2);
select * from t3;
drop table t3, t2, t1;
--echo # CREATE...SELECT is not implemented for MERGE tables.
CREATE TEMPORARY TABLE t1 (c1 INT NOT NULL);
CREATE TEMPORARY TABLE t2 (c1 INT NOT NULL);
CREATE TABLE t3 (c1 INT NOT NULL);
INSERT INTO t3 VALUES (3), (33);
LOCK TABLES t3 READ;
--error ER_WRONG_OBJECT
CREATE TEMPORARY TABLE t4 (c1 INT NOT NULL) ENGINE=MERGE UNION=(t1,t2)
  INSERT_METHOD=LAST SELECT * FROM t3;
--error ER_TABLE_NOT_LOCKED
SELECT * FROM t4;
UNLOCK TABLES;
CREATE TEMPORARY TABLE t4 (c1 INT NOT NULL) ENGINE=MERGE UNION=(t1,t2)
  INSERT_METHOD=LAST;
INSERT INTO t4 SELECT * FROM t3;
--echo # Alter temporary MERGE table.
ALTER TABLE t4 UNION=(t1);
LOCK TABLES t4 WRITE;
--echo # Alter temporary MERGE table under LOCk tables.
ALTER TABLE t4 UNION=(t1,t2);
UNLOCK TABLES;
--echo # MERGE table and function.
CREATE FUNCTION f1 () RETURNS INT RETURN (SELECT max(c1) FROM t3);
SELECT * FROM t4 WHERE c1 < f1();
DROP FUNCTION f1;
DROP TABLE t4, t3, t2, t1;

#
# testing merge::records_in_range and optimizer
#

CREATE TABLE t1 (
  fileset_id tinyint(3) unsigned NOT NULL default '0',
  file_code varchar(32) NOT NULL default '',
  fileset_root_id tinyint(3) unsigned NOT NULL default '0',
  PRIMARY KEY  (fileset_id,file_code),
  KEY files (fileset_id,fileset_root_id)
) ENGINE=MyISAM;
INSERT INTO t1 VALUES (2, '0000000111', 1), (2, '0000000112', 1), (2, '0000000113', 1),
(2, '0000000114', 1), (2, '0000000115', 1), (2, '0000000116', 1), (2, '0000000117', 1),
(2, '0000000118', 1), (2, '0000000119', 1), (2, '0000000120', 1);
CREATE TABLE t2 (
  fileset_id tinyint(3) unsigned NOT NULL default '0',
  file_code varchar(32) NOT NULL default '',
  fileset_root_id tinyint(3) unsigned NOT NULL default '0',
  PRIMARY KEY  (fileset_id,file_code),
  KEY files (fileset_id,fileset_root_id)
) ENGINE=MRG_MyISAM UNION=(t1);

EXPLAIN SELECT * FROM t2 IGNORE INDEX (files) WHERE fileset_id = 2
AND file_code BETWEEN '0000000115' AND '0000000120' LIMIT 1;
EXPLAIN SELECT * FROM t2 WHERE fileset_id = 2
AND file_code BETWEEN '0000000115' AND '0000000120' LIMIT 1;
EXPLAIN SELECT * FROM t1 WHERE fileset_id = 2
AND file_code BETWEEN '0000000115' AND '0000000120' LIMIT 1;
EXPLAIN SELECT * FROM t2 WHERE fileset_id = 2
AND file_code = '0000000115' LIMIT 1;
DROP TABLE t2, t1;

#
# Test of ORDER BY DESC on key (Bug #515)
#

create table t1 (x int, y int, index xy(x, y));
create table t2 (x int, y int, index xy(x, y));
create table t3 (x int, y int, index xy(x, y)) engine=merge union=(t1,t2);
insert into t1 values(1, 2);
insert into t2 values(1, 3);
select * from t3 where x = 1 and y < 5 order by y;
# Bug is that followng query returns empty set while it must be same as above
select * from t3 where x = 1 and y < 5 order by y desc;
drop table t1,t2,t3;

#
# Bug#5232: CREATE TABLE ... SELECT
#

create table t1 (a int);
create table t2 (a int);
insert into t1 values (0);
insert into t2 values (1);
--error ER_WRONG_OBJECT
create table t3 engine=merge union=(t1, t2) select * from t1;
--error ER_WRONG_OBJECT
create table t3 engine=merge union=(t1, t2) select * from t2;
--error ER_WRONG_OBJECT
create table t3 engine=merge union=(t1, t2) select (select max(a) from t2);
drop table t1, t2;

#
# Bug#9112 - Merge table with composite index producing invalid results with some queries
# This test case will fail only without the bugfix and some
# non-deterministic circumstances. It depends on properly initialized
# "un-initialized" memory. At the time it happens with a standard
# non-debug build. But there is no guarantee that this will be always so.
#
create table t1 (
 a double(14,4),
 b varchar(10),
 index (a,b)
) engine=merge union=(t2,t3);

create table t2 (
 a double(14,4),
 b varchar(10),
 index (a,b)
) engine=myisam;

create table t3 (
 a double(14,4),
 b varchar(10),
 index (a,b)
) engine=myisam;

insert into t2 values ( null, '');
insert into t2 values ( 9999999999.999, '');
insert into t3 select * from t2;
select min(a), max(a) from t1;
flush tables;
select min(a), max(a) from t1;
drop table t1, t2, t3;
# BUG#6699 : no sorting on 'ref' retrieval 
create table t1 (a int,b int,c int, index (a,b,c));
create table t2 (a int,b int,c int, index (a,b,c));
create table t3 (a int,b int,c int, index (a,b,c))
  engine=merge union=(t1 ,t2);
insert into t1 (a,b,c) values (1,1,0),(1,2,0);
insert into t2 (a,b,c) values (1,1,1),(1,2,1);

explain select a,b,c from t3 force index (a) where a=1 order by a,b,c;
select a,b,c from t3 force index (a) where a=1 order by a,b,c;

# this actually wasn't affected:
explain select a,b,c from t3 force index (a) where a=1 order by a desc, b desc, c desc;
select a,b,c from t3 force index (a) where a=1 order by a desc, b desc, c desc;

# BUG#7377 SHOW index on MERGE table crashes debug server
show index from t3;

drop table t1, t2, t3;

#
# Bug#10400 - Improperly-defined MERGE table crashes with INSERT ... ON DUPLICATE KEY UPDATE
#
CREATE TABLE t1 ( a INT AUTO_INCREMENT PRIMARY KEY, b VARCHAR(10), UNIQUE (b) )
  ENGINE=MyISAM;
CREATE TABLE t2 ( a INT AUTO_INCREMENT, b VARCHAR(10), INDEX (a), INDEX (b) )
  ENGINE=MERGE UNION (t1) INSERT_METHOD=FIRST;
INSERT INTO t2 (b) VALUES (1) ON DUPLICATE KEY UPDATE b=2;
INSERT INTO t2 (b) VALUES (1) ON DUPLICATE KEY UPDATE b=3;
SELECT b FROM t2;
DROP TABLE t1, t2;


#
# BUG#5390 - problems with merge tables
# Problem #1: INSERT...SELECT
#
#drop table if exists t1, t2, t3;
create table t1(a int);
create table t2(a int);
insert into t1 values (1);
insert into t2 values (2);
create table t3 (a int) engine=merge union=(t1, t2) insert_method=first;
select * from t3;
#
insert t2 select * from t2;
select * from t2;
#
insert t3 select * from t1;
select * from t3;
#
insert t1 select * from t3;
select * from t1;
select * from t2;
select * from t3;
check table t1, t2;
drop table t1, t2, t3;

#
# BUG#21617 - crash when selecting from merge table with inconsistent
# indexes
#
CREATE TABLE t1(a INT);
INSERT INTO t1 VALUES(2),(1);
CREATE TABLE t2(a INT, KEY(a)) ENGINE=MERGE UNION=(t1);
--error 1168
SELECT * FROM t2 WHERE a=2;
DROP TABLE t1, t2;

#
# BUG#10974 - No error message if merge table based on union of innodb,
# memory
#
CREATE TABLE t1(a INT) ENGINE=MEMORY;
CREATE TABLE t2(a INT) ENGINE=MERGE UNION=(t1);
--error 1168
SELECT * FROM t2;
DROP TABLE t1, t2;
CREATE TABLE t2(a INT) ENGINE=MERGE UNION=(t3);
--error ER_WRONG_MRG_TABLE
SELECT * FROM t2;
DROP TABLE t2;

#
# Underlying table definition conformance tests.
#
CREATE TABLE t1(a INT, b TEXT);
CREATE TABLE tm1(a TEXT, b INT) ENGINE=MERGE UNION=(t1);
--error 1168
SELECT * FROM tm1;
DROP TABLE t1, tm1;

CREATE TABLE t1(a SMALLINT, b SMALLINT);
CREATE TABLE tm1(a INT) ENGINE=MERGE UNION=(t1);
--error 1168
SELECT * FROM tm1;
DROP TABLE t1, tm1;

CREATE TABLE t1(a SMALLINT, b SMALLINT, KEY(a, b));
CREATE TABLE tm1(a SMALLINT, b SMALLINT, KEY(a)) ENGINE=MERGE UNION=(t1);
--error 1168
SELECT * FROM tm1;
DROP TABLE t1, tm1;

CREATE TABLE t1(a SMALLINT, b SMALLINT, KEY(b));
CREATE TABLE tm1(a SMALLINT, b SMALLINT, KEY(a)) ENGINE=MERGE UNION=(t1);
--error 1168
SELECT * FROM tm1;
DROP TABLE t1, tm1;


# BUG#26881 - Large MERGE tables report incorrect specification when no
#             differences in tables
#
CREATE TABLE t1(c1 VARCHAR(1));
CREATE TABLE m1 LIKE t1;
ALTER TABLE m1 ENGINE=MERGE UNION=(t1);
SELECT * FROM m1;
DROP TABLE t1, m1;

CREATE TABLE t1(c1 VARCHAR(4), c2 TINYINT, c3 TINYINT, c4 TINYINT,
                c5 TINYINT, c6 TINYINT, c7 TINYINT, c8 TINYINT, c9 TINYINT);
CREATE TABLE m1 LIKE t1;
ALTER TABLE m1 ENGINE=MERGE UNION=(t1);
SELECT * FROM m1;
DROP TABLE t1, m1;

#
# BUG#24342 - Incorrect results with query over MERGE table
#
CREATE TABLE t1 (a VARCHAR(255) CHARACTER SET latin1 COLLATE latin1_german2_ci,
                 b INT, INDEX(a,b));
CREATE TABLE t2 LIKE t1;
CREATE TABLE t3 LIKE t1;
ALTER TABLE t3 ENGINE=MERGE UNION=(t1,t2);
INSERT INTO t1 VALUES ('ss',1);
INSERT INTO t2 VALUES ('ss',2),(0xDF,2);
SELECT COUNT(*) FROM t3 WHERE a=0xDF AND b=2;
DROP TABLE t1,t2,t3;

# End of 4.1 tests

#
# BUG#19648 - Merge table does not work with bit types
#
create table t1 (b bit(1));
create table t2 (b bit(1));
create table tm (b bit(1)) engine = merge union = (t1,t2);
select * from tm;
drop table tm, t1, t2;

#
# Bug #17766: The server accepts to create MERGE tables which cannot work
#
create table t1 (a int) insert_method = last engine = merge;
--error ER_OPEN_AS_READONLY
insert into t1 values (1);
create table t2 (a int) engine = myisam;
alter table t1 union (t2);
insert into t1 values (1);
alter table t1 insert_method = no;
--error ER_OPEN_AS_READONLY
insert into t1 values (1);
drop table t2;
drop table t1;

#
# BUG#26976 - Missing table in merge not noted in related error msg + SHOW
#             CREATE TABLE fails
#
CREATE TABLE tm1(a INT) ENGINE=MERGE UNION=(t1, t2);
--error ER_WRONG_MRG_TABLE
SELECT * FROM tm1;
CHECK TABLE tm1;
CREATE TABLE t1(a INT);
--error ER_WRONG_MRG_TABLE
SELECT * FROM tm1;
CHECK TABLE tm1;
CREATE TABLE t2(a BLOB);
--error ER_WRONG_MRG_TABLE
SELECT * FROM tm1;
CHECK TABLE tm1;
ALTER TABLE t2 MODIFY a INT;
SELECT * FROM tm1;
CHECK TABLE tm1;
DROP TABLE tm1, t1, t2;

#
# Bug#15522 - create ... select and with merge tables
#
# This was fixed together with Bug#20662 (Infinite loop in CREATE TABLE
# IF NOT EXISTS ... SELECT with locked tables).
# The new behavior for MERGE tables is consistent with the
# CREATE TABLE SELECT behavior for ordinary tables.
#
CREATE TABLE t1(c1 INT);
CREATE TABLE t2 (c1 INT) ENGINE=MERGE UNION=(t1) INSERT_METHOD=FIRST;
# After WL#5370, it just generates a warning that the table already exists
CREATE TABLE IF NOT EXISTS t1 SELECT * FROM t2;
DROP TABLE t1, t2;

#
# Bug #28837: MyISAM storage engine error (134) doing delete with self-join
#

CREATE TABLE t1 (id INT NOT NULL, ref INT NOT NULL, INDEX (id)) ENGINE=MyISAM;
CREATE TABLE t2 LIKE t1;

INSERT INTO t2 (id, ref) VALUES (1,3), (2,1), (3,2), (4,5), (4,4);
INSERT INTO t1 SELECT * FROM t2;
INSERT INTO t1 SELECT * FROM t2;

CREATE TABLE t3 (id INT NOT NULL, ref INT NOT NULL, INDEX (id)) ENGINE=MERGE
                                                                UNION(t1);

SELECT * FROM t3 AS a INNER JOIN t3 AS b USING (id) WHERE a.ref < b.ref;
SELECT * FROM t3;
DELETE FROM a USING t3 AS a INNER JOIN t3 AS b USING (id) WHERE a.ref < b.ref;
SELECT * FROM t3;

DROP TABLE t1, t2, t3;

#
# BUG#28248 - mysqldump results with MERGE ... UNION=() cannot be executed
#
CREATE TABLE t1(a INT);
CREATE TABLE m1(a INT) ENGINE=MERGE;
SHOW CREATE TABLE m1;
DROP TABLE m1;
CREATE TABLE m1(a INT) ENGINE=MERGE UNION=();
SHOW CREATE TABLE m1;
ALTER TABLE m1 UNION=(t1);
ALTER TABLE m1 UNION=();
SHOW CREATE TABLE m1;
DROP TABLE t1, m1;

#
# BUG#35274 - merge table doesn't need any base tables, gives error 124 when
#             key accessed
#
CREATE TABLE t1(a INT, KEY(a)) ENGINE=merge;
SELECT MAX(a) FROM t1;
DROP TABLE t1;

#
# BUG#32047 - 'Spurious' errors while opening MERGE tables
#
CREATE TABLE t1(a INT);
CREATE TABLE t2(a VARCHAR(10));
CREATE TABLE m1(a INT) ENGINE=MERGE UNION=(t1, t2);
CREATE TABLE m2(a INT) ENGINE=MERGE UNION=(t1);
SELECT * FROM t1;
--error ER_WRONG_MRG_TABLE
SELECT * FROM m1;
SELECT * FROM m2;
DROP TABLE t1, t2, m1, m2;

--echo End of 5.0 tests

#
# Bug #8306: TRUNCATE leads to index corruption 
#
create table t1 (c1 int, index(c1));
create table t2 (c1 int, index(c1)) engine=merge union=(t1);
insert into t1 values (1);
# Close all tables.
flush tables;
# Open t2 and (implicitly) t1.
select * from t2;
# Truncate after flush works (unless another threads reopens t2 in between).
flush tables;
truncate table t1;
insert into t1 values (1);
# Close all tables.
flush tables;
# Open t2 and (implicitly) t1.
select * from t2;
# Truncate t1, wich was not recognized as open without the bugfix.
# After fix for Bug#8306 and before fix for Bug#26379,
# it should fail with a table-in-use error message, otherwise succeed.
truncate table t1;
# The insert used to fail on the crashed table.
insert into t1 values (1);
drop table t1,t2;
--echo #
--echo # Extra tests for TRUNCATE.
--echo #
--echo # Truncate MERGE table.
CREATE TABLE t1 (c1 INT, INDEX(c1));
CREATE TABLE t2 (c1 INT, INDEX(c1));
CREATE TABLE t3 (c1 INT, INDEX(c1)) ENGINE=MRG_MYISAM UNION=(t1,t2);
INSERT INTO t1 VALUES (1);
INSERT INTO t2 VALUES (2);
SELECT * FROM t3;
TRUNCATE TABLE t3;
SELECT * FROM t3;
--echo #
--echo # Truncate child table.
INSERT INTO t1 VALUES (1);
INSERT INTO t2 VALUES (2);
TRUNCATE TABLE t1;
SELECT * FROM t3;
--echo #
--echo # Truncate MERGE table under locked tables.
LOCK TABLE t1 WRITE, t2 WRITE, t3 WRITE;
INSERT INTO t1 VALUES (1);
TRUNCATE TABLE t3;
SELECT * FROM t3;
UNLOCK TABLES;
SELECT * FROM t1;
SELECT * FROM t2;
--echo #
--echo # Truncate child table under locked tables.
LOCK TABLE t1 WRITE, t2 WRITE, t3 WRITE;
INSERT INTO t1 VALUES (1);
INSERT INTO t2 VALUES (2);
TRUNCATE TABLE t1;
SELECT * FROM t3;
UNLOCK TABLES;
DROP TABLE t1, t2, t3;
--echo #
--echo # Truncate temporary MERGE table.
CREATE TEMPORARY TABLE t1 (c1 INT, INDEX(c1));
CREATE TEMPORARY TABLE t2 (c1 INT, INDEX(c1));
CREATE TEMPORARY TABLE t3 (c1 INT, INDEX(c1)) ENGINE=MRG_MYISAM UNION=(t1,t2);
INSERT INTO t1 VALUES (1);
INSERT INTO t2 VALUES (2);
SELECT * FROM t3;
TRUNCATE TABLE t3;
SELECT * FROM t3;
--echo #
--echo # Truncate temporary child table.
INSERT INTO t1 VALUES (1);
INSERT INTO t2 VALUES (2);
TRUNCATE TABLE t1;
SELECT * FROM t3;
--echo #
--echo # Truncate temporary MERGE table under locked tables.
INSERT INTO t1 VALUES (1);
CREATE TABLE t4 (c1 INT, INDEX(c1));
LOCK TABLE t4 WRITE;
TRUNCATE TABLE t3;
SELECT * FROM t3;
SELECT * FROM t1;
SELECT * FROM t2;
--echo #
--echo # Truncate temporary child table under locked tables.
INSERT INTO t1 VALUES (1);
INSERT INTO t2 VALUES (2);
TRUNCATE TABLE t1;
SELECT * FROM t3;
SELECT * FROM t1;
SELECT * FROM t2;
UNLOCK TABLES;
DROP TABLE t1, t2, t3, t4;

#
# Bug#26379 - Combination of FLUSH TABLE and REPAIR TABLE corrupts a MERGE table
# Preparation
connect (con1,localhost,root,,);
connect (con2,localhost,root,,);
connection default;
#
# Bug#26379 - Combination of FLUSH TABLE and REPAIR TABLE corrupts a MERGE table
# Problem #1
# A thread trying to lock a MERGE table performed busy waiting while
# REPAIR TABLE or a similar table administration task was ongoing on one or
# more of its MyISAM tables.
# To allow for observability it was necessary to enter a multi-second sleep
# in mysql_admin_table() after remove_table_from_cache(), which comes after
# mysql_abort_lock(). The sleep faked a long running operation. One could
# watch a high CPU load during the sleep time.
# The problem was that mysql_abort_lock() upgrades the write lock to
# TL_WRITE_ONLY. This lock type persisted until the final unlock at the end
# of the administration task. The effect of TL_WRITE_ONLY is to reject any
# attempt to lock the table. The trying thread must close the table and wait
# until it is no longer used. Unfortunately there is no way to detect that
# one of the MyISAM tables of a MERGE table is in use. When trying to lock
# the MERGE table, all MyISAM tables are locked. If one fails on
# TL_WRITE_ONLY, all locks are aborted and wait_for_tables() is entered.
# But this doesn't see the MERGE table as used, so it seems appropriate to
# retry a lock...
#
CREATE TABLE t1 (c1 INT) ENGINE= MyISAM;
CREATE TABLE t2 (c1 INT) ENGINE= MRG_MYISAM UNION= (t1) INSERT_METHOD= LAST;
send REPAIR TABLE t1;
    connection con1;
    sleep 1; # let repair run into its sleep
    INSERT INTO t2 VALUES (1);
connection default;
reap;
DROP TABLE t1, t2;
#
# Bug#26379 - Combination of FLUSH TABLE and REPAIR TABLE corrupts a MERGE table
# Problem #2
# A thread trying to lock a MERGE table performed busy waiting until all
# threads that did REPAIR TABLE or similar table administration tasks on
# one or more of its MyISAM tables in LOCK TABLES segments did
# UNLOCK TABLES.
# The difference against problem #1 is that the busy waiting took place
# *after* the administration task. It was terminated by UNLOCK TABLES only.
#
# This is the same test case as for
# Bug#26867 - LOCK TABLES + REPAIR + merge table result in memory/cpu hogging
#
#
CREATE TABLE t1 (c1 INT) ENGINE= MyISAM;
CREATE TABLE t2 (c1 INT) ENGINE= MRG_MYISAM UNION= (t1) INSERT_METHOD= LAST;
LOCK TABLE t1 WRITE;
    connection con1;
    send INSERT INTO t2 VALUES (1);
connection default;
sleep 1; # Let INSERT go into thr_multi_lock().
REPAIR TABLE t1;
sleep 2; # con1 performs busy waiting during this sleep.
UNLOCK TABLES;
    connection con1;
    reap;
connection default;
DROP TABLE t1, t2;
#
# Bug#26379 - Combination of FLUSH TABLE and REPAIR TABLE corrupts a MERGE table
# Problem #3
# Two FLUSH TABLES within a LOCK TABLES segment could invalidate the lock.
# This did *not* require a MERGE table.
# To increase reproducibility it was necessary to enter a sleep of 2 seconds
# at the end of wait_for_tables() after unlock of LOCK_open. In 5.0 and 5.1
# the sleep must be inserted in open_and_lock_tables() after open_tables()
# instead. wait_for_tables() is not used in this case.
# The problem was that FLUSH TABLES releases LOCK_open while having unlocked
# and closed all tables. When this happened while a thread was in the loop in
# mysql_lock_tables() right after wait_for_tables() and before retrying to
# lock, the thread got the lock.  (Translate to similar code places in 5.0
# and 5.1). And it did not notice that the table needed a refresh. So it
# executed its statement on the table.
# The first FLUSH TABLES kicked the INSERT out of thr_multi_lock() and let
# it wait in wait_for_tables(). (open_table() in 5.0 and 5.1). The second
# FLUSH TABLES must happen while the INSERT was on its way from
# wait_for_tables() to the next call of thr_multi_lock(). This needed to be
# supported by a sleep to make it repeatable.
#
CREATE TABLE t1 (c1 INT) ENGINE= MyISAM;
LOCK TABLE t1 WRITE;
    connection con1;
    send INSERT INTO t1 VALUES (1);
connection default;
sleep 1; # Let INSERT go into thr_multi_lock().
FLUSH TABLES;
sleep 1; # Let INSERT go through wait_for_tables() where it sleeps.
FLUSH TABLES;
# This should give no result. But it will with sleep(2) at the right place.
SELECT * FROM t1;
UNLOCK TABLES;
    connection con1;
    reap;
connection default;
DROP TABLE t1;
#
# Bug#26379 - Combination of FLUSH TABLE and REPAIR TABLE corrupts a MERGE table
# Cleanup
disconnect con1;
disconnect con2;
#
--echo #
--echo # Extra tests for Bug#26379 - Combination of FLUSH TABLE and
--echo #                             REPAIR TABLE corrupts a MERGE table
#
--echo #
--echo # CREATE ... SELECT is disabled for MERGE tables.
--echo #
CREATE TABLE t1(c1 INT);
INSERT INTO t1 VALUES (1);
CREATE TABLE t2 (c1 INT) ENGINE=MRG_MYISAM UNION=(t1) INSERT_METHOD=LAST;
--error ER_OPEN_AS_READONLY
CREATE TABLE t3 ENGINE=MRG_MYISAM INSERT_METHOD=LAST SELECT * FROM t2;
--error ER_NO_SUCH_TABLE
SHOW CREATE TABLE t3;
--error ER_WRONG_OBJECT
CREATE TABLE t3 ENGINE=MRG_MYISAM UNION=(t1) INSERT_METHOD=LAST
  SELECT * FROM t2;
--error ER_NO_SUCH_TABLE
SHOW CREATE TABLE t3;
DROP TABLE t1, t2;
#
--echo #
--echo # Bug#37371 "CREATE TABLE LIKE merge loses UNION parameter"
--echo # Demonstrate that this is no longer the case.
--echo #
--echo # 1. Create like.
CREATE TABLE t1 (c1 INT);
CREATE TABLE t2 (c1 INT);
CREATE TABLE t3 (c1 INT) ENGINE=MRG_MYISAM UNION=(t1,t2)
  INSERT_METHOD=LAST;
INSERT INTO t1 VALUES (1);
INSERT INTO t2 VALUES (2);
INSERT INTO t3 VALUES (3);
CREATE TABLE t4 LIKE t3;
SHOW CREATE TABLE t4;
INSERT INTO t4 VALUES (4);
DROP TABLE t4;
--echo #
--echo # 1. Create like with locked tables.
LOCK TABLES t3 WRITE, t2 WRITE, t1 WRITE;
--error ER_TABLE_NOT_LOCKED
CREATE TABLE t4 LIKE t3;
--error ER_TABLE_NOT_LOCKED
SHOW CREATE TABLE t4;
--error ER_TABLE_NOT_LOCKED
INSERT INTO t4 VALUES (4);
--echo # Temporary tables can be created in spite of LOCK TABLES.
--echo # If the temporary MERGE table uses the locked children only,
--echo # it can even be used.
CREATE TEMPORARY TABLE t4 LIKE t3;
SHOW CREATE TABLE t4;
INSERT INTO t4 VALUES (4);
UNLOCK TABLES;
INSERT INTO t4 VALUES (4);
DROP TABLE t4;
#
--echo #
--echo # Rename child.
--echo #
--echo # 1. Normal rename of non-MERGE table.
CREATE TABLE t4 (c1 INT);
INSERT INTO t4 VALUES (4);
SELECT * FROM t4 ORDER BY c1;
RENAME TABLE t4 TO t5;
SELECT * FROM t5 ORDER BY c1;
RENAME TABLE t5 TO t4;
SELECT * FROM t4 ORDER BY c1;
DROP TABLE t4;
--echo #
--echo # 2. Normal rename.
SELECT * FROM t3 ORDER BY c1;
RENAME TABLE t2 TO t5;
--error ER_WRONG_MRG_TABLE
SELECT * FROM t3 ORDER BY c1;
RENAME TABLE t5 TO t2;
SELECT * FROM t3 ORDER BY c1;
--echo #
--echo # 3. Normal rename with locked tables.
LOCK TABLES t1 WRITE, t2 WRITE, t3 WRITE;
SELECT * FROM t3 ORDER BY c1;
--error ER_LOCK_OR_ACTIVE_TRANSACTION
RENAME TABLE t2 TO t5;
SELECT * FROM t3 ORDER BY c1;
--error ER_LOCK_OR_ACTIVE_TRANSACTION
RENAME TABLE t5 TO t2;
SELECT * FROM t3 ORDER BY c1;
UNLOCK TABLES;
--echo #
--echo # 4. Alter table rename.
ALTER TABLE t2 RENAME TO t5;
--error ER_WRONG_MRG_TABLE
SELECT * FROM t3 ORDER BY c1;
ALTER TABLE t5 RENAME TO t2;
SELECT * FROM t3 ORDER BY c1;
--echo #
--echo # 5. Alter table rename with locked tables.
LOCK TABLES t1 WRITE, t2 WRITE, t3 WRITE;
ALTER TABLE t2 RENAME TO t5;
--error ER_TABLE_NOT_LOCKED
SELECT * FROM t3 ORDER BY c1;
--error ER_TABLE_NOT_LOCKED
ALTER TABLE t5 RENAME TO t2;
UNLOCK TABLES;
ALTER TABLE t5 RENAME TO t2;
SELECT * FROM t3 ORDER BY c1;
#
--echo #
--echo # Rename parent.
--echo #
--echo # 1. Normal rename with locked tables.
LOCK TABLES t1 WRITE, t2 WRITE, t3 WRITE;
SELECT * FROM t3 ORDER BY c1;
--error ER_LOCK_OR_ACTIVE_TRANSACTION
RENAME TABLE t3 TO t5;
SELECT * FROM t3 ORDER BY c1;
--error ER_LOCK_OR_ACTIVE_TRANSACTION
RENAME TABLE t5 TO t3;
SELECT * FROM t3 ORDER BY c1;
--echo #
--echo # 5. Alter table rename with locked tables.
ALTER TABLE t3 RENAME TO t5;
--error ER_TABLE_NOT_LOCKED
SELECT * FROM t5 ORDER BY c1;
--error ER_TABLE_NOT_LOCKED
ALTER TABLE t5 RENAME TO t3;
UNLOCK TABLES;
ALTER TABLE t5 RENAME TO t3;
SELECT * FROM t3 ORDER BY c1;
DROP TABLE t1, t2, t3;
#
--echo #
--echo # Drop locked tables.
--echo #
--echo # 1. Drop parent.
CREATE TABLE t1 (c1 INT, INDEX(c1));
CREATE TABLE t2 (c1 INT, INDEX(c1)) ENGINE=MRG_MYISAM UNION=(t1)
  INSERT_METHOD=LAST;
LOCK TABLES t1 WRITE, t2 WRITE;
INSERT INTO t1 VALUES (1);
DROP TABLE t2;
--error ER_TABLE_NOT_LOCKED
SELECT * FROM t2;
SELECT * FROM t1;
UNLOCK TABLES;
--echo # 2. Drop child.
CREATE TABLE t2 (c1 INT, INDEX(c1)) ENGINE=MRG_MYISAM UNION=(t1)
  INSERT_METHOD=LAST;
LOCK TABLES t1 WRITE, t2 WRITE;
INSERT INTO t1 VALUES (1);
DROP TABLE t1;
--error ER_TABLE_NOT_LOCKED
SELECT * FROM t2;
--error ER_TABLE_NOT_LOCKED
SELECT * FROM t1;
UNLOCK TABLES;
DROP TABLE t2;
#
--echo #
--echo # ALTER TABLE. Change child list.
--echo #
CREATE TABLE t1 (c1 INT, INDEX(c1));
CREATE TABLE t2 (c1 INT, INDEX(c1));
CREATE TABLE t3 (c1 INT, INDEX(c1));
INSERT INTO t1 VALUES (1);
INSERT INTO t2 VALUES (2);
INSERT INTO t3 VALUES (3);
CREATE TABLE t4 (c1 INT, INDEX(c1)) ENGINE=MRG_MYISAM UNION=(t3,t2)
  INSERT_METHOD=LAST;
--echo # Shrink child list.
ALTER TABLE t4 UNION=(t3);
SHOW CREATE TABLE t4;
SELECT * FROM t4 ORDER BY c1;
--echo # Extend child list.
ALTER TABLE t4 UNION=(t3,t2);
SHOW CREATE TABLE t4;
SELECT * FROM t4 ORDER BY c1;
#
--echo #
--echo # ALTER TABLE under LOCK TABLES. Change child list.
--echo #
LOCK TABLES t4 WRITE, t3 WRITE, t2 WRITE;
--echo # Shrink child list.
--error ER_LOCK_OR_ACTIVE_TRANSACTION
ALTER TABLE t4 UNION=(t3);
--echo # Extend child list within locked tables.
--error ER_LOCK_OR_ACTIVE_TRANSACTION
ALTER TABLE t4 UNION=(t3,t2);
--echo # Extend child list beyond locked tables.
--error ER_LOCK_OR_ACTIVE_TRANSACTION
ALTER TABLE t4 UNION=(t3,t2,t1);
SHOW CREATE TABLE t4;
SELECT * FROM t4 ORDER BY c1;
UNLOCK TABLES;
DROP TABLE t4;
#
--echo #
--echo # ALTER TABLE under LOCK TABLES. Grave change, table re-creation.
--echo #
CREATE TABLE t4 (c1 INT, INDEX(c1)) ENGINE=MRG_MYISAM UNION=(t1,t2,t3)
  INSERT_METHOD=LAST;
--echo # Lock parent first and then children.
LOCK TABLES t4 WRITE, t3 WRITE, t2 WRITE, t1 WRITE;
ALTER TABLE t4 DROP INDEX c1, ADD UNIQUE INDEX (c1);
SELECT * FROM t4 ORDER BY c1;
ALTER TABLE t2 DROP INDEX c1, ADD UNIQUE INDEX (c1);
SELECT * FROM t4 ORDER BY c1;
UNLOCK TABLES;
--echo # Lock children first and then parent.
LOCK TABLES t1 WRITE, t2 WRITE, t3 WRITE, t4 WRITE;
ALTER TABLE t4 DROP INDEX c1, ADD UNIQUE INDEX (c1);
SELECT * FROM t4 ORDER BY c1;
ALTER TABLE t2 DROP INDEX c1, ADD UNIQUE INDEX (c1);
SELECT * FROM t4 ORDER BY c1;
UNLOCK TABLES;
--echo # Lock parent between children.
LOCK TABLES t3 WRITE, t2 WRITE, t4 WRITE, t1 WRITE;
ALTER TABLE t4 DROP INDEX c1, ADD UNIQUE INDEX (c1);
SELECT * FROM t4 ORDER BY c1;
ALTER TABLE t2 DROP INDEX c1, ADD UNIQUE INDEX (c1);
SELECT * FROM t4 ORDER BY c1;
UNLOCK TABLES;
DROP TABLE t1, t2, t3, t4;
#
--echo #
--echo # ALTER TABLE under LOCK TABLES. Simple change, no re-creation.
--echo #
CREATE TABLE t1 (c1 INT);
CREATE TABLE t2 (c1 INT);
CREATE TABLE t3 (c1 INT);
CREATE TABLE t4 (c1 INT) ENGINE=MRG_MYISAM UNION=(t1,t2,t3)
  INSERT_METHOD=LAST;
INSERT INTO t1 VALUES (1);
INSERT INTO t2 VALUES (2);
INSERT INTO t3 VALUES (3);
--echo # Lock parent first and then children.
LOCK TABLES t4 WRITE, t3 WRITE, t2 WRITE, t1 WRITE;
ALTER TABLE t4 ALTER COLUMN c1 SET DEFAULT 44;
SELECT * FROM t4 ORDER BY c1;
ALTER TABLE t2 ALTER COLUMN c1 SET DEFAULT 22;
SELECT * FROM t4 ORDER BY c1;
UNLOCK TABLES;
--echo # Lock children first and then parent.
LOCK TABLES t1 WRITE, t2 WRITE, t3 WRITE, t4 WRITE;
ALTER TABLE t4 ALTER COLUMN c1 SET DEFAULT 44;
SELECT * FROM t4 ORDER BY c1;
ALTER TABLE t2 ALTER COLUMN c1 SET DEFAULT 22;
SELECT * FROM t4 ORDER BY c1;
UNLOCK TABLES;
--echo # Lock parent between children.
LOCK TABLES t3 WRITE, t2 WRITE, t4 WRITE, t1 WRITE;
ALTER TABLE t4 ALTER COLUMN c1 SET DEFAULT 44;
SELECT * FROM t4 ORDER BY c1;
ALTER TABLE t2 ALTER COLUMN c1 SET DEFAULT 22;
SELECT * FROM t4 ORDER BY c1;
UNLOCK TABLES;
#
--echo #
--echo # FLUSH TABLE under LOCK TABLES.
--echo #
--echo # Lock parent first and then children.
LOCK TABLES t4 WRITE, t3 WRITE, t2 WRITE, t1 WRITE;
FLUSH TABLE t4;
SELECT * FROM t4 ORDER BY c1;
FLUSH TABLE t2;
SELECT * FROM t4 ORDER BY c1;
FLUSH TABLES;
SELECT * FROM t4 ORDER BY c1;
UNLOCK TABLES;
--echo # Lock children first and then parent.
LOCK TABLES t1 WRITE, t2 WRITE, t3 WRITE, t4 WRITE;
FLUSH TABLE t4;
SELECT * FROM t4 ORDER BY c1;
FLUSH TABLE t2;
SELECT * FROM t4 ORDER BY c1;
FLUSH TABLES;
SELECT * FROM t4 ORDER BY c1;
UNLOCK TABLES;
--echo # Lock parent between children.
LOCK TABLES t3 WRITE, t2 WRITE, t4 WRITE, t1 WRITE;
FLUSH TABLE t4;
SELECT * FROM t4 ORDER BY c1;
FLUSH TABLE t2;
SELECT * FROM t4 ORDER BY c1;
FLUSH TABLES;
SELECT * FROM t4 ORDER BY c1;
UNLOCK TABLES;
#
--echo #
--echo # Triggers
--echo #
--echo # Trigger on parent
DELETE FROM t4 WHERE c1 = 4;
CREATE TRIGGER t4_ai AFTER INSERT ON t4 FOR EACH ROW SET @a=1;
SET @a=0;
INSERT INTO t4 VALUES (4);
SELECT @a;
SELECT * FROM t4 ORDER BY c1;
DROP TRIGGER t4_ai;
--echo # Trigger on parent under LOCK TABLES
LOCK TABLES t3 WRITE, t2 WRITE, t4 WRITE, t1 WRITE;
CREATE TRIGGER t4_ai AFTER INSERT ON t4 FOR EACH ROW SET @a=1;
SET @a=0;
INSERT INTO t4 VALUES (4);
SELECT @a;
SELECT * FROM t4 ORDER BY c1;
DROP TRIGGER t4_ai;
UNLOCK TABLES;
--echo #
--echo # Trigger on child
DELETE FROM t4 WHERE c1 = 4;
CREATE TRIGGER t3_ai AFTER INSERT ON t3 FOR EACH ROW SET @a=1;
SET @a=0;
INSERT INTO t4 VALUES (4);
SELECT @a;
INSERT INTO t3 VALUES (33);
SELECT @a;
SELECT * FROM t4 ORDER BY c1;
DROP TRIGGER t3_ai;
--echo # Trigger on child under LOCK TABLES
LOCK TABLES t3 WRITE, t2 WRITE, t4 WRITE, t1 WRITE;
CREATE TRIGGER t3_ai AFTER INSERT ON t3 FOR EACH ROW SET @a=1;
SET @a=0;
INSERT INTO t4 VALUES (4);
SELECT @a;
INSERT INTO t3 VALUES (33);
SELECT @a;
SELECT * FROM t4 ORDER BY c1;
DELETE FROM t4 WHERE c1 = 33;
DROP TRIGGER t3_ai;
UNLOCK TABLES;
--echo #
--echo # Trigger with table use on child
DELETE FROM t4 WHERE c1 = 4;
CREATE TRIGGER t3_ai AFTER INSERT ON t3 FOR EACH ROW INSERT INTO t2 VALUES(22);
INSERT INTO t4 VALUES (4);
SELECT * FROM t4 ORDER BY c1;
INSERT INTO t3 VALUES (33);
SELECT * FROM t4 ORDER BY c1;
DELETE FROM t4 WHERE c1 = 22;
DELETE FROM t4 WHERE c1 = 33;
DROP TRIGGER t3_ai;
--echo # Trigger with table use on child under LOCK TABLES
LOCK TABLES t3 WRITE, t2 WRITE, t4 WRITE, t1 WRITE;
CREATE TRIGGER t3_ai AFTER INSERT ON t3 FOR EACH ROW INSERT INTO t2 VALUES(22);
INSERT INTO t4 VALUES (4);
SELECT * FROM t4 ORDER BY c1;
INSERT INTO t3 VALUES (33);
SELECT * FROM t4 ORDER BY c1;
DROP TRIGGER t3_ai;
DELETE FROM t4 WHERE c1 = 22;
DELETE FROM t4 WHERE c1 = 33;
UNLOCK TABLES;
#
--echo #
--echo # Repair
--echo #
REPAIR TABLE t4;
REPAIR TABLE t2;
SELECT * FROM t4 ORDER BY c1;
LOCK TABLES t3 WRITE, t2 WRITE, t4 WRITE, t1 WRITE;
REPAIR TABLE t4;
REPAIR TABLE t2;
SELECT * FROM t4 ORDER BY c1;
UNLOCK TABLES;
#
--echo #
--echo # Optimize
--echo #
OPTIMIZE TABLE t4;
OPTIMIZE TABLE t2;
SELECT * FROM t4 ORDER BY c1;
LOCK TABLES t3 WRITE, t2 WRITE, t4 WRITE, t1 WRITE;
OPTIMIZE TABLE t4;
OPTIMIZE TABLE t2;
SELECT * FROM t4 ORDER BY c1;
UNLOCK TABLES;
#
--echo #
--echo # Checksum
--echo #
CHECKSUM TABLE t4;
CHECKSUM TABLE t2;
SELECT * FROM t4 ORDER BY c1;
LOCK TABLES t3 WRITE, t2 WRITE, t4 WRITE, t1 WRITE;
CHECKSUM TABLE t4;
CHECKSUM TABLE t2;
SELECT * FROM t4 ORDER BY c1;
UNLOCK TABLES;
#
--echo #
--echo # Insert delayed
--echo #
# See also Bug#26464 - insert delayed + update + merge = corruption
# Succeeds in embedded server - is converted to normal insert
# Fails in normal server, ps-protocol - not supported by engine
# Fails in normal server, normal protocol - not a base table
--error 0, ER_DELAYED_NOT_SUPPORTED, ER_WRONG_OBJECT
INSERT DELAYED INTO t4 VALUES(44);
# Get rid of row in embedded server
DELETE FROM t4 WHERE c1 = 44;
INSERT DELAYED INTO t3 VALUES(33);
  let $wait_cmd= SHOW STATUS LIKE 'Not_flushed_delayed_rows';
  let $run= query_get_value($wait_cmd, Value, 1);
  while ($run)
  {
    let $run= query_get_value($wait_cmd, Value, 1);
  }
SELECT * FROM t4 ORDER BY c1;
LOCK TABLES t3 WRITE, t2 WRITE, t4 WRITE, t1 WRITE;
--error ER_DELAYED_INSERT_TABLE_LOCKED, ER_DELAYED_NOT_SUPPORTED
INSERT DELAYED INTO t4 VALUES(444);
--error ER_DELAYED_INSERT_TABLE_LOCKED, ER_DELAYED_NOT_SUPPORTED
INSERT DELAYED INTO t3 VALUES(333);
SELECT * FROM t4 ORDER BY c1;
UNLOCK TABLES;
DROP TABLE t1, t2, t3, t4;
#
--echo #
--echo # Recursive inclusion of merge tables in their union clauses.
--echo #
CREATE TABLE t1 (c1 INT, INDEX(c1));
CREATE TABLE t2 (c1 INT, INDEX(c1)) ENGINE=MRG_MYISAM UNION=(t1)
  INSERT_METHOD=LAST;
CREATE TABLE t3 (c1 INT, INDEX(c1)) ENGINE=MRG_MYISAM UNION=(t2,t1)
  INSERT_METHOD=LAST;
ALTER TABLE t2 UNION=(t3,t1);
--error ER_ADMIN_WRONG_MRG_TABLE
SELECT * FROM t2;
DROP TABLE t1, t2, t3;


#
# Bug#25038 - Waiting TRUNCATE
# Truncate failed with error message when table was in use by MERGE.
#
# Show that truncate of child table after use of parent table works.
CREATE TABLE t1 (c1 INT) ENGINE=MyISAM; 
CREATE TABLE t2 (c1 INT) ENGINE=MyISAM; 
CREATE TABLE t3 (c1 INT) ENGINE=MRG_MYISAM UNION=(t1,t2); 
INSERT INTO t1 VALUES (1);
INSERT INTO t2 VALUES (2);
SELECT * FROM t3;
TRUNCATE TABLE t1;
SELECT * FROM t3;
DROP TABLE t1, t2, t3;
#
# Show that truncate of child table waits while parent table is used.
# (test partly borrowed from count_distinct3.)
CREATE TABLE t1 (id INTEGER, grp TINYINT, id_rev INTEGER);
SET @rnd_max= 2147483647;
let $1 = 10;
while ($1)
{
  SET @rnd= RAND();
  SET @id = CAST(@rnd * @rnd_max AS UNSIGNED);
  SET @id_rev= @rnd_max - @id;
  SET @grp= CAST(127.0 * @rnd AS UNSIGNED); 
  INSERT INTO t1 (id, grp, id_rev) VALUES (@id, @grp, @id_rev); 
  dec $1;
}
set @@read_buffer_size=2*1024*1024;
CREATE TABLE t2 SELECT * FROM t1;
INSERT INTO t1 (id, grp, id_rev) SELECT id, grp, id_rev FROM t2;
INSERT INTO t2 (id, grp, id_rev) SELECT id, grp, id_rev FROM t1;
INSERT INTO t1 (id, grp, id_rev) SELECT id, grp, id_rev FROM t2;
INSERT INTO t2 (id, grp, id_rev) SELECT id, grp, id_rev FROM t1;
INSERT INTO t1 (id, grp, id_rev) SELECT id, grp, id_rev FROM t2;
CREATE TABLE t3 (id INTEGER, grp TINYINT, id_rev INTEGER)
  ENGINE= MRG_MYISAM UNION= (t1, t2);
SELECT COUNT(*) FROM t1;
SELECT COUNT(*) FROM t2;
SELECT COUNT(*) FROM t3;
connect (con1,localhost,root,,);
    # As t3 contains random numbers, results are different from test to test. 
    # That's okay, because we test only that select doesn't yield an
    # error. Note, that --disable_result_log doesn't suppress error output.
    --disable_result_log
    send SELECT COUNT(DISTINCT a1.id) FROM t3 AS a1, t3 AS a2
      WHERE a1.id = a2.id GROUP BY a2.grp;
connection default;
sleep 1;
TRUNCATE TABLE t1;
    connection con1;
    reap;
    --enable_result_log
    disconnect con1;
connection default;
SELECT COUNT(*) FROM t1;
SELECT COUNT(*) FROM t2;
SELECT COUNT(*) FROM t3;
DROP TABLE t1, t2, t3;

#
# Bug#25700 - merge base tables get corrupted by optimize/analyze/repair table
#
# Using FLUSH TABLES before REPAIR.
CREATE TABLE t1 (c1 INT) ENGINE=MyISAM;
CREATE TABLE t2 (c1 INT) ENGINE=MRG_MYISAM UNION=(t1) INSERT_METHOD=LAST;
INSERT INTO t2 VALUES (1);
SELECT * FROM t2;
LOCK TABLES t2 WRITE, t1 WRITE;
FLUSH TABLES;
REPAIR TABLE t1;
CHECK TABLE t1;
REPAIR TABLE t1;
UNLOCK TABLES;
CHECK TABLE t1 EXTENDED;
#
# Not using FLUSH TABLES before REPAIR.
LOCK TABLES t2 WRITE, t1 WRITE;
REPAIR TABLE t1;
CHECK TABLE t1;
REPAIR TABLE t1;
UNLOCK TABLES;
CHECK TABLE t1 EXTENDED;
DROP TABLE t1, t2;

#
# Bug#26377 - Deadlock with MERGE and FLUSH TABLE
#
CREATE TABLE t1 ( a INT ) ENGINE=MyISAM;
CREATE TABLE m1 ( a INT ) ENGINE=MRG_MYISAM UNION=(t1);
# Lock t1 first. This did always work.
LOCK TABLES t1 WRITE, m1 WRITE;
FLUSH TABLE t1;
UNLOCK TABLES;
DROP TABLE m1, t1;
#
CREATE TABLE t1 ( a INT ) ENGINE=MyISAM;
CREATE TABLE m1 ( a INT ) ENGINE=MRG_MYISAM UNION=(t1);
# Lock m1 first. This did deadlock.
LOCK TABLES m1 WRITE, t1 WRITE;
FLUSH TABLE t1;
UNLOCK TABLES;
DROP TABLE m1, t1;

#
# Bug#27660 - Falcon: merge table possible
#
# Normal MyISAM MERGE operation.
CREATE TABLE t1 (c1 INT, c2 INT) ENGINE= MyISAM;
CREATE TABLE t2 (c1 INT, c2 INT) ENGINE= MyISAM;
CREATE TABLE t3 (c1 INT, c2 INT) ENGINE= MRG_MYISAM UNION(t1, t2);
INSERT INTO t1 VALUES (1, 1);
INSERT INTO t2 VALUES (2, 2);
SELECT * FROM t3;
# Try an unsupported engine.
ALTER TABLE t1 ENGINE= MEMORY;
INSERT INTO t1 VALUES (0, 0);
# Before fixing, this succeeded, but (0, 0) was missing.
--error 1168
SELECT * FROM t3;
DROP TABLE t1, t2, t3;

#
# Bug#30275 - Merge tables: flush tables or unlock tables causes server to crash
#
CREATE TABLE t1 (c1 INT, KEY(c1));
CREATE TABLE t2 (c1 INT, KEY(c1)) ENGINE=MRG_MYISAM UNION=(t1)
  INSERT_METHOD=FIRST;
LOCK TABLE t1 WRITE, t2 WRITE;
FLUSH TABLES t2, t1;
OPTIMIZE TABLE t1;
FLUSH TABLES t1;
UNLOCK TABLES;
#
FLUSH TABLES;
INSERT INTO t1 VALUES (1);
LOCK TABLE t1 WRITE, t2 WRITE;
FLUSH TABLES t2, t1;
OPTIMIZE TABLE t1;
FLUSH TABLES t1;
UNLOCK TABLES;
DROP TABLE t1, t2;

#
# Test derived from test program for
# Bug#30273 - merge tables: Can't lock file (errno: 155)
#
CREATE TABLE t1 (ID INT) ENGINE=MYISAM;
CREATE TABLE m1 (ID INT) ENGINE=MRG_MYISAM UNION=(t1) INSERT_METHOD=FIRST;
INSERT INTO t1 VALUES ();
INSERT INTO m1 VALUES ();
LOCK TABLE t1 WRITE, m1 WRITE;
FLUSH TABLES m1, t1;
OPTIMIZE TABLE t1;
FLUSH TABLES m1, t1;
UNLOCK TABLES;
DROP TABLE t1, m1;

#
# Bug#35068 - Assertion fails when reading from i_s.tables
#             and there is incorrect merge table
#
CREATE TABLE tm1 (c1 INT) ENGINE=MRG_MYISAM UNION=(t1) INSERT_METHOD=FIRST;
--replace_column 8 # 9 # 10 # 11 # 12 # 13 # 14 # 15 # 16 # 17 # 19 # 20 #
SELECT * FROM INFORMATION_SCHEMA.TABLES WHERE
TABLE_SCHEMA = 'test' and TABLE_NAME='tm1';

DROP TABLE tm1;

#
# Bug#36006 - Optimizer does table scan for select count(*)
#
CREATE TABLE t1(C1 INT, C2 INT, KEY C1(C1), KEY C2(C2)) ENGINE=MYISAM;
CREATE TABLE t2(C1 INT, C2 INT, KEY C1(C1), KEY C2(C2)) ENGINE=MYISAM;
CREATE TABLE t3(C1 INT, C2 INT, KEY C1(C1), KEY C2(C2)) ENGINE=MYISAM;
CREATE TABLE t4(C1 INT, C2 INT, KEY C1(C1), KEY C2(C2))
  ENGINE=MRG_MYISAM UNION=(t1, t2, t3);
INSERT INTO t1 VALUES (1,1), (1,2),(1,3), (1,4);
INSERT INTO t2 VALUES (2,1), (2,2),(2,3), (2,4);
INSERT INTO t3 VALUES (3,1), (3,2),(3,3), (3,4);
EXPLAIN SELECT COUNT(*) FROM t1;
EXPLAIN SELECT COUNT(*) FROM t4;
DROP TABLE t1, t2, t3, t4;

#
# BUG#39185 - Cardinality for merge tables calculated incorrectly.
#
CREATE TABLE t1(a INT, KEY(a));
INSERT INTO t1 VALUES(0),(1),(2),(3),(4);
ANALYZE TABLE t1;
CREATE TABLE m1(a INT, KEY(a)) ENGINE=MERGE UNION=(t1);
SELECT CARDINALITY FROM INFORMATION_SCHEMA.STATISTICS WHERE TABLE_SCHEMA='test' AND TABLE_NAME='m1'; 
SELECT CARDINALITY FROM INFORMATION_SCHEMA.STATISTICS WHERE TABLE_SCHEMA='test' AND TABLE_NAME='m1'; 
SELECT CARDINALITY FROM INFORMATION_SCHEMA.STATISTICS WHERE TABLE_SCHEMA='test' AND TABLE_NAME='m1'; 
SELECT CARDINALITY FROM INFORMATION_SCHEMA.STATISTICS WHERE TABLE_SCHEMA='test' AND TABLE_NAME='m1'; 
DROP TABLE t1, m1;

--echo #
--echo # Bug #40675 MySQL 5.1 crash with index merge algorithm and Merge tables
--echo #

--echo # create MYISAM table t1 and insert values into it
CREATE TABLE t1(a INT);
INSERT INTO t1 VALUES(1);

--echo # create MYISAM table t2 and insert values into it
CREATE TABLE t2(a INT, b INT, dummy CHAR(16) DEFAULT '', KEY(a), KEY(b));
INSERT INTO t2(a,b) VALUES
(0,0),(0,0),(0,0),(0,0),(0,0),(0,0),(0,0),(0,0),(0,0),(0,0),
(0,0),(0,0),(0,0),(0,0),(0,0),(0,0),(0,0),(0,0),(0,0),(0,0),
(0,0),(0,0),(0,0),(0,0),(0,0),(0,0),(0,0),(0,0),(0,0),(0,0),
(0,0),(0,0),(0,0),(0,0),(0,0),(0,0),(0,0),(0,0),(0,0),(0,0),
(0,0),(0,0),(0,0),(0,0),(0,0),(0,0),(0,0),(0,0),(0,0),(0,0),
(0,0),(0,0),(0,0),(0,0),(0,0),(0,0),(0,0),(0,0),(0,0),(0,0),
(0,0),(0,0),(0,0),(0,0),(0,0),(0,0),(0,0),(0,0),(0,0),(0,0),
(0,0),(0,0),(0,0),(0,0),(0,0),(0,0),(0,0),(0,0),(0,0),(0,0),
(0,0),(0,0),(0,0),(0,0),(0,0),(0,0),(0,0),(0,0),(0,0),(0,0),
(0,0),(0,0),(0,0),(0,0),(0,0),(0,0),(0,0),(0,0),(0,0),(0,0),
(0,0),(0,0),(0,0),(0,0),(0,0),(0,0),(0,0),(0,0),(0,0),(0,0),
(0,0),(0,0),(0,0),(0,0),(0,0),(0,0),(0,0),(0,0),(0,0),(0,0),
(0,0),(0,0),(0,0),(0,0),(0,0),(0,0),(0,0),(0,0),(0,0),(0,0),
(0,0),(0,0),(0,0),(0,0),(0,0),(0,0),(0,0),(0,0),(0,0),(0,0),
(0,0),(0,0),(0,0),(0,0),(0,0),(0,0),(0,0),(0,0),(0,0),(0,0),
(0,0),(0,0),(0,0),(0,0),(0,0),(0,0),(0,0),(0,0),(0,0),(0,0),
(0,0),(0,0),(0,0),(0,0),(0,0),(0,0),(0,0),(0,0),(0,0),(0,0),
(0,0),(0,0),(0,0),(0,0),(0,0),(0,0),(0,0),(0,0),(0,0),(0,0),
(1,2);

--echo # Create the merge table t3
CREATE TABLE t3(a INT, b INT, dummy CHAR(16) DEFAULT '', KEY(a), KEY(b))
ENGINE=MERGE UNION=(t2) INSERT_METHOD=FIRST;

--echo # Lock tables t1 and t3 for write
LOCK TABLES t1 WRITE, t3 WRITE;

--echo # Insert values into the merge table t3
INSERT INTO t3(a,b) VALUES(1,2);

--echo # select from the join of t2 and t3 (The merge table)
SELECT t3.a FROM t1,t3 WHERE t3.b=2 AND t3.a=1;

--echo # Unlock the tables
UNLOCK TABLES;

--echo # drop the created tables
DROP TABLE t1, t2, t3;

#
# Bug #41305 server crashes when inserting duplicate row into a merge table
#
--echo # insert duplicate value in child table while merge table doesn't have key
create table t1 (
        col1 int(10),
        primary key (col1)
) ENGINE=MyISAM DEFAULT CHARSET=latin1;

CREATE TABLE m1 (
  col1 int(10) NOT NULL
) ENGINE=MRG_MyISAM DEFAULT CHARSET=latin1 INSERT_METHOD=LAST UNION=(t1);

insert into m1 (col1) values (1);
--error ER_DUP_ENTRY
insert into m1 (col1) values (1);

drop table m1, t1;

--echo #
--echo # Bug#45800 crash when replacing into a merge table and there is a duplicate
--echo #

--echo # Replace duplicate value in child table when merge table doesn't have key
CREATE TABLE t1 (c1 INT PRIMARY KEY) ENGINE=MyISAM;
CREATE TABLE m1 (c1 INT NOT NULL) ENGINE=MRG_MyISAM INSERT_METHOD=LAST UNION=(t1);
INSERT INTO m1  VALUES (666);
SELECT * FROM m1;
--echo # insert the duplicate value into the merge table
REPLACE INTO m1 VALUES (666);
SELECT * FROM m1;
DROP TABLE m1, t1;

--echo # Insert... on duplicate key update (with duplicate values in the table)
CREATE TABLE t1 (c1 INT PRIMARY KEY) ENGINE=MyISAM;
CREATE TABLE m1 (c1 INT NOT NULL) ENGINE=MRG_MyISAM INSERT_METHOD=LAST UNION=(t1);
INSERT INTO m1  VALUES (666);
SELECT * FROM m1;
--echo # insert the duplicate value into the merge table
INSERT INTO m1 VALUES (666) ON DUPLICATE KEY UPDATE c1=c1+1;
SELECT * FROM m1;
DROP TABLE m1, t1;

--echo # Insert duplicate value on MERGE table, where, MERGE has a key but MyISAM has more keys
CREATE TABLE t1 (c1 INT, c2 INT, UNIQUE (c1), UNIQUE (c2));
CREATE TABLE m1 (c1 INT, c2 INT, UNIQUE (c1)) ENGINE=MRG_MyISAM INSERT_METHOD=LAST UNION=(t1);
INSERT INTO m1 VALUES (1,2);
--echo # insert the duplicate value into the merge table
--error ER_DUP_ENTRY
INSERT INTO m1 VALUES (3,2);
DROP TABLE m1,t1;

--echo # Try to define MERGE and MyISAM with keys on different columns
CREATE TABLE t1 (c1 INT, c2 INT, UNIQUE (c1));
CREATE TABLE m1 (c1 INT, c2 INT, UNIQUE (c2)) ENGINE=MRG_MyISAM INSERT_METHOD=LAST UNION=(t1);
--echo # Try accessing the merge table for inserts (error occurs)
--error ER_WRONG_MRG_TABLE
INSERT INTO m1 VALUES (1,2);
--error ER_WRONG_MRG_TABLE
INSERT INTO m1 VALUES (1,4);
DROP TABLE m1,t1;

#
#Bug #44040   MySQL allows creating a MERGE table upon VIEWs but crashes 
#when using it
#

CREATE TABLE t1 (
        col1 INT(10)
) ENGINE=MyISAM  DEFAULT CHARSET=latin1;

CREATE VIEW v1 as SELECT * FROM t1;
CREATE TABLE m1 (
        col1 INT(10)
)ENGINE=MRG_MyISAM DEFAULT CHARSET=latin1 INSERT_METHOD=LAST UNION=(v1);

--echo #Select should detect that the child table is a view and fail.
--error ER_WRONG_MRG_TABLE
SELECT * FROM m1;

DROP VIEW v1;
DROP TABLE m1, t1;

--echo #
--echo # Bug #45796: invalid memory reads and writes when altering merge and 
--echo #             base tables
--echo #

CREATE TABLE t1(c1 INT) ENGINE=MyISAM;
CREATE TABLE m1(c1 INT) ENGINE=MERGE UNION=(t1);
ALTER TABLE m1 ADD INDEX idx_c1(c1);
# Open the MERGE table and allocate buffers based on children's definition.
--error ER_WRONG_MRG_TABLE
SELECT * FROM m1;
# Change the child table definition.
ALTER TABLE t1 ADD INDEX idx_c1(c1);
# Check that old buffers are not reused
SELECT * FROM m1;

DROP TABLE m1;
DROP TABLE t1;

--echo #
--echo # Bug45781 infinite hang/crash in "opening tables" after handler tries to
--echo #          open merge table
--echo #

--disable_warnings
DROP TABLE IF EXISTS m1,t1;
--enable_warnings

CREATE TABLE t1(a int)engine=myisam;
CREATE TABLE t2(a int)engine=myisam;
CREATE TABLE t3(a int)engine=myisam;
CREATE TABLE t4(a int)engine=myisam;
CREATE TABLE t5(a int)engine=myisam;
CREATE TABLE t6(a int)engine=myisam;
CREATE TABLE t7(a int)engine=myisam;
CREATE TABLE m1(a int)engine=merge union=(t1,t2,t3,t4,t5,t6,t7);
SELECT 1 FROM m1;
--error ER_ILLEGAL_HA
HANDLER m1 OPEN;
DROP TABLE m1,t1,t2,t3,t4,t5,t6,t7;
--error ER_NO_SUCH_TABLE
SELECT 1 FROM m1; # Should not hang!

--echo #
--echo # Bug #46614: Assertion in show_create_trigger()
--echo #
CREATE TABLE t1(a int);
CREATE TABLE t2(a int);
CREATE TABLE t3(a int) ENGINE = MERGE UNION(t1, t2);
CREATE TRIGGER tr1 AFTER INSERT ON t3 FOR EACH ROW CALL foo();
SHOW CREATE TRIGGER tr1;
DROP TRIGGER tr1;
DROP TABLE t1, t2, t3;

--echo #
--echo # BUG#48265 - MRG_MYISAM problem (works in 5.0.85, does't work in 5.1.40)
--echo #
CREATE DATABASE `test/1`;

CREATE TABLE `test/1`.`t/1`(a INT);
CREATE TABLE m1(a INT) ENGINE=MERGE UNION=(`test/1`.`t/1`);
SELECT * FROM m1;
SHOW CREATE TABLE m1;
DROP TABLE m1;

CREATE TABLE `test/1`.m1(a INT) ENGINE=MERGE UNION=(`test/1`.`t/1`);
SELECT * FROM `test/1`.m1;
SHOW CREATE TABLE `test/1`.m1;
DROP TABLE `test/1`.m1;
DROP TABLE `test/1`.`t/1`;

CREATE TEMPORARY TABLE `test/1`.`t/1`(a INT);
CREATE TEMPORARY TABLE m1(a INT) ENGINE=MERGE UNION=(`test/1`.`t/1`);
SELECT * FROM m1;
SHOW CREATE TABLE m1;
DROP TABLE m1;

CREATE TEMPORARY TABLE `test/1`.m1(a INT) ENGINE=MERGE UNION=(`test/1`.`t/1`);
SELECT * FROM `test/1`.m1;
SHOW CREATE TABLE `test/1`.m1;
DROP TABLE `test/1`.m1;
DROP TABLE `test/1`.`t/1`;

DROP DATABASE `test/1`;

# Test compatibility. Use '@' instead of '/' (was not allowed in 5.0)

CREATE TABLE `t@1`(a INT);
copy_file std_data/bug48265.frm $MYSQLD_DATADIR/test/m1.frm;
write_file $MYSQLD_DATADIR/test/m1.MRG;
t@1
EOF
SELECT * FROM m1;
SHOW CREATE TABLE m1;
DROP TABLE `t@1`;

CREATE DATABASE `test@1`;
CREATE TABLE `test@1`.`t@1`(a INT);
FLUSH TABLE m1;
remove_file $MYSQLD_DATADIR/test/m1.MRG;
write_file $MYSQLD_DATADIR/test/m1.MRG;
./test@1/t@1
EOF
SELECT * FROM m1;
SHOW CREATE TABLE m1;
DROP TABLE m1;
DROP TABLE `test@1`.`t@1`;
DROP DATABASE `test@1`;

--echo #
--echo # Bug#51494c rash with join, explain and 'sounds like' operator
--echo #

CREATE TABLE t1 (a INT) ENGINE=MYISAM;
INSERT INTO t1 VALUES(1);

CREATE TABLE t2 (b INT NOT NULL,c INT,d INT,e BLOB NOT NULL,
KEY idx0 (d, c)) ENGINE=MERGE;

EXPLAIN SELECT * FROM t1 NATURAL RIGHT JOIN
t2 WHERE b SOUNDS LIKE e AND d = 1;

DROP TABLE t2, t1;

--echo #
--echo # Bug#46339 - crash on REPAIR TABLE merge table USE_FRM
--echo #
--disable_warnings
DROP TABLE IF EXISTS m1, t1;
--enable_warnings
#
# Test derived from a proposal of Shane Bester.
#
CREATE TABLE t1 (c1 INT) ENGINE=MYISAM;
CREATE TABLE m1 (c1 INT) ENGINE=MRG_MyISAM UNION=(t1) INSERT_METHOD=LAST;
#
# REPAIR ... USE_FRM with LOCK TABLES.
#
LOCK TABLE m1 READ;
REPAIR TABLE m1 USE_FRM;
UNLOCK TABLES;
#
# REPAIR ... USE_FRM without LOCK TABLES.
#
# This statement crashed the server (Bug#46339).
#
REPAIR TABLE m1 USE_FRM;
#
DROP TABLE m1,t1;
#
# Test derived from a proposal of Matthias Leich.
#
# Base table is missing.
#
CREATE TABLE m1 (f1 BIGINT) ENGINE=MRG_MyISAM UNION(t1);
#
# This statement crashed the server (Bug#46339).
#
REPAIR TABLE m1 USE_FRM;
#
# Create base table.
#
CREATE TABLE t1 (f1 BIGINT) ENGINE = MyISAM;
#
# This statement crashed the server (Bug#46339).
#
REPAIR TABLE m1 USE_FRM;
#
# Normal repair as reference.
#
REPAIR TABLE m1;
#
# Cleanup.
#
DROP TABLE m1, t1;
#
# Same with temporary tables.
#
# Base table is missing.
#
CREATE TEMPORARY TABLE m1 (f1 BIGINT) ENGINE=MRG_MyISAM UNION(t1);
#
# This statement crashed the server (Bug#46339).
#
REPAIR TABLE m1 USE_FRM;
#
# Create base table.
#
CREATE TEMPORARY TABLE t1 (f1 BIGINT) ENGINE=MyISAM;
#
# This statement crashed the server (Bug#46339).
#
REPAIR TABLE m1 USE_FRM;
#
# Normal repair as reference.
#
REPAIR TABLE m1;
#
# Cleanup.
#
DROP TABLE m1, t1;

--echo End of 5.1 tests

--echo #
--echo # An additional test case for Bug#27430 Crash in subquery code
--echo # when in PS and table DDL changed after PREPARE
--echo #
--echo # Test merge table with too many merge children.
--echo #
--disable_warnings
drop table if exists t_parent;
--enable_warnings
set @save_table_definition_cache=@@global.table_definition_cache;
--echo #
--echo # Set @@global.table_definition_cache to minimum
--echo #
set @@global.table_definition_cache=400;
set @a=null;
let $1 = 400;
--echo #
--echo # Create 400 merge children
--echo #
--disable_query_log
while ($1)
{
--disable_warnings
  eval drop table if exists t$1;
--enable_warnings
  eval create table t$1 (a int) engine=myisam;
  eval set @a=ifnull(concat(@a, ", ", "t$1"), "t$1");
  dec $1;
}
--enable_query_log
set @a=concat("create table t_parent (a int) union(", @a,
              ") insert_method=first engine=mrg_myisam");
prepare stmt from @a;
execute stmt;
prepare stmt from "select * from t_parent";
--error ER_NEED_REPREPARE
execute stmt;
--error ER_NEED_REPREPARE
execute stmt;
--error ER_NEED_REPREPARE
execute stmt;
deallocate prepare stmt;
--echo #
--echo # Create merge parent 
--echo #

--echo #
--echo # Cleanup
--echo #
let $1 = 400;
--disable_query_log
while ($1)
{
  eval drop table t$1;
  dec $1;
}
--enable_query_log
drop table t_parent;
set @@global.table_definition_cache=@save_table_definition_cache;

#
# WL#4144 - Lock MERGE engine children
#
# Test DATA/INDEX DIRECTORY
#
--disable_warnings
DROP DATABASE IF EXISTS mysql_test1;
--enable_warnings
CREATE DATABASE mysql_test1;
--disable_query_log
# data/index directory don't work in HAVE_purify builds. Disable
# build-dependent warnings.
--disable_warnings
--echo CREATE TABLE t1 ... DATA DIRECTORY=... INDEX DIRECTORY=...
eval CREATE TABLE t1 (c1 INT)
  DATA DIRECTORY='$MYSQLTEST_VARDIR/tmp'
  INDEX DIRECTORY='$MYSQLTEST_VARDIR/tmp';
--echo CREATE TABLE mysql_test1.t2 ... DATA DIRECTORY=... INDEX DIRECTORY=...
eval CREATE TABLE mysql_test1.t2 (c1 INT)
  DATA DIRECTORY='$MYSQLTEST_VARDIR/tmp'
  INDEX DIRECTORY='$MYSQLTEST_VARDIR/tmp';
--enable_query_log
--enable_warnings
CREATE TABLE m1 (c1 INT) ENGINE=MRG_MYISAM UNION=(t1,mysql_test1.t2)
  INSERT_METHOD=LAST;
INSERT INTO t1 VALUES (1);
INSERT INTO mysql_test1.t2 VALUES (2);
SELECT * FROM m1;
#--copy_file $MYSQLTEST_DATADIR/test/m1.MRG /tmp/mysql-test-m1.MRG
DROP TABLE t1, mysql_test1.t2, m1;
DROP DATABASE mysql_test1;
#
# Review detected Crash #1. Detaching main tables while in sub statement.
#
CREATE TABLE t1 (c1 INT);
CREATE TABLE t2 (c1 INT);
INSERT INTO t1 (c1) VALUES (1);
CREATE TABLE tm1 (c1 INT) ENGINE=MRG_MYISAM UNION=(t1,t2) INSERT_METHOD=FIRST;
CREATE TABLE t3 (c1 INT);
INSERT INTO t3 (c1) VALUES (1);
CREATE FUNCTION f1() RETURNS INT RETURN (SELECT MAX(c1) FROM t3);
CREATE VIEW v1 AS SELECT foo.c1 c1, f1() c2, bar.c1 c3, f1() c4
                    FROM tm1 foo, tm1 bar, t3;
SELECT * FROM v1;
DROP FUNCTION f1;
DROP VIEW v1;
DROP TABLE tm1, t1, t2, t3;
#
# Review detected Crash #2. Trying to attach temporary table twice.
#
CREATE TEMPORARY TABLE t1 (c1 INT);
CREATE TEMPORARY TABLE t2 (c1 INT);
CREATE TEMPORARY TABLE tm1 (c1 INT) ENGINE=MRG_MYISAM UNION=(t1,t2)
  INSERT_METHOD=FIRST;
CREATE FUNCTION f1() RETURNS INT RETURN (SELECT MAX(c1) FROM tm1);
INSERT INTO tm1 (c1) VALUES (1);
SELECT f1() FROM (SELECT 1) AS c1;
DROP FUNCTION f1;
DROP TABLE tm1, t1, t2;
#
# Review suggested test. DDL in a stored function.
#
DELIMITER |;
CREATE FUNCTION f1() RETURNS INT
BEGIN
  CREATE TEMPORARY TABLE t1 (c1 INT);
  CREATE TEMPORARY TABLE t2 (c1 INT);
  CREATE TEMPORARY TABLE tm1 (c1 INT) ENGINE=MRG_MYISAM UNION=(t1,t2);
  INSERT INTO t1 (c1) VALUES (1);
  RETURN (SELECT MAX(c1) FROM tm1);
END|
DELIMITER ;|
SELECT f1() FROM (SELECT 1 UNION SELECT 1) c1;
DROP FUNCTION f1;
DROP TABLE tm1, t1, t2;
#
CREATE TEMPORARY TABLE t1 (c1 INT);
INSERT INTO t1 (c1) VALUES (1);
CREATE TEMPORARY TABLE tm1 (c1 INT) ENGINE=MRG_MYISAM UNION=(t1);
DELIMITER |;
--error ER_SP_BADSTATEMENT
CREATE FUNCTION f1() RETURNS INT
BEGIN
  CREATE TEMPORARY TABLE t2 (c1 INT);
  ALTER TEMPORARY TABLE tm1 UNION=(t1,t2);
  INSERT INTO t2 (c1) VALUES (2);
  RETURN (SELECT MAX(c1) FROM tm1);
END|
DELIMITER ;|
DROP TABLE tm1, t1;
#
# Base table. No LOCK TABLES, no functions/triggers.
#
CREATE TABLE t1 (c1 INT) ENGINE=MyISAM;
CREATE TABLE tm1 (c1 INT) ENGINE=MRG_MYISAM UNION=(t1) INSERT_METHOD=LAST;
INSERT INTO tm1 VALUES (1);
SELECT * FROM tm1;
DROP TABLE tm1, t1;
#
# Base table. No LOCK TABLES, sub-statement that is run inside a function.
#
DELIMITER |;
CREATE FUNCTION f1() RETURNS INT
BEGIN
  INSERT INTO tm1 VALUES (1);
  RETURN (SELECT MAX(c1) FROM tm1);
END|
DELIMITER ;|
CREATE TABLE t1 (c1 INT) ENGINE=MyISAM;
CREATE TABLE tm1 (c1 INT) ENGINE=MRG_MYISAM UNION=(t1) INSERT_METHOD=LAST;
SELECT f1();
DROP FUNCTION f1;
DROP TABLE tm1, t1;
#
# Base table. LOCK TABLES, no functions/triggers.
#
CREATE TABLE t1 (c1 INT) ENGINE=MyISAM;
CREATE TABLE tm1 (c1 INT) ENGINE=MRG_MYISAM UNION=(t1) INSERT_METHOD=LAST;
LOCK TABLE tm1 WRITE;
INSERT INTO tm1 VALUES (1);
SELECT * FROM tm1;
UNLOCK TABLES;
DROP TABLE tm1, t1;
#
# Base table. LOCK TABLES, sub-statement that is run inside a function.
#
DELIMITER |;
CREATE FUNCTION f1() RETURNS INT
BEGIN
  INSERT INTO tm1 VALUES (1);
  RETURN (SELECT MAX(c1) FROM tm1);
END|
DELIMITER ;|
CREATE TABLE t1 (c1 INT) ENGINE=MyISAM;
CREATE TABLE tm1 (c1 INT) ENGINE=MRG_MYISAM UNION=(t1) INSERT_METHOD=LAST;
LOCK TABLE tm1 WRITE;
SELECT f1();
UNLOCK TABLES;
DROP FUNCTION f1;
DROP TABLE tm1, t1;
#
# Base table. LOCK TABLES statement that locks a table that has a trigger
# that inserts into a merge table, so an attempt is made to lock tables
# of a sub-statement.
#
CREATE TABLE t1 (c1 INT) ENGINE=MyISAM;
CREATE TABLE t2 (c1 INT) ENGINE=MyISAM;
CREATE TABLE tm1 (c1 INT) ENGINE=MRG_MYISAM UNION=(t1) INSERT_METHOD=LAST;
CREATE TRIGGER t2_ai AFTER INSERT ON t2
  FOR EACH ROW INSERT INTO tm1 VALUES(11);
LOCK TABLE t2 WRITE;
INSERT INTO t2 VALUES (2);
SELECT * FROM tm1;
SELECT * FROM t2;
UNLOCK TABLES;
DROP TRIGGER t2_ai;
DROP TABLE tm1, t1, t2;
#
# Temporary. No LOCK TABLES, no functions/triggers.
#
CREATE TEMPORARY TABLE t1 (c1 INT) ENGINE=MyISAM;
CREATE TEMPORARY TABLE tm1 (c1 INT) ENGINE=MRG_MYISAM UNION=(t1)
  INSERT_METHOD=LAST;
INSERT INTO tm1 VALUES (1);
SELECT * FROM tm1;
DROP TABLE tm1, t1;
#
# Temporary. No LOCK TABLES, sub-statement that is run inside a function.
#
DELIMITER |;
CREATE FUNCTION f1() RETURNS INT
BEGIN
  INSERT INTO tm1 VALUES (1);
  RETURN (SELECT MAX(c1) FROM tm1);
END|
DELIMITER ;|
CREATE TEMPORARY TABLE t1 (c1 INT) ENGINE=MyISAM;
CREATE TEMPORARY TABLE tm1 (c1 INT) ENGINE=MRG_MYISAM UNION=(t1)
  INSERT_METHOD=LAST;
SELECT f1();
DROP FUNCTION f1;
DROP TABLE tm1, t1;
#
# Temporary. LOCK TABLES, no functions/triggers.
#
CREATE TEMPORARY TABLE t1 (c1 INT) ENGINE=MyISAM;
CREATE TEMPORARY TABLE tm1 (c1 INT) ENGINE=MRG_MYISAM UNION=(t1)
  INSERT_METHOD=LAST;
CREATE TABLE t9 (c1 INT) ENGINE=MyISAM;
LOCK TABLE t9 WRITE;
INSERT INTO tm1 VALUES (1);
SELECT * FROM tm1;
UNLOCK TABLES;
DROP TABLE tm1, t1, t9;
#
# Temporary. LOCK TABLES, sub-statement that is run inside a function.
#
DELIMITER |;
CREATE FUNCTION f1() RETURNS INT
BEGIN
  INSERT INTO tm1 VALUES (1);
  RETURN (SELECT MAX(c1) FROM tm1);
END|
DELIMITER ;|
CREATE TEMPORARY TABLE t1 (c1 INT) ENGINE=MyISAM;
CREATE TEMPORARY TABLE tm1 (c1 INT) ENGINE=MRG_MYISAM UNION=(t1)
  INSERT_METHOD=LAST;
CREATE TABLE t9 (c1 INT) ENGINE=MyISAM;
LOCK TABLE t9 WRITE;
SELECT f1();
UNLOCK TABLES;
DROP FUNCTION f1;
DROP TABLE tm1, t1, t9;
#
# Temporary. LOCK TABLES statement that locks a table that has a trigger
# that inserts into a merge table, so an attempt is made to lock tables
# of a sub-statement.
#
CREATE TEMPORARY TABLE t1 (c1 INT) ENGINE=MyISAM;
CREATE TEMPORARY TABLE tm1 (c1 INT) ENGINE=MRG_MYISAM UNION=(t1)
  INSERT_METHOD=LAST;
CREATE TABLE t2 (c1 INT) ENGINE=MyISAM;
CREATE TRIGGER t2_ai AFTER INSERT ON t2
  FOR EACH ROW INSERT INTO tm1 VALUES(11);
LOCK TABLE t2 WRITE;
INSERT INTO t2 VALUES (2);
SELECT * FROM tm1;
SELECT * FROM t2;
UNLOCK TABLES;
DROP TRIGGER t2_ai;
DROP TABLE tm1, t1, t2;
--echo #
--echo # Don't allow an update of a MERGE child in a trigger
--echo # if the table's already being modified by the main
--echo # statement.
--echo #
CREATE TABLE t1 (c1 INT) ENGINE=MyISAM;
CREATE TABLE tm1 (c1 INT) ENGINE=MRG_MYISAM UNION=(t1)
  INSERT_METHOD=LAST;
CREATE TRIGGER tm1_ai AFTER INSERT ON tm1
  FOR EACH ROW INSERT INTO t1 VALUES(11);
LOCK TABLE tm1 WRITE, t1 WRITE;
--error ER_CANT_UPDATE_USED_TABLE_IN_SF_OR_TRG
INSERT INTO tm1 VALUES (1);
SELECT * FROM tm1;
UNLOCK TABLES;
LOCK TABLE t1 WRITE, tm1 WRITE;
--error ER_CANT_UPDATE_USED_TABLE_IN_SF_OR_TRG
INSERT INTO tm1 VALUES (1);
SELECT * FROM tm1;
UNLOCK TABLES;
DROP TRIGGER tm1_ai;
DROP TABLE tm1, t1;

--echo #
--echo # Don't select MERGE child when trying to get a prelocked table.
--echo #
--echo # Due to a limitation demonstrated by the previous test
--echo # we can no longer use a write-locked prelocked table.
--echo # The test is kept for historical purposes.
--echo #
CREATE TABLE t1 (c1 INT) ENGINE=MyISAM;
CREATE TABLE tm1 (c1 INT) ENGINE=MRG_MYISAM UNION=(t1)
  INSERT_METHOD=LAST;
CREATE TRIGGER tm1_ai AFTER INSERT ON tm1
  FOR EACH ROW SELECT max(c1) FROM t1 INTO @var;
LOCK TABLE tm1 WRITE, t1 WRITE;
INSERT INTO tm1 VALUES (1);
SELECT * FROM tm1;
UNLOCK TABLES;
LOCK TABLE t1 WRITE, tm1 WRITE;
INSERT INTO tm1 VALUES (1);
SELECT * FROM tm1;
UNLOCK TABLES;
DROP TRIGGER tm1_ai;
DROP TABLE tm1, t1;

# Don't resurrect chopped off prelocked tables.
# The problem is not visible by test results; only by debugging.
#
CREATE TABLE t1 (c1 INT) ENGINE=MyISAM;
CREATE TABLE t2 (c1 INT) ENGINE=MyISAM;
CREATE TABLE t3 (c1 INT) ENGINE=MyISAM;
CREATE TABLE t4 (c1 INT) ENGINE=MyISAM;
CREATE TABLE t5 (c1 INT) ENGINE=MyISAM;
CREATE TABLE tm1 (c1 INT) ENGINE=MRG_MYISAM UNION=(t1,t2,t3,t4,t5)
  INSERT_METHOD=LAST;
CREATE TRIGGER t2_au AFTER UPDATE ON t2
  FOR EACH ROW SELECT MAX(c1) FROM t1 INTO @var;
CREATE FUNCTION f1() RETURNS INT
  RETURN (SELECT MAX(c1) FROM t4);
LOCK TABLE tm1 WRITE, t1 WRITE, t2 WRITE, t3 WRITE, t4 WRITE, t5 WRITE;
INSERT INTO t1 VALUES(1);
INSERT INTO t2 VALUES(2);
INSERT INTO t3 VALUES(3);
INSERT INTO t4 VALUES(4);
INSERT INTO t5 VALUES(5);
    connect (con1,localhost,root,,);
    send UPDATE t2, tm1 SET t2.c1=f1();
connection default;
# Force reopen in other thread.
#sleep 1;
FLUSH TABLES;
#sleep 1;
FLUSH TABLES;
#sleep 1;
UNLOCK TABLES;
    connection con1;
    reap;
    disconnect con1;
connection default;
SELECT * FROM tm1;
DROP TRIGGER t2_au;
DROP FUNCTION f1;
DROP TABLE tm1, t1, t2, t3, t4, t5;

--echo #
--echo # Bug#47633 - assert in ha_myisammrg::info during OPTIMIZE
--echo #
CREATE TEMPORARY TABLE t1 (c1 INT);
CREATE TEMPORARY TABLE t2 (c1 INT);
ALTER TABLE t1 ENGINE=MERGE UNION(t_not_exists, t2);
OPTIMIZE TABLE t1;
DROP TABLE t1, t2;

--echo #
--echo # Bug#36171 - CREATE TEMPORARY TABLE and MERGE engine
--echo # More tests with TEMPORARY MERGE table and permanent children.
--echo # First without locked tables.
--echo #
--disable_warnings
DROP TABLE IF EXISTS t1, t2, t3, t4, m1, m2;
--enable_warnings
#
--echo #
CREATE TABLE t1 (c1 INT, c2 INT) ENGINE=MyISAM;
CREATE TABLE t2 (c1 INT, c2 INT) ENGINE=MyISAM;
CREATE TEMPORARY TABLE m1 (c1 INT, c2 INT) ENGINE=MRG_MyISAM UNION=(t1,t2)
  INSERT_METHOD=LAST;
SHOW CREATE TABLE t1;
SHOW CREATE TABLE m1;
SELECT * FROM m1;
INSERT INTO t1 VALUES (111, 121);
INSERT INTO m1 VALUES (211, 221);
SELECT * FROM m1;
SELECT * FROM t1;
SELECT * FROM t2;
#
--echo #
ALTER TABLE m1 RENAME m2;
SHOW CREATE TABLE m2;
SELECT * FROM m2;
#
--echo #
CREATE TEMPORARY TABLE m1 (c1 INT, c2 INT) ENGINE=MRG_MyISAM UNION=(t1,t2)
  INSERT_METHOD=LAST;
--error ER_TABLE_EXISTS_ERROR
ALTER TABLE m2 RENAME m1;
DROP TABLE m1;
ALTER TABLE m2 RENAME m1;
SHOW CREATE TABLE m1;
SELECT * FROM m1;
#
--echo #
ALTER TABLE m1 ADD COLUMN c3 INT;
--error ER_WRONG_MRG_TABLE
INSERT INTO m1 VALUES (212, 222, 232);
--error ER_WRONG_MRG_TABLE
SELECT * FROM m1;
ALTER TABLE t1 ADD COLUMN c3 INT;
ALTER TABLE t2 ADD COLUMN c3 INT;
INSERT INTO m1 VALUES (212, 222, 232);
SELECT * FROM m1;
#
--echo #
ALTER TABLE m1 DROP COLUMN c3;
--error ER_WRONG_MRG_TABLE
INSERT INTO m1 VALUES (213, 223);
--error ER_WRONG_MRG_TABLE
SELECT * FROM m1;
ALTER TABLE t1 DROP COLUMN c3;
ALTER TABLE t2 DROP COLUMN c3;
INSERT INTO m1 VALUES (213, 223);
SELECT * FROM m1;
#
--echo #
CREATE TABLE t3 (c1 INT, c2 INT) ENGINE=MyISAM;
ALTER TABLE m1 UNION=(t1,t2,t3);
INSERT INTO m1 VALUES (311, 321);
SELECT * FROM m1;
SELECT * FROM t1;
SELECT * FROM t2;
SELECT * FROM t3;
#
--echo #
CREATE TEMPORARY TABLE t4 (c1 INT, c2 INT) ENGINE=MyISAM;
ALTER TABLE m1 UNION=(t1,t2,t3,t4);
INSERT INTO m1 VALUES (411, 421);
SELECT * FROM m1;
SELECT * FROM t1;
SELECT * FROM t2;
SELECT * FROM t3;
SELECT * FROM t4;
#
--echo #
ALTER TABLE m1 ENGINE=MyISAM;
SHOW CREATE TABLE m1;
INSERT INTO m1 VALUES (511, 521);
SELECT * FROM m1;
#
--echo #
ALTER TABLE m1 ENGINE=MRG_MyISAM UNION=(t1,t2)
  INSERT_METHOD=LAST;
SELECT * FROM m1;
SELECT * FROM t1;
SELECT * FROM t2;
#
--echo #
CREATE TEMPORARY TABLE t1 (c1 INT, c2 INT) ENGINE=MyISAM;
INSERT INTO t1 VALUES (611, 621);
SELECT * FROM m1;
DROP TABLE t1;
SELECT * FROM m1;
#
#
--echo #
--echo #
SHOW CREATE TABLE m1;
#
--echo #
CREATE TABLE m2 SELECT * FROM m1;
SHOW CREATE TABLE m2;
SELECT * FROM m2;
DROP TABLE m2;
#
--echo #
CREATE TEMPORARY TABLE m2 SELECT * FROM m1;
SHOW CREATE TABLE m2;
SELECT * FROM m2;
DROP TABLE m2;
#
--echo #
CREATE TABLE m2 (c1 INT, c2 INT) ENGINE=MRG_MyISAM UNION=(t3,t4)
  INSERT_METHOD=LAST;
--error ER_WRONG_MRG_TABLE
SELECT * FROM m2;
DROP TABLE m2;
#
--echo #
--error ER_WRONG_OBJECT
CREATE TABLE m2 (c1 INT, c2 INT) ENGINE=MRG_MyISAM UNION=(t3,t4)
  INSERT_METHOD=LAST SELECT * FROM m1;
#
--echo #
--error ER_WRONG_OBJECT
CREATE TEMPORARY TABLE m2 (c1 INT, c2 INT) ENGINE=MRG_MyISAM UNION=(t3,t4)
  INSERT_METHOD=LAST SELECT * FROM m1;
#
--echo #
CREATE TABLE m2 LIKE m1;
SHOW CREATE TABLE m2;
SELECT * FROM m2;
INSERT INTO m2 SELECT * FROM m1;
SELECT * FROM m2;
DROP TABLE m2;
#
--echo #
CREATE TEMPORARY TABLE m2 LIKE m1;
SHOW CREATE TABLE m2;
SELECT * FROM m2;
INSERT INTO m2 SELECT * FROM m1;
SELECT * FROM m2;
DROP TABLE m2;
#
--echo #
CREATE TEMPORARY TABLE m2 (c1 INT, c2 INT) ENGINE=MRG_MyISAM UNION=(t3,t4)
  INSERT_METHOD=LAST;
INSERT INTO m2 SELECT * FROM m1;
SELECT * FROM m2;
#
#
--echo #
--echo #
LOCK TABLE m1 WRITE, m2 WRITE;
SELECT * FROM m1,m2 WHERE m1.c1=m2.c1;
UNLOCK TABLES;
#
DROP TABLE t1, t2, t3, t4, m1, m2;
#
#
#
--echo #
--echo # Bug#36171 - CREATE TEMPORARY TABLE and MERGE engine
--echo # More tests with TEMPORARY MERGE table and permanent children.
--echo # (continued) Now the same with locked table.
--echo #
CREATE TABLE t1 (c1 INT, c2 INT) ENGINE=MyISAM;
CREATE TABLE t2 (c1 INT, c2 INT) ENGINE=MyISAM;
CREATE TEMPORARY TABLE m1 (c1 INT, c2 INT) ENGINE=MRG_MyISAM UNION=(t1,t2)
  INSERT_METHOD=LAST;
SHOW CREATE TABLE t1;
SHOW CREATE TABLE m1;
SELECT * FROM m1;
INSERT INTO t1 VALUES (111, 121);
INSERT INTO m1 VALUES (211, 221);
SELECT * FROM m1;
SELECT * FROM t1;
SELECT * FROM t2;
#
--echo #
LOCK TABLE m1 WRITE, t1 WRITE, t2 WRITE;
#
--echo #
ALTER TABLE m1 RENAME m2;
SHOW CREATE TABLE m2;
SELECT * FROM m2;
#
--echo #
CREATE TEMPORARY TABLE m1 (c1 INT, c2 INT) ENGINE=MRG_MyISAM UNION=(t1,t2)
  INSERT_METHOD=LAST;
--error ER_TABLE_EXISTS_ERROR
ALTER TABLE m2 RENAME m1;
DROP TABLE m1;
ALTER TABLE m2 RENAME m1;
SHOW CREATE TABLE m1;
SELECT * FROM m1;
#
--echo #
ALTER TABLE m1 ADD COLUMN c3 INT;
--error ER_WRONG_MRG_TABLE
INSERT INTO m1 VALUES (212, 222, 232);
--error ER_WRONG_MRG_TABLE
SELECT * FROM m1;
ALTER TABLE t1 ADD COLUMN c3 INT;
ALTER TABLE t2 ADD COLUMN c3 INT;
INSERT INTO m1 VALUES (212, 222, 232);
SELECT * FROM m1;
#
--echo #
ALTER TABLE m1 DROP COLUMN c3;
--error ER_WRONG_MRG_TABLE
INSERT INTO m1 VALUES (213, 223);
--error ER_WRONG_MRG_TABLE
SELECT * FROM m1;
ALTER TABLE t1 DROP COLUMN c3;
ALTER TABLE t2 DROP COLUMN c3;
INSERT INTO m1 VALUES (213, 223);
SELECT * FROM m1;
#
--echo #
UNLOCK TABLES;
CREATE TABLE t3 (c1 INT, c2 INT) ENGINE=MyISAM;
ALTER TABLE m1 UNION=(t1,t2,t3);
LOCK TABLE m1 WRITE;
INSERT INTO m1 VALUES (311, 321);
SELECT * FROM m1;
SELECT * FROM t1;
SELECT * FROM t2;
SELECT * FROM t3;
#
--echo #
CREATE TEMPORARY TABLE t4 (c1 INT, c2 INT) ENGINE=MyISAM;
ALTER TABLE m1 UNION=(t1,t2,t3,t4);
INSERT INTO m1 VALUES (411, 421);
SELECT * FROM m1;
SELECT * FROM t1;
SELECT * FROM t2;
SELECT * FROM t3;
SELECT * FROM t4;
#
--echo #
ALTER TABLE m1 ENGINE=MyISAM;
SHOW CREATE TABLE m1;
INSERT INTO m1 VALUES (511, 521);
SELECT * FROM m1;
#
--echo #
ALTER TABLE m1 ENGINE=MRG_MyISAM UNION=(t1,t2)
  INSERT_METHOD=LAST;
SELECT * FROM m1;
SELECT * FROM t1;
SELECT * FROM t2;
#
--echo #
CREATE TEMPORARY TABLE t1 (c1 INT, c2 INT) ENGINE=MyISAM;
INSERT INTO t1 VALUES (611, 621);
SELECT * FROM m1;
DROP TABLE t1;
SELECT * FROM m1;
#
#
--echo #
--echo #
SHOW CREATE TABLE m1;
--error ER_TABLE_NOT_LOCKED
CREATE TABLE m2 SELECT * FROM m1;
#
--echo #
CREATE TEMPORARY TABLE m2 SELECT * FROM m1;
SHOW CREATE TABLE m2;
SELECT * FROM m2;
DROP TABLE m2;
#
--echo #
CREATE TEMPORARY TABLE m2 (c1 INT, c2 INT) ENGINE=MRG_MyISAM UNION=(t3,t4)
  INSERT_METHOD=LAST;
SELECT * FROM m2;
LOCK TABLE m1 WRITE, m2 WRITE;
UNLOCK TABLES;
DROP TABLE m2;
LOCK TABLE m1 WRITE;
#
--echo #
--echo # ER_TABLE_NOT_LOCKED is returned in ps-protocol
--error ER_WRONG_OBJECT, ER_TABLE_NOT_LOCKED
CREATE TABLE m2 (c1 INT, c2 INT) ENGINE=MRG_MyISAM UNION=(t3,t4)
  INSERT_METHOD=LAST SELECT * FROM m1;
#
--echo #
--error ER_WRONG_OBJECT
CREATE TEMPORARY TABLE m2 (c1 INT, c2 INT) ENGINE=MRG_MyISAM UNION=(t3,t4)
  INSERT_METHOD=LAST SELECT * FROM m1;
#
--echo #
CREATE TEMPORARY TABLE m2 LIKE m1;
SHOW CREATE TABLE m2;
LOCK TABLE m1 WRITE, m2 WRITE;
SHOW CREATE TABLE m2;
SELECT * FROM m2;
INSERT INTO m2 SELECT * FROM m1;
SELECT * FROM m2;
DROP TABLE m2;
#
--echo #
CREATE TEMPORARY TABLE m2 (c1 INT, c2 INT) ENGINE=MRG_MyISAM UNION=(t3,t4)
  INSERT_METHOD=LAST;
LOCK TABLE m1 WRITE, m2 WRITE;
INSERT INTO m2 SELECT * FROM m1;
SELECT * FROM m2;
#
--echo #
UNLOCK TABLES;
DROP TABLE t1, t2, t3, t4, m1, m2;

--echo #
--echo # Bug47098 assert in MDL_context::destroy on HANDLER
--echo #          <damaged merge table> OPEN
--echo #
--echo # Test that merge tables are closed correctly when opened using 
--echo # HANDLER ... OPEN.
--echo # The general case.
--disable_warnings
DROP TABLE IF EXISTS t1, t2, t3;
--enable_warnings
--echo # Connection con1.
connect (con1,localhost,root,,);
CREATE TABLE t1 (c1 int);
CREATE TABLE t2 (c1 int);
CREATE TABLE t3 (c1 int) ENGINE = MERGE UNION (t1,t2);
START TRANSACTION;
--error ER_ILLEGAL_HA
HANDLER t3 OPEN;
DROP TABLE t1, t2, t3;
--echo # Connection default.
connection default;
--echo # Disconnecting con1, all mdl_tickets must have been released.
disconnect con1;
--echo # The bug-specific case.
--echo # Connection con1.
connect (con1,localhost,root,,);
CREATE TABLE t1 (c1 int);
CREATE TABLE t2 (c1 int);
CREATE TABLE t3 (c1 int) ENGINE = MERGE UNION (t1,t2);
DROP TABLE t2;
START TRANSACTION;
--error ER_WRONG_MRG_TABLE
HANDLER t3 OPEN;
DROP TABLE t1, t3;
--echo # Connection default.
connection default;
--echo # Disconnecting con1, all mdl_tickets must have been released.
disconnect con1;

--echo #
--echo # A test case for Bug#47648   main.merge fails sporadically
--echo #
--echo # Make sure we correctly maintain lex->query_tables_last_own.
--echo #
create table t1 (c1 int not null);
create table t2 (c1 int not null);
create table t3 (c1 int not null);

create function f1 () returns int return (select max(c1) from t3);

create table t4 (c1 int not null) engine=merge union=(t1,t2) insert_method=last ;

select * from t4 where c1 < f1();
prepare stmt from "select * from t4 where c1 < f1()";
execute stmt;
execute stmt;
execute stmt;
drop function f1;
--error ER_SP_DOES_NOT_EXIST
execute stmt;
--error ER_SP_DOES_NOT_EXIST
execute stmt;
drop table t4, t3, t2, t1;


--echo #
--echo # Bug#51240 ALTER TABLE of a locked MERGE table fails
--echo #

--disable_warnings
DROP TABLE IF EXISTS m1, t1;
--enable_warnings

CREATE TABLE t1 (c1 INT);
CREATE TABLE m1 (c1 INT) ENGINE=MRG_MyISAM UNION=(t1);
LOCK TABLE m1 WRITE;
# This used to cause an error.
ALTER TABLE m1 ADD INDEX (c1);

UNLOCK TABLES;
DROP TABLE m1, t1;

--echo #
--echo # Locking the merge table won't implicitly lock children.
--echo #
CREATE TABLE t1 (c1 INT);
CREATE TABLE m1 (c1 INT) ENGINE=MRG_MyISAM UNION=(t1);
LOCK TABLE m1 WRITE;
--error ER_TABLE_NOT_LOCKED_FOR_WRITE
ALTER TABLE t1 ADD INDEX (c1);
LOCK TABLE m1 WRITE, t1 WRITE;
ALTER TABLE t1 ADD INDEX (c1);
UNLOCK TABLES;
DROP TABLE m1, t1;

--echo #
--echo # Test for bug #37371 "CREATE TABLE LIKE merge loses UNION parameter"
--echo #
--disable_warnings
drop tables if exists t1, m1, m2;
--enable_warnings
create table t1 (i int) engine=myisam;
create table m1 (i int) engine=mrg_myisam union=(t1) insert_method=first;
create table m2 like m1;
--echo # Table definitions should match
show create table m1;
show create table m2;
drop tables m1, m2, t1;

--echo #
--echo # Test case for Bug#54811 "Assert in mysql_lock_have_duplicate()"
--echo # Check that unique_table() works correctly for merge tables.
--echo #
--disable_warnings
drop table if exists t1, t2, t3, m1, m2;
--enable_warnings
create table t1 (a int);
create table t2 (a int);
create table t3 (b int);
create view v1 as select * from t3,t1;
create table m1 (a int) engine=merge union (t1, t2) insert_method=last;
create table m2 (a int) engine=merge union (t1, t2) insert_method=first;
create temporary table tmp (b int);
insert into tmp (b) values (1);

insert into t1 (a) values (1);
insert into t3 (b) values (1);
--error ER_UPDATE_TABLE_USED
insert into m1 (a) values ((select max(a) from m1));
--error ER_UPDATE_TABLE_USED
insert into m1 (a) values ((select max(a) from m2));
--error ER_UPDATE_TABLE_USED
insert into m1 (a) values ((select max(a) from t1));
--error ER_UPDATE_TABLE_USED
insert into m1 (a) values ((select max(a) from t2));

--error ER_UPDATE_TABLE_USED
insert into m1 (a) values ((select max(a) from t3, m1));
--error ER_UPDATE_TABLE_USED
insert into m1 (a) values ((select max(a) from t3, m2));
--error ER_UPDATE_TABLE_USED
insert into m1 (a) values ((select max(a) from t3, t1));
--error ER_UPDATE_TABLE_USED
insert into m1 (a) values ((select max(a) from t3, t2));

--error ER_UPDATE_TABLE_USED
insert into m1 (a) values ((select max(a) from tmp, m1));
--error ER_UPDATE_TABLE_USED
insert into m1 (a) values ((select max(a) from tmp, m2));
--error ER_UPDATE_TABLE_USED
insert into m1 (a) values ((select max(a) from tmp, t1));
--error ER_UPDATE_TABLE_USED
insert into m1 (a) values ((select max(a) from tmp, t2));
 
--error ER_VIEW_PREVENT_UPDATE
insert into m1 (a) values ((select max(a) from v1));
--error ER_VIEW_PREVENT_UPDATE
insert into m1 (a) values ((select max(a) from tmp, v1));


--error ER_UPDATE_TABLE_USED
update m1 set a = ((select max(a) from m1));
--error ER_UPDATE_TABLE_USED
update m1 set a = ((select max(a) from m2));
--error ER_UPDATE_TABLE_USED
update m1 set a = ((select max(a) from t1));
--error ER_UPDATE_TABLE_USED
update m1 set a = ((select max(a) from t2));

--error ER_UPDATE_TABLE_USED
update m1 set a = ((select max(a) from t3, m1));
--error ER_UPDATE_TABLE_USED
update m1 set a = ((select max(a) from t3, m2));
--error ER_UPDATE_TABLE_USED
update m1 set a = ((select max(a) from t3, t1));
--error ER_UPDATE_TABLE_USED
update m1 set a = ((select max(a) from t3, t2));

--error ER_UPDATE_TABLE_USED
update m1 set a = ((select max(a) from tmp, m1));
--error ER_UPDATE_TABLE_USED
update m1 set a = ((select max(a) from tmp, m2));
--error ER_UPDATE_TABLE_USED
update m1 set a = ((select max(a) from tmp, t1));
--error ER_UPDATE_TABLE_USED
update m1 set a = ((select max(a) from tmp, t2));
 
--error ER_VIEW_PREVENT_UPDATE
update m1 set a = ((select max(a) from v1));
--error ER_VIEW_PREVENT_UPDATE
update m1 set a = ((select max(a) from tmp, v1));


--error ER_UPDATE_TABLE_USED
delete from m1 where a = (select max(a) from m1);
--error ER_UPDATE_TABLE_USED
delete from m1 where a = (select max(a) from m2);
--error ER_UPDATE_TABLE_USED
delete from m1 where a = (select max(a) from t1);
--error ER_UPDATE_TABLE_USED
delete from m1 where a = (select max(a) from t2);

--error ER_UPDATE_TABLE_USED
delete from m1 where a = (select max(a) from t3, m1);
--error ER_UPDATE_TABLE_USED
delete from m1 where a = (select max(a) from t3, m2);
--error ER_UPDATE_TABLE_USED
delete from m1 where a = (select max(a) from t3, t1);
--error ER_UPDATE_TABLE_USED
delete from m1 where a = (select max(a) from t3, t2);

--error ER_UPDATE_TABLE_USED
delete from m1 where a = (select max(a) from tmp, m1);
--error ER_UPDATE_TABLE_USED
delete from m1 where a = (select max(a) from tmp, m2);
--error ER_UPDATE_TABLE_USED
delete from m1 where a = (select max(a) from tmp, t1);
--error ER_UPDATE_TABLE_USED
delete from m1 where a = (select max(a) from tmp, t2);
 
--error ER_VIEW_PREVENT_UPDATE
delete from m1 where a = (select max(a) from v1);
--error ER_VIEW_PREVENT_UPDATE
delete from m1 where a = (select max(a) from tmp, v1);

drop view v1;
drop temporary table tmp;
drop table t1, t2, t3, m1, m2;


--echo #
--echo # Bug#56494 Segfault in upgrade_shared_lock_to_exclusive() for
--echo #           REPAIR of merge table
--echo #

--disable_warnings
DROP TABLE IF EXISTS t1, t2, t_not_exists;
--enable_warnings

CREATE TABLE t1(a INT);
ALTER TABLE t1 engine= MERGE UNION (t_not_exists);
# This caused the segfault
ANALYZE TABLE t1;
CHECK TABLE t1;
CHECKSUM TABLE t1;
OPTIMIZE TABLE t1;
REPAIR TABLE t1;

# This caused an assert
REPAIR TABLE t1 USE_FRM;

DROP TABLE t1;
CREATE TABLE t1(a INT);
CREATE TABLE t2(a INT) engine= MERGE UNION (t1);
# This caused an assert
REPAIR TABLE t2 USE_FRM;

DROP TABLE t1, t2;


--echo #
--echo # Bug#57002 Assert in upgrade_shared_lock_to_exclusive()
--echo #           for ALTER TABLE + MERGE tables
--echo #

--disable_warnings
DROP TABLE IF EXISTS t1, m1;
--enable_warnings

CREATE TABLE t1(a INT) engine=myisam;
CREATE TABLE m1(a INT) engine=merge UNION(t1);
LOCK TABLES t1 READ, m1 WRITE;

# This caused an assert
--error ER_TABLE_NOT_LOCKED_FOR_WRITE
ALTER TABLE t1 engine=myisam;

UNLOCK TABLES;
DROP TABLE m1, t1;


--echo #
<<<<<<< HEAD
--echo # Additional coverage for refactoring which is made as part
--echo # of fix for bug #27480 "Extend CREATE TEMPORARY TABLES privilege
--echo # to allow temp table operations".
--echo # 
--echo # Check that prelocking works correctly for various variants of
--echo # merge tables.
--disable_warnings
drop table if exists t1, t2, m1;
drop function if exists f1;
--enable_warnings
create table t1 (j int);
insert into t1 values (1);
create function f1() returns int return (select count(*) from m1);
create temporary table t2 (a int) engine=myisam;
insert into t2 values (1);
create temporary table m1 (a int) engine=merge union=(t2);
select f1() from t1;
drop tables t2, m1;
create table t2 (a int) engine=myisam;
insert into t2 values (1);
create table m1 (a int) engine=merge union=(t2);
select f1() from t1;
drop table m1;
create temporary table m1 (a int) engine=merge union=(t2);
select f1() from t1;
drop tables t1, t2, m1;
drop function f1;
--echo #
--echo # Check that REPAIR/CHECK and CHECKSUM statements work correctly
--echo # for various variants of merge tables.
create table t1 (a int) engine=myisam;
insert into t1 values (1);
create table m1 (a int) engine=merge union=(t1);
check table m1;
repair table m1;
checksum table m1;
drop tables t1, m1;
create temporary table t1 (a int) engine=myisam;
insert into t1 values (1);
create temporary table m1 (a int) engine=merge union=(t1);
check table m1;
repair table m1;
checksum table m1;
drop tables t1, m1;
create table t1 (a int) engine=myisam;
insert into t1 values (1);
create temporary table m1 (a int) engine=merge union=(t1);
check table m1;
repair table m1;
checksum table m1;
drop tables t1, m1;

# Check effect of Bug#27480-preliminary patch:
# a merge-table with non-existing children, opened from a prelocked list.

--disable_warnings
DROP TABLE IF EXISTS t1;
DROP TABLE IF EXISTS m1;
DROP TRIGGER IF EXISTS trg1;
DROP TABLE IF EXISTS q1;
DROP TABLE IF EXISTS q2;
--enable_warnings

CREATE TABLE t1(a INT);
CREATE TABLE m1(a INT) ENGINE = MERGE UNION (q1, q2);

CREATE TRIGGER trg1 BEFORE DELETE ON t1
FOR EACH ROW
  INSERT INTO m1 VALUES (1);

--error ER_WRONG_MRG_TABLE
DELETE FROM t1;

DROP TRIGGER trg1;
DROP TABLE t1;
DROP TABLE m1;

--echo End of 6.0 tests
=======
--echo # Test for bug #11754210 - "45777: CHECK TABLE DOESN'T SHOW ALL
--echo #                           PROBLEMS FOR MERGE TABLE COMPLIANCE IN 5.1"
--echo #
--disable_warnings
drop tables if exists t1, t2, t3, t4, m1;
--enable_warnings
create table t1(id int) engine=myisam;
create view t3 as select 1 as id;
create table t4(id int) engine=memory;
create table m1(id int) engine=merge union=(t1,t2,t3,t4);
--error ER_WRONG_MRG_TABLE
select * from m1;
--echo # The below CHECK and REPAIR TABLE statements should
--echo # report all problems with underlying tables: 
--echo # - absence of 't2',
--echo # - missing base table for 't3',
--echo # - wrong engine of 't4'.
check table m1;
repair table m1;
--echo # Clean-up.
drop tables m1, t1, t4;
drop view t3;


--echo End of 5.5 tests
>>>>>>> 9fe60b4d

--disable_result_log
--disable_query_log
eval set global default_storage_engine=$default;
--enable_result_log
--enable_query_log

# Check that all connections opened by test cases in this file are really
# gone so execution of other tests won't be affected by their presence.
--source include/wait_until_count_sessions.inc<|MERGE_RESOLUTION|>--- conflicted
+++ resolved
@@ -2800,7 +2800,34 @@
 
 
 --echo #
-<<<<<<< HEAD
+--echo # Test for bug #11754210 - "45777: CHECK TABLE DOESN'T SHOW ALL
+--echo #                           PROBLEMS FOR MERGE TABLE COMPLIANCE IN 5.1"
+--echo #
+--disable_warnings
+drop tables if exists t1, t2, t3, t4, m1;
+--enable_warnings
+create table t1(id int) engine=myisam;
+create view t3 as select 1 as id;
+create table t4(id int) engine=memory;
+create table m1(id int) engine=merge union=(t1,t2,t3,t4);
+--error ER_WRONG_MRG_TABLE
+select * from m1;
+--echo # The below CHECK and REPAIR TABLE statements should
+--echo # report all problems with underlying tables: 
+--echo # - absence of 't2',
+--echo # - missing base table for 't3',
+--echo # - wrong engine of 't4'.
+check table m1;
+repair table m1;
+--echo # Clean-up.
+drop tables m1, t1, t4;
+drop view t3;
+
+
+--echo End of 5.5 tests
+
+
+--echo #
 --echo # Additional coverage for refactoring which is made as part
 --echo # of fix for bug #27480 "Extend CREATE TEMPORARY TABLES privilege
 --echo # to allow temp table operations".
@@ -2878,34 +2905,6 @@
 DROP TABLE t1;
 DROP TABLE m1;
 
---echo End of 6.0 tests
-=======
---echo # Test for bug #11754210 - "45777: CHECK TABLE DOESN'T SHOW ALL
---echo #                           PROBLEMS FOR MERGE TABLE COMPLIANCE IN 5.1"
---echo #
---disable_warnings
-drop tables if exists t1, t2, t3, t4, m1;
---enable_warnings
-create table t1(id int) engine=myisam;
-create view t3 as select 1 as id;
-create table t4(id int) engine=memory;
-create table m1(id int) engine=merge union=(t1,t2,t3,t4);
---error ER_WRONG_MRG_TABLE
-select * from m1;
---echo # The below CHECK and REPAIR TABLE statements should
---echo # report all problems with underlying tables: 
---echo # - absence of 't2',
---echo # - missing base table for 't3',
---echo # - wrong engine of 't4'.
-check table m1;
-repair table m1;
---echo # Clean-up.
-drop tables m1, t1, t4;
-drop view t3;
-
-
---echo End of 5.5 tests
->>>>>>> 9fe60b4d
 
 --disable_result_log
 --disable_query_log
