--- conflicted
+++ resolved
@@ -370,7 +370,6 @@
 SET sql_mode= default;
 
 --echo #
-<<<<<<< HEAD
 --echo # Bug#24401273: PROBLEM WITH STORED FUNCTION WHICH GENERATES
 --echo #               BIGINT UNSIGNED USED IN WHERE CLAUSE
 --echo #
@@ -565,7 +564,8 @@
 --echo # In non-debug build, statement executes successfully.
 CALL p();
 DROP PROCEDURE p;
-=======
+
+--echo #
 --echo # PS-8327: ALTER TABLE ... CHECK PARTITION inside prodecure causes problem
 --echo #
 CREATE TABLE t1(i INT PRIMARY KEY)
@@ -584,5 +584,4 @@
 CALL p1();
 
 DROP PROCEDURE p1;
-DROP TABLE t1;
->>>>>>> bd74e4b2
+DROP TABLE t1;