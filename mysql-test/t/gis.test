--- conflicted
+++ resolved
@@ -868,7 +868,24 @@
 
 DROP TABLE g1;
 
-<<<<<<< HEAD
+--echo #
+--echo # Bug#16451878 GEOMETRY QUERY CRASHES SERVER
+--echo #
+
+--echo # should not crash
+SELECT ASTEXT(0x0100000000030000000100000000000010);
+
+--echo #should not crash
+SELECT ENVELOPE(0x0100000000030000000100000000000010);
+
+--echo #should not crash
+SELECT
+  GEOMETRYN(0x0100000000070000000100000001030000000200000000000000ffff0000, 1);
+
+--echo #should not crash
+SELECT
+  GEOMETRYN(0x0100000000070000000100000001030000000200000000000000ffffff0f, 1);
+
 --echo End of 5.5 tests
 
 
@@ -1402,25 +1419,4 @@
 --echo # Bug#13362660 ASSERTION `FIELD_POS < FIELD_COUNT' FAILED. IN PROTOCOL_TEXT::STORE
 --echo #
 
-SELECT ST_Union('', ''), md5(1);
-=======
---echo #
---echo # Bug#16451878 GEOMETRY QUERY CRASHES SERVER
---echo #
-
---echo # should not crash
-SELECT ASTEXT(0x0100000000030000000100000000000010);
-
---echo #should not crash
-SELECT ENVELOPE(0x0100000000030000000100000000000010);
-
---echo #should not crash
-SELECT
-  GEOMETRYN(0x0100000000070000000100000001030000000200000000000000ffff0000, 1);
-
---echo #should not crash
-SELECT
-  GEOMETRYN(0x0100000000070000000100000001030000000200000000000000ffffff0f, 1);
-
---echo End of 5.5 tests
->>>>>>> d586b3f6
+SELECT ST_Union('', ''), md5(1);