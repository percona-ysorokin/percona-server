--- conflicted
+++ resolved
@@ -1097,9 +1097,7 @@
 --error 1109
 show fields from information_schema.table_names;
 --error 1109
-<<<<<<< HEAD
-show keys from information_schema.TABLE_NAMES;
-
+show keys from information_schema.table_names;
 #
 # Show engines
 #
@@ -1204,7 +1202,4 @@
 SELECT SCHEMA_NAME FROM INFORMATION_SCHEMA.SCHEMATA
 WHERE SCHEMA_NAME ='information_schema';
 
---echo End of 5.1 tests.
-=======
-show keys from information_schema.table_names;
->>>>>>> 836bbb92
+--echo End of 5.1 tests.