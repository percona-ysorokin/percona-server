# This Tests Bug fixes of Myisam engine specific, Bug#56592
# BUG#11783262,Bug#11808582,Bug#12726927
# All tests are required to run with Myisam.
# Hence MTR starts mysqld with MyISAM as default
 
--source include/force_myisam_default.inc
--source include/have_myisam.inc

# Initialize
--disable_warnings
drop table if exists t1,t2,t3;
--enable_warnings

select * from (select 2 from DUAL) b;
-- error 1054
SELECT 1 as a FROM (SELECT 1 UNION SELECT a) b;
-- error 1054
SELECT 1 as a FROM (SELECT a UNION SELECT 1) b;
CREATE TABLE t1 (a int not null, b char (10) not null);
insert into t1 values(1,'a'),(2,'b'),(3,'c'),(3,'c');
CREATE TABLE t2 (a int not null, b char (10) not null);
insert into t2 values (3,'c'),(4,'d'),(5,'f'),(6,'e');
select t1.a,t3.y from t1,(select a as y from t2  where b='c') as t3  where t1.a = t3.y;
select t1.a,t3.a from t1,(select * from t2  where b='c') as t3  where t1.a = t3.a;
CREATE TABLE t3 (a int not null, b char (10) not null);
insert into t3 values (3,'f'),(4,'y'),(5,'z'),(6,'c');
select t1.a,t4.y from t1,(select t2.a as y from t2,(select t3.b from t3 where t3.a>3) as t5  where t2.b=t5.b) as t4  where t1.a = t4.y;
--error 1054
SELECT a FROM (SELECT 1 FROM (SELECT 1) a HAVING a=1) b;
--error 1052
SELECT a,b as a FROM (SELECT '1' as a,'2' as b) b  HAVING a=1;
SELECT a,2 as a FROM (SELECT '1' as a) b HAVING a=2;
SELECT a,2 as a FROM (SELECT '1' as a) b HAVING a=1;
--error 1054
SELECT 1 FROM (SELECT 1) a WHERE a=2;
--error 1054
SELECT (SELECT 1) as a FROM (SELECT 1 FROM t1  HAVING a=1) as a;
select * from t1 as x1, (select * from t1) as x2;
explain select * from t1 as x1, (select * from t1) as x2;
drop table if exists  t2,t3;
select * from (select 1) as a;
select a from (select 1 as a) as b;
select 1 from (select 1) as a;
select * from (select * from t1 union select * from t1) a;
select * from (select * from t1 union all select * from t1) a;
select * from (select * from t1 union all select * from t1 limit 2) a;
explain select * from (select * from t1 union select * from t1) a;
explain select * from (select * from t1 union all select * from t1) a;
CREATE TABLE t2 (a int not null);
insert into t2 values(1);
select * from (select * from t1 where t1.a=(select a from t2 where t2.a=t1.a)) a;
select * from (select * from t1 where t1.a=(select t2.a from t2 where t2.a=t1.a) union select t1.a, t1.b from t1) a;
explain select * from (select t1.*, t2.a as t2a from t1,t2 where t1.a=t2.a) t1;
drop table t1, t2;
create table t1(a int not null, t char(8), index(a));
disable_query_log;
let $1 = 10000;
while ($1)
 {
  eval insert into t1 values ($1,'$1'); 
  dec $1;
 }
enable_query_log;
SELECT * FROM (SELECT * FROM t1) as b ORDER BY a  ASC LIMIT 0,20;
explain select count(*) from t1 as tt1, (select * from t1) as tt2;
drop table t1;
SELECT * FROM (SELECT (SELECT * FROM (SELECT 1 as a) as a )) as b;
select * from (select 1 as a) b  left join (select 2 as a) c using(a);
--error 1054
SELECT * FROM (SELECT 1 UNION SELECT a) b;
--error 1054
SELECT 1 as a FROM (SELECT a UNION SELECT 1) b;
--error 1054
SELECT 1 as a FROM (SELECT 1 UNION SELECT a) b;
--error 1054
select 1 from  (select 2) a order by 0;

#
# Test of explain (bug #251)
#

create table t1 (id int);
insert into t1 values (1),(2),(3);
describe select * from (select * from t1 group by id) bar;
drop table t1;

#
# test->used_keys test for derived tables
#
create table t1 (mat_id MEDIUMINT UNSIGNED NOT NULL AUTO_INCREMENT PRIMARY KEY, matintnum CHAR(6) NOT NULL, test MEDIUMINT UNSIGNED NULL);
create table t2 (mat_id MEDIUMINT UNSIGNED NOT NULL, pla_id MEDIUMINT UNSIGNED NOT NULL);
insert into t1 values (NULL, 'a', 1), (NULL, 'b', 2), (NULL, 'c', 3), (NULL, 'd', 4), (NULL, 'e', 5), (NULL, 'f', 6), (NULL, 'g', 7), (NULL, 'h', 8), (NULL, 'i', 9);
insert into t2 values (1, 100), (1, 101), (1, 102), (2, 100), (2, 103), (2, 104), (3, 101), (3, 102), (3, 105);

analyze table t1, t2;

--sorted_result
SELECT STRAIGHT_JOIN d.pla_id, m2.mat_id FROM t1 m2 INNER JOIN (SELECT mp.pla_id, MIN(m1.matintnum) AS matintnum FROM t2 mp INNER JOIN t1 m1 ON mp.mat_id=m1.mat_id GROUP BY mp.pla_id) d ON d.matintnum=m2.matintnum;
--sorted_result
SELECT STRAIGHT_JOIN d.pla_id, m2.test FROM t1 m2  INNER JOIN (SELECT mp.pla_id, MIN(m1.matintnum) AS matintnum FROM t2 mp INNER JOIN t1 m1 ON mp.mat_id=m1.mat_id GROUP BY mp.pla_id) d ON d.matintnum=m2.matintnum;

explain SELECT STRAIGHT_JOIN d.pla_id, m2.mat_id FROM t1 m2 INNER JOIN (SELECT mp.pla_id, MIN(m1.matintnum) AS matintnum FROM t2 mp INNER JOIN t1 m1 ON mp.mat_id=m1.mat_id GROUP BY mp.pla_id) d ON d.matintnum=m2.matintnum;
explain SELECT STRAIGHT_JOIN d.pla_id, m2.test FROM t1 m2  INNER JOIN (SELECT mp.pla_id, MIN(m1.matintnum) AS matintnum FROM t2 mp INNER JOIN t1 m1 ON mp.mat_id=m1.mat_id GROUP BY mp.pla_id) d ON d.matintnum=m2.matintnum;
drop table t1,t2;

#
# derived table reference
#
SELECT a.x FROM (SELECT 1 AS x) AS a HAVING a.x = 1;

#
# Test for select if database is not selected.
#
# Connect without a database as user mysqltest_1
create user mysqltest_1;
create table t1 select 1 as a;
connect (con1,localhost,mysqltest_1,,*NO-ONE*,$MASTER_MYPORT,$MASTER_MYSOCK);
connection con1;
--error 1046
select 2 as a from (select * from t1) b;
use test;
select 2 as a from (select * from t1) b;
drop table t1;
--error 1064
select mail_id,  if(folder.f_description!='', folder.f_description, folder.f_name) as folder_name,  date, address_id, phrase, address,  subject from folder, (select  mail.mail_id as mail_id,  date_format(mail.h_date, '%b %e, %Y %h:%i') as date,  mail.folder_id,  sender.address_id as address_id,  sender.phrase as phrase, sender.address as address,    mail.h_subject as subject from    mail left join mxa as mxa_sender on mail.mail_id=mxa_sender.mail_id and mxa_sender.type='from' left join address as sender on mxa_sender.address_id=sender.address_id  mxa as mxa_recipient,   address as recipient, where 1     and mail.mail_id=mxa_recipient.mail_id   and mxa_recipient.address_id=recipient.address_id   and mxa_recipient.type='to'  and  match(sender.phrase, sender.address, sender.comment) against ('jeremy' in boolean mode)   and  match(recipient.phrase, recipient.address, recipient.comment) against ('monty' in boolean mode) order by mail.h_date desc limit 0, 25 ) as query where query.folder_id=folder.folder_id;

#
# UPDATE/DELETE/INSERT of derived tables
#
create table t1 (a int);
insert into t1 values (1),(2),(3);
-- error 1288
update (select * from t1) as t1 set a = 5;
-- error 1064
delete from (select * from t1);
-- error 1064
insert into  (select * from t1) values (5);
drop table t1;

#
# deived tables with subquery inside all by one table
#
create table t1 (E1 INTEGER UNSIGNED NOT NULL, E2 INTEGER UNSIGNED NOT NULL, E3 INTEGER UNSIGNED NOT NULL, PRIMARY KEY(E1)
);
insert into t1 VALUES(1,1,1), (2,2,1);
select count(*) from t1 INNER JOIN (SELECT A.E1, A.E2, A.E3 FROM t1 AS A WHERE A.E3 = (SELECT MAX(B.E3) FROM t1 AS B WHERE A.E2 = B.E2)) AS themax ON t1.E1 = themax.E2 AND t1.E1 = t1.E2;
explain select count(*) from t1 INNER JOIN (SELECT a.E1, a.E2, a.E3 FROM t1 AS a WHERE a.E3 = (SELECT max(b.E3) FROM t1 AS b WHERE a.E2 = b.E2)) AS themax ON t1.E1 = themax.E2 AND t1.E1 = t1.E2;
drop table t1;

create table t1 (a int);
insert into t1 values (1),(2);
select * from ( select * from t1 union select * from t1) a,(select * from t1 union select * from t1) b;
explain select * from ( select * from t1 union select * from t1) a,(select * from t1 union select * from t1) b;
drop table t1;

#
# multi-update & multi-delete with derived tables
#
CREATE TABLE `t1` (
  `N` int(11) unsigned NOT NULL default '0',
  `M` tinyint(1) default '0'
) ENGINE=MyISAM DEFAULT CHARSET=latin1;
INSERT INTO `t1` (N, M) VALUES (1, 0),(1, 0),(1, 0),(2, 0),(2, 0),(3, 0);
UPDATE `t1` AS P1 INNER JOIN (SELECT N FROM `t1` GROUP BY N HAVING Count(M) > 1) AS P2 ON P1.N = P2.N SET P1.M = 2;
select * from t1;
-- error 1288
UPDATE `t1` AS P1 INNER JOIN (SELECT N FROM `t1` GROUP BY N HAVING Count(M) > 1) AS P2 ON P1.N = P2.N SET P1.M = 2, P2.N = 2;
-- error 1054
UPDATE `t1` AS P1 INNER JOIN (SELECT aaaa FROM `t1` GROUP BY N HAVING Count(M) > 1) AS P2 ON P1.N = P2.N SET P1.M = 2;
delete P1.* from `t1` AS P1 INNER JOIN (SELECT N FROM `t1` GROUP BY N HAVING Count(M) > 1) AS P2 ON P1.N = P2.N;
select * from t1;
--replace_result P2 p2
--error ER_NON_UPDATABLE_TABLE
delete P1.*,P2.* from `t1` AS P1 INNER JOIN (SELECT N FROM `t1` GROUP BY N HAVING Count(M) > 1) AS P2 ON P1.N = P2.N;
-- error 1054
delete P1.* from `t1` AS P1 INNER JOIN (SELECT aaa FROM `t1` GROUP BY N HAVING Count(M) > 1) AS P2 ON P1.N = P2.N;
drop table t1;

#
# correct lex->current_select
#
CREATE TABLE t1 (
  OBJECTID int(11) NOT NULL default '0',
  SORTORDER int(11) NOT NULL auto_increment,
  KEY t1_SortIndex (SORTORDER),
  KEY t1_IdIndex (OBJECTID)
) ENGINE=MyISAM DEFAULT CHARSET=latin1;
CREATE TABLE t2 (
  ID int(11) default NULL,
  PARID int(11) default NULL,
  UNIQUE KEY t2_ID_IDX (ID),
  KEY t2_PARID_IDX (PARID)
) engine=MyISAM DEFAULT CHARSET=latin1;
INSERT INTO t2 VALUES (1000,0),(1001,0),(1002,0),(1003,0),(1008,1),(1009,1),(1010,1),(1011,1),(1016,2);
CREATE TABLE t3 (
  ID int(11) default NULL,
  DATA decimal(10,2) default NULL,
  UNIQUE KEY t3_ID_IDX (ID)
) engine=MyISAM DEFAULT CHARSET=latin1;
INSERT INTO t3 VALUES (1000,0.00),(1001,0.25),(1002,0.50),(1003,0.75),(1008,1.00),(1009,1.25),(1010,1.50),(1011,1.75);
select 497, TMP.ID, NULL from (select 497 as ID, MAX(t3.DATA) as DATA      from t1 join t2 on (t1.ObjectID = t2.ID) join t3 on (t1.ObjectID = t3.ID) group by t2.ParID order by DATA DESC) as TMP;
drop table t1, t2, t3;

#
# explain derived
#
CREATE TABLE t1 (name char(1) default NULL, val int(5) default NULL);
INSERT INTO t1 VALUES ('a',1),  ('a',2),  ('a',2),  ('a',2),  ('a',3),  ('a',6), ('a',7), ('a',11), ('a',11), ('a',12), ('a',13), ('a',13), ('a',20), ('b',2), ('b',3), ('b',4), ('b',5);
SELECT s.name, AVG(s.val) AS median FROM (SELECT x.name, x.val FROM t1 x, t1 y WHERE x.name=y.name GROUP BY x.name, x.val HAVING SUM(y.val <= x.val) >= COUNT(*)/2 AND SUM(y.val >= x.val) >= COUNT(*)/2) AS s GROUP BY s.name;
explain SELECT s.name, AVG(s.val) AS median FROM (SELECT x.name, x.val FROM t1 x, t1 y WHERE x.name=y.name GROUP BY x.name, x.val HAVING SUM(y.val <= x.val) >= COUNT(*)/2 AND SUM(y.val >= x.val) >= COUNT(*)/2) AS s GROUP BY s.name;
drop table t1;

#
# "Using index" in explain
#
create table t2 (a int, b int, primary key (a));
insert into t2 values (1,7),(2,7);
explain select a from t2 where a>1;
explain select a from (select a from t2 where a>1) tt;
drop table t2;

#
# select list counter
#
SET sql_mode = 'NO_ENGINE_SUBSTITUTION';
CREATE TABLE `t1` ( `itemid` int(11) NOT NULL default '0', `grpid` varchar(15) NOT NULL default '', `vendor` int(11) NOT NULL default '0', `date_` date NOT NULL default '0000-00-00', `price` decimal(12,2) NOT NULL default '0.00', PRIMARY KEY  (`itemid`,`grpid`,`vendor`,`date_`), KEY `itemid` (`itemid`,`vendor`), KEY `itemid_2` (`itemid`,`date_`));
insert into t1 values (128, 'rozn', 2, curdate(), 10),
  (128, 'rozn', 1, curdate(), 10);
SELECT MIN(price) min, MAX(price) max, AVG(price) avg FROM (SELECT SUBSTRING( MAX(concat(date_,";",price)), 12) price FROM t1 WHERE itemid=128 AND  grpid='rozn' GROUP BY itemid, grpid, vendor) lastprices;
DROP TABLE t1;
SET sql_mode = default;
#
# DISTINCT over grouped select on subquery in the FROM clause
#
create table t1 (a integer, b integer);
insert into t1 values (1,4), (2,2),(2,2), (4,1),(4,1),(4,1),(4,1);
select distinct sum(b) from t1 group by a;
select distinct sum(b) from (select a,b from t1) y group by a;
drop table t1;


#
# Test for bug #7413 "Subquery with non-scalar results participating in
# select list of derived table crashes server" aka "VIEW with sub query can
# cause the MySQL server to crash". If we have encountered problem during
# filling of derived table we should report error and perform cleanup
# properly.
#
CREATE TABLE t1 (a char(10), b char(10));
INSERT INTO t1 VALUES ('root','localhost'), ('root','%');
--error 1242
SELECT * FROM (SELECT (SELECT a.a FROM t1 AS a WHERE a.a = b.a) FROM t1 AS b) AS c;
DROP TABLE t1;
#
# test of union subquery in the FROM clause with complex distinct/all (BUG#6565)
#
create table t1(a int);
create table t2(a int);
create table t3(a int);
insert into t1 values(1),(1);
insert into t2 values(2),(2);
insert into t3 values(3),(3);
select * from t1 union distinct select * from t2 union all select * from t3;
select * from (select * from t1 union distinct select * from t2 union all select * from t3) X;
drop table t1, t2, t3;

#
# Bug #11864 non unique names are allowed in subquery
#
create table t1 (a int);
create table t2 (a int);
--error 1060
select * from (select * from t1,t2) foo;
drop table t1,t2;

#
# Bug#10586 - query works with 4.1.8, but not with 4.1.11
#
create table t1 (ID int unsigned not null auto_increment,
                 DATA varchar(5) not null, primary key (ID));
create table t2 (ID int unsigned not null auto_increment,
                 DATA varchar(5) not null, FID int unsigned not null,
                 primary key (ID));
select A.* from (t1 inner join (select * from t2) as A on t1.ID = A.FID);
select t2.* from ((select * from t1) as A inner join t2 on A.ID = t2.FID);
select t2.* from (select * from t1) as A inner join t2 on A.ID = t2.FID;
drop table t1, t2;

connection con1;
disconnect con1;
--source include/wait_until_disconnected.inc
connection default;
drop user mysqltest_1;

--echo # End of 4.1 tests

#
# Bug #41156: List of derived tables acts like a chain of
#             mutually-nested subqueries
#

SELECT 0 FROM
(SELECT 0) t01, (SELECT 0) t02, (SELECT 0) t03, (SELECT 0) t04, (SELECT 0) t05,
(SELECT 0) t06, (SELECT 0) t07, (SELECT 0) t08, (SELECT 0) t09, (SELECT 0) t10,
(SELECT 0) t11, (SELECT 0) t12, (SELECT 0) t13, (SELECT 0) t14, (SELECT 0) t15,
(SELECT 0) t16, (SELECT 0) t17, (SELECT 0) t18, (SELECT 0) t19, (SELECT 0) t20,
(SELECT 0) t21, (SELECT 0) t22, (SELECT 0) t23, (SELECT 0) t24, (SELECT 0) t25,
(SELECT 0) t26, (SELECT 0) t27, (SELECT 0) t28, (SELECT 0) t29, (SELECT 0) t30,
(SELECT 0) t31, (SELECT 0) t32, (SELECT 0) t33, (SELECT 0) t34, (SELECT 0) t35,
(SELECT 0) t36, (SELECT 0) t37, (SELECT 0) t38, (SELECT 0) t39, (SELECT 0) t40,
(SELECT 0) t41, (SELECT 0) t42, (SELECT 0) t43, (SELECT 0) t44, (SELECT 0) t45,
(SELECT 0) t46, (SELECT 0) t47, (SELECT 0) t48, (SELECT 0) t49, (SELECT 0) t50,
(SELECT 0) t51, (SELECT 0) t52, (SELECT 0) t53, (SELECT 0) t54, (SELECT 0) t55,
(SELECT 0) t56, (SELECT 0) t57, (SELECT 0) t58, (SELECT 0) t59, (SELECT 0) t60,
(SELECT 0) t61; # 61 == MAX_TABLES

--echo #
--echo #  A nested materialized derived table is used before being populated.
--echo #  (addon for bug#19077)
--echo #

CREATE TABLE t1 (i INT, j BIGINT);
INSERT INTO t1 VALUES (1, 2), (2, 2), (3, 2);
SELECT * FROM (SELECT MIN(i) FROM t1
WHERE j = SUBSTRING('12', (SELECT * FROM (SELECT MIN(j) FROM t1) t2))) t3;
DROP TABLE t1;

--echo # End of 5.0 tests

--echo #
--echo # Bug#55586: Crash JOIN of two subqueries in FROM + ORDER BY and GROUP BY
--echo #
CREATE TABLE C (
  `col_int_key` int(11) DEFAULT NULL,
  `col_varchar_key` varchar(1) DEFAULT NULL,
  `col_varchar_nokey` varchar(1) DEFAULT NULL,
  KEY `col_varchar_key` (`col_varchar_key`,`col_int_key`)
);

INSERT INTO C VALUES (2,'w','w');
INSERT INTO C VALUES (2,'d','d');
--sorted_result
SELECT SUM(DISTINCT table2.col_int_key) field1, 
       table1.col_varchar_key field2 
FROM 
  (SELECT * FROM C  ) table1
  JOIN (SELECT * FROM C  ) table2
  ON table2 .`col_varchar_key` = table1 .`col_varchar_nokey` 
GROUP  BY field2
ORDER  BY field1;

DROP TABLE C;
--echo # End of test for bug#55586

--echo #
--echo # Bug#55561: Crash on JOIN with 2 FROM subqueries
--echo #
CREATE TABLE C (
  col_int int DEFAULT NULL,
  col_varchar varchar(1) DEFAULT NULL
);

INSERT INTO `C` VALUES (0,NULL);
INSERT INTO `C` VALUES (5,'y');
 
SELECT table1.col_varchar
FROM 
 ( SELECT * FROM C  ) table1  
 JOIN ( SELECT * FROM C  ) table2  ON table2.col_varchar = table1.col_varchar
WHERE 
  table2.col_varchar < table2.col_varchar
  AND table1.col_varchar != 'k' 
LIMIT  1;
DROP TABLE C;
--echo # End on bug#55561

--echo #
--echo # Bug#56233: Hang during key generation for derived tables
--echo #
CREATE TABLE C (
  col_varchar_10_key varchar(10) DEFAULT NULL,
  col_int_key int DEFAULT NULL,
  pk int NOT NULL AUTO_INCREMENT,
  col_date_key date DEFAULT NULL,
  PRIMARY KEY (`pk`),
  KEY `col_varchar_10_key` (`col_varchar_10_key`),
  KEY `col_int_key` (`col_int_key`),
  KEY `col_date_key` (`col_date_key`)
);

INSERT INTO C VALUES ('ok',3,1,'2003-04-02');

CREATE ALGORITHM=TEMPTABLE VIEW viewC AS SELECT * FROM C;

SELECT  table1.col_date_key AS field1 
FROM
  C AS table1
WHERE 
  (table1.col_int_key <=ANY 
    ( SELECT SUBQUERY1_t1.col_int_key 
      FROM viewC AS SUBQUERY1_t1 
      WHERE SUBQUERY1_t1.col_varchar_10_key <= table1.col_varchar_10_key 
    ) 
  )
;
DROP TABLE C;
DROP VIEW viewC;
--echo #

--echo #
--echo # Bug#55950: FROM Subquery joined by 2 varchar fields returns empty
--echo #            set
--echo #
CREATE TABLE `cc` (
  `i1` varchar(1) DEFAULT NULL,
  `i2` varchar(1) DEFAULT NULL
);

INSERT INTO `cc` VALUES ('m','m');
INSERT INTO `cc` VALUES ('c','c');

CREATE TABLE `C` (
  `o1` varchar(1) DEFAULT NULL
);

INSERT INTO `C` VALUES ('m');
 
SELECT table1 . o1 
FROM C table1  
  JOIN ( C table2  
    JOIN ( SELECT * FROM cc ) table3  
    ON table3 .`i1`  = table2 .o1  
  ) ON table3 .`i2`  = table2 .o1   
;

SET @optimizer_switch_saved= @@optimizer_switch;
SET @@optimizer_switch="derived_merge=off";

--echo # Ref access to the derived table should be used.
EXPLAIN SELECT table1 . o1 
FROM C table1  
  JOIN ( C table2  
    JOIN ( SELECT * FROM cc ) table3  
    ON table3 .`i1`  = table2 .o1  
  ) ON table3 .`i2`  = table2 .o1   
;

SET @@optimizer_switch=@optimizer_switch_saved;

DROP TABLE cc;
DROP TABLE C;
--echo # End of test for bug#55950

--echo #
--echo # Bug#56592: Subquery with DISTINCT in FROM clause returns only partial
--echo # result
--echo #
CREATE TABLE `t1` (
  `pk` int(11) NOT NULL,
  `col_int_key` int(11) DEFAULT NULL,
  `col_datetime_key` datetime DEFAULT NULL
) ENGINE=MyISAM;
INSERT INTO t1 VALUES (2, 9, NULL), (3, 3, '1900-01-01 00:00:00'),
(8, 8, '1900-01-01 00:00:00'), (15, 0, '2007-12-15 12:39:34');

SELECT * FROM ( 
  SELECT DISTINCT tableb.col_datetime_key 
  FROM t1 tablea LEFT JOIN t1 tableb ON tablea.pk < tableb.col_int_key
) AS from_subquery;

EXPLAIN SELECT * FROM ( 
  SELECT DISTINCT tableb.col_datetime_key 
  FROM t1 tablea LEFT JOIN t1 tableb ON tablea.pk < tableb.col_int_key
) AS from_subquery;

EXPLAIN SELECT * FROM ( 
  SELECT DISTINCT tablea.col_datetime_key 
  FROM t1 tablea LEFT JOIN t1 tableb ON tablea.pk < tableb.col_int_key
) AS from_subquery;

DROP TABLE t1;

--echo #
--echo # Bug#58730 Assertion failed: table->key_read == 0 in close_thread_table,
--echo #           temptable views
--echo #

CREATE TABLE t1 (a INT);
CREATE TABLE t2 (b INT, KEY (b));
INSERT INTO t1 VALUES (1),(1);
INSERT INTO t2 VALUES (1),(1);

CREATE algorithm=temptable VIEW v1 AS
  SELECT 1 FROM t1 LEFT JOIN t1 t3 ON 1 > (SELECT 1 FROM t1);
CREATE algorithm=temptable VIEW v2 AS SELECT 1 FROM t2;

# This caused the assert to be triggered.
--error ER_SUBQUERY_NO_1_ROW
EXPLAIN SELECT 1 FROM t1 JOIN v1 ON 1 > (SELECT 1 FROM v2);

DROP TABLE t1, t2;
DROP VIEW v1, v2;

--echo #
--echo # WL#5274: Postpone materialization of views/subqueries in FROM clause.
--echo #          Additional tests.
--echo #

CREATE TABLE t1(f1 int, f11 int);
CREATE TABLE t2(f2 int, f22 int);
INSERT INTO t1 VALUES(1,1),(2,2),(3,3),(5,5),(9,9),(7,7);
INSERT INTO t2 VALUES(1,1),(3,3),(2,2),(4,4),(8,8),(6,6);

--echo for merged derived tables
--echo  explain for simple derived
EXPLAIN SELECT * FROM (SELECT * FROM t1) tt;
SELECT * FROM (SELECT * FROM t1) tt;
--echo  explain for multitable derived
EXPLAIN EXTENDED SELECT * FROM (SELECT * FROM t1 JOIN t2 ON f1=f2) tt;
SELECT * FROM (SELECT * FROM t1 JOIN t2 ON f1=f2) tt;
--echo  explain for derived with where
FLUSH STATUS;
EXPLAIN EXTENDED 
  SELECT * FROM (SELECT * FROM t1 WHERE f1 IN (2,3)) tt WHERE f11=2;
SHOW STATUS LIKE 'Handler_read%';
FLUSH STATUS;
SELECT * FROM (SELECT * FROM t1 WHERE f1 IN (2,3)) tt WHERE f11=2;
SHOW STATUS LIKE 'Handler_read%';

--echo join of derived
EXPLAIN EXTENDED 
  SELECT * FROM (SELECT * FROM t1 WHERE f1 IN (2,3)) tt JOIN
  (SELECT * FROM t1 WHERE f1 IN (1,2)) aa ON tt.f1=aa.f1;
SELECT * FROM (SELECT * FROM t1 WHERE f1 IN (2,3)) tt JOIN
  (SELECT * FROM t1 WHERE f1 IN (1,2)) aa ON tt.f1=aa.f1;

--echo for merged views
CREATE VIEW v1 AS SELECT * FROM t1;
CREATE VIEW v2 AS SELECT * FROM t1 JOIN t2 ON f1=f2;
CREATE VIEW v3 AS SELECT * FROM t1 WHERE f1 IN (2,3);
CREATE VIEW v4 AS SELECT * FROM t2 WHERE f2 IN (2,3);
--echo  explain for simple views
EXPLAIN EXTENDED SELECT * FROM v1;
SELECT * FROM v1;
--echo  explain for multitable views
EXPLAIN EXTENDED SELECT * FROM v2;
SELECT * FROM v2;
--echo  explain for views with where
EXPLAIN EXTENDED SELECT * FROM v3 WHERE f11 IN (1,3);
SELECT * FROM v3 WHERE f11 IN (1,3);
--echo explain for joined views
EXPLAIN EXTENDED
  SELECT * FROM v3 JOIN v4 ON f1=f2;
SELECT * FROM v3 JOIN v4 ON f1=f2;

FLUSH STATUS;
EXPLAIN EXTENDED SELECT * FROM v4 WHERE f2 IN (1,3);
SHOW STATUS LIKE 'Handler_read%';
FLUSH STATUS;
SELECT * FROM v4 WHERE f2 IN (1,3);
SHOW STATUS LIKE 'Handler_read%';

# Lots of "SELECT * GROUP BY non-unique-field" below, so:
--source include/turn_off_only_full_group_by.inc

--echo for materialized derived tables
--echo  explain for simple derived
EXPLAIN EXTENDED SELECT * FROM (SELECT * FROM t1 GROUP BY f1) tt;
SELECT * FROM (SELECT * FROM t1 HAVING f1=f1) tt;
--echo  explain showing created indexes and late materialization
FLUSH STATUS;
EXPLAIN EXTENDED
  SELECT * FROM t1 JOIN (SELECT * FROM t2 GROUP BY f2) tt ON f1=f2;
SHOW STATUS LIKE 'Handler_read%';
FLUSH STATUS;
SELECT * FROM t1 JOIN (SELECT * FROM t2 GROUP BY f2) tt ON f1=f2;
SHOW STATUS LIKE 'Handler_read%';

--echo for materialized views
DROP VIEW v1,v2,v3;
CREATE VIEW v1 AS SELECT * FROM t1 GROUP BY f1;
CREATE VIEW v2 AS SELECT * FROM t2 GROUP BY f2;
CREATE VIEW v3 AS SELECT t1.f1,t1.f11 FROM t1 JOIN t1 AS t11 HAVING t1.f1<100;
--echo  explain for simple derived
EXPLAIN EXTENDED SELECT * FROM v1;
SELECT * FROM v1;
--echo  explain showing created indexes and late materialization for views
FLUSH STATUS;
EXPLAIN EXTENDED SELECT * FROM t1 JOIN v2 ON f1=f2;
SHOW STATUS LIKE 'Handler_read%';
FLUSH STATUS;
SELECT * FROM t1 JOIN v2 ON f1=f2;
SHOW STATUS LIKE 'Handler_read%';

EXPLAIN EXTENDED
  SELECT * FROM t1,v3 AS v31,v3 WHERE t1.f1=v31.f1 and t1.f1=v3.f1;
FLUSH STATUS;
SELECT * FROM t1,v3 AS v31,v3 WHERE t1.f1=v31.f1 and t1.f1=v3.f1;
SHOW STATUS LIKE 'Handler_read%';
--echo  explain showing late materialization for views
EXPLAIN EXTENDED SELECT * FROM v1 JOIN v4 ON f1=f2;
SELECT * FROM v1 JOIN v4 ON f1=f2;

--echo merged derived in merged derived
EXPLAIN EXTENDED SELECT * FROM (SELECT * FROM 
  (SELECT * FROM t1 WHERE f1 < 7) tt WHERE f1 > 2) zz;
SELECT * FROM (SELECT * FROM 
  (SELECT * FROM t1 WHERE f1 < 7) tt WHERE f1 > 2) zz;

--echo materialized derived in merged derived
EXPLAIN EXTENDED  SELECT * FROM (SELECT * FROM 
  (SELECT * FROM t1 WHERE f1 < 7 GROUP BY f1) tt WHERE f1 > 2) zz;
SELECT * FROM (SELECT * FROM 
  (SELECT * FROM t1 WHERE f1 < 7 GROUP BY f1) tt WHERE f1 > 2) zz;

--echo merged derived in materialized derived
EXPLAIN  extended SELECT * FROM (SELECT * FROM 
  (SELECT * FROM t1 WHERE f1 < 7) tt WHERE f1 > 2 GROUP BY f1) zz;
SELECT * FROM (SELECT * FROM 
  (SELECT * FROM t1 WHERE f1 < 7) tt WHERE f1 > 2 GROUP BY f1) zz;

--echo materialized derived in materialized derived
EXPLAIN EXTENDED  SELECT * FROM (SELECT * FROM 
  (SELECT * FROM t1 WHERE f1 < 7 GROUP BY f1) tt WHERE f1 > 2 GROUP BY f1) zz;
SELECT * FROM (SELECT * FROM 
  (SELECT * FROM t1 WHERE f1 < 7 GROUP BY f1) tt WHERE f1 > 2 GROUP BY f1) zz;

--echo mat in merged derived join mat in merged derived
EXPLAIN EXTENDED  SELECT * FROM 
 (SELECT * FROM (SELECT * FROM t1 WHERE f1 < 7 GROUP BY f1) tt WHERE f1 > 2) x
JOIN 
 (SELECT * FROM (SELECT * FROM t1 WHERE f1 < 7 GROUP BY f1) tt WHERE f1 > 2) z
 ON x.f1 = z.f1;

FLUSH STATUS;
SELECT * FROM 
 (SELECT * FROM (SELECT * FROM t1 WHERE f1 < 7 GROUP BY f1) tt WHERE f1 > 2) x
JOIN 
 (SELECT * FROM (SELECT * FROM t1 WHERE f1 < 7 GROUP BY f1) tt WHERE f1 > 2) z
 ON x.f1 = z.f1;
SHOW STATUS LIKE 'Handler_read%';
FLUSH STATUS;

--echo merged in merged derived join merged in merged derived
EXPLAIN EXTENDED  SELECT * FROM 
 (SELECT * FROM 
  (SELECT * FROM t1 WHERE f1 < 7 ) tt WHERE f1 > 2 ) x
JOIN 
 (SELECT * FROM 
  (SELECT * FROM t1 WHERE f1 < 7 ) tt WHERE f1 > 2 ) z
 ON x.f1 = z.f1;

SELECT * FROM 
 (SELECT * FROM 
  (SELECT * FROM t1 WHERE f1 < 7 ) tt WHERE f1 > 2 ) x
JOIN 
 (SELECT * FROM 
  (SELECT * FROM t1 WHERE f1 < 7 ) tt WHERE f1 > 2 ) z
 ON x.f1 = z.f1;

--echo materialized in materialized derived join 
--echo   materialized in materialized derived
EXPLAIN EXTENDED  SELECT * FROM 
 (SELECT * FROM 
  (SELECT * FROM t1 WHERE f1 < 7 GROUP BY f1) tt WHERE f1 > 2 GROUP BY f1) x
JOIN 
 (SELECT * FROM 
  (SELECT * FROM t1 WHERE f1 < 7 GROUP BY f1) tt WHERE f1 > 2 GROUP BY f1) z
 ON x.f1 = z.f1;

SELECT * FROM 
 (SELECT * FROM 
  (SELECT * FROM t1 WHERE f1 < 7 GROUP BY f1) tt WHERE f1 > 2 GROUP BY f1) x
JOIN 
 (SELECT * FROM 
  (SELECT * FROM t1 WHERE f1 < 7 GROUP BY f1) tt WHERE f1 > 2 GROUP BY f1) z
 ON x.f1 = z.f1;

--echo merged view in materialized derived
EXPLAIN EXTENDED
SELECT * FROM (SELECT * FROM v4 GROUP BY 1) tt;
SELECT * FROM (SELECT * FROM v4 GROUP BY 1) tt;

--echo materialized view in merged derived
EXPLAIN EXTENDED 
SELECT * FROM ( SELECT * FROM v1 WHERE f1 < 7) tt;
SELECT * FROM ( SELECT * FROM v1 WHERE f1 < 7) tt;

--echo merged view in a merged view in a merged derived
CREATE VIEW v6 AS SELECT * FROM v4 WHERE f2 < 7;
EXPLAIN EXTENDED SELECT * FROM (SELECT * FROM v6) tt;
SELECT * FROM (SELECT * FROM v6) tt;

--echo materialized view in a merged view in a materialized derived
CREATE VIEW v7 AS SELECT * FROM v1;
EXPLAIN EXTENDED SELECT * FROM (SELECT * FROM v7 GROUP BY 1) tt;
SELECT * FROM (SELECT * FROM v7 GROUP BY 1) tt;

--echo JOIN of above two
EXPLAIN EXTENDED SELECT * FROM v6 JOIN v7 ON f2=f1;
SELECT * FROM v6 JOIN v7 ON f2=f1;

--echo test two keys
CREATE TABLE t3(f3 INT, f33 INT);
INSERT INTO t1 VALUES(6,6),(8,8);
INSERT INTO t3 VALUES(1,1),(2,2),(3,3),(5,5);
let $query= SELECT * FROM t1 JOIN (SELECT * FROM t2) tt ON t1.f1=tt.f2
  JOIN t3 ON tt.f22=t3.f3;
eval EXPLAIN EXTENDED $query;
eval $query;

--source include/restore_sql_mode_after_turn_off_only_full_group_by.inc
DROP TABLE t1,t2,t3; 
DROP VIEW v1,v2,v3,v4,v6,v7;

--echo #

--echo #
--echo # BUG#11783262: CRASH IN ITEM_FIELD::ITEM_FIELD IN ITEM.CC ON SUBQUERY
--echo #               IN FROM WITH WL5274 
--echo #

CREATE TABLE t1 (
  col_int_key INT,
  col_time_key time,
  col_varchar_key VARCHAR(1),
  KEY col_int_key (col_int_key),
  KEY col_varchar_key (col_varchar_key,col_int_key)
) ENGINE=INNODB;
SELECT alias1.col_time_key AS field1
FROM ( ( SELECT SQ1_alias1.* FROM t1 AS SQ1_alias1 ) AS alias1
  INNER JOIN t1 AS alias2
  ON (alias2.col_int_key = alias1.col_int_key)
  )
WHERE alias1.col_int_key = 207
ORDER BY alias1.col_varchar_key, field1;

DROP TABLE t1; 
--echo #
--echo # Bug#11807437: VALGRIND WARNING IN MYSQL_DERIVED_OPTIMIZE() LINE 293
--echo #
CREATE TABLE t1 (
  f1 int(11) DEFAULT NULL
);

SELECT 1
FROM (
  SELECT 1, 2 FROM DUAL
  WHERE EXISTS  (
    SELECT f1
    FROM  t1
    )) AS tt
;

DROP TABLE t1;
--echo #

--echo #
--echo # Bug#11808582: VALGRIND ON WL#5274: INVALID WRITE IN MC_REPLACE_STRMEM.C:493) 
--echo #
CREATE TABLE t1 (
  pk INT NOT NULL AUTO_INCREMENT,
  col_int_key INT,
  col_time_key time,
  col_varchar_key VARCHAR(1),
  PRIMARY KEY (pk),
  KEY col_int_key (col_int_key),
  KEY col_varchar_key (col_varchar_key,col_int_key)
) ENGINE=InnoDB;
SELECT tt.col_time_key
FROM ( ( SELECT * FROM t1 ) AS tt
  INNER JOIN t1
  ON (t1.col_int_key = tt.col_int_key)
  )
WHERE tt.col_int_key = 207
ORDER BY tt.col_varchar_key, tt.pk ASC, 1;

DROP TABLE t1;
--echo #
--echo # Bug#11791677 - ASSERTION FAILED IN JOIN_MATERIALIZE_TABLE IN
--echo #                SQL_SELECT.CC ON NESTED SUBQUERY 
--echo #
CREATE TABLE t1 (
  pk int(11) NOT NULL AUTO_INCREMENT,
  col_int_key int(11) DEFAULT NULL,
  col_varchar_key varchar(1) DEFAULT NULL,
  PRIMARY KEY (pk),
  KEY col_varchar_key (col_varchar_key,col_int_key)
);

INSERT INTO t1 VALUES (10,8,'v'), (29,4,'c');
  
CREATE TABLE t2 (  
  pk int(11) NOT NULL AUTO_INCREMENT,
  col_int_nokey int(11) DEFAULT NULL,
  col_varchar_key varchar(1) DEFAULT NULL,
  PRIMARY KEY (pk)
);

INSERT INTO t2 VALUES (16,1,'c'), (20,4,'d');

CREATE TABLE t3 (
  `field1` varchar(1) DEFAULT NULL,
  `field2` int(11) DEFAULT NULL
);

INSERT INTO t3 VALUES ('m',6),('c',4);

SELECT *
FROM t3
WHERE (field1, field2) IN (
  SELECT t1.col_varchar_key AS field1,
         t1.col_int_key AS field2
  FROM ( t1 INNER JOIN (
      SELECT t2.*
      FROM t2
      WHERE t2.col_int_nokey < t2.pk ) AS alias2
    ON (alias2.col_varchar_key = t1.col_varchar_key ) )
  GROUP BY field1, field2
  ORDER BY t1.col_int_key, t1 .pk DESC )
;

DROP TABLE t1,t2,t3;
--echo #

--echo #
--echo # Bug#11791705 - CRASH IN JOIN_MATERIALIZE_TABLE OR ASSERTION FAIL:
--echo #                !TAB->SAVE_READ_FIRST_RECORD
--echo #
CREATE TABLE t1 (a INTEGER);
INSERT INTO t1 VALUES (NULL),(NULL);

SELECT * FROM t1
WHERE (a, a) NOT IN
  (SELECT * FROM (SELECT 8, 4 UNION SELECT 2, 3) tt) ;

DROP TABLE t1; 
--echo #
--echo # Bug#11791649 - ASSERT: FIXED == 0, IN ITEM.CC ON EXPLAIN WITH VIEW
--echo #                IN SUBQUERY 
--echo #
CREATE TABLE t1 (pk int);
INSERT INTO t1 VALUES (1);

CREATE TABLE t2 (col_varchar_nokey varchar(1));
INSERT INTO t2 VALUES ('m'), ('f');

EXPLAIN SELECT pk
FROM t1
WHERE (2) IN
  ( SELECT *
     FROM (SELECT COUNT(col_varchar_nokey) FROM t2) d
  )
; 
DROP TABLE t1,t2;
--echo #

--echo #
--echo # Bug#12735934 - Lost LIMIT clause caused wrong result.
--echo #
CREATE TABLE t1 (f1 VARCHAR(1), key(f1));
INSERT INTO t1 VALUES ('a');
CREATE VIEW v1 AS SELECT f1 FROM t1 ORDER BY 1 LIMIT 0;
SELECT * FROM v1;
DROP VIEW v1;
DROP TABLE t1;

--echo #

--echo #
--echo # Bug#12726927: An outdated assertion caused server failure.
--echo #
CREATE TABLE t1 (
  pk int(11) NOT NULL AUTO_INCREMENT,
  col_int_nokey int(11) NOT NULL,
  col_varchar_key varchar(1) NOT NULL,
  PRIMARY KEY (pk),
  KEY col_varchar_key (col_varchar_key)
) ENGINE=MyISAM;

INSERT INTO t1 VALUES (10,1,'v'), (24,18,'h');

CREATE TABLE t2 (
  pk int(11) NOT NULL AUTO_INCREMENT,
  col_date_key date NOT NULL,
  col_date_nokey date NOT NULL,
  col_time_nokey time NOT NULL,
  col_varchar_key varchar(1) NOT NULL,
  col_varchar_nokey varchar(1) NOT NULL,
  PRIMARY KEY (pk),
  KEY col_date_key (col_date_key),
  KEY col_varchar_key (col_varchar_key)
) ENGINE=MyISAM;

INSERT INTO t2 VALUES (1,'1900-01-01','1900-01-01','00:00:00','k','k');

SELECT OUTR.col_date_key
FROM t2 AS OUTR2
  LEFT JOIN t2 AS OUTR ON OUTR2.pk < OUTR.pk
WHERE ( OUTR.col_varchar_nokey , OUTR.col_varchar_key )
  IN (
    SELECT DISTINCT col_varchar_key , col_varchar_key
    FROM t1
    WHERE col_int_nokey XOR OUTR.col_time_nokey
  )
  XOR OUTR.col_date_nokey IS NULL
;

DROP TABLE t1,t2;
--echo #

--echo #
--echo # Bug#12799731 - CRASH IN END_READ_RECORD.
--echo #
create table t1(f1 char(255) charset utf8);
insert into t1 values('1'),('2'),('3'),('4'),('5'),('6'),('7'),('8'),('9'),('0');
set @save_heap_size= @@max_heap_table_size;
set @@max_heap_table_size= 1;
SET @optimizer_switch_saved= @@optimizer_switch;
SET @@optimizer_switch="derived_merge=off";

flush status;

select count(*) from t1 join (
  select t1.f1 from t1 join t1 as t2 join t1 as t3) tt on t1.f1 = tt.f1;
show status like 'Handler_write';
set @@max_heap_table_size= @save_heap_size;
SET @@optimizer_switch= @optimizer_switch_saved;

drop table t1;

--echo #

--echo #
--echo # Bug#12896124: Crash on rqg_mdl_stability test
--echo #
CREATE TABLE t1(f1 INT);
INSERT INTO t1 VALUES (1),(2),(3);
CREATE FUNCTION func1 (param1 INTEGER) RETURNS INT NOT DETERMINISTIC
return param1;
CREATE FUNCTION func2 (param1 INTEGER) RETURNS INT 
return param1;
SET @optimizer_switch_saved= @@optimizer_switch;
SET @@optimizer_switch="derived_merge=off";
SELECT * FROM (SELECT * FROM t1) tt WHERE f1 = func1(f1);
EXPLAIN SELECT * FROM (SELECT * FROM t1) tt WHERE f1 = func1(f1);
SELECT * FROM (SELECT * FROM t1) tt WHERE f1 = func2(f1);
EXPLAIN SELECT * FROM (SELECT * FROM t1) tt WHERE f1 = func2(f1);
SET @@optimizer_switch= @optimizer_switch_saved;
DROP FUNCTION func1;
DROP FUNCTION func2;
DROP TABLE t1;
--echo #

--echo #
--echo # Bug#12909844: Missing type cast caused false assertion
--echo #
CREATE TABLE t1 ( fk INT) ENGINE=INNODB;
CREATE TABLE t2 (
f1 INT,  f2 INT,  f3 INT,  f4 INT,  f5 INT,  f6 INT,
f7 INT,  f8 INT,  f9 INT,  f10 INT, f11 INT, f12 INT,
f13 INT, f14 INT, f15 INT, f16 INT, f17 INT, f18 INT,
f19 INT, f20 INT, f21 INT, f22 INT, f23 INT, f24 INT,
f25 INT, f26 INT, f27 INT, f28 INT, f29 INT, f30 INT,
f31 INT, f32 TEXT, fk INT) ENGINE=INNODB;
SET @optimizer_switch_saved= @@optimizer_switch;
SET @@optimizer_switch="derived_merge=off";
SELECT alias2.fk AS field1 FROM t1 AS alias1 JOIN
  (SELECT * FROM t2 ) AS alias2 ON alias1.fk = alias2.fk;
EXPLAIN 
SELECT alias2.fk AS field1 FROM t1 AS alias1 JOIN
  (SELECT * FROM t2 ) AS alias2 ON alias1.fk = alias2.fk;
SET @@optimizer_switch= @optimizer_switch_saved;
DROP TABLE t1, t2;
--echo #

--echo #
--echo # Bug#12910039: Incorrect merge caused segmentation fault.
--echo #
CREATE TABLE t1 (f1 int) ENGINE=myisam;
CREATE TABLE t2 (f1 text) ENGINE=innodb;
SELECT 1 FROM (
  ( SELECT * FROM ( SELECT * FROM t2 ) AS alias1 ) AS alias1,
  ( SELECT * FROM t1 ) AS alias2 );
DROP TABLE t1,t2;
--echo #

--echo #
--echo # Bug#12910006: MRR initialization on a derived table caused crash.
--echo #
SET @save_switch= @@SESSION.optimizer_switch;
SET @@SESSION.optimizer_switch="batched_key_access=on,derived_merge=off";

CREATE TABLE t1 ( pk integer auto_increment,
col_blob_key blob, primary key (pk)) ENGINE=innodb;

CREATE TABLE t2 (col_tinytext tinytext null,
pk integer auto_increment, col_text text,
col_blob blob, primary key (pk)) ENGINE=innodb;

SELECT alias1.col_text AS field1 ,
       alias1.col_tinytext AS field2
FROM t2 AS alias1
  LEFT OUTER JOIN ( SELECT * FROM t1 ) AS alias2 ON alias1.pk = alias2.pk
WHERE alias2.pk >=1  AND alias2.pk < 3
ORDER BY field1,field2 ASC;

SET @@SESSION.optimizer_switch= @save_switch;
DROP TABLE t1, t2;

--echo #
--echo # Bug#13106350: MRR initialization on a derived table caused crash.
--echo #

SET @save_switch= @@optimizer_switch;
SET @@optimizer_switch="materialization=off,derived_merge=off";

CREATE TABLE t1 (pk INTEGER PRIMARY KEY, vc VARCHAR(20));

INSERT INTO t1 VALUES(7, 'seven'), (13, 'thirteen');

CREATE TABLE t2 (pk INTEGER PRIMARY KEY, vc1 VARCHAR(20), vc2 VARCHAR(20));

INSERT INTO t2 VALUES(7, 'seven', 's'), (14, 'fourteen', 'f');

CREATE TABLE t3 (pk INTEGER PRIMARY KEY, vc VARCHAR(20));

INSERT INTO t3 VALUES(5, 'f'), (6, 's'), (7, 's');

let $query=
SELECT derived.vc
FROM (SELECT * FROM t1) AS derived
WHERE derived.vc IN (
  SELECT t2.vc1
  FROM t2 JOIN t3 ON t2.vc2=t3.vc);
eval explain $query;
eval $query;

SET @@optimizer_switch= @save_switch;

DROP TABLE t1, t2, t3;

--echo #

--echo #
--echo # Bug#13107577: Derived table in a semi-join caused failed assertion. 
--echo #

SET @save_switch= @@optimizer_switch;
SET @@optimizer_switch="derived_merge=off";

CREATE TABLE t1 (
  `col_int_key` int(11) NOT NULL,
  `col_varchar_nokey` varchar(1) NOT NULL
) ENGINE=MyISAM;

INSERT INTO t1 VALUES (8,'m'), (4,'b'), (4,'x'), (7,'g'), (4,'p');

CREATE VIEW v1 AS SELECT * FROM t1;

SELECT col_int_key
FROM t1
WHERE ( NOT EXISTS (
  SELECT col_varchar_nokey
  FROM t1 
  WHERE ( 7 ) IN (
      SELECT v1.col_int_key
      FROM ( v1 JOIN ( SELECT * FROM t1 ) AS d1
        ON ( d1.col_varchar_nokey = v1.col_varchar_nokey ) )
    )
) )
;

DROP VIEW v1;
DROP TABLE t1;

SET @@optimizer_switch= @save_switch;

--echo #
--echo # Bug#13105833: Crash when using LooseScan sj-strategy for a view.
--echo #
CREATE TABLE t1 (pk int(11)) ENGINE=InnoDB; 
INSERT INTO t1 VALUES (1);

CREATE TABLE t2 (pk int(11)) ENGINE=InnoDB; 
INSERT INTO t2 VALUES (1), (2), (3);

CREATE VIEW v1 AS SELECT DISTINCT pk FROM t1;

SELECT pk 
FROM t2
WHERE pk IN ( SELECT * FROM v1 ) ;

DROP TABLE t1,t2;
DROP VIEW v1;

--echo #

--echo #
--echo # Bug#13261277: Unchecked key length caused missing records.
--echo #
CREATE TABLE t1 (  
  col_varchar varchar(1024) CHARACTER SET utf8 DEFAULT NULL,
  stub1 varchar(1024) CHARACTER SET utf8 DEFAULT NULL,
  stub2 varchar(1024) CHARACTER SET utf8 DEFAULT NULL,
  stub3 varchar(1024) CHARACTER SET utf8 DEFAULT NULL
);

INSERT INTO t1 VALUES
  ('d','d','l','ther'),
  (NULL,'s','NJBIQ','trzetuchv'),
  (-715390976,'coul','MYWFB','cfhtrzetu'),
  (1696792576,'f','i\'s','c'),
  (1,'i','ltpemcfhtr','gsltpemcf'),
  (-663027712,'mgsltpemcf','sa','amgsltpem'),
  (-1686700032,'JPRVK','i','vamgsltpe'),
  (NULL,'STUNB','UNVJV','u'),
  (5,'oka','qyihvamgsl','AXSMD'),
  (NULL,'tqwmqyihva','h','yntqwmqyi'),
  (3,'EGMJN','e','e');

CREATE TABLE t2 (
  col_varchar varchar(10) DEFAULT NULL,
  col_int INT DEFAULT NULL
);

INSERT INTO t2 VALUES ('d',9);

SET @save_heap_size= @@max_heap_table_size;
SET @@max_heap_table_size= 16384;
SET @optimizer_switch_saved= @@optimizer_switch;
SET @@optimizer_switch="derived_merge=off";

SELECT t2.col_int
FROM t2
    RIGHT JOIN ( SELECT * FROM t1 ) AS dt 
  ON t2.col_varchar = dt.col_varchar
WHERE t2.col_int IS NOT NULL ;

--echo # Shouldn't use auto_key0 for derived table
EXPLAIN 
SELECT t2.col_int
FROM t2
    RIGHT JOIN ( SELECT * FROM t1 ) AS dt
  ON t2.col_varchar = dt.col_varchar
WHERE t2.col_int IS NOT NULL ;

SET @@max_heap_table_size= @save_heap_size;
SET @@optimizer_switch= @optimizer_switch_saved;
DROP TABLE t1,t2;
--echo #

--echo #
--echo # Bug#13383857: Another crash in memcpy from
--echo #               join_cache::write_record_data with semijoin
--echo #

CREATE TABLE t1 (
  col_int_key INT DEFAULT NULL,
  col_time_nokey TIME DEFAULT NULL,
  col_varchar_key VARCHAR(1) DEFAULT NULL,
  col_varchar_nokey VARCHAR(1) DEFAULT NULL,
  KEY col_int_key (col_int_key),
  KEY col_varchar_key (col_varchar_key,col_int_key)
);

INSERT INTO t1 VALUES
 (8,'22:55:23','x','x'),
 (7,'10:19:31','d','d'),
 (1,'14:40:36','r','r'),
 (7,'04:37:47','f','f'),
 (9,'19:34:06','y','y'),
 (NULL,'20:35:33','u','u'),
 (1,NULL,'m','m'),
 (9,'14:43:37',NULL,NULL),
 (2,'02:23:09','o','o'),
 (9,'01:22:45','w','w'),
 (2,'00:00:00','m','m'),
 (4,'00:13:25','q','q'),
 (0,'03:47:16',NULL,NULL),
 (4,'01:41:48','d','d'),
 (8,'00:00:00','g','g'),
 (NULL,'22:32:04','x','x'),
 (NULL,'16:44:14','f','f'),
 (0,'17:38:37','p','p'),
 (NULL,'08:46:48','j','j'),
 (8,'14:11:27','c','c');

CREATE TABLE t2 (
  col_int_key INT DEFAULT NULL,
  col_time_nokey TIME DEFAULT NULL,
  col_varchar_key VARCHAR(1) DEFAULT NULL,
  col_varchar_nokey VARCHAR(1) DEFAULT NULL,
  KEY col_int_key (col_int_key),
  KEY col_varchar_key (col_varchar_key,col_int_key)
);

INSERT INTO t2 VALUES
 (4,'22:34:09','v','v'),
 (62,'14:26:02','v','v'),
 (7,'14:03:03','c','c'),
 (1,'01:46:09',NULL,NULL),
 (0,'16:21:18','x','x'),
 (7,'18:56:33','i','i'),
 (7,NULL,'e','e'),
 (1,'09:29:08','p','p'),
 (7,'19:11:10','s','s'),
 (1,'11:57:26','j','j'),
 (5,'00:39:46','z','z'),
 (2,'03:28:15','c','c'),
 (0,'06:44:18','a','a'),
 (1,'14:36:39','q','q'),
 (8,'18:42:45','y','y'),
 (1,'02:57:29',NULL,NULL),
 (1,'16:46:13','r','r'),
 (9,'19:39:02','v','v'),
 (1,NULL,NULL,NULL),
 (5,'20:58:33','r','r');

CREATE TABLE t3 (
  col_int_key INT DEFAULT NULL,
  col_time_nokey TIME DEFAULT NULL,
  col_varchar_key VARCHAR(1) DEFAULT NULL,
  col_varchar_nokey VARCHAR(1) DEFAULT NULL,
  KEY col_int_key (col_int_key),
  KEY col_varchar_key (col_varchar_key,col_int_key)
);

INSERT INTO t3 VALUES (8,'04:07:22','g','g');

SET @optimizer_switch_saved= @@optimizer_switch;
SET @@optimizer_switch="derived_merge=off";

let $query=
SELECT col_time_nokey AS x
FROM (SELECT * FROM t2) AS outr
WHERE col_varchar_nokey IN (
  SELECT innr.col_varchar_key
  FROM (SELECT * FROM t3) AS innr2
    LEFT JOIN (SELECT * FROM t1) AS innr
    ON innr2.col_varchar_key >= innr.col_varchar_key
  WHERE outr.col_varchar_nokey = 'e'
  )
  AND outr.col_varchar_key <> 'r'
;
eval explain $query;
eval $query;

SET @@optimizer_switch= @optimizer_switch_saved;

DROP TABLE t1, t2, t3;

--echo #
--echo # Bug#13354889: Crash on a derived table with more than 64 fields.
--echo #
create table t1 (
field00 int, field01 int, field02 int, field03 int,
field04 int, field05 int, field06 int, field07 int,
field10 int, field11 int, field12 int, field13 int,
field14 int, field15 int, field16 int, field17 int,
field20 int, field21 int, field22 int, field23 int,
field24 int, field25 int, field26 int, field27 int,
field30 int, field31 int, field32 int, field33 int,
field34 int, field35 int, field36 int, field37 int,
field40 int, field41 int, field42 int, field43 int,
field44 int, field45 int, field46 int, field47 int,
field50 int, field51 int, field52 int, field53 int,
field54 int, field55 int, field56 int, field57 int,
field60 int, field61 int, field62 int, field63 int,
field64 int, field65 int, field66 int, field67 int,
field70 int, field71 int, field72 int, field73 int,
field74 int, field75 int, field76 int, field77 int,
field100 int
);

insert into t1(field100) values (1),(2),(3),(4),(5),(6),(7),(8),(9),(0);
insert into t1 select * from t1;
insert into t1 select * from t1;
insert into t1 select * from t1;

SET @optimizer_switch_saved= @@optimizer_switch;
SET @@optimizer_switch="derived_merge=off";

select tt.field100 from t1 join (select * from t1) tt where t1.field100=tt.field100
limit 1;
--echo Should use auto_key0 and ref access.
explain 
select tt.field100 from t1 join (select * from t1) tt where t1.field100=tt.field100
limit 1;
SET @@optimizer_switch= @optimizer_switch_saved;

drop table t1;
--echo #

--echo #
--echo # Bug#13390138: crash in memcpy from join_cache::write_record_data
--echo #

CREATE TABLE t1 (
  col_varchar_key varchar(1),
  col_varchar_nokey varchar(1),
  KEY col_varchar_key (col_varchar_key)
) ENGINE=MyISAM;

INSERT INTO t1 VALUES ('r','r');

CREATE TABLE t2 (
  col_varchar_key varchar(1),
  col_varchar_nokey varchar(1),
  KEY col_varchar_key (col_varchar_key)
);

INSERT INTO t2 VALUES
 (NULL,NULL),
 ('r','r');

CREATE TABLE t3 (
  col_int_key int,
  col_varchar_key varchar(1),
  col_varchar_nokey varchar(1),
  KEY col_int_key (col_int_key),
  KEY col_varchar_key (col_varchar_key, col_int_key)
);

INSERT INTO t3 VALUES
 (9,'f','f'),
 (4,'y','y'),
 (3,'u','u'),
 (2,'m','m'),
 (NULL,NULL,NULL),
 (2,'o','o'),
 (NULL,'r','r'),
 (6,'m','m'),
 (7,'q','q'),
 (6,'c','c');

SET @optimizer_switch_saved= @@optimizer_switch;
SET @@optimizer_switch="derived_merge=off";

let $query=
SELECT grandparent.col_varchar_nokey AS g1
FROM (SELECT * FROM t3) AS grandparent
WHERE grandparent.col_varchar_nokey IN
 (SELECT parent.col_varchar_key AS p1
  FROM (SELECT * FROM t2) AS parent
  WHERE grandparent.col_varchar_key IN (
    SELECT child1.col_varchar_key AS c1
    FROM (SELECT * FROM t1) AS child1
      LEFT JOIN (SELECT * FROM t2) AS child2
      ON child1.col_varchar_nokey <> child2.col_varchar_key
    )
    AND grandparent.col_int_key IS UNKNOWN
  )
ORDER BY grandparent.col_varchar_nokey;

eval explain $query;
eval $query;

SET @@optimizer_switch= @optimizer_switch_saved;

DROP TABLE t1, t2, t3;

--echo #
--echo # Bug#13457552: Crash on instantiating a derived table in a query with
--echo #               empty result.
--echo #
CREATE TABLE t1 ( pk INT, col_blob BLOB ) ENGINE = MyISAM;
CREATE TABLE t2 ( pk INT, col_blob BLOB ) ENGINE = InnoDB;
SET @optimizer_switch_saved= @@optimizer_switch;
SET @@optimizer_switch="derived_merge=off";
SELECT pk FROM ( SELECT col_blob, pk FROM t2 ) AS A NATURAL JOIN t1;
EXPLAIN SELECT pk FROM ( SELECT col_blob, pk FROM t2 ) AS a NATURAL JOIN t1;
SET @@optimizer_switch= @optimizer_switch_saved;
DROP TABLE t1,t2;

--echo #
--echo # Bug #13801019 ASSERTION `0' FAILED IN CREATE_MYISAM_TMP_TABLE
--echo #

CREATE TABLE t1 (a INT, b BLOB) ENGINE=InnoDB;
CREATE TABLE t2 (c INT);
CREATE TABLE t3 (d INT);
INSERT INTO t3 VALUES (0);

SET @optimizer_switch_saved= @@optimizer_switch;
SET @@optimizer_switch="derived_merge=off";

SELECT * FROM (SELECT * FROM t1) AS a1 RIGHT JOIN t3 LEFT JOIN t2 ON d=c ON a=c;

SET @@optimizer_switch= @optimizer_switch_saved;

DROP TABLE t1, t2, t3;

--echo #
--echo # Bug #17814492 - INVALID RESULTS FROM SUBQUERY WITH IN CLAUSE
--echo #

CREATE TABLE t1 (
 a INTEGER NOT NULL,
 b VARCHAR(1000) NOT NULL,
 c TEXT NOT NULL
)ENGINE=InnoDB;

INSERT INTO t1 VALUES (1, 'xxx', 'abc');
INSERT INTO t1 VALUES (2, 'yyy', 'abc');
INSERT INTO t1 SELECT a, b, c FROM t1 WHERE b='yyy';
INSERT INTO t1 SELECT a, b, c FROM t1 WHERE b='yyy';
INSERT INTO t1 SELECT a, b, c FROM t1 WHERE b='yyy';

CREATE TABLE t2 (
 a INTEGER NOT NULL
)ENGINE=InnoDB;

INSERT INTO t2 VALUES (1), (2);

ANALYZE TABLE t1,t2;

SET @save_optimizer_switch= @@optimizer_switch;
SET @@SESSION.optimizer_switch="index_condition_pushdown=on";

EXPLAIN SELECT a1.a, a1.b, a1.c FROM (SELECT a, b, c FROM t1 ) a1
JOIN t2 ON a1.a=t2.a WHERE a1.b='xxx';

SELECT a1.a, a1.b, a1.c FROM (SELECT a, b, c FROM t1 ) a1
JOIN t2 ON a1.a=t2.a WHERE a1.b='xxx';

SET @@SESSION.optimizer_switch= @save_optimizer_switch;

DROP TABLE t2, t1;

--echo # End of test for Bug #17814492

--echo #
--echo # WL#5275 Process subqueries in FROM clause in the same way as view
--echo #

CREATE TABLE t1(a INTEGER, b INTEGER);
CREATE TABLE t2(a INTEGER, b INTEGER);

INSERT INTO t1 VALUES(1, 10), (2, 20);
INSERT INTO t2 VALUES(1, 100), (2, 200);

# Check allowed merge scenarios

# Allowed: Simple selection, joins, WHERE clause

let $query=
SELECT *
FROM t1 JOIN (SELECT * FROM t2) AS dt ON t1.a=dt.a;
eval $query;
eval explain $query;

let $query=
SELECT *
FROM t1, (SELECT * FROM t2) AS dt WHERE t1.a=dt.a;
eval $query;
eval explain $query;

let $query=
SELECT *
FROM (t1 JOIN t2 ON t1.a=t2.a) JOIN (SELECT * FROM t2) AS dt ON t1.a=dt.a;
eval $query;
eval explain $query;

let $query=
SELECT *
FROM t1 JOIN (SELECT t2.a, t2.b FROM t1 JOIN t2 USING (a)) AS dt ON t1.a=dt.a;
eval $query;
eval explain $query;

let $query=
SELECT *
FROM (t1 JOIN t2 USING (a))
     JOIN
     (SELECT t2.a, t2.b FROM t1 JOIN t2 USING (a)) AS dt
     ON t1.a=dt.a;
eval $query;
eval explain $query;

let $query=
SELECT *
FROM (t1 JOIN t2 USING (a))
     JOIN
     (SELECT t1.a, t2.b FROM t1 JOIN t2 USING (a)) AS dt1
     ON t1.a=dt1.a AND t2.b=dt1.b
     JOIN
     (SELECT t2.a, t2.b FROM t1 JOIN t2 USING (a)) AS dt2
     ON dt1.a=dt2.a;
eval $query;
eval explain $query;

let $query=
SELECT *
FROM t1 JOIN (SELECT t2.a, t2.b FROM t1 JOIN t2 USING (a)
              WHERE t1.b > 15) AS dt ON t1.a=dt.a;
eval $query;
eval explain $query;

# Allowed: Subqueries in WHERE clause

let $query=
SELECT *
FROM t1 JOIN (SELECT * FROM t2
              WHERE a IN (SELECT a FROM t1)) AS dt ON t1.a=dt.a;
eval $query;
eval explain $query;

# Disallowed: UNION, aggregated queries, LIMIT, OFFSET, table-less, variables:

let $query=
SELECT *
FROM t1 JOIN (SELECT * FROM t2 UNION SELECT * FROM t2) AS dt ON t1.a=dt.a;
eval $query;
eval explain $query;

let $query=
SELECT *
FROM t1 JOIN (SELECT * FROM t2 UNION ALL SELECT * FROM t2) AS dt ON t1.a=dt.a;
eval $query;
eval explain $query;

let $query=
SELECT *
FROM t1 JOIN (SELECT DISTINCT a, b FROM t2) AS dt ON t1.a=dt.a;
eval $query;
eval explain $query;

let $query=
SELECT *
FROM t1 JOIN (SELECT SUM(a) AS a, SUM(b) AS b FROM t2) AS dt ON t1.a=dt.a;
eval $query;
eval explain $query;

let $query=
SELECT *
FROM t1 JOIN (SELECT a, SUM(b) AS b FROM t2 GROUP BY a) AS dt ON t1.a=dt.a;
eval $query;
eval explain $query;

let $query=
SELECT *
FROM t1 JOIN (SELECT 1 AS a FROM t2 HAVING COUNT(*) > 1) AS dt ON t1.a=dt.a;
eval $query;
eval explain $query;

let $query=
SELECT *
FROM t1 JOIN (SELECT * FROM t2 LIMIT 1) AS dt ON t1.a=dt.a;
eval $query;
eval explain $query;

let $query=
SELECT *
FROM t1 JOIN (SELECT * FROM t2 LIMIT 2 OFFSET 1) AS dt ON t1.a=dt.a;
eval $query;
eval explain $query;

let $query=
SELECT *
FROM t1 JOIN (SELECT 1 AS a) AS dt ON t1.a=dt.a;
eval $query;
eval explain $query;

let $query=
SELECT *
FROM t1 JOIN (SELECT a, b, @c:= a+b FROM t2) AS dt ON t1.a=dt.a;
eval $query;
eval explain $query;

# Allowed: ORDER BY list

# Simple outer query: ORDER BY is propagated to outer level

let $query=
SELECT *
FROM (SELECT * FROM t2 ORDER BY t2.a) AS dt;
eval $query;
eval explain $query;

let $query=
SELECT *
FROM (SELECT * FROM t2 ORDER BY t2.a DESC) AS dt;
eval $query;
eval explain $query;

let $query=
SELECT *
FROM (SELECT * FROM t2 ORDER BY t2.a) AS dt
WHERE dt.a > 0;
eval $query;
eval explain $query;

let $query=
SELECT *
FROM (SELECT * FROM t2 ORDER BY t2.a DESC) AS dt
WHERE dt.a > 0;
eval $query;
eval explain $query;

# Joined outer query: Inner ORDER BY is discarded

let $query=
SELECT *
FROM t1 JOIN (SELECT * FROM t2 ORDER BY t2.a) AS dt ON t1.a=dt.a;
eval $query;
eval explain $query;

let $query=
SELECT *
FROM t1 JOIN (SELECT * FROM t2 ORDER BY t2.a DESC) AS dt ON t1.a=dt.a;
eval $query;
eval explain $query;

# Grouped outer query: Inner ORDER BY is discarded

let $query=
SELECT dt.a, COUNT(*)
FROM (SELECT * FROM t2 ORDER BY t2.a) AS dt
GROUP BY dt.a;
eval $query;
eval explain $query;

let $query=
SELECT dt.a, COUNT(*)
FROM (SELECT * FROM t2 ORDER BY t2.a DESC) AS dt
GROUP BY dt.a;
eval $query;
eval explain $query;

let $query=
SELECT COUNT(*)
FROM (SELECT * FROM t2 ORDER BY t2.a) AS dt;
eval $query;
eval explain $query;

let $query=
SELECT COUNT(*)
FROM (SELECT * FROM t2 ORDER BY t2.a DESC) AS dt;
eval $query;
eval explain $query;

let $query=
SELECT DISTINCT *
FROM (SELECT * FROM t2 ORDER BY t2.a) AS dt;
eval $query;
eval explain $query;

let $query=
SELECT DISTINCT *
FROM (SELECT * FROM t2 ORDER BY t2.a DESC) AS dt;
eval $query;
eval explain $query;

# Ordered outer query: Inner ORDER BY is discarded

let $query=
SELECT *
FROM t1 JOIN (SELECT * FROM t2 ORDER BY t2.a) AS dt ON t1.a=dt.a
ORDER BY t1.b;
eval $query;
eval explain $query;

let $query=
SELECT *
FROM t1 JOIN (SELECT * FROM t2 ORDER BY t2.a DESC) AS dt ON t1.a=dt.a
ORDER BY t1.b;
eval $query;
eval explain $query;

# Non-dependent subquery in SELECT list:

let $query=
SELECT *
FROM t1 JOIN (SELECT a, (SELECT COUNT(*) FROM t1) AS b FROM t2) AS dt
     ON t1.a=dt.a;
eval $query;
eval explain $query;

# Disallowed: Dependent subquery in SELECT list:

let $query=
SELECT *
FROM t1 JOIN (SELECT a, (SELECT b) AS b FROM t2) AS dt ON t1.a=dt.a;
eval $query;
eval explain $query;

# Enable and disable derived table merging:

SET @optimizer_switch_saved= @@optimizer_switch;
SET @@optimizer_switch="derived_merge=off";

let $query=
SELECT *
FROM (t1 JOIN t2 USING (a))
     JOIN (SELECT t2.a, t2.b FROM t1 JOIN t2 USING (a)) AS dt
     ON t1.a=dt.a;
eval $query;
eval explain $query;

SET @@optimizer_switch="derived_merge=on";

eval $query;
eval explain $query;

SET @@optimizer_switch= @optimizer_switch_saved;

# Check that derived tables as update targets are rejected:

--error ER_PARSE_ERROR
INSERT INTO (SELECT * FROM t1) AS dt VALUES(9, 99);

--error ER_PARSE_ERROR
INSERT INTO (SELECT * FROM t1) AS dt SELECT 9, 99;

--error ER_NON_UPDATABLE_TABLE
UPDATE (SELECT * FROM t1) AS dt SET b=b+1;

--error ER_NON_UPDATABLE_TABLE
UPDATE t1 JOIN (SELECT * FROM t2) AS dt ON t1.a=dt.a SET dt.b=dt.b+1;

--error ER_PARSE_ERROR
DELETE FROM (SELECT * FROM t1) AS dt WHERE a=1;

--error ER_NON_UPDATABLE_TABLE
DELETE dt FROM t1 JOIN (SELECT * FROM t2) AS dt ON t1.a=dt.a WHERE t1.a=1;

# Multi-table UPDATE and DELETE allows derived tables that are not updated:

UPDATE t1 JOIN (SELECT * FROM t2) AS dt ON t1.a=dt.a SET t1.b=t1.b+1;

DELETE t1 FROM t1 JOIN (SELECT * FROM t2) AS dt ON t1.a=dt.a WHERE t1.a=1;

SELECT * FROM t1;

SELECT * FROM t2;

DROP TABLE t1, t2;

--echo # Bug#19791944: Assert fail in subselect_hash_sj_engine::exec

CREATE TABLE t1 (
  pk int NOT NULL,
  col_int_key int NOT NULL,
  col_varchar_key varchar(1) NOT NULL,
  PRIMARY KEY (pk),
  KEY col_varchar_key (col_varchar_key, col_int_key)
);

INSERT INTO t1 VALUES
(1,4,'j'), (2,6,'v'), (3,3,'c'), (4,5,'m'), (5,3,'d'), (6,246,'d'), (7,2,'y'), (8,9,'t'),
(9,3,'d'), (10,8,'s'), (11,1,'r'), (12,8,'m'), (13,8,'b'), (14,5,'x'), (15,7,'g'), (16,5,'p'),
(17,1,'q'), (18,6,'w'), (19,2,'d'), (20,9,'e');

CREATE TABLE t2 (
  pk int NOT NULL,
  col_int_nokey int NOT NULL,
  col_int_key int NOT NULL,
  col_date_key date NOT NULL,
  col_varchar_nokey varchar(1) NOT NULL,
  PRIMARY KEY (pk),
  KEY col_int_key (col_int_key),
  KEY col_date_key (col_date_key)
);

INSERT INTO t2 VALUES (1,1,7,'1900-01-01','k');

CREATE TABLE t3 (
  pk int NOT NULL ,
  col_date_nokey date NOT NULL,
  col_varchar_nokey varchar(1) NOT NULL,
  PRIMARY KEY (pk)
);

INSERT INTO t3 VALUES (10,'1900-01-01','b');

let $query=
SELECT outr.col_date_key AS x
FROM (SELECT * FROM t1) AS outr2 LEFT JOIN (SELECT * FROM t2) AS outr
     ON outr2.col_varchar_key = outr.col_varchar_nokey
WHERE (outr.col_int_key, outr.col_int_key) IN
       (SELECT innr.pk AS x, innr.pk AS y
        FROM (SELECT * FROM t3) AS innr
        WHERE innr.col_date_nokey IS NOT NULL XOR
              innr.col_varchar_nokey > 'p'
        ORDER BY innr.col_date_nokey) XOR
      (outr.col_int_nokey < 2 OR
       NOT outr.col_int_key IS NULL)
ORDER BY outr.col_int_key,
         outr.pk;

eval EXPLAIN $query;
eval $query;

DROP TABLE t1, t2, t3;

--echo # Bug#20087645: Assert fail in subselect_hash_sj_engine::exec

CREATE TABLE t1 (
  pk int NOT NULL,
  col_int_nokey int NOT NULL,
  col_varchar_key varchar(1) NOT NULL,
  PRIMARY KEY (pk),
  KEY col_varchar_key(col_varchar_key)
) ENGINE=InnoDB;

INSERT INTO t1 VALUES
 (10,1,'v'), (11,7,'s'), (12,4,'l'), (13,7,'y'), (14,0,'c'), (15,2,'i');

CREATE TABLE t2 (
  pk int NOT NULL,
  col_varchar_key varchar(1) NOT NULL,
  col_varchar_nokey varchar(1) NOT NULL,
  PRIMARY KEY (pk),
  KEY col_varchar_key (col_varchar_key)
) ENGINE=InnoDB;

INSERT INTO t2 VALUES (1,'k','k');

CREATE TABLE t3 (
  pk int NOT NULL,
  col_varchar_nokey varchar(1) NOT NULL,
  PRIMARY KEY (pk)
) ENGINE=InnoDB;

INSERT INTO t3 VALUES
 (1,'j'), (2,'v'), (3,'c'), (4,'m'), (5,'d');

ANALYZE TABLE t1, t2, t3;

let $query=
SELECT table1.pk
FROM (SELECT * FROM t1) AS table1
     LEFT JOIN
       (SELECT * FROM t1) AS table2
       RIGHT OUTER JOIN
       (SELECT * FROM t2) AS table3
       ON table3.col_varchar_nokey = table2.col_varchar_key
     ON table3.pk = table2.col_int_nokey
WHERE table3.col_varchar_key <> ALL
       (SELECT sq1_t1.col_varchar_nokey AS sq1_field1
        FROM (SELECT * FROM t3) AS sq1_t1
             LEFT OUTER JOIN
             (SELECT * FROM t1) AS sq1_t2
             ON sq1_t2.col_varchar_key = sq1_t1.col_varchar_nokey
       ) OR
      table1.pk = 96;

eval EXPLAIN $query;
eval $query;

DROP TABLE t1, t2, t3;

--echo # Bug#19812352: Assert fail in subselect_hash_sj_engine::setup

CREATE TABLE t1 (
  col_time_nokey time NOT NULL
);

INSERT INTO t1 VALUES ('00:00:00');

CREATE TABLE t2 (
  pk int NOT NULL,
  col_int_nokey int NOT NULL,
  col_int_key int NOT NULL,
  col_date_nokey date NOT NULL,
  col_varchar_key varchar(1) NOT NULL,
  col_varchar_nokey varchar(1) NOT NULL,
  PRIMARY KEY (pk),
  KEY col_int_key(col_int_key),
  KEY col_varchar_key(col_varchar_key, col_int_key)
);

INSERT INTO t2 VALUES
(1,4,0,'0001-01-01','j','j'), (2,6,8,'2004-09-18','v','v'),
(3,3,1,'2009-12-01','c','c'), (4,5,8,'2004-12-17','m','m'),
(5,3,9,'2000-03-14','d','d'), (6,246,24,'2000-10-08','d','d'),
(7,2,6,'2006-05-25','y','y'), (8,9,1,'2008-01-23','t','t'),
(9,3,6,'2007-06-18','d','d'), (10,8,2,'2002-10-13','s','s'),
(11,1,4,'1900-01-01','r','r'), (12,8,8,'0001-01-01','m','m'),
(13,8,4,'2006-03-09','b','b'), (14,5,4,'2001-06-05','x','x'),
(15,7,7,'2006-05-28','g','g'), (16,5,4,'2001-04-19','p','p'),
(17,1,1,'1900-01-01','q','q'), (18,6,9,'2004-08-20','w','w'),
(19,2,4,'2004-10-10','d','d'), (20,9,8,'2000-04-02','e','e');

CREATE TABLE t3 (
  pk int NOT NULL,
  col_int_key int NOT NULL,
  col_varchar_key varchar(1) NOT NULL,
  PRIMARY KEY (pk),
  KEY col_varchar_key (col_varchar_key, col_int_key)
);

INSERT INTO t3 VALUES
(10,1,'v'), (11,7,'s'), (12,4,'l'), (13,7,'y'), (14,0,'c'),
(15,2,'i'), (16,9,'h'), (17,4,'q'), (18,0,'a'), (19,9,'v'),
(20,1,'u'), (21,3,'s'), (22,8,'y'), (23,8,'z'), (24,18,'h'),
(25,84,'p'), (26,6,'e'), (27,3,'i'), (28,6,'y'), (29,6,'w');

CREATE TABLE t4 (
  pk int NOT NULL,
  col_int_nokey int NOT NULL,
  col_int_key int NOT NULL,
  col_varchar_nokey varchar(1) NOT NULL,
  PRIMARY KEY (pk),
  KEY col_int_key (col_int_key)
);

INSERT INTO t4 VALUES (10,8,7,'b');

let $query=
SELECT outr.pk AS x
FROM (SELECT * FROM t1) AS outr2
     LEFT JOIN (SELECT * FROM t2) AS outr
     ON outr2.col_time_nokey >= outr.col_date_nokey
WHERE (outr.col_int_nokey, outr.col_int_key) IN
       (SELECT innr.col_int_key AS x,
               innr.col_int_nokey AS y
        FROM (SELECT * FROM t3) AS innr2
             LEFT JOIN (SELECT * FROM t4) AS innr
             ON innr2.col_varchar_key <> innr.col_varchar_nokey
        WHERE innr.col_int_key <> innr.pk OR innr.pk = 9
       ) AND
       outr.pk < 7 XOR outr.col_varchar_nokey <> 'i'
ORDER BY outr.col_varchar_key, outr.pk;

eval EXPLAIN $query;
eval $query;

DROP TABLE t1, t2, t3, t4;

--echo # Bug#19811762: Assert fail in JOIN::propagate_dependencies

CREATE TABLE t1 (
  pk int NOT NULL
);

CREATE TABLE t2 (
  pk int NOT NULL,
  col_int_key int DEFAULT NULL,
  col_varchar_key varchar(1) DEFAULT NULL,
  PRIMARY KEY (pk),
  KEY col_int_key (col_int_key),
  KEY col_varchar_key (col_varchar_key, col_int_key)
);

CREATE TABLE t3 (
  pk int NOT NULL AUTO_INCREMENT,
  col_int_nokey int DEFAULT NULL,
  col_varchar_nokey varchar(1) DEFAULT NULL,
  PRIMARY KEY (pk)
);

let $query=
SELECT table1.pk
FROM   t1 AS table1
     RIGHT JOIN
         t2 AS table2
       LEFT OUTER JOIN
         (SELECT sq2_t1.*
          FROM t2 AS sq2_t1 INNER JOIN t3 AS sq2_t2
               ON sq2_t2.col_int_nokey = sq2_t1.col_int_key
          WHERE sq2_t2.col_varchar_nokey <= sq2_t1.col_varchar_key OR
                sq2_t2.col_int_nokey <> 2
         ) AS table3
        ON table3.col_int_key = table2.col_int_key
      ON table3.pk = table2.col_int_key
WHERE table3.pk >= 6 OR
      table1.pk > 68 AND
      table1.pk < ( 68 + 76 );

eval EXPLAIN $query;
eval $query;

DROP TABLE t1, t2, t3;

--echo #
--echo # Bug#19793998 ASSERTION FAILED: ROWS >= 0.0 IN
--echo #              HANDLER::INDEX_SCAN_COST()
--echo #

SET @optimizer_switch_saved= @@optimizer_switch;
SET @@optimizer_switch="derived_merge=off";

CREATE TABLE t1 (
  pk INTEGER PRIMARY KEY
);

INSERT INTO t1 VALUES (0),(1),(2);

CREATE TABLE t2 (
  pk INTEGER PRIMARY KEY
);

INSERT INTO t2 VALUES (0),(1),(2);

let query=
SELECT SHA(pk) IN (SELECT * FROM (SELECT '' FROM t2) a) FROM t1;

eval explain $query;
eval $query;

DROP TABLE t1, t2;

SET @@optimizer_switch= @optimizer_switch_saved;

--echo # Bug#20073930 Assert fail in store_top_level_join_columns

CREATE TABLE t1 (
  pk int NOT NULL,
  col_varchar_key varchar(1) NOT NULL,
  PRIMARY KEY (pk)
) engine=innodb;

CREATE TABLE t2 (
  pk int NOT NULL,
  col_int_key int NOT NULL,
  PRIMARY KEY (pk),
  KEY col_int_key (col_int_key)
) engine=innodb;

CREATE TABLE t3 (
  pk int NOT NULL,
  PRIMARY KEY (pk)
) engine=innodb;

CREATE TABLE t4 (
  pk int NOT NULL ,
  col_varchar_key varchar(1) NOT NULL,
  PRIMARY KEY (pk)
) engine=innodb;

let query=
SELECT table2.pk AS field2
FROM (SELECT sq1_t2.pk
      FROM t1 AS sq1_t1
           JOIN
            (t1 AS sq1_t2 RIGHT JOIN t2 AS sq1_t3
             ON sq1_t3.pk = sq1_t2.pk
            )
           ON sq1_t3.col_int_key = sq1_t2.pk AND
              sq1_t1.col_varchar_key IN
             (SELECT child_sq1_t2.col_varchar_key AS child_sq1_field1
              FROM t1 AS child_sq1_t2
             )
     ) AS table1
     LEFT JOIN
     t1 AS table2
       JOIN
       (SELECT sq2_t1.* FROM t1 AS sq2_t1) AS table3
       ON table3.col_varchar_key = table2.col_varchar_key 
     ON table3.col_varchar_key = table2.col_varchar_key;

eval explain $query;
eval $query;

DROP TABLE t1, t2, t3, t4;

--echo # Bug#20118755 Assert fail in JOIN::propagate_dependencies

CREATE TABLE t1 (
  pk int NOT NULL ,
  col_varchar_key varchar(1) DEFAULT NULL,
  col_varchar_nokey varchar(1) DEFAULT NULL,
  PRIMARY KEY (pk)
);

CREATE TABLE t2 (
  pk int NOT NULL,
  col_int_nokey int DEFAULT NULL,
  col_int_key int DEFAULT NULL,
  col_varchar_key varchar(1) DEFAULT NULL,
  col_varchar_nokey varchar(1) DEFAULT NULL,
  PRIMARY KEY (pk)
);

let $query=
SELECT table1.pk AS field1,
       table2.pk field2
FROM (SELECT sq1_t1.*
      FROM t1 AS sq1_t1
     ) AS table1
     RIGHT JOIN
       (SELECT sq2_t1.*
        FROM t2 AS sq2_t1
        WHERE sq2_t1.col_int_key NOT IN
               (SELECT child_sq1_t1.col_int_key AS child_sq2_field1
                FROM t2 AS child_sq1_t1
               )
       ) AS table2
       RIGHT JOIN t2 AS table3
       ON table3.col_varchar_nokey = table2.col_varchar_key
     ON table3.col_varchar_nokey = table2.col_varchar_key;

eval explain $query;
eval $query;

DROP TABLE t1, t2;

--echo # Bug#20073366 Assert fail in
--echo #              Optimize_table_order::Optimize_straight_join

CREATE TABLE t1 (
  pk int NOT NULL,
  col_int_nokey int DEFAULT NULL,
  col_int_key int DEFAULT NULL,
  col_date_key date DEFAULT NULL,
  col_varchar_key varchar(1) DEFAULT NULL,
  PRIMARY KEY (pk),
  KEY col_int_key (col_int_key),
  KEY col_date_key (col_date_key),
  KEY col_varchar_key (col_varchar_key, col_int_key)
);

CREATE TABLE t2 (
  pk int NOT NULL,
  col_varchar_key varchar(1) DEFAULT NULL,
  PRIMARY KEY (pk)
);

CREATE TABLE t3 (
  pk int NOT NULL,
  col_varchar_key varchar(1) DEFAULT NULL,
  col_varchar_nokey varchar(1) DEFAULT NULL,
  PRIMARY KEY (pk)
);

let $query=
SELECT STRAIGHT_JOIN alias1.col_date_key AS field1
FROM t1 AS alias1
     INNER JOIN
     ((SELECT  sq1_alias1.col_varchar_key
       FROM t1 AS sq1_alias1 RIGHT OUTER JOIN t2 AS sq1_alias2
            ON sq1_alias2.pk = sq1_alias1.col_int_key
       WHERE ('n', 'l') IN
          (SELECT
                  c_sq1_alias1.col_varchar_nokey AS c_sq1_field1,
                  c_sq1_alias1.col_varchar_key AS c_sq1_field2
           FROM t3 AS c_sq1_alias1
                INNER JOIN
                 (t1 AS c_sq1_alias2
                  INNER JOIN t1 AS c_sq1_alias3
                  ON c_sq1_alias3.col_varchar_key = c_sq1_alias2.col_varchar_key
                 )
                 ON c_sq1_alias3.pk = c_sq1_alias2.pk
           WHERE c_sq1_alias3.col_int_nokey <> c_sq1_alias2.col_int_nokey
          ) AND
             sq1_alias2.col_varchar_key = 't'
       ) AS alias2
        INNER JOIN t3 AS alias3
        ON alias3.col_varchar_nokey = alias2.col_varchar_key
      )
      ON alias3.col_varchar_key = alias2.col_varchar_key;

eval explain $query;
eval $query;

DROP TABLE t1, t2, t3;

--echo # Bug#20204415 Assertion failure in TABLE_LIST::set_merged()

CREATE TABLE t(a INTEGER);
CREATE VIEW v AS SELECT * FROM t;

SET optimizer_switch='derived_merge=off';
PREPARE s1 FROM 'SELECT * FROM v';
PREPARE s2 FROM 'SELECT * FROM (SELECT * FROM t) AS dt';
SET optimizer_switch='derived_merge=on';
EXECUTE s1;
EXECUTE s2;

DEALLOCATE PREPARE s1; 
DEALLOCATE PREPARE s2; 
DROP VIEW v;
DROP TABLE t;

--echo # Bug#20487336 Assert length > 0 && keyparts != 0 in calc_length_and_key

CREATE TABLE t1
 (pk INTEGER PRIMARY KEY,
  col_int_nokey INTEGER,
  col_varchar_nokey VARCHAR(1),
  col_varchar_key VARCHAR(1),
  KEY col_varchar_key(col_varchar_key)
) engine=innodb;

INSERT INTO t1 (pk) VALUES
 (1), (2), (3), (4), (5), (6), (7), (8), (9), (10),
 (11), (12), (13), (14), (15), (16), (17), (18), (19), (20);

CREATE TABLE t2
 (pk INTEGER PRIMARY KEY,
  col_varchar_key VARCHAR(1),
  KEY col_varchar_key(col_varchar_key)
) engine=innodb;

INSERT INTO t2 (pk) VALUES
 (1), (2), (3), (4), (5), (6), (7), (8), (9), (10),
 (11), (12), (13), (14), (15), (16), (17), (18), (19), (20);

CREATE TABLE t3
 (pk INTEGER PRIMARY KEY,
  col_varchar_key VARCHAR(1),
  KEY col_varchar_key(col_varchar_key)
) engine=innodb;

INSERT INTO t3 (pk) VALUES
 (1), (2);

ANALYZE TABLE t1, t2, t3;

let $query=
SELECT MIN(alias1.col_varchar_nokey) AS field1
FROM (SELECT sq1_alias1.*
      FROM t1 AS sq1_alias1, t1 AS sq1_alias2
      WHERE sq1_alias1.col_varchar_nokey IN
                (SELECT c_sq1_alias2.col_varchar_key AS c_sq1_field1
                 FROM t1 AS c_sq1_alias1 INNER JOIN
                      t1 AS c_sq1_alias2
                      ON c_sq1_alias2.col_varchar_nokey = c_sq1_alias1.col_varchar_key
                 WHERE c_sq1_alias1.col_int_nokey <> c_sq1_alias1.col_int_nokey
                ) AND
            sq1_alias2.pk = sq1_alias1.pk
     ) AS alias1,
     (SELECT sq2_alias1.*
      FROM t2 AS sq2_alias1 RIGHT JOIN
           t3 AS sq2_alias2
           ON sq2_alias2.col_varchar_key = sq2_alias1.col_varchar_key
     ) AS alias2;

eval explain $query;
eval $query;

DROP TABLE t1, t2, t3;

--echo #
--echo # Bug #18607971 : 5.5 TO 5.6 REGRESSION WITH A SUBQUERY IN THE FROM
--echo #                 CLAUSE.
--echo #

CREATE TABLE t(id INT PRIMARY KEY,
               c1 INT, c2 INT, key(c2)) engine=InnoDB;
INSERT INTO t(id, c1, c2) VALUES(1, 2, 3), (2, 3, 4), (3, 3, 4), (4, 3, 4);

ANALYZE TABLE t;

EXPLAIN SELECT * FROM
             (SELECT t1.c1
              FROM t t1 INNER JOIN t t2 ON t1.c1= 3
              GROUP BY t1.c1) a, t b
             WHERE b.id BETWEEN 1 AND 10;

EXPLAIN SELECT * FROM
             (SELECT t1.id
              FROM t t1 INNER JOIN t t2 ON t1.id=1 AND t1.c1=t2.id
              GROUP BY t1.id, t2.c2) a, t b
             WHERE b.id BETWEEN 1 AND 10;

EXPLAIN SELECT * FROM
             (SELECT t1.c1
              FROM t t1 INNER JOIN t t2 ON t1.c1= 3 AND t2.c2= 3
              GROUP BY t1.c1) a, t b
             WHERE b.id BETWEEN 1 AND 10;

EXPLAIN SELECT * FROM
             (SELECT t1.c1
              FROM t t1 INNER JOIN t t2 ON t1.c1= 3 AND t2.c2= 3
              GROUP BY t1.c1, t2.c2) a, t b
             WHERE b.id BETWEEN 1 AND 10;

EXPLAIN SELECT * FROM
             (SELECT t1.c1
              FROM t t1 INNER JOIN t t2 ON t1.c1= 3 AND t2.c2= 3
              GROUP BY t1.c1, t1.id) a, t b
             WHERE b.id BETWEEN 1 AND 10;

EXPLAIN SELECT * FROM
             (SELECT t1.id
              FROM t t1 INNER JOIN t t2 ON t1.id=1 AND t1.c1=t2.c1
              GROUP BY t2.c1, t1.id) a, t b
             WHERE b.id BETWEEN 1 AND 10;

EXPLAIN SELECT * FROM
             (SELECT t1.id
              FROM t t1 INNER JOIN t t2 ON t1.id=1 AND t1.c1=t2.id
              GROUP BY t2.c1, t1.id) a, t b
             WHERE b.id BETWEEN 1 AND 10;

EXPLAIN SELECT * FROM
             (SELECT t1.id
              FROM t t1 INNER JOIN t t2 ON t1.id=1 AND t1.c1=t2.id
              GROUP BY t2.c2, t1.id) a, t b
             WHERE b.id BETWEEN 1 AND 10;

EXPLAIN SELECT * FROM
             (SELECT t1.id
              FROM t t1 INNER JOIN t t2 ON t1.id=1 AND t1.c1=t2.id
              GROUP BY t1.id, t2.c2) a, t b
             WHERE b.id BETWEEN 1 AND 10;

EXPLAIN SELECT * FROM
             (SELECT t1.id
              FROM t t1 INNER JOIN t t2 INNER JOIN t t3 ON t1.id=1 AND t1.c1=t2.id AND t2.c1=t3.id
              GROUP BY t1.id, t2.c2, t3.c2) a, t b
             WHERE b.id BETWEEN 1 AND 10;

#distinct
EXPLAIN SELECT * FROM
             (SELECT DISTINCT t1.id
              FROM t t1
              WHERE t1.id= 1) a, t b
             WHERE b.id BETWEEN 1 AND 10;

#group by with expression.
EXPLAIN SELECT * FROM
             (SELECT t1.id + 1
              FROM t t1 INNER JOIN t t2 ON t1.id= 1
              GROUP BY t1.id + 1) a, t b
             WHERE b.id BETWEEN 1 AND 10;

EXPLAIN SELECT * FROM
             (SELECT t1.c1
              FROM t t1 INNER JOIN t t2 ON t1.c1= 3
              GROUP BY 1.5) a, t b
             WHERE b.id BETWEEN 1 AND 10;

EXPLAIN SELECT * FROM
             (SELECT t1.id
              FROM t t1 INNER JOIN t t2 ON mod(t1.id,1000)= 1
              GROUP BY t1.id) a, t b
             WHERE b.id BETWEEN 1 AND 10;

EXPLAIN SELECT * FROM
             (SELECT t1.id + 1
              FROM t t1 INNER JOIN t t2 ON t1.id + 1= 2
              GROUP BY t1.id + 1) a, t b
             WHERE b.id BETWEEN 1 AND 10;

#Test view ref in group by.
CREATE VIEW v1 AS SELECT c1 a FROM t WHERE c1 = 3;
CREATE VIEW v2 AS SELECT c2 b FROM t WHERE c2 > 3;
EXPLAIN SELECT * FROM (SELECT v1.a
               FROM v1 LEFT OUTER JOIN v2 ON v1.a = v2.b
               GROUP BY v1.a) p, t q
               WHERE q.id BETWEEN 1 AND 10;

DROP VIEW v1;
CREATE VIEW v1 AS SELECT c1 a FROM t;

EXPLAIN SELECT * FROM (SELECT v1.a
               FROM v1 LEFT OUTER JOIN v2 ON v1.a = v2.b AND v1.a = 10
               GROUP BY v1.a) p, t q
               WHERE q.id BETWEEN 1 AND 10;

EXPLAIN SELECT * FROM (SELECT v1.a
               FROM v1 LEFT OUTER JOIN v2 ON v1.a = v2.b
               WHERE v1.a = 3
               GROUP BY v1.a) p, t q
               WHERE q.id BETWEEN 1 AND 10;

DROP VIEW v1, v2;
DROP TABLE t;

--echo # Bug #20443457 : Assert fail in calc_length_and_keyparts

CREATE TABLE t1(
  pk INTEGER PRIMARY KEY,
  k INTEGER,
  KEY k(k),
  nk INTEGER);

INSERT INTO t1 VALUES(1, 10, 100), (2, 20, 200);

set @optimizer_switch_saved=@@optimizer_switch;
set @@optimizer_switch='firstmatch=off';

let $query=
SELECT t1.k
FROM t1 RIGHT JOIN
     (SELECT t2.*
      FROM t1 AS t2 JOIN t1 AS t3
           ON TRUE
      WHERE t3.k IN (SELECT k FROM t1 AS t4 WHERE k>1)
     ) AS dt
     ON t1.pk = dt.pk;

eval explain $query;
eval $query;

SET @@optimizer_switch=@optimizer_switch_saved;

DROP TABLE t1;

--echo # Bug#20733540: Assertion failed: !table || (!table->read_set ...)

CREATE TABLE t1(a INTEGER, b VARCHAR(10));

INSERT INTO t1 VALUES (1,'a');

CREATE TABLE t2(c INTEGER);

INSERT INTO t2 VALUES(0);

SELECT 1
FROM (SELECT b FROM t1 WHERE a) AS dt1
     RIGHT JOIN t2
     ON c NOT BETWEEN 1 AND 2
     NATURAL JOIN t1 AS t3;

DROP TABLE t1, t2;

--echo # Bug#21512842: Sig 11 in check_column_grant_in_table_ref

CREATE TABLE t1 (
 pk INTEGER,
 col_varchar JSON NOT NULL,
 PRIMARY KEY (pk)
);

CREATE TABLE t2 (
 pk INTEGER,
 col_date_key DATE NOT NULL,
 PRIMARY KEY (pk)
);

set sql_mode='';
SELECT *
FROM (SELECT alias2.pk AS field1
      FROM t1 AS alias1
           LEFT OUTER JOIN t2 AS alias2
           ON JSON_UNQUOTE(JSON_EXTRACT(alias1.col_varchar,'$.varc'))
              COLLATE utf8mb4_general_ci = alias2.col_date_key
      GROUP BY JSON_QUOTE(JSON_EXTRACT(field1,'$.intc'))
     ) AS dt;
set sql_mode=default;

DROP TABLE t1, t2;

--echo # Bug#21350125: Wrong results when ORDER BY is removed

CREATE TABLE t1 (
  c1n varchar(1) NOT NULL,
  c1k varchar(2) DEFAULT NULL,
  KEY c1k (c1k)
);

INSERT INTO t1 VALUES ('j','jj'),('r','rr');

CREATE TABLE t2 (
  c2k varchar(1) NOT NULL,
  c2n varchar(2) DEFAULT NULL,
  KEY c2k (c2k)
);

INSERT INTO t2 VALUES
('f','ff'),('t','tt'),('c','cc'),('c','cc'),('r','rr'),('k','kk');

CREATE TABLE empty (dummy INTEGER);

CREATE VIEW vr AS
SELECT t2.c2n AS v_field
FROM t1 RIGHT JOIN t2
     ON t2.c2k = t1.c1k;

CREATE VIEW vl AS
SELECT t2.c2n AS v_field
FROM t2 LEFT JOIN t1
     ON t2.c2k = t1.c1k;

# Check with derived tables, and that LEFT JOIN and RIGHT JOIN are equivalent.
# Check prepared statements too.

let $query=
SELECT alias1.dt_field AS field1
FROM (SELECT t2.c2n AS dt_field
      FROM t1 RIGHT JOIN t2
           ON t2.c2k = t1.c1k
     ) AS alias1
     RIGHT JOIN t2 AS alias2
     ON alias2.c2n = alias1.dt_field;

eval $query;
eval prepare s from '$query';

execute s;
deallocate prepare s;

let $query=
SELECT alias1.dt_field AS field1
FROM (SELECT t2.c2n AS dt_field
      FROM t2 LEFT JOIN t1
           ON t2.c2k = t1.c1k
     ) AS alias1
     RIGHT JOIN t2 AS alias2
     ON alias2.c2n = alias1.dt_field;

eval $query;
eval prepare s from '$query';

execute s;
deallocate prepare s;

# Check that use of views give same result as derived tables.

SELECT alias1.v_field AS field1
FROM vl AS alias1
     RIGHT JOIN t2 AS alias2
     ON alias2.c2n = alias1.v_field;

SELECT alias1.v_field AS field1
FROM vr AS alias1
     RIGHT JOIN t2 AS alias2
     ON alias2.c2n = alias1.v_field;

# Check more complicated join nests

SELECT alias1.dt_field AS field1
FROM (SELECT t2.c2n AS dt_field
      FROM t1 RIGHT JOIN
             (empty RIGHT JOIN t2
              ON TRUE)
           ON t2.c2k = t1.c1k
     ) AS alias1
     RIGHT JOIN t2 AS alias2
     ON alias2.c2n = alias1.dt_field;

SELECT alias1.dt_field AS field1
FROM (SELECT t2.c2n AS dt_field
      FROM t1 RIGHT JOIN
             (t2 LEFT JOIN empty
              ON TRUE)
           ON t2.c2k = t1.c1k
     ) AS alias1
     RIGHT JOIN t2 AS alias2
     ON alias2.c2n = alias1.dt_field;

DROP VIEW vl, vr;
DROP TABLE t1, t2, empty;

--echo # Bug#22239474: Unexpected error 1093 on nested subquery for update

CREATE TABLE t1 (id INTEGER PRIMARY KEY, d INTEGER);

INSERT INTO t1 VALUES(1, 10), (2, 20);

let $query=
DELETE FROM t1
WHERE id IN (SELECT * FROM (SELECT id FROM t1) AS dt);

eval explain $query;
eval $query;

INSERT INTO t1 VALUES(1, 10), (2, 20);

let $query=
UPDATE t1 SET d= NULL
WHERE id IN (SELECT * FROM (SELECT id FROM t1) AS dt);

eval explain $query;
eval $query;

let $query=
INSERT INTO t1 SELECT id+10, d FROM t1;

eval explain $query;
eval $query;

let $query=
INSERT INTO t1 SELECT id+20, d FROM (SELECT * FROM t1) AS dt;

eval explain $query;
eval $query;

DROP TABLE t1;

--echo # Bug#22223202: Query with double nested subquery much slower in 5.7

CREATE TABLE t1 (
  t1_rowid bigint unsigned NOT NULL,
  t1_co varchar(1) NOT NULL,
  t1_inv_date char(3) NOT NULL,
  UNIQUE KEY rowid (t1_rowid),
  KEY invdate (t1_co, t1_inv_date)
);

INSERT INTO t1 VALUES (505975,'D','s:1'),(505981,'D','s:1'),(505869,'D','s:3');

CREATE TABLE t2 (
  t2_rowid bigint unsigned NOT NULL,
  t2_end_date char(3) NOT NULL,
  UNIQUE KEY rowid (t2_rowid),
  KEY end_date (t2_end_date)
);

INSERT INTO t2 VALUES (9,'_:L'), (10,'_<2'), (11,'_<N');

let $query=
SELECT t1_inv_date
FROM t1 LEFT JOIN
     (SELECT curr.t2_end_date As end_date,
             (SELECT prev.t2_end_date
              FROM t2 AS prev
              WHERE prev.t2_end_date < curr.t2_end_date
              ORDER BY prev.t2_end_date DESC LIMIT 1) AS prev_end_date
      FROM t2 AS curr
      WHERE curr.t2_end_date >= 's:1'
     ) AS periods
     ON periods.prev_end_date < t1_inv_date AND
        periods.end_date >= t1_inv_date;

eval explain $query;
eval $query;

DROP TABLE t1, t2;

--echo # Bug#22176604: Wrong result on outer join with uncorrelated subquery

CREATE TABLE t1 (a INT, KEY(a));
INSERT INTO t1 VALUES  (1), (NULL);

CREATE TABLE t2 (b INT, KEY(b));
INSERT INTO t2 VALUES (7), (NULL), (1), (5), (8), (6), (4), (0), (3), (NULL);

CREATE TABLE t3 (c INT);
INSERT INTO t3 VALUES (NULL), (1), (5);

let $query=
SELECT * FROM t1 LEFT JOIN (
  SELECT t3.* FROM t2 INNER JOIN t3 ON b = c
) AS sq ON a <= sq.c;

eval explain $query;
eval $query;

DROP TABLE t1, t2, t3;

--echo # Bug#22343301: Error 1093 (HY000): You can't specify target table'.'
--echo #               for update in FROM clause

CREATE TABLE users (
 id int unsigned AUTO_INCREMENT,
 name varchar(255),
 position int DEFAULT NULL,
 PRIMARY KEY (id));

INSERT INTO users (name, position) VALUES
 ('user1','1'), ('user2','2'), ('user3','3'), ('user4','4'), ('user5','5');

--echo # Single-table update with non-mergeable derived table
UPDATE users
SET position = (SELECT COUNT(pos) + 1
                FROM (SELECT DISTINCT position AS pos FROM users) AS t2
                WHERE t2.pos < users.position)
WHERE id = 3;

--echo # Single-table update with mergeable derived table
--echo # (but not merged due to being used in a subquery of an UPDATE statement)
UPDATE users
SET position = (SELECT COUNT(pos) + 1
                FROM (SELECT position AS pos FROM users) AS t2
                WHERE t2.pos < users.position)
WHERE id = 3;

--echo # Multi-table update with non-mergeable derived table
UPDATE users, (SELECT 1) AS dummy
SET position = (SELECT COUNT(pos) + 1
                FROM (SELECT DISTINCT position AS pos FROM users) AS t2
                WHERE t2.pos < users.position)
WHERE id = 3;

--echo # Multi-table update with mergeable derived table
UPDATE users, (SELECT 1) AS dummy
SET position = (SELECT COUNT(pos) + 1
                FROM (SELECT position AS pos FROM users) AS t2
                WHERE t2.pos < users.position)
WHERE id = 3;

--error ER_UPDATE_TABLE_USED
UPDATE users
SET position = (SELECT COUNT(t2.position) + 1
                FROM users AS t2
                WHERE t2.position < users.position)
WHERE id = 3;

--error ER_UPDATE_TABLE_USED
UPDATE users, (SELECT 1) AS dummy
SET position = (SELECT COUNT(t2.position) + 1
                FROM users AS t2
                WHERE t2.position < users.position)
WHERE id = 3;

DROP TABLE users;

<<<<<<< HEAD
--echo # Bug#22783011 assertion failed: base_select != removed_select &&
--echo #              aggr_select != removed_select

CREATE TABLE t(a INTEGER) engine=innodb;
INSERT INTO t VALUES(1);
--error ER_INVALID_GROUP_FUNC_USE
SELECT (SELECT 1 FROM (SELECT 1 FROM t WHERE SUM(1)) AS t);
DROP TABLE t;
=======
--echo # Bug#23074801: Delete from joined tables with where using derived table
--echo #               fails with error 1093

CREATE TABLE t1 (id INTEGER, d1 INTEGER);
CREATE TABLE t2 (id INTEGER, d2 INTEGER);
DELETE t1, t2
FROM t1 LEFT JOIN t2 ON t1.id = t2.id
WHERE t1.id IN (SELECT * FROM (SELECT id FROM t1) AS t1sub);
DROP TABLE t1, t2;
>>>>>>> 7c54594c
<|MERGE_RESOLUTION|>--- conflicted
+++ resolved
@@ -2690,7 +2690,6 @@
 
 DROP TABLE users;
 
-<<<<<<< HEAD
 --echo # Bug#22783011 assertion failed: base_select != removed_select &&
 --echo #              aggr_select != removed_select
 
@@ -2699,7 +2698,7 @@
 --error ER_INVALID_GROUP_FUNC_USE
 SELECT (SELECT 1 FROM (SELECT 1 FROM t WHERE SUM(1)) AS t);
 DROP TABLE t;
-=======
+
 --echo # Bug#23074801: Delete from joined tables with where using derived table
 --echo #               fails with error 1093
 
@@ -2708,5 +2707,4 @@
 DELETE t1, t2
 FROM t1 LEFT JOIN t2 ON t1.id = t2.id
 WHERE t1.id IN (SELECT * FROM (SELECT id FROM t1) AS t1sub);
-DROP TABLE t1, t2;
->>>>>>> 7c54594c
+DROP TABLE t1, t2;