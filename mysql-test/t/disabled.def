##############################################################################
#
#  List the test cases that are to be disabled temporarily.
#
#  Separate the test case name and the comment with ':'.
#
#    <testcasename> : BUG#<xxxx> <date disabled> <disabler> <comment>
#
#  Do not use any TAB characters for whitespace.
#
##############################################################################
read_many_rows_innodb    : Bug#11748886 2010-11-15 mattiasj report already exists
archive-big              : Bug#11817185 2011-03-10 Anitha Disabled since this leads to timeout on Solaris Sparc
ds_mrr-big @solaris      : Bug#14168107 2012-04-03 Hemant disabled new test added by Olav Sandstå,since this leads to timeout on Solaris on slow sparc servers
mysql_embedded_client_test	: Bug#13964673 2012-04-16 amitbha since most of the test cases are failing
mysql_client_test_embedded : Bug#16084066 2013-01-08 Disabled since this test is failing
<<<<<<< HEAD
ssl-big                  : Bug #18977126 MAIN.SSL-BIG FAILS WITH TIMEOUT Times out on weekly, disable it
explain_for_connection_rqg_json  : Bug#20697533 2015-03-20 erlend Fails several times each day on all platforms
explain_for_connection_rqg_trad : Bug#20697533 2015-03-20 erlend Fails several times each day on all platforms
=======
events_time_zone         : percona disabled because the test is fundamentally unstable https://bugs.launchpad.net/percona-server/+bug/1616320
>>>>>>> 392f55ab
<|MERGE_RESOLUTION|>--- conflicted
+++ resolved
@@ -14,10 +14,7 @@
 ds_mrr-big @solaris      : Bug#14168107 2012-04-03 Hemant disabled new test added by Olav Sandstå,since this leads to timeout on Solaris on slow sparc servers
 mysql_embedded_client_test	: Bug#13964673 2012-04-16 amitbha since most of the test cases are failing
 mysql_client_test_embedded : Bug#16084066 2013-01-08 Disabled since this test is failing
-<<<<<<< HEAD
 ssl-big                  : Bug #18977126 MAIN.SSL-BIG FAILS WITH TIMEOUT Times out on weekly, disable it
 explain_for_connection_rqg_json  : Bug#20697533 2015-03-20 erlend Fails several times each day on all platforms
 explain_for_connection_rqg_trad : Bug#20697533 2015-03-20 erlend Fails several times each day on all platforms
-=======
-events_time_zone         : percona disabled because the test is fundamentally unstable https://bugs.launchpad.net/percona-server/+bug/1616320
->>>>>>> 392f55ab
+events_time_zone         : percona disabled because the test is fundamentally unstable https://bugs.launchpad.net/percona-server/+bug/1616320