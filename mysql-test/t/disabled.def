##############################################################################
#
#  List the test cases that are to be disabled temporarily.
#
#  Separate the test case name and the comment with ':'.
#
#      <testcasename>  : Comment test
#
#  Do not use any TAB characters for whitespace.
#
##############################################################################
<<<<<<< HEAD

=======
archive              : Change between azio and gzio is causing an issue
>>>>>>> 1f4460ec
events               : Test case instability - infinite locking. To be fixed.
func_group           : Bug#15448
func_math            : Bug#15448
group_min_max        : Bug#15448 
#ndb_alter_table_row : sometimes wrong error 1015!=1046
ndb_autodiscover     : Needs to be fixed w.r.t binlog
ndb_autodiscover2    : Needs to be fixed w.r.t binlog
ndb_binlog_basic     : Results are not deterministic, Tomas will fix
ndb_binlog_ddl_multi : Bug#17038 [PATCH PENDING]
ndb_gis              : garbled msgs from corrupt THD*
ndb_load             : Bug#17233
partition_03ndb      : Bug#16385
ps_7ndb              : dbug assert in RBR mode when executing test suite
rpl_bit_npk          : Bug#13418
rpl_ddl              : Bug#15963 SBR does not show "Definer" correctly
rpl_ndb_auto_inc     : Bug#17086
rpl_ndb_basic        : Bug#16228 [IN REVIEW]
rpl_ndb_relay_space  : Bug#16993
rpl_ndb_sp007        : Bug #17290
rpl_sp               : Bug#16456
rpl_until            : Unstable test case, bug#15886
sp-goto              : GOTO is currently is disabled - will be fixed in the future
subselect            : Bug#15706 (ps mode) [PATCH PENDING]<|MERGE_RESOLUTION|>--- conflicted
+++ resolved
@@ -9,11 +9,6 @@
 #  Do not use any TAB characters for whitespace.
 #
 ##############################################################################
-<<<<<<< HEAD
-
-=======
-archive              : Change between azio and gzio is causing an issue
->>>>>>> 1f4460ec
 events               : Test case instability - infinite locking. To be fixed.
 func_group           : Bug#15448
 func_math            : Bug#15448
