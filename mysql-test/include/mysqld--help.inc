--- conflicted
+++ resolved
@@ -18,12 +18,8 @@
   # their paths may vary:
   @skipvars=qw/basedir open-files-limit general-log-file log plugin-dir
                log-slow-queries pid-file slow-query-log-file
-<<<<<<< HEAD
-  	       datadir slave-load-tmpdir tmpdir socket tls-version/;
-=======
 			   datadir slave-load-tmpdir tmpdir socket
-			   secure-file-priv/;
->>>>>>> 5c6169fb
+			   tls-version secure-file-priv/;
 
   # Plugins which may or may not be there:
   @plugins=qw/innodb ndb archive blackhole federated partition ndbcluster debug temp-pool ssl des-key-file
