--- conflicted
+++ resolved
@@ -283,7 +283,6 @@
 our $opt_manual_debug;
 our $opt_debugger;
 our $opt_client_debugger;
-our $opt_gterm;
 
 my $config; # The currently running config
 my $current_config_name; # The currently running config file template
@@ -353,12 +352,9 @@
 my $opt_helgrind;
 my %mysqld_logs;
 my $opt_debug_sync_timeout= 600; # Default timeout for WAIT_FOR actions.
-<<<<<<< HEAD
 my $daemonize_mysqld= 0;
-=======
 my $opt_mtr_term_args = env_or_val(MTR_TERM => "xterm -title %title% -e");
 my $opt_lldb_cmd = env_or_val(MTR_LLDB => "lldb");
->>>>>>> 702a6342
 
 sub testcase_timeout ($) {
   my ($tinfo)= @_;
@@ -1227,8 +1223,6 @@
              'debug-common'             => \$opt_debug_common,
              'debug-server'             => \$opt_debug_server,
              'gdb'                      => \$opt_gdb,
-             # For using gnome-terminal when using --gdb option
-             'gterm'                    => \$opt_gterm,
              'lldb'                     => \$opt_lldb,
              'client-gdb'               => \$opt_client_gdb,
              'client-lldb'              => \$opt_client_lldb,
@@ -6916,22 +6910,8 @@
 
   $$args= [];
 
-<<<<<<< HEAD
-
-  if ($opt_gterm) {
-    mtr_add_arg($$args, "--title");
-    mtr_add_arg($$args, "$type");
-    mtr_add_arg($$args, "--wait");
-    mtr_add_arg($$args, "--");
-  } else {
-    mtr_add_arg($$args, "-title");
-    mtr_add_arg($$args, "$type");
-    mtr_add_arg($$args, "-e");
-  }
-=======
   my $term_exe;
   set_term_args($opt_mtr_term_args, $term_exe, $$args, $type);
->>>>>>> 702a6342
 
   if ( $exe_libtool )
   {
@@ -6944,15 +6924,7 @@
   mtr_add_arg($$args, "$gdb_init_file");
   mtr_add_arg($$args, "$$exe");
 
-<<<<<<< HEAD
-  if ($opt_gterm) {
-    $$exe= "gnome-terminal";
-  } else {
-    $$exe= "xterm";
-  }
-=======
   $$exe= $term_exe;
->>>>>>> 702a6342
 }
 
  #
@@ -6984,28 +6956,16 @@
   }
 
   $$args= [];
-<<<<<<< HEAD
-  mtr_add_arg($$args, "-title");
-  mtr_add_arg($$args, "$type");
-  mtr_add_arg($$args, "-e");
-
-  mtr_add_arg($$args, "lldb");
-=======
 
   my $term_exe;
   set_term_args($opt_mtr_term_args, $term_exe, $$args, $type);
 
   mtr_add_arg($$args, $opt_lldb_cmd);
->>>>>>> 702a6342
   mtr_add_arg($$args, "-s");
   mtr_add_arg($$args, "$lldb_init_file");
   mtr_add_arg($$args, "$$exe");
 
-<<<<<<< HEAD
-  $$exe= "xterm";
-=======
   $$exe= $term_exe;
->>>>>>> 702a6342
 }
 
 #
