#!/usr/bin/perl
# -*- cperl -*-

#
##############################################################################
#
#  mysql-test-run.pl
#
#  Tool used for executing a suite of .test file
#
#  See the "MySQL Test framework manual" for more information
#  http://dev.mysql.com/doc/mysqltest/en/index.html
#
#  Please keep the test framework tools identical in all versions!
#
##############################################################################
#
# Coding style directions for this perl script
#
#   - To make this Perl script easy to alter even for those that not
#     code Perl that often, keeep the coding style as close as possible to
#     the C/C++ MySQL coding standard.
#
#   - All lists of arguments to send to commands are Perl lists/arrays,
#     not strings we append args to. Within reason, most string
#     concatenation for arguments should be avoided.
#
#   - Functions defined in the main program are not to be prefixed,
#     functions in "library files" are to be prefixed with "mtr_" (for
#     Mysql-Test-Run). There are some exceptions, code that fits best in
#     the main program, but are put into separate files to avoid
#     clutter, may be without prefix.
#
#   - All stat/opendir/-f/ is to be kept in collect_test_cases(). It
#     will create a struct that the rest of the program can use to get
#     the information. This separates the "find information" from the
#     "do the work" and makes the program more easy to maintain.
#
#   - The rule when it comes to the logic of this program is
#
#       command_line_setup() - is to handle the logic between flags
#       collect_test_cases() - is to do its best to select what tests
#                              to run, dig out options, if needs restart etc.
#       run_testcase()       - is to run a single testcase, and follow the
#                              logic set in both above. No, or rare file
#                              system operations. If a test seems complex,
#                              it should probably not be here.
#
# A nice way to trace the execution of this script while debugging
# is to use the Devel::Trace package found at
# "http://www.plover.com/~mjd/perl/Trace/" and run this script like
# "perl -d:Trace mysql-test-run.pl"
#

$Devel::Trace::TRACE= 0;       # Don't trace boring init stuff

#require 5.6.1;
use File::Path;
use File::Basename;
use File::Copy;
use File::Temp qw /tempdir/;
use Cwd;
use Getopt::Long;
use Sys::Hostname;
use IO::Socket;
use IO::Socket::INET;
use strict;
use warnings;

select(STDOUT);
$| = 1; # Automatically flush STDOUT

our $glob_win32_perl=  ($^O eq "MSWin32"); # ActiveState Win32 Perl
our $glob_cygwin_perl= ($^O eq "cygwin");  # Cygwin Perl
our $glob_win32=       ($glob_win32_perl or $glob_cygwin_perl);
our $glob_netware=     ($^O eq "NetWare"); # NetWare

require "lib/mtr_cases.pl";
require "lib/mtr_im.pl";
require "lib/mtr_process.pl";
require "lib/mtr_timer.pl";
require "lib/mtr_io.pl";
require "lib/mtr_gcov.pl";
require "lib/mtr_gprof.pl";
require "lib/mtr_report.pl";
require "lib/mtr_match.pl";
require "lib/mtr_misc.pl";
require "lib/mtr_stress.pl";
require "lib/mtr_unique.pl";

$Devel::Trace::TRACE= 1;

##############################################################################
#
#  Default settings
#
##############################################################################

# Misc global variables
our $mysql_version_id;
our $glob_mysql_test_dir=         undef;
our $glob_mysql_bench_dir=        undef;
our $glob_hostname=               undef;
our $glob_scriptname=             undef;
our $glob_timers=                 undef;
our $glob_use_embedded_server=    0;
our @glob_test_mode;

our $glob_basedir;

our $path_charsetsdir;
our $path_client_bindir;
our $path_share;
our $path_language;
our $path_timefile;
our $path_snapshot;
our $path_mysqltest_log;
our $path_current_test_log;
our $path_my_basedir;

our $opt_vardir;                 # A path but set directly on cmd line
our $path_vardir_trace;          # unix formatted opt_vardir for trace files
our $opt_tmpdir;                 # A path but set directly on cmd line

# Visual Studio produces executables in different sub-directories based on the
# configuration used to build them.  To make life easier, an environment
# variable or command-line option may be specified to control which set of
# executables will be used by the test suite.
our $opt_vs_config = $ENV{'MTR_VS_CONFIG'};

our $default_vardir;

our $opt_usage;
our $opt_suites= "main,binlog,rpl,rpl_ndb,ndb"; # Default suites to run

our $opt_script_debug= 0;  # Script debugging, enable with --script-debug
our $opt_verbose= 0;  # Verbose output, enable with --verbose

our $exe_master_mysqld;
our $exe_mysql;
our $exe_mysqladmin;
our $exe_mysql_upgrade;
our $exe_mysqlbinlog;
our $exe_mysql_client_test;
our $exe_bug25714;
our $exe_mysqld;
our $exe_mysqlcheck;
our $exe_mysqldump;
our $exe_mysqlslap;
our $exe_mysqlimport;
our $exe_mysqlshow;
our $exe_mysql_fix_system_tables;
our $file_mysql_fix_privilege_tables;
our $exe_mysqltest;
our $exe_ndbd;
our $exe_ndb_mgmd;
our $exe_slave_mysqld;
our $exe_im;
our $exe_my_print_defaults;
our $exe_perror;
our $lib_udf_example;
our $lib_example_plugin;
our $exe_libtool;

our $opt_bench= 0;
our $opt_small_bench= 0;
our $opt_big_test= 0;

our @opt_extra_mysqld_opt;

our $opt_compress;
our $opt_ssl;
our $opt_skip_ssl;
our $opt_ssl_supported;
our $opt_ps_protocol;
our $opt_sp_protocol;
our $opt_cursor_protocol;
our $opt_view_protocol;

our $opt_debug;
our $opt_do_test;
our @opt_cases;                  # The test cases names in argv
our $opt_embedded_server;

our $opt_extern= 0;
our $opt_socket;

our $opt_fast;
our $opt_force;
our $opt_reorder= 0;
our $opt_enable_disabled;
our $opt_mem= $ENV{'MTR_MEM'};

our $opt_gcov;
our $opt_gcov_err;
our $opt_gcov_msg;

our $glob_debugger= 0;
our $opt_gdb;
our $opt_client_gdb;
our $opt_ddd;
our $opt_client_ddd;
our $opt_manual_gdb;
our $opt_manual_ddd;
our $opt_manual_debug;
our $opt_mtr_build_thread=0;
our $opt_debugger;
our $opt_client_debugger;

our $opt_gprof;
our $opt_gprof_dir;
our $opt_gprof_master;
our $opt_gprof_slave;

our $master;
our $slave;
our $clusters;

our $instance_manager;

our $opt_master_myport;
our $opt_slave_myport;
our $im_port;
our $im_mysqld1_port;
our $im_mysqld2_port;
our $opt_ndbcluster_port;
our $opt_ndbconnectstring;
our $opt_ndbcluster_port_slave;
our $opt_ndbconnectstring_slave;

our $opt_record;
my $opt_report_features;
our $opt_check_testcases;
our $opt_mark_progress;

our $opt_skip;
our $opt_skip_rpl;
our $max_slave_num= 0;
our $max_master_num= 1;
our $use_innodb;
our $opt_skip_test;
our $opt_skip_im;

our $opt_sleep;

our $opt_testcase_timeout;
our $opt_suite_timeout;
my  $default_testcase_timeout=     15; # 15 min max
my  $default_suite_timeout=       180; # 3 hours max

our $opt_start_and_exit;
our $opt_start_dirty;
our $opt_start_from;

our $opt_strace_client;

our $opt_timer= 1;

our $opt_user;

our $opt_valgrind= 0;
our $opt_valgrind_mysqld= 0;
our $opt_valgrind_mysqltest= 0;
our $default_valgrind_options= "--show-reachable=yes";
our $opt_valgrind_options;
our $opt_valgrind_path;
our $opt_callgrind;

our $opt_stress=               "";
our $opt_stress_suite=     "main";
our $opt_stress_mode=    "random";
our $opt_stress_threads=        5;
our $opt_stress_test_count=     0;
our $opt_stress_loop_count=     0;
our $opt_stress_test_duration=  0;
our $opt_stress_init_file=     "";
our $opt_stress_test_file=     "";

our $opt_wait_for_master;
our $opt_wait_for_slave;

our $opt_warnings;

our $opt_skip_ndbcluster= 0;
our $opt_skip_ndbcluster_slave= 0;
our $opt_with_ndbcluster= 0;
our $opt_with_ndbcluster_only= 0;
our $glob_ndbcluster_supported= 0;
our $opt_ndb_extra_test= 0;
our $opt_skip_master_binlog= 0;
our $opt_skip_slave_binlog= 0;

our $exe_ndb_mgm;
our $exe_ndb_waiter;
our $path_ndb_tools_dir;
our $path_ndb_examples_dir;
our $exe_ndb_example;
our $path_ndb_testrun_log;

our $path_sql_dir;

our @data_dir_lst;

our $used_binlog_format;
our $used_default_engine;
our $debug_compiled_binaries;

our %mysqld_variables;

my $source_dist= 0;

our $opt_max_save_core= 5;
my $num_saved_cores= 0;  # Number of core files saved in vardir/log/ so far.

######################################################################
#
#  Function declarations
#
######################################################################

sub main ();
sub initial_setup ();
sub command_line_setup ();
sub set_mtr_build_thread_ports($);
sub datadir_list_setup ();
sub executable_setup ();
sub environment_setup ();
sub kill_running_servers ();
sub remove_stale_vardir ();
sub setup_vardir ();
sub check_ssl_support ($);
sub check_running_as_root();
sub check_ndbcluster_support ($);
sub rm_ndbcluster_tables ($);
sub ndbcluster_start_install ($);
sub ndbcluster_start ($$);
sub ndbcluster_wait_started ($$);
sub mysqld_wait_started($);
sub run_benchmarks ($);
sub initialize_servers ();
sub mysql_install_db ();
sub install_db ($$);
sub copy_install_db ($$);
sub run_testcase ($);
sub run_testcase_stop_servers ($$$);
sub run_testcase_start_servers ($);
sub run_testcase_check_skip_test($);
sub report_failure_and_restart ($);
sub do_before_start_master ($);
sub do_before_start_slave ($);
sub ndbd_start ($$$);
sub ndb_mgmd_start ($);
sub mysqld_start ($$$);
sub mysqld_arguments ($$$$);
sub stop_all_servers ();
sub run_mysqltest ($);
sub usage ($);


######################################################################
#
#  Main program
#
######################################################################

main();

sub main () {

  command_line_setup();

  check_ndbcluster_support(\%mysqld_variables);
  check_ssl_support(\%mysqld_variables);
  check_debug_support(\%mysqld_variables);

  executable_setup();

  environment_setup();
  signal_setup();

  if ( $opt_gcov )
  {
    gcov_prepare();
  }

  if ( $opt_gprof )
  {
    gprof_prepare();
  }

  if ( $opt_bench )
  {
    initialize_servers();
    run_benchmarks(shift);      # Shift what? Extra arguments?!
  }
  elsif ( $opt_stress )
  {
    initialize_servers();
    run_stress_test()
  }
  else
  {
    # Figure out which tests we are going to run
    my $tests= collect_test_cases($opt_suites);

    # Turn off NDB and other similar options if no tests use it
    my ($need_ndbcluster,$need_im);
    foreach my $test (@$tests)
    {
      next if $test->{skip};

      if (!$opt_extern)
      {
	$need_ndbcluster||= $test->{ndb_test};
	$need_im||= $test->{component_id} eq 'im';

	# Count max number of slaves used by a test case
	if ( $test->{slave_num} > $max_slave_num) {
	  $max_slave_num= $test->{slave_num};
	  mtr_error("Too many slaves") if $max_slave_num > 3;
	}

	# Count max number of masters used by a test case
	if ( $test->{master_num} > $max_master_num) {
	  $max_master_num= $test->{master_num};
	  mtr_error("Too many masters") if $max_master_num > 2;
	  mtr_error("Too few masters") if $max_master_num < 1;
	}
      }
      $use_innodb||= $test->{'innodb_test'};
    }

    # Check if cluster can be skipped
    if ( !$need_ndbcluster )
    {
      $opt_skip_ndbcluster= 1;
      $opt_skip_ndbcluster_slave= 1;
    }

    # Check if slave cluster can be skipped
    if ($max_slave_num == 0)
    {
      $opt_skip_ndbcluster_slave= 1;
    }

    # Check if im can be skipped
    if ( ! $need_im )
    {
     $opt_skip_im= 1;
    }

    initialize_servers();

    if ( $opt_report_features ) {
      run_report_features();
    }

    run_tests($tests);
  }

  mtr_exit(0);
}

##############################################################################
#
#  Default settings
#
##############################################################################

sub command_line_setup () {

  # These are defaults for things that are set on the command line

  my $opt_comment;

  $opt_master_myport=          9306;
  $opt_slave_myport=           9308;
  $opt_ndbcluster_port=        9310;
  $opt_ndbcluster_port_slave=  9311;
  $im_port=                    9312;
  $im_mysqld1_port=            9313;
  $im_mysqld2_port=            9314;
  
  # If so requested, we try to avail ourselves of a unique build thread number.
  if ( $ENV{'MTR_BUILD_THREAD'} ) {
    if ( lc($ENV{'MTR_BUILD_THREAD'}) eq 'auto' ) {
      print "Requesting build thread... ";
      $ENV{'MTR_BUILD_THREAD'} = mtr_require_unique_id_and_wait("/tmp/mysql-test-ports", 200, 299);
      print "got ".$ENV{'MTR_BUILD_THREAD'}."\n";
    }
  }

  if ( $ENV{'MTR_BUILD_THREAD'} )
  {
    set_mtr_build_thread_ports($ENV{'MTR_BUILD_THREAD'});
  }

  # This is needed for test log evaluation in "gen-build-status-page"
  # in all cases where the calling tool does not log the commands
  # directly before it executes them, like "make test-force-pl" in RPM builds.
  print "Logging: $0 ", join(" ", @ARGV), "\n";

  # Read the command line
  # Note: Keep list, and the order, in sync with usage at end of this file

  Getopt::Long::Configure("pass_through");
  GetOptions(
             # Control what engine/variation to run
             'embedded-server'          => \$opt_embedded_server,
             'ps-protocol'              => \$opt_ps_protocol,
             'sp-protocol'              => \$opt_sp_protocol,
             'view-protocol'            => \$opt_view_protocol,
             'cursor-protocol'          => \$opt_cursor_protocol,
             'ssl|with-openssl'         => \$opt_ssl,
             'skip-ssl'                 => \$opt_skip_ssl,
             'compress'                 => \$opt_compress,
             'bench'                    => \$opt_bench,
             'small-bench'              => \$opt_small_bench,
             'with-ndbcluster|ndb'      => \$opt_with_ndbcluster,
             'vs-config'            => \$opt_vs_config,

             # Control what test suites or cases to run
             'force'                    => \$opt_force,
             'with-ndbcluster-only'     => \$opt_with_ndbcluster_only,
             'skip-ndbcluster|skip-ndb' => \$opt_skip_ndbcluster,
             'skip-ndbcluster-slave|skip-ndb-slave'
                                        => \$opt_skip_ndbcluster_slave,
             'ndb-extra-test'           => \$opt_ndb_extra_test,
             'skip-master-binlog'       => \$opt_skip_master_binlog,
             'skip-slave-binlog'        => \$opt_skip_slave_binlog,
             'do-test=s'                => \$opt_do_test,
             'start-from=s'             => \$opt_start_from,
             'suite|suites=s'           => \$opt_suites,
             'skip-rpl'                 => \$opt_skip_rpl,
             'skip-im'                  => \$opt_skip_im,
             'skip-test=s'              => \$opt_skip_test,
             'big-test'                 => \$opt_big_test,

             # Specify ports
             'master_port=i'            => \$opt_master_myport,
             'slave_port=i'             => \$opt_slave_myport,
             'ndbcluster-port|ndbcluster_port=i' => \$opt_ndbcluster_port,
             'ndbcluster-port-slave=i'  => \$opt_ndbcluster_port_slave,
             'im-port=i'                => \$im_port, # Instance Manager port.
             'im-mysqld1-port=i'        => \$im_mysqld1_port, # Port of mysqld, controlled by IM
             'im-mysqld2-port=i'        => \$im_mysqld2_port, # Port of mysqld, controlled by IM
	     'mtr-build-thread=i'       => \$opt_mtr_build_thread,

             # Test case authoring
             'record'                   => \$opt_record,
             'check-testcases'          => \$opt_check_testcases,
             'mark-progress'            => \$opt_mark_progress,

             # Extra options used when starting mysqld
             'mysqld=s'                 => \@opt_extra_mysqld_opt,

             # Run test on running server
             'extern'                   => \$opt_extern,
             'ndb-connectstring=s'       => \$opt_ndbconnectstring,
             'ndb-connectstring-slave=s' => \$opt_ndbconnectstring_slave,

             # Debugging
             'gdb'                      => \$opt_gdb,
             'client-gdb'               => \$opt_client_gdb,
             'manual-gdb'               => \$opt_manual_gdb,
             'manual-debug'             => \$opt_manual_debug,
             'ddd'                      => \$opt_ddd,
             'client-ddd'               => \$opt_client_ddd,
             'manual-ddd'               => \$opt_manual_ddd,
	     'debugger=s'               => \$opt_debugger,
	     'client-debugger=s'        => \$opt_client_debugger,
             'strace-client'            => \$opt_strace_client,
             'master-binary=s'          => \$exe_master_mysqld,
             'slave-binary=s'           => \$exe_slave_mysqld,
             'max-save-core=i'          => \$opt_max_save_core,

             # Coverage, profiling etc
             'gcov'                     => \$opt_gcov,
             'gprof'                    => \$opt_gprof,
             'valgrind|valgrind-all'    => \$opt_valgrind,
             'valgrind-mysqltest'       => \$opt_valgrind_mysqltest,
             'valgrind-mysqld'          => \$opt_valgrind_mysqld,
             'valgrind-options=s'       => \$opt_valgrind_options,
             'valgrind-path=s'          => \$opt_valgrind_path,
	     'callgrind'                => \$opt_callgrind,

             # Stress testing 
             'stress'                   => \$opt_stress,
             'stress-suite=s'           => \$opt_stress_suite,
             'stress-threads=i'         => \$opt_stress_threads,
             'stress-test-file=s'       => \$opt_stress_test_file,
             'stress-init-file=s'       => \$opt_stress_init_file,
             'stress-mode=s'            => \$opt_stress_mode,
             'stress-loop-count=i'      => \$opt_stress_loop_count,
             'stress-test-count=i'      => \$opt_stress_test_count,
             'stress-test-duration=i'   => \$opt_stress_test_duration,

	     # Directories
             'tmpdir=s'                 => \$opt_tmpdir,
             'vardir=s'                 => \$opt_vardir,
             'benchdir=s'               => \$glob_mysql_bench_dir,
             'mem'                      => \$opt_mem,

             # Misc
             'report-features'          => \$opt_report_features,
             'comment=s'                => \$opt_comment,
             'debug'                    => \$opt_debug,
             'fast'                     => \$opt_fast,
             'reorder'                  => \$opt_reorder,
             'enable-disabled'          => \$opt_enable_disabled,
             'script-debug'             => \$opt_script_debug,
             'verbose'                  => \$opt_verbose,
             'sleep=i'                  => \$opt_sleep,
             'socket=s'                 => \$opt_socket,
             'start-dirty'              => \$opt_start_dirty,
             'start-and-exit'           => \$opt_start_and_exit,
             'timer!'                   => \$opt_timer,
             'user=s'                   => \$opt_user,
             'testcase-timeout=i'       => \$opt_testcase_timeout,
             'suite-timeout=i'          => \$opt_suite_timeout,
             'warnings|log-warnings'    => \$opt_warnings,

             'help|h'                   => \$opt_usage,
            ) or usage("Can't read options");

  usage("") if $opt_usage;

  $glob_scriptname=  basename($0);

  if ($opt_mtr_build_thread != 0)
  {
    set_mtr_build_thread_ports($opt_mtr_build_thread)
  }
  elsif ($ENV{'MTR_BUILD_THREAD'})
  {
    $opt_mtr_build_thread= $ENV{'MTR_BUILD_THREAD'};
  }

  # We require that we are in the "mysql-test" directory
  # to run mysql-test-run
  if (! -f $glob_scriptname)
  {
    mtr_error("Can't find the location for the mysql-test-run script\n" .
              "Go to to the mysql-test directory and execute the script " .
              "as follows:\n./$glob_scriptname");
  }

  if ( -d "../sql" )
  {
    $source_dist=  1;
  }

  $glob_hostname=  mtr_short_hostname();

  # Find the absolute path to the test directory
  $glob_mysql_test_dir=  cwd();
  if ( $glob_cygwin_perl )
  {
    # Windows programs like 'mysqld' needs Windows paths
    $glob_mysql_test_dir= `cygpath -m "$glob_mysql_test_dir"`;
    chomp($glob_mysql_test_dir);
  }
  $default_vardir= "$glob_mysql_test_dir/var";

  # In most cases, the base directory we find everything relative to,
  # is the parent directory of the "mysql-test" directory. For source
  # distributions, TAR binary distributions and some other packages.
  $glob_basedir= dirname($glob_mysql_test_dir);

  # In the RPM case, binaries and libraries are installed in the
  # default system locations, instead of having our own private base
  # directory. And we install "/usr/share/mysql-test". Moving up one
  # more directory relative to "mysql-test" gives us a usable base
  # directory for RPM installs.
  if ( ! $source_dist and ! -d "$glob_basedir/bin" )
  {
    $glob_basedir= dirname($glob_basedir);
  }

  # Expect mysql-bench to be located adjacent to the source tree, by default
  $glob_mysql_bench_dir= "$glob_basedir/../mysql-bench"
    unless defined $glob_mysql_bench_dir;
  $glob_mysql_bench_dir= undef
    unless -d $glob_mysql_bench_dir;

  $path_my_basedir=
    $source_dist ? $glob_mysql_test_dir : $glob_basedir;

  $glob_timers= mtr_init_timers();

  #
  # Find the mysqld executable to be able to find the mysqld version
  # number as early as possible
  #

  # Look for the client binaries directory
  $path_client_bindir= mtr_path_exists("$glob_basedir/client_release",
				       "$glob_basedir/client_debug",
				       vs_config_dirs('client', ''),
				       "$glob_basedir/client",
				       "$glob_basedir/bin");

  # Look for language files and charsetsdir, use same share
  $path_share=      mtr_path_exists("$glob_basedir/share/mysql",
                                    "$glob_basedir/sql/share",
                                    "$glob_basedir/share");

  $path_language=      mtr_path_exists("$path_share/english");
  $path_charsetsdir=   mtr_path_exists("$path_share/charsets");


  if (!$opt_extern)
  {
    $exe_mysqld=       mtr_exe_exists (vs_config_dirs('sql', 'mysqld'),
				       "$glob_basedir/sql/mysqld",
				       "$path_client_bindir/mysqld-max-nt",
				       "$path_client_bindir/mysqld-max",
				       "$path_client_bindir/mysqld-nt",
				       "$path_client_bindir/mysqld",
				       "$path_client_bindir/mysqld-debug",
				       "$path_client_bindir/mysqld-max",
				       "$glob_basedir/libexec/mysqld",
				       "$glob_basedir/bin/mysqld",
				       "$glob_basedir/sbin/mysqld");

    # Use the mysqld found above to find out what features are available
    collect_mysqld_features();
  }
  else
  {
    $mysqld_variables{'port'}= 3306;
    $mysqld_variables{'master-port'}= 3306;
  }

  if ( $opt_comment )
  {
    print "\n";
    print '#' x 78, "\n";
    print "# $opt_comment\n";
    print '#' x 78, "\n\n";
  }

  foreach my $arg ( @ARGV )
  {
    if ( $arg =~ /^--skip-/ )
    {
      push(@opt_extra_mysqld_opt, $arg);
    }
    elsif ( $arg =~ /^--$/ )
    {
      # It is an effect of setting 'pass_through' in option processing
      # that the lone '--' separating options from arguments survives,
      # simply ignore it.
    }
    elsif ( $arg =~ /^-/ )
    {
      usage("Invalid option \"$arg\"");
    }
    else
    {
      push(@opt_cases, $arg);
    }
  }

  # --------------------------------------------------------------------------
  # Find out type of logging that are being used
  # --------------------------------------------------------------------------
  # NOTE if the default binlog format is changed, this has to be changed
  $used_binlog_format= "statement";
  if (!$opt_extern && $mysql_version_id >= 50100 )
  {
    $used_binlog_format= "mixed"; # Default value for binlog format

    foreach my $arg ( @opt_extra_mysqld_opt )
    {
      if ( $arg =~ /binlog[-_]format=(\S+)/ )
      {
	$used_binlog_format= $1;
      }
    }
    mtr_report("Using binlog format '$used_binlog_format'");
  }


  # --------------------------------------------------------------------------
  # Find out default storage engine being used(if any)
  # --------------------------------------------------------------------------
  if ( $opt_with_ndbcluster )
  {
    # --ndb or --with-ndbcluster turns on --default-storage-engine=ndbcluster
    push(@opt_extra_mysqld_opt, "--default-storage-engine=ndbcluster");
  }

  foreach my $arg ( @opt_extra_mysqld_opt )
  {
    if ( $arg =~ /default-storage-engine=(\S+)/ )
    {
      $used_default_engine= $1;
    }
  }
  mtr_report("Using default engine '$used_default_engine'")
    if defined $used_default_engine;

  # --------------------------------------------------------------------------
  # Check if we should speed up tests by trying to run on tmpfs
  # --------------------------------------------------------------------------
  if ( defined $opt_mem )
  {
    mtr_error("Can't use --mem and --vardir at the same time ")
      if $opt_vardir;
    mtr_error("Can't use --mem and --tmpdir at the same time ")
      if $opt_tmpdir;

    # Search through list of locations that are known
    # to be "fast disks" to list to find a suitable location
    # Use --mem=<dir> as first location to look.
    my @tmpfs_locations= ($opt_mem, "/dev/shm", "/tmp");

    foreach my $fs (@tmpfs_locations)
    {
      if ( -d $fs )
      {
	mtr_report("Using tmpfs in $fs");
	$opt_mem= "$fs/var";
	$opt_mem .= $opt_mtr_build_thread if $opt_mtr_build_thread;
	last;
      }
    }
  }

  # --------------------------------------------------------------------------
  # Set the "var/" directory, as it is the base for everything else
  # --------------------------------------------------------------------------
  if ( ! $opt_vardir )
  {
    $opt_vardir= $default_vardir;
  }
  elsif ( $mysql_version_id < 50000 and
	  $opt_vardir ne $default_vardir)
  {
    # Version 4.1 and --vardir was specified
    # Only supported as a symlink from var/
    # by setting up $opt_mem that symlink will be created
    if ( ! $glob_win32 )
    {
      # Only platforms that have native symlinks can use the vardir trick
      $opt_mem= $opt_vardir;
      mtr_report("Using 4.1 vardir trick");
    }

    $opt_vardir= $default_vardir;
  }

  $path_vardir_trace= $opt_vardir;
  # Chop off any "c:", DBUG likes a unix path ex: c:/src/... => /src/...
  $path_vardir_trace=~ s/^\w://;

  # We make the path absolute, as the server will do a chdir() before usage
  unless ( $opt_vardir =~ m,^/, or
           ($glob_win32 and $opt_vardir =~ m,^[a-z]:/,i) )
  {
    # Make absolute path, relative test dir
    $opt_vardir= "$glob_mysql_test_dir/$opt_vardir";
  }

  # --------------------------------------------------------------------------
  # Set tmpdir
  # --------------------------------------------------------------------------
  $opt_tmpdir=       "$opt_vardir/tmp" unless $opt_tmpdir;
  $opt_tmpdir =~ s,/+$,,;       # Remove ending slash if any

  # --------------------------------------------------------------------------
  # Check im suport
  # --------------------------------------------------------------------------
  if ($opt_extern)
  {
    mtr_report("Disable instance manager when running with extern mysqld");
    $opt_skip_im= 1;
  }
  elsif ( $mysql_version_id < 50000 )
  {
    # Instance manager is not supported until 5.0
    $opt_skip_im= 1;
  }
  elsif ( $glob_win32 )
  {
    mtr_report("Disable Instance manager - testing not supported on Windows");
    $opt_skip_im= 1;
  }

  # --------------------------------------------------------------------------
  # Record flag
  # --------------------------------------------------------------------------
  if ( $opt_record and ! @opt_cases )
  {
    mtr_error("Will not run in record mode without a specific test case");
  }

  # --------------------------------------------------------------------------
  # Embedded server flag
  # --------------------------------------------------------------------------
  if ( $opt_embedded_server )
  {
    $glob_use_embedded_server= 1;
    push(@glob_test_mode, "embedded");
    $opt_skip_rpl= 1;              # We never run replication with embedded
    $opt_skip_ndbcluster= 1;       # Turn off use of NDB cluster
    $opt_skip_ssl= 1;              # Turn off use of SSL

    # Turn off use of bin log
    push(@opt_extra_mysqld_opt, "--skip-log-bin");

    if ( $opt_extern )
    {
      mtr_error("Can't use --extern with --embedded-server");
    }
  }


  # --------------------------------------------------------------------------
  # ps protcol flag
  # --------------------------------------------------------------------------
  if ( $opt_ps_protocol )
  {
    push(@glob_test_mode, "ps-protocol");
  }

  # --------------------------------------------------------------------------
  # Bench flags
  # --------------------------------------------------------------------------
  if ( $opt_small_bench )
  {
    $opt_bench=  1;
  }

  # --------------------------------------------------------------------------
  # Big test flags
  # --------------------------------------------------------------------------
   if ( $opt_big_test )
   {
     $ENV{'BIG_TEST'}= 1;
   }

  # --------------------------------------------------------------------------
  # Gcov flag
  # --------------------------------------------------------------------------
  if ( $opt_gcov and ! $source_dist )
  {
    mtr_error("Coverage test needs the source - please use source dist");
  }

  # --------------------------------------------------------------------------
  # Check debug related options
  # --------------------------------------------------------------------------
  if ( $opt_gdb || $opt_client_gdb || $opt_ddd || $opt_client_ddd ||
       $opt_manual_gdb || $opt_manual_ddd || $opt_manual_debug ||
       $opt_debugger || $opt_client_debugger )
  {
    # Indicate that we are using debugger
    $glob_debugger= 1;
    if ( $opt_extern )
    {
      mtr_error("Can't use --extern when using debugger");
    }
  }

  # --------------------------------------------------------------------------
  # Check if special exe was selected for master or slave
  # --------------------------------------------------------------------------
  $exe_master_mysqld= $exe_master_mysqld || $exe_mysqld;
  $exe_slave_mysqld=  $exe_slave_mysqld  || $exe_mysqld;

  # --------------------------------------------------------------------------
  # Check valgrind arguments
  # --------------------------------------------------------------------------
  if ( $opt_valgrind or $opt_valgrind_path or defined $opt_valgrind_options)
  {
    mtr_report("Turning on valgrind for all executables");
    $opt_valgrind= 1;
    $opt_valgrind_mysqld= 1;
    $opt_valgrind_mysqltest= 1;
  }
  elsif ( $opt_valgrind_mysqld )
  {
    mtr_report("Turning on valgrind for mysqld(s) only");
    $opt_valgrind= 1;
  }
  elsif ( $opt_valgrind_mysqltest )
  {
    mtr_report("Turning on valgrind for mysqltest and mysql_client_test only");
    $opt_valgrind= 1;
  }

  if ( $opt_callgrind )
  {
    mtr_report("Turning on valgrind with callgrind for mysqld(s)");
    $opt_valgrind= 1;
    $opt_valgrind_mysqld= 1;

    # Set special valgrind options unless options passed on command line
    $opt_valgrind_options="--trace-children=yes"
      unless defined $opt_valgrind_options;
  }

  if ( $opt_valgrind )
  {
    # Set valgrind_options to default unless already defined
    $opt_valgrind_options=$default_valgrind_options
      unless defined $opt_valgrind_options;

    mtr_report("Running valgrind with options \"$opt_valgrind_options\"");
  }

  if ( ! $opt_testcase_timeout )
  {
    $opt_testcase_timeout= $default_testcase_timeout;
    $opt_testcase_timeout*= 10 if $opt_valgrind;
  }

  if ( ! $opt_suite_timeout )
  {
    $opt_suite_timeout= $default_suite_timeout;
    $opt_suite_timeout*= 6 if $opt_valgrind;
  }

  if ( ! $opt_user )
  {
    if ( $opt_extern )
    {
      $opt_user= "test";
    }
    else
    {
      $opt_user= "root"; # We want to do FLUSH xxx commands
    }
  }

  # On QNX, /tmp/dir/master.sock and /tmp/dir//master.sock seem to be
  # considered different, so avoid the extra slash (/) in the socket
  # paths.
  my $sockdir = $opt_tmpdir;
  $sockdir =~ s|/+$||;

  # On some operating systems, there is a limit to the length of a
  # UNIX domain socket's path far below PATH_MAX, so try to avoid long
  # socket path names.
  $sockdir = tempdir(CLEANUP => 0) if ( length($sockdir) >= 70 );

  $master->[0]=
  {
   pid           => 0,
   type          => "master",
   idx           => 0,
   path_myddir   => "$opt_vardir/master-data",
   path_myerr    => "$opt_vardir/log/master.err",
   path_pid    => "$opt_vardir/run/master.pid",
   path_sock   => "$sockdir/master.sock",
   port   =>  $opt_master_myport,
   start_timeout =>  400, # enough time create innodb tables
   cluster       =>  0, # index in clusters list
   start_opts    => [],
  };

  $master->[1]=
  {
   pid           => 0,
   type          => "master",
   idx           => 1,
   path_myddir   => "$opt_vardir/master1-data",
   path_myerr    => "$opt_vardir/log/master1.err",
   path_pid    => "$opt_vardir/run/master1.pid",
   path_sock   => "$sockdir/master1.sock",
   port   => $opt_master_myport + 1,
   start_timeout => 400, # enough time create innodb tables
   cluster       =>  0, # index in clusters list
   start_opts    => [],
  };

  $slave->[0]=
  {
   pid           => 0,
   type          => "slave",
   idx           => 0,
   path_myddir   => "$opt_vardir/slave-data",
   path_myerr    => "$opt_vardir/log/slave.err",
   path_pid    => "$opt_vardir/run/slave.pid",
   path_sock   => "$sockdir/slave.sock",
   port   => $opt_slave_myport,
   start_timeout => 400,

   cluster       =>  1, # index in clusters list
   start_opts    => [],
  };

  $slave->[1]=
  {
   pid           => 0,
   type          => "slave",
   idx           => 1,
   path_myddir   => "$opt_vardir/slave1-data",
   path_myerr    => "$opt_vardir/log/slave1.err",
   path_pid    => "$opt_vardir/run/slave1.pid",
   path_sock   => "$sockdir/slave1.sock",
   port   => $opt_slave_myport + 1,
   start_timeout => 300,
   cluster       =>  -1, # index in clusters list
   start_opts    => [],
  };

  $slave->[2]=
  {
   pid           => 0,
   type          => "slave",
   idx           => 2,
   path_myddir   => "$opt_vardir/slave2-data",
   path_myerr    => "$opt_vardir/log/slave2.err",
   path_pid    => "$opt_vardir/run/slave2.pid",
   path_sock   => "$sockdir/slave2.sock",
   port   => $opt_slave_myport + 2,
   start_timeout => 300,
   cluster       =>  -1, # index in clusters list
   start_opts    => [],
  };

  $instance_manager=
  {
   path_err =>        "$opt_vardir/log/im.err",
   path_log =>        "$opt_vardir/log/im.log",
   path_pid =>        "$opt_vardir/run/im.pid",
   path_angel_pid =>  "$opt_vardir/run/im.angel.pid",
   path_sock =>       "$sockdir/im.sock",
   port =>            $im_port,
   start_timeout =>   $master->[0]->{'start_timeout'},
   admin_login =>     'im_admin',
   admin_password =>  'im_admin_secret',
   admin_sha1 =>      '*598D51AD2DFF7792045D6DF3DDF9AA1AF737B295',
   password_file =>   "$opt_vardir/im.passwd",
   defaults_file =>   "$opt_vardir/im.cnf",
  };

  $instance_manager->{'instances'}->[0]=
  {
   server_id    => 1,
   port         => $im_mysqld1_port,
   path_datadir => "$opt_vardir/im_mysqld_1.data",
   path_sock    => "$sockdir/mysqld_1.sock",
   path_pid     => "$opt_vardir/run/mysqld_1.pid",
   start_timeout  => 400, # enough time create innodb tables
   old_log_format => 1
  };

  $instance_manager->{'instances'}->[1]=
  {
   server_id    => 2,
   port         => $im_mysqld2_port,
   path_datadir => "$opt_vardir/im_mysqld_2.data",
   path_sock    => "$sockdir/mysqld_2.sock",
   path_pid     => "$opt_vardir/run/mysqld_2.pid",
   nonguarded   => 1,
   start_timeout  => 400, # enough time create innodb tables
   old_log_format => 1
  };

  my $data_dir= "$opt_vardir/ndbcluster-$opt_ndbcluster_port";
  $clusters->[0]=
  {
   name            => "Master",
   nodes           => 2,
   port            => "$opt_ndbcluster_port",
   data_dir        => "$data_dir",
   connect_string  => "host=localhost:$opt_ndbcluster_port",
   path_pid        => "$data_dir/ndb_3.pid", # Nodes + 1
   pid             => 0, # pid of ndb_mgmd
   installed_ok    => 0,
  };

  $data_dir= "$opt_vardir/ndbcluster-$opt_ndbcluster_port_slave";
  $clusters->[1]=
  {
   name            => "Slave",
   nodes           => 1,
   port            => "$opt_ndbcluster_port_slave",
   data_dir        => "$data_dir",
   connect_string  => "host=localhost:$opt_ndbcluster_port_slave",
   path_pid        => "$data_dir/ndb_2.pid", # Nodes + 1
   pid             => 0, # pid of ndb_mgmd
   installed_ok    => 0,
  };

  # Init pids of ndbd's
  foreach my $cluster ( @{$clusters} )
  {
    for ( my $idx= 0; $idx < $cluster->{'nodes'}; $idx++ )
    {
      my $nodeid= $idx+1;
      $cluster->{'ndbds'}->[$idx]=
	{
	 pid      => 0,
	 nodeid => $nodeid,
	 path_pid => "$cluster->{'data_dir'}/ndb_${nodeid}.pid",
	 path_fs => "$cluster->{'data_dir'}/ndb_${nodeid}_fs",
	};
    }
  }

  # --------------------------------------------------------------------------
  # extern
  # --------------------------------------------------------------------------
  if ( $opt_extern )
  {
    # Turn off features not supported when running with extern server
    $opt_skip_rpl= 1;
    $opt_skip_ndbcluster= 1;

    # Setup master->[0] with the settings for the extern server
    $master->[0]->{'path_sock'}=  $opt_socket ? $opt_socket : "/tmp/mysql.sock";
    mtr_report("Using extern server at '$master->[0]->{path_sock}'");
  }
  else
  {
    mtr_error("--socket can only be used in combination with --extern")
      if $opt_socket;
  }


  # --------------------------------------------------------------------------
  # ndbconnectstring and ndbconnectstring_slave
  # --------------------------------------------------------------------------
  if ( $opt_ndbconnectstring )
  {
    # ndbconnectstring was supplied by user, the tests shoudl be run
    # against an already started cluster, change settings
    my $cluster= $clusters->[0]; # Master cluster
    $cluster->{'connect_string'}= $opt_ndbconnectstring;
    $cluster->{'use_running'}= 1;

    mtr_error("Can't specify --ndb-connectstring and --skip-ndbcluster")
      if $opt_skip_ndbcluster;
  }
  $ENV{'NDB_CONNECTSTRING'}= $clusters->[0]->{'connect_string'};


  if ( $opt_ndbconnectstring_slave )
  {
    # ndbconnectstring-slave was supplied by user, the tests should be run
    # agains an already started slave cluster, change settings
    my $cluster= $clusters->[1]; # Slave cluster
    $cluster->{'connect_string'}= $opt_ndbconnectstring_slave;
    $cluster->{'use_running'}= 1;

    mtr_error("Can't specify ndb-connectstring_slave and " .
	      "--skip-ndbcluster-slave")
      if $opt_skip_ndbcluster_slave;
  }


  $path_timefile=  "$opt_vardir/log/mysqltest-time";
  $path_mysqltest_log=  "$opt_vardir/log/mysqltest.log";
  $path_current_test_log= "$opt_vardir/log/current_test";
  $path_ndb_testrun_log= "$opt_vardir/log/ndb_testrun.log";

  $path_snapshot= "$opt_tmpdir/snapshot_$opt_master_myport/";

  if ( $opt_valgrind and $opt_debug )
  {
    # When both --valgrind and --debug is selected, send
    # all output to the trace file, making it possible to
    # see the exact location where valgrind complains
    foreach my $mysqld (@{$master}, @{$slave})
    {
      my $sidx= $mysqld->{idx} ? "$mysqld->{idx}" : "";
      $mysqld->{path_myerr}=
	"$opt_vardir/log/" . $mysqld->{type} . "$sidx.trace";
    }
  }
}

#
# To make it easier for different devs to work on the same host,
# an environment variable can be used to control all ports. A small
# number is to be used, 0 - 16 or similar.
#
# Note the MASTER_MYPORT has to be set the same in all 4.x and 5.x
# versions of this script, else a 4.0 test run might conflict with a
# 5.1 test run, even if different MTR_BUILD_THREAD is used. This means
# all port numbers might not be used in this version of the script.
#
# Also note the limitation of ports we are allowed to hand out. This
# differs between operating systems and configuration, see
# http://www.ncftp.com/ncftpd/doc/misc/ephemeral_ports.html
# But a fairly safe range seems to be 5001 - 32767
#

sub set_mtr_build_thread_ports($) {
  my $mtr_build_thread= shift;

  if ( lc($mtr_build_thread) eq 'auto' ) {
    print "Requesting build thread... ";
    $ENV{'MTR_BUILD_THREAD'} = $mtr_build_thread = mtr_require_unique_id_and_wait("/tmp/mysql-test-ports", 200, 299);
    print "got ".$mtr_build_thread."\n";
  }

  # Up to two masters, up to three slaves
  $opt_master_myport=         $mtr_build_thread * 10 + 10000; # and 1
  $opt_slave_myport=          $opt_master_myport + 2;  # and 3 4
  $opt_ndbcluster_port=       $opt_master_myport + 5;
  $opt_ndbcluster_port_slave= $opt_master_myport + 6;
  $im_port=                   $opt_master_myport + 7;
  $im_mysqld1_port=           $opt_master_myport + 8;
  $im_mysqld2_port=           $opt_master_myport + 9;

  if ( $opt_master_myport < 5001 or $opt_master_myport + 10 >= 32767 )
  {
    mtr_error("MTR_BUILD_THREAD number results in a port",
              "outside 5001 - 32767",
              "($opt_master_myport - $opt_master_myport + 10)");
  }
}


sub datadir_list_setup () {

  # Make a list of all data_dirs
  for (my $idx= 0; $idx < $max_master_num; $idx++)
  {
    push(@data_dir_lst, $master->[$idx]->{'path_myddir'});
  }

  for (my $idx= 0; $idx < $max_slave_num; $idx++)
  {
    push(@data_dir_lst, $slave->[$idx]->{'path_myddir'});
  }

  unless ($opt_skip_im)
  {
    foreach my $instance (@{$instance_manager->{'instances'}})
    {
      push(@data_dir_lst, $instance->{'path_datadir'});
    }
  }
}


##############################################################################
#
#  Set paths to various executable programs
#
##############################################################################


sub collect_mysqld_features () {
  my $found_variable_list_start= 0;

  #
  # Execute "mysqld --help --verbose" to get a list
  # list of all features and settings
  #
  # --no-defaults and --skip-grant-tables are to avoid loading
  # system-wide configs and plugins
  #
  # --datadir must exist, mysqld will chdir into it
  #
  my $list= `$exe_mysqld --no-defaults --datadir=$path_language --language=$path_language --skip-grant-tables --verbose --help`;

  foreach my $line (split('\n', $list))
  {
    # First look for version
    if ( !$mysql_version_id )
    {
      # Look for version
      my $exe_name= basename($exe_mysqld);
      mtr_verbose("exe_name: $exe_name");
      if ( $line =~ /^\S*$exe_name\s\sVer\s([0-9]*)\.([0-9]*)\.([0-9]*)/ )
      {
	#print "Major: $1 Minor: $2 Build: $3\n";
	$mysql_version_id= $1*10000 + $2*100 + $3;
	#print "mysql_version_id: $mysql_version_id\n";
	mtr_report("MySQL Version $1.$2.$3");
      }
    }
    else
    {
      if (!$found_variable_list_start)
      {
	# Look for start of variables list
	if ( $line =~ /[\-]+\s[\-]+/ )
	{
	  $found_variable_list_start= 1;
	}
      }
      else
      {
	# Put variables into hash
	if ( $line =~ /^([\S]+)[ \t]+(.*?)\r?$/ )
	{
	  # print "$1=\"$2\"\n";
	  $mysqld_variables{$1}= $2;
	}
	else
	{
	  # The variable list is ended with a blank line
	  if ( $line =~ /^[\s]*$/ )
	  {
	    last;
	  }
	  else
	  {
	    # Send out a warning, we should fix the variables that has no
	    # space between variable name and it's value
	    # or should it be fixed width column parsing? It does not
	    # look like that in function my_print_variables in my_getopt.c
	    mtr_warning("Could not parse variable list line : $line");
	  }
	}
      }
    }
  }

  mtr_error("Could not find version of MySQL") unless $mysql_version_id;
  mtr_error("Could not find variabes list") unless $found_variable_list_start;

}


sub run_query($$) {
  my ($mysqld, $query)= @_;

  my $args;
  mtr_init_args(\$args);

  mtr_add_arg($args, "--no-defaults");
  mtr_add_arg($args, "--user=%s", $opt_user);
  mtr_add_arg($args, "--port=%d", $mysqld->{'port'});
  mtr_add_arg($args, "--socket=%s", $mysqld->{'path_sock'});
  mtr_add_arg($args, "--silent"); # Tab separated output
  mtr_add_arg($args, "-e '%s'", $query);

  my $cmd= "$exe_mysql " . join(' ', @$args);
  mtr_verbose("cmd: $cmd");
  return `$cmd`;
}


sub collect_mysqld_features_from_running_server ()
{
  my $list= run_query($master->[0], "use mysql; SHOW VARIABLES");

  foreach my $line (split('\n', $list))
  {
    # Put variables into hash
    if ( $line =~ /^([\S]+)[ \t]+(.*?)\r?$/ )
    {
      print "$1=\"$2\"\n";
      $mysqld_variables{$1}= $2;
    }
  }
}

sub executable_setup_im () {

  # Look for instance manager binary - mysqlmanager
  $exe_im=
    mtr_exe_maybe_exists(
      "$glob_basedir/server-tools/instance-manager/mysqlmanager",
      "$glob_basedir/libexec/mysqlmanager",
      "$glob_basedir/bin/mysqlmanager",
      "$glob_basedir/sbin/mysqlmanager");

  return ($exe_im eq "");
}

sub executable_setup_ndb () {

  # Look for ndb tols and binaries
  my $ndb_path= mtr_file_exists("$glob_basedir/ndb",
				"$glob_basedir/storage/ndb",
				"$glob_basedir/bin");

  $exe_ndbd=
    mtr_exe_maybe_exists("$ndb_path/src/kernel/ndbd",
			 "$ndb_path/ndbd");
  $exe_ndb_mgm=
    mtr_exe_maybe_exists("$ndb_path/src/mgmclient/ndb_mgm",
			 "$ndb_path/ndb_mgm");
  $exe_ndb_mgmd=
    mtr_exe_maybe_exists("$ndb_path/src/mgmsrv/ndb_mgmd",
			 "$ndb_path/ndb_mgmd");
  $exe_ndb_waiter=
    mtr_exe_maybe_exists("$ndb_path/tools/ndb_waiter",
			 "$ndb_path/ndb_waiter");

  # May not exist
  $path_ndb_tools_dir= mtr_file_exists("$ndb_path/tools",
				       "$ndb_path");
  # May not exist
  $path_ndb_examples_dir=
    mtr_file_exists("$ndb_path/ndbapi-examples",
		    "$ndb_path/examples");
  # May not exist
  $exe_ndb_example=
    mtr_file_exists("$path_ndb_examples_dir/ndbapi_simple/ndbapi_simple");

  return ( $exe_ndbd eq "" or
	   $exe_ndb_mgm eq "" or
	   $exe_ndb_mgmd eq "" or
	   $exe_ndb_waiter eq "");
}

sub executable_setup () {

  #
  # Check if libtool is available in this distribution/clone
  # we need it when valgrinding or debugging non installed binary
  # Otherwise valgrind will valgrind the libtool wrapper or bash
  # and gdb will not find the real executable to debug
  #
  if ( -x "../libtool")
  {
    $exe_libtool= "../libtool";
    if ($opt_valgrind or $glob_debugger)
    {
      mtr_report("Using \"$exe_libtool\" when running valgrind or debugger");
    }
  }

  # Look for my_print_defaults
  $exe_my_print_defaults=
    mtr_exe_exists(vs_config_dirs('extra', 'my_print_defaults'),
		           "$path_client_bindir/my_print_defaults",
		           "$glob_basedir/extra/my_print_defaults");

  # Look for perror
  $exe_perror= mtr_exe_exists(vs_config_dirs('extra', 'perror'),
			                  "$glob_basedir/extra/perror",
			                  "$path_client_bindir/perror");

  # Look for the client binaries
  $exe_mysqlcheck=     mtr_exe_exists("$path_client_bindir/mysqlcheck");
  $exe_mysqldump=      mtr_exe_exists("$path_client_bindir/mysqldump");
  $exe_mysqlimport=    mtr_exe_exists("$path_client_bindir/mysqlimport");
  $exe_mysqlshow=      mtr_exe_exists("$path_client_bindir/mysqlshow");
  $exe_mysqlbinlog=    mtr_exe_exists("$path_client_bindir/mysqlbinlog");
  $exe_mysqladmin=     mtr_exe_exists("$path_client_bindir/mysqladmin");
  $exe_mysql=          mtr_exe_exists("$path_client_bindir/mysql");

  if (!$opt_extern)
  {
    # Look for SQL scripts directory
    if ( mtr_file_exists("$path_share/mysql_system_tables.sql") ne "")
    {
      # The SQL scripts are in path_share
      $path_sql_dir= $path_share;
    }
    else
    {
      $path_sql_dir= mtr_path_exists("$glob_basedir/share",
				     "$glob_basedir/scripts");
    }

    if ( $mysql_version_id >= 50100 )
    {
      $exe_mysqlslap=    mtr_exe_exists("$path_client_bindir/mysqlslap");
    }
    if ( $mysql_version_id >= 50000 and !$glob_use_embedded_server )
    {
      $exe_mysql_upgrade= mtr_exe_exists("$path_client_bindir/mysql_upgrade")
    }
    else
    {
      $exe_mysql_upgrade= "";
    }

    if ( ! $glob_win32 )
    {
      # Look for mysql_fix_system_table script
      $exe_mysql_fix_system_tables=
        mtr_script_exists("$glob_basedir/scripts/mysql_fix_privilege_tables",
  			"$path_client_bindir/mysql_fix_privilege_tables");
    }

    # Look for mysql_fix_privilege_tables.sql script
    $file_mysql_fix_privilege_tables=
      mtr_file_exists("$glob_basedir/scripts/mysql_fix_privilege_tables.sql",
  		    "$glob_basedir/share/mysql_fix_privilege_tables.sql");

    if ( ! $opt_skip_ndbcluster and executable_setup_ndb())
    {
      mtr_warning("Could not find all required ndb binaries, " .
  		"all ndb tests will fail, use --skip-ndbcluster to " .
  		"skip testing it.");

      foreach my $cluster (@{$clusters})
      {
        $cluster->{"executable_setup_failed"}= 1;
      }
    }

    if ( ! $opt_skip_im and executable_setup_im())
    {
      mtr_warning("Could not find all required instance manager binaries, " .
  		"all im tests will fail, use --skip-im to " .
  		"continue without instance manager");
      $instance_manager->{"executable_setup_failed"}= 1;
    }

    # Look for the udf_example library
    $lib_udf_example=
      mtr_file_exists(vs_config_dirs('sql', 'udf_example.dll'),
                      "$glob_basedir/sql/.libs/udf_example.so",);

    # Look for the ha_example library
    $lib_example_plugin=
      mtr_file_exists(vs_config_dirs('storage/example', 'ha_example.dll'),
                      "$glob_basedir/storage/example/.libs/ha_example.so",);

  }

  # Look for mysqltest executable
  if ( $glob_use_embedded_server )
  {
    $exe_mysqltest=
      mtr_exe_exists(vs_config_dirs('libmysqld/examples','mysqltest_embedded'),
                     "$glob_basedir/libmysqld/examples/mysqltest_embedded",
                     "$path_client_bindir/mysqltest_embedded");
  }
  else
  {
    $exe_mysqltest= mtr_exe_exists("$path_client_bindir/mysqltest");
  }

  # Look for mysql_client_test executable which may _not_ exist in
  # some versions, test using it should be skipped
  if ( $glob_use_embedded_server )
  {
    $exe_mysql_client_test=
      mtr_exe_maybe_exists(
        vs_config_dirs('libmysqld/examples', 'mysql_client_test_embedded'),
        "$glob_basedir/libmysqld/examples/mysql_client_test_embedded");
  }
  else
  {
    $exe_mysql_client_test=
      mtr_exe_maybe_exists(vs_config_dirs('tests', 'mysql_client_test'),
                           "$glob_basedir/tests/mysql_client_test",
                           "$glob_basedir/bin/mysql_client_test");
  }

  # Look for bug25714 executable which may _not_ exist in
  # some versions, test using it should be skipped
  $exe_bug25714=
      mtr_exe_maybe_exists(vs_config_dirs('tests', 'bug25714'),
                           "$glob_basedir/tests/bug25714");
}


sub generate_cmdline_mysqldump ($) {
  my($mysqld) = @_;
  return
    mtr_native_path($exe_mysqldump) .
      " --no-defaults -uroot --debug-info " .
      "--port=$mysqld->{'port'} " .
      "--socket=$mysqld->{'path_sock'} --password=";
}


##############################################################################
#
#  Set environment to be used by childs of this process for
#  things that are constant duting the whole lifetime of mysql-test-run.pl
#
##############################################################################

sub mysql_client_test_arguments()
{
  my $exe= $exe_mysql_client_test;

  my $args;
  mtr_init_args(\$args);
  if ( $opt_valgrind_mysqltest )
  {
    valgrind_arguments($args, \$exe);
  }

  mtr_add_arg($args, "--no-defaults");
  mtr_add_arg($args, "--testcase");
  mtr_add_arg($args, "--user=root");
  mtr_add_arg($args, "--port=$master->[0]->{'port'}");
  mtr_add_arg($args, "--socket=$master->[0]->{'path_sock'}");

  if ( $opt_extern || $mysql_version_id >= 50000 )
  {
    mtr_add_arg($args, "--vardir=$opt_vardir")
  }

  if ( $opt_debug )
  {
    mtr_add_arg($args,
      "--debug=d:t:A,$path_vardir_trace/log/mysql_client_test.trace");
  }

  if ( $glob_use_embedded_server )
  {
    mtr_add_arg($args,
      " -A --language=$path_language");
    mtr_add_arg($args,
      " -A --datadir=$slave->[0]->{'path_myddir'}");
    mtr_add_arg($args,
      " -A --character-sets-dir=$path_charsetsdir");
  }

  return join(" ", $exe, @$args);
}

sub mysql_upgrade_arguments()
{
  my $exe= $exe_mysql_upgrade;

  my $args;
  mtr_init_args(\$args);
#  if ( $opt_valgrind_mysql_ugrade )
#  {
#    valgrind_arguments($args, \$exe);
#  }

  mtr_add_arg($args, "--no-defaults");
  mtr_add_arg($args, "--user=root");
  mtr_add_arg($args, "--port=$master->[0]->{'port'}");
  mtr_add_arg($args, "--socket=$master->[0]->{'path_sock'}");
  mtr_add_arg($args, "--datadir=$master->[0]->{'path_myddir'}");
  mtr_add_arg($args, "--basedir=$glob_basedir");

  if ( $opt_debug )
  {
    mtr_add_arg($args,
      "--debug=d:t:A,$path_vardir_trace/log/mysql_upgrade.trace");
  }

  return join(" ", $exe, @$args);
}

# Note that some env is setup in spawn/run, in "mtr_process.pl"

sub environment_setup () {

  umask(022);

  my @ld_library_paths;

  # --------------------------------------------------------------------------
  # Setup LD_LIBRARY_PATH so the libraries from this distro/clone
  # are used in favor of the system installed ones
  # --------------------------------------------------------------------------
  if ( $source_dist )
  {
    push(@ld_library_paths, "$glob_basedir/libmysql/.libs/",
                            "$glob_basedir/libmysql_r/.libs/",
                            "$glob_basedir/zlib.libs/");
  }
  else
  {
    push(@ld_library_paths, "$glob_basedir/lib");
  }

 # --------------------------------------------------------------------------
  # Add the path where libndbclient can be found
  # --------------------------------------------------------------------------
  if ( $glob_ndbcluster_supported )
  {
    push(@ld_library_paths,  "$glob_basedir/storage/ndb/src/.libs");
  }

  # --------------------------------------------------------------------------
  # Valgrind need to be run with debug libraries otherwise it's almost
  # impossible to add correct supressions, that means if "/usr/lib/debug"
  # is available, it should be added to
  # LD_LIBRARY_PATH
  #
  # But pthread is broken in libc6-dbg on Debian <= 3.1 (see Debian
  # bug 399035, http://bugs.debian.org/cgi-bin/bugreport.cgi?bug=399035),
  # so don't change LD_LIBRARY_PATH on that platform.
  # --------------------------------------------------------------------------
  my $debug_libraries_path= "/usr/lib/debug";
  my $deb_version;
  if (  $opt_valgrind and -d $debug_libraries_path and
        (! -e '/etc/debian_version' or
	 ($deb_version= mtr_grab_file('/etc/debian_version')) !~ /^[0-9]+\.[0-9]$/ or
         $deb_version > 3.1 ) )
  {
    push(@ld_library_paths, $debug_libraries_path);
  }

  $ENV{'LD_LIBRARY_PATH'}= join(":", @ld_library_paths,
				$ENV{'LD_LIBRARY_PATH'} ?
				split(':', $ENV{'LD_LIBRARY_PATH'}) : ());
  mtr_debug("LD_LIBRARY_PATH: $ENV{'LD_LIBRARY_PATH'}");

  $ENV{'DYLD_LIBRARY_PATH'}= join(":", @ld_library_paths,
				  $ENV{'DYLD_LIBRARY_PATH'} ?
				  split(':', $ENV{'DYLD_LIBRARY_PATH'}) : ());
  mtr_debug("DYLD_LIBRARY_PATH: $ENV{'DYLD_LIBRARY_PATH'}");

  # The environment variable used for shared libs on AIX
  $ENV{'SHLIB_PATH'}= join(":", @ld_library_paths,
                           $ENV{'SHLIB_PATH'} ?
                           split(':', $ENV{'SHLIB_PATH'}) : ());
  mtr_debug("SHLIB_PATH: $ENV{'SHLIB_PATH'}");

  # The environment variable used for shared libs on hp-ux
  $ENV{'LIBPATH'}= join(":", @ld_library_paths,
                        $ENV{'LIBPATH'} ?
                        split(':', $ENV{'LIBPATH'}) : ());
  mtr_debug("LIBPATH: $ENV{'LIBPATH'}");

  # --------------------------------------------------------------------------
  # Also command lines in .opt files may contain env vars
  # --------------------------------------------------------------------------

  $ENV{'CHARSETSDIR'}=              $path_charsetsdir;
  $ENV{'UMASK'}=              "0660"; # The octal *string*
  $ENV{'UMASK_DIR'}=          "0770"; # The octal *string*
  
  #
  # MySQL tests can produce output in various character sets
  # (especially, ctype_xxx.test). To avoid confusing Perl
  # with output which is incompatible with the current locale
  # settings, we reset the current values of LC_ALL and LC_CTYPE to "C".
  # For details, please see
  # Bug#27636 tests fails if LC_* variables set to *_*.UTF-8
  #
  $ENV{'LC_ALL'}=             "C";
  $ENV{'LC_CTYPE'}=           "C";
  
  $ENV{'LC_COLLATE'}=         "C";
  $ENV{'USE_RUNNING_SERVER'}= $opt_extern;
  $ENV{'MYSQL_TEST_DIR'}=     $glob_mysql_test_dir;
  $ENV{'MYSQLTEST_VARDIR'}=   $opt_vardir;
  $ENV{'MYSQL_TMP_DIR'}=      $opt_tmpdir;
  $ENV{'MASTER_MYSOCK'}=      $master->[0]->{'path_sock'};
  $ENV{'MASTER_MYSOCK1'}=     $master->[1]->{'path_sock'};
  $ENV{'MASTER_MYPORT'}=      $master->[0]->{'port'};
  $ENV{'MASTER_MYPORT1'}=     $master->[1]->{'port'};
  $ENV{'SLAVE_MYSOCK'}=       $slave->[0]->{'path_sock'};
  $ENV{'SLAVE_MYPORT'}=       $slave->[0]->{'port'};
  $ENV{'SLAVE_MYPORT1'}=      $slave->[1]->{'port'};
  $ENV{'SLAVE_MYPORT2'}=      $slave->[2]->{'port'};
  $ENV{'MYSQL_TCP_PORT'}=     $mysqld_variables{'port'};
  $ENV{'DEFAULT_MASTER_PORT'}= $mysqld_variables{'master-port'};

  $ENV{'IM_PATH_SOCK'}=       $instance_manager->{path_sock};
  $ENV{'IM_USERNAME'}=        $instance_manager->{admin_login};
  $ENV{'IM_PASSWORD'}=        $instance_manager->{admin_password};
  $ENV{MTR_BUILD_THREAD}=      $opt_mtr_build_thread;

  $ENV{'EXE_MYSQL'}=          $exe_mysql;


  # ----------------------------------------------------
  # Setup env for NDB
  # ----------------------------------------------------
  if ( ! $opt_skip_ndbcluster )
  {
    $ENV{'NDB_MGM'}=                  $exe_ndb_mgm;

    $ENV{'NDBCLUSTER_PORT'}=          $opt_ndbcluster_port;
    $ENV{'NDBCLUSTER_PORT_SLAVE'}=    $opt_ndbcluster_port_slave;

    $ENV{'NDB_EXTRA_TEST'}=           $opt_ndb_extra_test;

    $ENV{'NDB_BACKUP_DIR'}=           $clusters->[0]->{'data_dir'};
    $ENV{'NDB_DATA_DIR'}=             $clusters->[0]->{'data_dir'};
    $ENV{'NDB_TOOLS_DIR'}=            $path_ndb_tools_dir;
    $ENV{'NDB_TOOLS_OUTPUT'}=         $path_ndb_testrun_log;

    if ( $mysql_version_id >= 50000 )
    {
      $ENV{'NDB_EXAMPLES_DIR'}=         $path_ndb_examples_dir;
      $ENV{'MY_NDB_EXAMPLES_BINARY'}=   $exe_ndb_example;
    }
    $ENV{'NDB_EXAMPLES_OUTPUT'}=      $path_ndb_testrun_log;
  }

  # ----------------------------------------------------
  # Setup env for IM
  # ----------------------------------------------------
  if ( ! $opt_skip_im )
  {
    $ENV{'IM_EXE'}=             $exe_im;
    $ENV{'IM_PATH_PID'}=        $instance_manager->{path_pid};
    $ENV{'IM_PATH_ANGEL_PID'}=  $instance_manager->{path_angel_pid};
    $ENV{'IM_PORT'}=            $instance_manager->{port};
    $ENV{'IM_DEFAULTS_PATH'}=   $instance_manager->{defaults_file};
    $ENV{'IM_PASSWORD_PATH'}=   $instance_manager->{password_file};

    $ENV{'IM_MYSQLD1_SOCK'}=
      $instance_manager->{instances}->[0]->{path_sock};
    $ENV{'IM_MYSQLD1_PORT'}=
      $instance_manager->{instances}->[0]->{port};
    $ENV{'IM_MYSQLD1_PATH_PID'}=
      $instance_manager->{instances}->[0]->{path_pid};
    $ENV{'IM_MYSQLD2_SOCK'}=
      $instance_manager->{instances}->[1]->{path_sock};
    $ENV{'IM_MYSQLD2_PORT'}=
      $instance_manager->{instances}->[1]->{port};
    $ENV{'IM_MYSQLD2_PATH_PID'}=
      $instance_manager->{instances}->[1]->{path_pid};
  }

  # ----------------------------------------------------
  # Setup env so childs can execute mysqlcheck
  # ----------------------------------------------------
  my $cmdline_mysqlcheck=
    mtr_native_path($exe_mysqlcheck) .
    " --no-defaults --debug-info -uroot " .
    "--port=$master->[0]->{'port'} " .
    "--socket=$master->[0]->{'path_sock'} --password=";

  if ( $opt_debug )
  {
    $cmdline_mysqlcheck .=
      " --debug=d:t:A,$path_vardir_trace/log/mysqlcheck.trace";
  }
  $ENV{'MYSQL_CHECK'}=              $cmdline_mysqlcheck;

  # ----------------------------------------------------
  # Setup env to childs can execute myqldump
  # ----------------------------------------------------
  my $cmdline_mysqldump= generate_cmdline_mysqldump($master->[0]);
  my $cmdline_mysqldumpslave= generate_cmdline_mysqldump($slave->[0]);

  if ( $opt_debug )
  {
    $cmdline_mysqldump .=
      " --debug=d:t:A,$path_vardir_trace/log/mysqldump-master.trace";
    $cmdline_mysqldumpslave .=
      " --debug=d:t:A,$path_vardir_trace/log/mysqldump-slave.trace";
  }
  $ENV{'MYSQL_DUMP'}= $cmdline_mysqldump;
  $ENV{'MYSQL_DUMP_SLAVE'}= $cmdline_mysqldumpslave;


  # ----------------------------------------------------
  # Setup env so childs can execute mysqlslap
  # ----------------------------------------------------
  if ( $exe_mysqlslap )
  {
    my $cmdline_mysqlslap=
      mtr_native_path($exe_mysqlslap) .
      " -uroot " .
      "--port=$master->[0]->{'port'} " .
      "--socket=$master->[0]->{'path_sock'} --password= ";

    if ( $opt_debug )
   {
      $cmdline_mysqlslap .=
	" --debug=d:t:A,$path_vardir_trace/log/mysqlslap.trace";
    }
    $ENV{'MYSQL_SLAP'}= $cmdline_mysqlslap;
  }

  # ----------------------------------------------------
  # Setup env so childs can execute mysqlimport
  # ----------------------------------------------------
  my $cmdline_mysqlimport=
    mtr_native_path($exe_mysqlimport) .
    " -uroot --debug-info " .
    "--port=$master->[0]->{'port'} " .
    "--socket=$master->[0]->{'path_sock'} --password=";

  if ( $opt_debug )
  {
    $cmdline_mysqlimport .=
      " --debug=d:t:A,$path_vardir_trace/log/mysqlimport.trace";
  }
  $ENV{'MYSQL_IMPORT'}= $cmdline_mysqlimport;


  # ----------------------------------------------------
  # Setup env so childs can execute mysqlshow
  # ----------------------------------------------------
  my $cmdline_mysqlshow=
    mtr_native_path($exe_mysqlshow) .
    " -uroot --debug-info " .
    "--port=$master->[0]->{'port'} " .
    "--socket=$master->[0]->{'path_sock'} --password=";

  if ( $opt_debug )
  {
    $cmdline_mysqlshow .=
      " --debug=d:t:A,$path_vardir_trace/log/mysqlshow.trace";
  }
  $ENV{'MYSQL_SHOW'}= $cmdline_mysqlshow;

  # ----------------------------------------------------
  # Setup env so childs can execute mysqlbinlog
  # ----------------------------------------------------
  my $cmdline_mysqlbinlog=
    mtr_native_path($exe_mysqlbinlog) .
      " --no-defaults --disable-force-if-open --debug-info";
  if ( !$opt_extern && $mysql_version_id >= 50000 )
  {
    $cmdline_mysqlbinlog .=" --character-sets-dir=$path_charsetsdir";
  }

  if ( $opt_debug )
  {
    $cmdline_mysqlbinlog .=
      " --debug=d:t:A,$path_vardir_trace/log/mysqlbinlog.trace";
  }
  $ENV{'MYSQL_BINLOG'}= $cmdline_mysqlbinlog;

  # ----------------------------------------------------
  # Setup env so childs can execute mysql
  # ----------------------------------------------------
  my $cmdline_mysql=
    mtr_native_path($exe_mysql) .
    " --no-defaults --debug-info --host=localhost  --user=root --password= " .
    "--port=$master->[0]->{'port'} " .
    "--socket=$master->[0]->{'path_sock'} ".
    "--character-sets-dir=$path_charsetsdir";

  $ENV{'MYSQL'}= $cmdline_mysql;

  # ----------------------------------------------------
  # Setup env so childs can execute bug25714
  # ----------------------------------------------------
  $ENV{'MYSQL_BUG25714'}=  $exe_bug25714;

  # ----------------------------------------------------
  # Setup env so childs can execute mysql_client_test
  # ----------------------------------------------------
  $ENV{'MYSQL_CLIENT_TEST'}=  mysql_client_test_arguments();

  # ----------------------------------------------------
  # Setup env so childs can execute mysql_upgrade
  # ----------------------------------------------------
  if ( !$opt_extern && $mysql_version_id >= 50000 )
  {
    $ENV{'MYSQL_UPGRADE'}= mysql_upgrade_arguments();
  }

  # ----------------------------------------------------
  # Setup env so childs can execute mysql_fix_system_tables
  # ----------------------------------------------------
  if ( !$opt_extern && ! $glob_win32 )
  {
    my $cmdline_mysql_fix_system_tables=
      "$exe_mysql_fix_system_tables --no-defaults --host=localhost " .
      "--user=root --password= " .
      "--basedir=$glob_basedir --bindir=$path_client_bindir --verbose " .
      "--port=$master->[0]->{'port'} " .
      "--socket=$master->[0]->{'path_sock'}";
    $ENV{'MYSQL_FIX_SYSTEM_TABLES'}=  $cmdline_mysql_fix_system_tables;

  }
  $ENV{'MYSQL_FIX_PRIVILEGE_TABLES'}=  $file_mysql_fix_privilege_tables;

  # ----------------------------------------------------
  # Setup env so childs can execute my_print_defaults
  # ----------------------------------------------------
  $ENV{'MYSQL_MY_PRINT_DEFAULTS'}= mtr_native_path($exe_my_print_defaults);

  # ----------------------------------------------------
  # Setup env so childs can execute mysqladmin
  # ----------------------------------------------------
  $ENV{'MYSQLADMIN'}= mtr_native_path($exe_mysqladmin);

  # ----------------------------------------------------
  # Setup env so childs can execute perror  
  # ----------------------------------------------------
  $ENV{'MY_PERROR'}= mtr_native_path($exe_perror);

  # ----------------------------------------------------
  # Add the path where mysqld will find udf_example.so
  # ----------------------------------------------------
  $ENV{'UDF_EXAMPLE_LIB'}=
    ($lib_udf_example ? basename($lib_udf_example) : "");
  $ENV{'UDF_EXAMPLE_LIB_OPT'}=
    ($lib_udf_example ? "--plugin_dir=" . dirname($lib_udf_example) : "");

  # ----------------------------------------------------
  # Add the path where mysqld will find ha_example.so
  # ----------------------------------------------------
  $ENV{'EXAMPLE_PLUGIN'}=
    ($lib_example_plugin ? basename($lib_example_plugin) : "");
  $ENV{'EXAMPLE_PLUGIN_OPT'}=
    ($lib_example_plugin ? "--plugin_dir=" . dirname($lib_example_plugin) : "");

  # ----------------------------------------------------
  # We are nice and report a bit about our settings
  # ----------------------------------------------------
  if (!$opt_extern)
  {
    print "Using MTR_BUILD_THREAD      = $ENV{MTR_BUILD_THREAD}\n";
    print "Using MASTER_MYPORT         = $ENV{MASTER_MYPORT}\n";
    print "Using MASTER_MYPORT1        = $ENV{MASTER_MYPORT1}\n";
    print "Using SLAVE_MYPORT          = $ENV{SLAVE_MYPORT}\n";
    print "Using SLAVE_MYPORT1         = $ENV{SLAVE_MYPORT1}\n";
    print "Using SLAVE_MYPORT2         = $ENV{SLAVE_MYPORT2}\n";
    if ( ! $opt_skip_ndbcluster )
    {
      print "Using NDBCLUSTER_PORT       = $ENV{NDBCLUSTER_PORT}\n";
      if ( ! $opt_skip_ndbcluster_slave )
      {
	print "Using NDBCLUSTER_PORT_SLAVE = $ENV{NDBCLUSTER_PORT_SLAVE}\n";
      }
    }
    if ( ! $opt_skip_im )
    {
      print "Using IM_PORT               = $ENV{IM_PORT}\n";
      print "Using IM_MYSQLD1_PORT       = $ENV{IM_MYSQLD1_PORT}\n";
      print "Using IM_MYSQLD2_PORT       = $ENV{IM_MYSQLD2_PORT}\n";
    }
  }

  # Create an environment variable to make it possible
  # to detect that valgrind is being used from test cases
  $ENV{'VALGRIND_TEST'}= $opt_valgrind;

}


##############################################################################
#
#  If we get a ^C, we try to clean up before termination
#
##############################################################################
# FIXME check restrictions what to do in a signal handler

sub signal_setup () {
  $SIG{INT}= \&handle_int_signal;
}


sub handle_int_signal () {
  $SIG{INT}= 'DEFAULT';         # If we get a ^C again, we die...
  mtr_warning("got INT signal, cleaning up.....");
  stop_all_servers();
  mtr_error("We die from ^C signal from user");
}


##############################################################################
#
#  Handle left overs from previous runs
#
##############################################################################

sub kill_running_servers () {

  if ( $opt_fast or $glob_use_embedded_server )
  {
    # FIXME is embedded server really using PID files?!
    unlink($master->[0]->{'path_pid'});
    unlink($master->[1]->{'path_pid'});
    unlink($slave->[0]->{'path_pid'});
    unlink($slave->[1]->{'path_pid'});
    unlink($slave->[2]->{'path_pid'});
  }
  else
  {
    # Ensure that no old mysqld test servers are running
    # This is different from terminating processes we have
    # started from this run of the script, this is terminating
    # leftovers from previous runs.
    mtr_kill_leftovers();
   }
}

#
# Remove var and any directories in var/ created by previous
# tests
#
sub remove_stale_vardir () {

  mtr_report("Removing Stale Files");

  # Safety!
  mtr_error("No, don't remove the vardir when running with --extern")
    if $opt_extern;

  mtr_verbose("opt_vardir: $opt_vardir");
  if ( $opt_vardir eq $default_vardir )
  {
    #
    # Running with "var" in mysql-test dir
    #
    if ( -l $opt_vardir)
    {
      # var is a symlink

      if ( $opt_mem and readlink($opt_vardir) eq $opt_mem )
      {
	# Remove the directory which the link points at
	mtr_verbose("Removing " . readlink($opt_vardir));
	rmtree(readlink($opt_vardir));

	# Remove the "var" symlink
	mtr_verbose("unlink($opt_vardir)");
	unlink($opt_vardir);
      }
      elsif ( $opt_mem )
      {
	# Just remove the "var" symlink
	mtr_report("WARNING: Removing '$opt_vardir' symlink it's wrong");

	mtr_verbose("unlink($opt_vardir)");
	unlink($opt_vardir);
      }
      else
      {
	# Some users creates a soft link in mysql-test/var to another area
	# - allow it, but remove all files in it

	mtr_report("WARNING: Using the 'mysql-test/var' symlink");

	# Make sure the directory where it points exist
	mtr_error("The destination for symlink $opt_vardir does not exist")
	  if ! -d readlink($opt_vardir);

	foreach my $bin ( glob("$opt_vardir/*") )
	{
	  mtr_verbose("Removing bin $bin");
	  rmtree($bin);
	}
      }
    }
    else
    {
      # Remove the entire "var" dir
      mtr_verbose("Removing $opt_vardir/");
      rmtree("$opt_vardir/");
    }

    if ( $opt_mem )
    {
      # A symlink from var/ to $opt_mem will be set up
      # remove the $opt_mem dir to assure the symlink
      # won't point at an old directory
      mtr_verbose("Removing $opt_mem");
      rmtree($opt_mem);
    }

  }
  else
  {
    #
    # Running with "var" in some other place
    #

    # Remove the var/ dir in mysql-test dir if any
    # this could be an old symlink that shouldn't be there
    mtr_verbose("Removing $default_vardir");
    rmtree($default_vardir);

    # Remove the "var" dir
    mtr_verbose("Removing $opt_vardir/");
    rmtree("$opt_vardir/");
  }
}

#
# Create var and the directories needed in var
#
sub setup_vardir() {
  mtr_report("Creating Directories");

  if ( $opt_vardir eq $default_vardir )
  {
    #
    # Running with "var" in mysql-test dir
    #
    if ( -l $opt_vardir )
    {
      #  it's a symlink

      # Make sure the directory where it points exist
      mtr_error("The destination for symlink $opt_vardir does not exist")
	if ! -d readlink($opt_vardir);
    }
    elsif ( $opt_mem )
    {
      # Runinng with "var" as a link to some "memory" location, normally tmpfs
      mtr_verbose("Creating $opt_mem");
      mkpath($opt_mem);

      mtr_report("Symlinking 'var' to '$opt_mem'");
      symlink($opt_mem, $opt_vardir);
    }
  }

  if ( ! -d $opt_vardir )
  {
    mtr_verbose("Creating $opt_vardir");
    mkpath($opt_vardir);
  }

  # Ensure a proper error message if vardir couldn't be created
  unless ( -d $opt_vardir and -w $opt_vardir )
  {
    mtr_error("Writable 'var' directory is needed, use the " .
	      "'--vardir=<path>' option");
  }

  mkpath("$opt_vardir/log");
  mkpath("$opt_vardir/run");
  mkpath("$opt_vardir/tmp");
  mkpath($opt_tmpdir) if $opt_tmpdir ne "$opt_vardir/tmp";

  # Create new data dirs
  foreach my $data_dir (@data_dir_lst)
  {
    mkpath("$data_dir/mysql");
    mkpath("$data_dir/test");
  }

  # Make a link std_data_ln in var/ that points to std_data
  if ( ! $glob_win32 )
  {
    symlink("$glob_mysql_test_dir/std_data", "$opt_vardir/std_data_ln");
  }
  else
  {
    # on windows, copy all files from std_data into var/std_data_ln
    mkpath("$opt_vardir/std_data_ln");
    opendir(DIR, "$glob_mysql_test_dir/std_data")
      or mtr_error("Can't find the std_data directory: $!");
    for(readdir(DIR)) {
      next if -d "$glob_mysql_test_dir/std_data/$_";
      copy("$glob_mysql_test_dir/std_data/$_", "$opt_vardir/std_data_ln/$_");
    }
    closedir(DIR);
  }

  # Remove old log files
  foreach my $name (glob("r/*.progress r/*.log r/*.warnings"))
  {
    unlink($name);
  }
}


sub  check_running_as_root () {
  # Check if running as root
  # i.e a file can be read regardless what mode we set it to
  my $test_file= "$opt_vardir/test_running_as_root.txt";
  mtr_tofile($test_file, "MySQL");
  chmod(oct("0000"), $test_file);

  my $result="";
  if (open(FILE,"<",$test_file))
  {
    $result= join('', <FILE>);
    close FILE;
  }

  # Some filesystems( for example CIFS) allows reading a file
  # although mode was set to 0000, but in that case a stat on
  # the file will not return 0000
  my $file_mode= (stat($test_file))[2] & 07777;

  $ENV{'MYSQL_TEST_ROOT'}= "NO";
  mtr_verbose("result: $result, file_mode: $file_mode");
  if ($result eq "MySQL" && $file_mode == 0)
  {
    mtr_warning("running this script as _root_ will cause some " .
                "tests to be skipped");
    $ENV{'MYSQL_TEST_ROOT'}= "YES";
  }

  chmod(oct("0755"), $test_file);
  unlink($test_file);

}


sub check_ssl_support ($) {
  my $mysqld_variables= shift;

  if ($opt_skip_ssl || $opt_extern)
  {
    if (!$opt_extern)
    {
      mtr_report("Skipping SSL");
    }
    $opt_ssl_supported= 0;
    $opt_ssl= 0;
    return;
  }

  if ( ! $mysqld_variables->{'ssl'} )
  {
    if ( $opt_ssl)
    {
      mtr_error("Couldn't find support for SSL");
      return;
    }
    mtr_report("Skipping SSL, mysqld not compiled with SSL");
    $opt_ssl_supported= 0;
    $opt_ssl= 0;
    return;
  }
  mtr_report("Setting mysqld to support SSL connections");
  $opt_ssl_supported= 1;
}


sub check_debug_support ($) {
  my $mysqld_variables= shift;

  if ( ! $mysqld_variables->{'debug'} )
  {
    #mtr_report("Binaries are not debug compiled");
    $debug_compiled_binaries= 0;

    if ( $opt_debug )
    {
      mtr_error("Can't use --debug, binaries does not support it");
    }
    return;
  }
  mtr_report("Binaries are debug compiled");
  $debug_compiled_binaries= 1;
}

##############################################################################
#
# Helper function to handle configuration-based subdirectories which Visual
# Studio uses for storing binaries.  If opt_vs_config is set, this returns
# a path based on that setting; if not, it returns paths for the default
# /release/ and /debug/ subdirectories.
#
# $exe can be undefined, if the directory itself will be used
#
###############################################################################

sub vs_config_dirs ($$) {
  my ($path_part, $exe) = @_;

  $exe = "" if not defined $exe;

  if ($opt_vs_config)
  {
    return ("$glob_basedir/$path_part/$opt_vs_config/$exe");
  }

  return ("$glob_basedir/$path_part/release/$exe",
          "$glob_basedir/$path_part/debug/$exe");
}

##############################################################################
#
#  Start the ndb cluster
#
##############################################################################

sub check_ndbcluster_support ($) {
  my $mysqld_variables= shift;

  if ($opt_skip_ndbcluster || $opt_extern)
  {
    if (!$opt_extern)
    {
      mtr_report("Skipping ndbcluster");
    }
    $opt_skip_ndbcluster_slave= 1;
    return;
  }

  if ( ! $mysqld_variables->{'ndb-connectstring'} )
  {
    mtr_report("Skipping ndbcluster, mysqld not compiled with ndbcluster");
    $opt_skip_ndbcluster= 1;
    $opt_skip_ndbcluster_slave= 1;
    return;
  }
  $glob_ndbcluster_supported= 1;
  mtr_report("Using ndbcluster when necessary, mysqld supports it");

  if ( $mysql_version_id < 50100 )
  {
    # Slave cluster is not supported until 5.1
    $opt_skip_ndbcluster_slave= 1;

  }

  return;
}


sub ndbcluster_start_install ($) {
  my $cluster= shift;

  mtr_report("Installing $cluster->{'name'} Cluster");

  mkdir($cluster->{'data_dir'});

  # Create a config file from template
  my $ndb_no_ord=512;
  my $ndb_no_attr=2048;
  my $ndb_con_op=105000;
  my $ndb_dmem="80M";
  my $ndb_imem="24M";
  my $ndb_pbmem="32M";
  my $nodes= $cluster->{'nodes'};
  my $ndb_host= "localhost";
  my $ndb_diskless= 0;

  if (!$opt_bench)
  {
    # Use a smaller configuration
    if (  $mysql_version_id < 50100 )
    {
      # 4.1 and 5.0 is using a "larger" --small configuration
      $ndb_no_ord=128;
      $ndb_con_op=10000;
      $ndb_dmem="40M";
      $ndb_imem="12M";
    }
    else
    {
      $ndb_no_ord=32;
      $ndb_con_op=10000;
      $ndb_dmem="20M";
      $ndb_imem="1M";
      $ndb_pbmem="4M";
    }
  }

  my $config_file_template=     "ndb/ndb_config_${nodes}_node.ini";
  my $config_file= "$cluster->{'data_dir'}/config.ini";

  open(IN, $config_file_template)
    or mtr_error("Can't open $config_file_template: $!");
  open(OUT, ">", $config_file)
    or mtr_error("Can't write to $config_file: $!");
  while (<IN>)
  {
    chomp;

    s/CHOOSE_MaxNoOfAttributes/$ndb_no_attr/;
    s/CHOOSE_MaxNoOfOrderedIndexes/$ndb_no_ord/;
    s/CHOOSE_MaxNoOfConcurrentOperations/$ndb_con_op/;
    s/CHOOSE_DataMemory/$ndb_dmem/;
    s/CHOOSE_IndexMemory/$ndb_imem/;
    s/CHOOSE_Diskless/$ndb_diskless/;
    s/CHOOSE_HOSTNAME_.*/$ndb_host/;
    s/CHOOSE_FILESYSTEM/$cluster->{'data_dir'}/;
    s/CHOOSE_PORT_MGM/$cluster->{'port'}/;
    if ( $mysql_version_id < 50000 )
    {
      my $base_port= $cluster->{'port'} + 1;
      s/CHOOSE_PORT_TRANSPORTER/$base_port/;
    }
    s/CHOOSE_DiskPageBufferMemory/$ndb_pbmem/;

    print OUT "$_ \n";
  }
  close OUT;
  close IN;


  # Start cluster with "--initial"

  ndbcluster_start($cluster, "--initial");

  return 0;
}


sub ndbcluster_wait_started($$){
  my $cluster= shift;
  my $ndb_waiter_extra_opt= shift;
  my $path_waiter_log= "$cluster->{'data_dir'}/ndb_waiter.log";
  my $args;

  mtr_init_args(\$args);

  mtr_add_arg($args, "--no-defaults");
  mtr_add_arg($args, "--core");
  mtr_add_arg($args, "--ndb-connectstring=%s", $cluster->{'connect_string'});
  mtr_add_arg($args, "--timeout=60");

  if ($ndb_waiter_extra_opt)
  {
    mtr_add_arg($args, "$ndb_waiter_extra_opt");
  }

  # Start the ndb_waiter which will connect to the ndb_mgmd
  # and poll it for state of the ndbd's, will return when
  # all nodes in the cluster is started
  my $res= mtr_run($exe_ndb_waiter, $args,
		   "", $path_waiter_log, $path_waiter_log, "");
  mtr_verbose("ndbcluster_wait_started, returns: $res") if $res;
  return $res;
}



sub mysqld_wait_started($){
  my $mysqld= shift;

  if (sleep_until_file_created($mysqld->{'path_pid'},
			       $mysqld->{'start_timeout'},
			       $mysqld->{'pid'}) == 0)
  {
    # Failed to wait for pid file
    return 1;
  }

  # Get the "real pid" of the process, it will be used for killing
  # the process in ActiveState's perl on windows
  $mysqld->{'real_pid'}= mtr_get_pid_from_file($mysqld->{'path_pid'});

  return 0;
}


sub ndb_mgmd_wait_started($) {
  my ($cluster)= @_;

  my $retries= 100;
  while (ndbcluster_wait_started($cluster, "--no-contact") and
	 $retries)
  {
    # Millisceond sleep emulated with select
    select(undef, undef, undef, (0.1));

    $retries--;
  }

  return $retries == 0;

}

sub ndb_mgmd_start ($) {
  my $cluster= shift;

  my $args;                             # Arg vector
  my $pid= -1;

  mtr_init_args(\$args);
  mtr_add_arg($args, "--no-defaults");
  mtr_add_arg($args, "--core");
  mtr_add_arg($args, "--nodaemon");
  mtr_add_arg($args, "--config-file=%s", "$cluster->{'data_dir'}/config.ini");


  my $path_ndb_mgmd_log= "$cluster->{'data_dir'}/\l$cluster->{'name'}_ndb_mgmd.log";
  $pid= mtr_spawn($exe_ndb_mgmd, $args, "",
		  $path_ndb_mgmd_log,
		  $path_ndb_mgmd_log,
		  "",
		  { append_log_file => 1 });

  # FIXME Should not be needed
  # Unfortunately the cluster nodes will fail to start
  # if ndb_mgmd has not started properly
  if (ndb_mgmd_wait_started($cluster))
  {
    mtr_error("Failed to wait for start of ndb_mgmd");
  }

  # Remember pid of ndb_mgmd
  $cluster->{'pid'}= $pid;

  mtr_verbose("ndb_mgmd_start, pid: $pid");

  return $pid;
}


sub ndbd_start ($$$) {
  my $cluster= shift;
  my $idx= shift;
  my $extra_args= shift;

  my $args;                             # Arg vector
  my $pid= -1;

  mtr_init_args(\$args);
  mtr_add_arg($args, "--no-defaults");
  mtr_add_arg($args, "--core");
  mtr_add_arg($args, "--ndb-connectstring=%s", "$cluster->{'connect_string'}");
  if ( $mysql_version_id >= 50000)
  {
    mtr_add_arg($args, "--character-sets-dir=%s", "$path_charsetsdir");
  }
  mtr_add_arg($args, "--nodaemon");
  mtr_add_arg($args, "$extra_args");

  my $nodeid= $cluster->{'ndbds'}->[$idx]->{'nodeid'};
  my $path_ndbd_log= "$cluster->{'data_dir'}/ndb_${nodeid}.log";
  $pid= mtr_spawn($exe_ndbd, $args, "",
		  $path_ndbd_log,
		  $path_ndbd_log,
		  "",
		  { append_log_file => 1 });

  # Add pid to list of pids for this cluster
  $cluster->{'ndbds'}->[$idx]->{'pid'}= $pid;

  # Rememeber options used when starting
  $cluster->{'ndbds'}->[$idx]->{'start_extra_args'}= $extra_args;
  $cluster->{'ndbds'}->[$idx]->{'idx'}= $idx;

  mtr_verbose("ndbd_start, pid: $pid");

  return $pid;
}


sub ndbcluster_start ($$) {
  my $cluster= shift;
  my $extra_args= shift;

  mtr_verbose("ndbcluster_start '$cluster->{'name'}'");

  if ( $cluster->{'use_running'} )
  {
    return 0;
  }

  if ( $cluster->{'pid'} )
  {
    mtr_error("Cluster '$cluster->{'name'}' already started");
  }

  ndb_mgmd_start($cluster);

  for ( my $idx= 0; $idx < $cluster->{'nodes'}; $idx++ )
  {
    ndbd_start($cluster, $idx, $extra_args);
  }

  return 0;
}


sub rm_ndbcluster_tables ($) {
  my $dir=       shift;
  foreach my $bin ( glob("$dir/mysql/ndb_apply_status*"),
                    glob("$dir/mysql/ndb_schema*"))
  {
    unlink($bin);
  }
}


##############################################################################
#
#  Run the benchmark suite
#
##############################################################################

sub run_benchmarks ($) {
  my $benchmark=  shift;

  my $args;

  if ( ! $glob_use_embedded_server )
  {
    mysqld_start($master->[0],[],[]);
    if ( ! $master->[0]->{'pid'} )
    {
      mtr_error("Can't start the mysqld server");
    }
  }

  mtr_init_args(\$args);

  mtr_add_arg($args, "--socket=%s", $master->[0]->{'path_sock'});
  mtr_add_arg($args, "--user=%s", $opt_user);

  if ( $opt_small_bench )
  {
    mtr_add_arg($args, "--small-test");
    mtr_add_arg($args, "--small-tables");
  }

  if ( $opt_with_ndbcluster )
  {
    mtr_add_arg($args, "--create-options=TYPE=ndb");
  }

  chdir($glob_mysql_bench_dir)
    or mtr_error("Couldn't chdir to '$glob_mysql_bench_dir': $!");

  if ( ! $benchmark )
  {
    mtr_add_arg($args, "--log");
    mtr_run("$glob_mysql_bench_dir/run-all-tests", $args, "", "", "", "");
    # FIXME check result code?!
  }
  elsif ( -x $benchmark )
  {
    mtr_run("$glob_mysql_bench_dir/$benchmark", $args, "", "", "", "");
    # FIXME check result code?!
  }
  else
  {
    mtr_error("Benchmark $benchmark not found");
  }

  chdir($glob_mysql_test_dir);          # Go back

  if ( ! $glob_use_embedded_server )
  {
    stop_masters();
  }
}


##############################################################################
#
#  Run the tests
#
##############################################################################

sub run_tests () {
  my ($tests)= @_;

  mtr_print_thick_line();

  mtr_timer_start($glob_timers,"suite", 60 * $opt_suite_timeout);

  mtr_report_tests_not_skipped_though_disabled($tests);

  mtr_print_header();

  foreach my $tinfo ( @$tests )
  {
    if (run_testcase_check_skip_test($tinfo))
    {
      next;
    }

    mtr_timer_start($glob_timers,"testcase", 60 * $opt_testcase_timeout);
    run_testcase($tinfo);
    mtr_timer_stop($glob_timers,"testcase");
  }

  mtr_print_line();

  if ( ! $glob_debugger and
       ! $opt_extern and
       ! $glob_use_embedded_server )
  {
    stop_all_servers();
  }

  if ( $opt_gcov )
  {
    gcov_collect(); # collect coverage information
  }
  if ( $opt_gprof )
  {
    gprof_collect(); # collect coverage information
  }

  mtr_report_stats($tests);

  mtr_timer_stop($glob_timers,"suite");
}


##############################################################################
#
#  Initiate the test databases
#
##############################################################################

sub initialize_servers () {

  datadir_list_setup();

  if ( $opt_extern )
  {
    # Running against an already started server, if the specified
    # vardir does not already exist it should be created
    if ( ! -d $opt_vardir )
    {
      mtr_report("Creating '$opt_vardir'");
      setup_vardir();
    }
    else
    {
      mtr_verbose("No need to create '$opt_vardir' it already exists");
    }
  }
  else
  {
    kill_running_servers();

    if ( ! $opt_start_dirty )
    {
      remove_stale_vardir();
      setup_vardir();

      mysql_install_db();
      if ( $opt_force )
      {
	# Save a snapshot of the freshly installed db
	# to make it possible to restore to a known point in time
	save_installed_db();
      }
    }
  }
  check_running_as_root();

  mtr_log_init("$opt_vardir/log/mysql-test-run.log");

}

sub mysql_install_db () {

  install_db('master', $master->[0]->{'path_myddir'});

  if ($max_master_num)
  {
    copy_install_db('master', $master->[1]->{'path_myddir'});
  }

  # Install the number of slave databses needed
  for (my $idx= 0; $idx < $max_slave_num; $idx++)
  {
    copy_install_db("slave".($idx+1), $slave->[$idx]->{'path_myddir'});
  }

  if ( ! $opt_skip_im )
  {
    im_prepare_env($instance_manager);
  }

  my $cluster_started_ok= 1; # Assume it can be started

  my $cluster= $clusters->[0]; # Master cluster
  if ($opt_skip_ndbcluster ||
      $cluster->{'use_running'} ||
      $cluster->{executable_setup_failed})
  {
    # Don't install master cluster
  }
  elsif (ndbcluster_start_install($cluster))
  {
    mtr_warning("Failed to start install of $cluster->{name}");
    $cluster_started_ok= 0;
  }

  $cluster= $clusters->[1]; # Slave cluster
  if ($max_slave_num == 0 ||
      $opt_skip_ndbcluster_slave ||
      $cluster->{'use_running'} ||
      $cluster->{executable_setup_failed})
  {
    # Don't install slave cluster
  }
  elsif (ndbcluster_start_install($cluster))
  {
    mtr_warning("Failed to start install of $cluster->{name}");
    $cluster_started_ok= 0;
  }

  foreach $cluster (@{$clusters})
  {

    next if !$cluster->{'pid'};

    $cluster->{'installed_ok'}= 1; # Assume install suceeds

    if (ndbcluster_wait_started($cluster, ""))
    {
      # failed to install, disable usage and flag that its no ok
      mtr_report("ndbcluster_install of $cluster->{'name'} failed");
      $cluster->{"installed_ok"}= 0;

      $cluster_started_ok= 0;
    }
  }

  if ( ! $cluster_started_ok )
  {
    if ( $opt_force)
    {
      # Continue without cluster
    }
    else
    {
      mtr_error("To continue, re-run with '--force'.");
    }
  }

  return 0;
}


sub copy_install_db ($$) {
  my $type=      shift;
  my $data_dir=  shift;

  mtr_report("Installing \u$type Database");

  # Just copy the installed db from first master
  mtr_copy_dir($master->[0]->{'path_myddir'}, $data_dir);

}


sub install_db ($$) {
  my $type=      shift;
  my $data_dir=  shift;

  mtr_report("Installing \u$type Database");


  my $args;
  mtr_init_args(\$args);
  mtr_add_arg($args, "--no-defaults");
  mtr_add_arg($args, "--bootstrap");
  mtr_add_arg($args, "--basedir=%s", $path_my_basedir);
  mtr_add_arg($args, "--datadir=%s", $data_dir);
  mtr_add_arg($args, "--loose-skip-innodb");
  mtr_add_arg($args, "--loose-skip-ndbcluster");
  mtr_add_arg($args, "--tmpdir=.");
  mtr_add_arg($args, "--core-file");

  if ( $opt_debug )
  {
    mtr_add_arg($args, "--debug=d:t:i:A,%s/log/bootstrap_%s.trace",
		$path_vardir_trace, $type);
  }

  if ( ! $glob_netware )
  {
    mtr_add_arg($args, "--language=%s", $path_language);
    mtr_add_arg($args, "--character-sets-dir=%s", $path_charsetsdir);
  }

  # If DISABLE_GRANT_OPTIONS is defined when the server is compiled (e.g.,
  # configure --disable-grant-options), mysqld will not recognize the
  # --bootstrap or --skip-grant-tables options.  The user can set
  # MYSQLD_BOOTSTRAP to the full path to a mysqld which does accept
  # --bootstrap, to accommodate this.
  my $exe_mysqld_bootstrap = $ENV{'MYSQLD_BOOTSTRAP'} || $exe_mysqld;

  # ----------------------------------------------------------------------
  # export MYSQLD_BOOTSTRAP_CMD variable containing <path>/mysqld <args>
  # ----------------------------------------------------------------------
  $ENV{'MYSQLD_BOOTSTRAP_CMD'}= "$exe_mysqld_bootstrap " . join(" ", @$args);

  # ----------------------------------------------------------------------
  # Create the bootstrap.sql file
  # ----------------------------------------------------------------------
  my $bootstrap_sql_file= "$opt_vardir/tmp/bootstrap.sql";

  # Use the mysql database for system tables
  mtr_tofile($bootstrap_sql_file, "use mysql");

  # Add the offical mysql system tables
  # for a production system
  mtr_appendfile_to_file("$path_sql_dir/mysql_system_tables.sql",
			 $bootstrap_sql_file);

  # Add the mysql system tables initial data
  # for a production system
  mtr_appendfile_to_file("$path_sql_dir/mysql_system_tables_data.sql",
			 $bootstrap_sql_file);

  # Add test data for timezone - this is just a subset, on a real
  # system these tables will be populated either by mysql_tzinfo_to_sql
  # or by downloading the timezone table package from our website
  mtr_appendfile_to_file("$path_sql_dir/mysql_test_data_timezone.sql",
			 $bootstrap_sql_file);

  # Fill help tables, just an empty file when running from bk repo
  # but will be replaced by a real fill_help_tables.sql when
  # building the source dist
  mtr_appendfile_to_file("$path_sql_dir/fill_help_tables.sql",
			 $bootstrap_sql_file);

  # Log bootstrap command
  my $path_bootstrap_log= "$opt_vardir/log/bootstrap.log";
  mtr_tofile($path_bootstrap_log,
	     "$exe_mysqld_bootstrap " . join(" ", @$args) . "\n");

  if ( mtr_run($exe_mysqld_bootstrap, $args, $bootstrap_sql_file,
               $path_bootstrap_log, $path_bootstrap_log,
	       "", { append_log_file => 1 }) != 0 )

  {
    mtr_error("Error executing mysqld --bootstrap\n" .
              "Could not install system database from $bootstrap_sql_file\n" .
	      "see $path_bootstrap_log for errors");
  }
}


sub im_prepare_env($) {
  my $instance_manager = shift;

  im_create_passwd_file($instance_manager);
  im_prepare_data_dir($instance_manager);
}


sub im_create_passwd_file($) {
  my $instance_manager = shift;

  my $pwd_file_path = $instance_manager->{'password_file'};

  mtr_report("Creating IM password file ($pwd_file_path)");

  open(OUT, ">", $pwd_file_path)
    or mtr_error("Can't write to $pwd_file_path: $!");

  print OUT $instance_manager->{'admin_login'}, ":",
        $instance_manager->{'admin_sha1'}, "\n";

  close(OUT);
}


sub im_create_defaults_file($) {
  my $instance_manager = shift;

  my $defaults_file = $instance_manager->{'defaults_file'};

  open(OUT, ">", $defaults_file)
    or mtr_error("Can't write to $defaults_file: $!");

  print OUT <<EOF
[mysql]

[manager]
pid-file            = $instance_manager->{path_pid}
angel-pid-file      = $instance_manager->{path_angel_pid}
socket              = $instance_manager->{path_sock}
port                = $instance_manager->{port}
password-file       = $instance_manager->{password_file}
default-mysqld-path = $exe_mysqld

EOF
;

  foreach my $instance (@{$instance_manager->{'instances'}})
  {
    my $server_id = $instance->{'server_id'};

    print OUT <<EOF
[mysqld$server_id]
socket              = $instance->{path_sock}
pid-file            = $instance->{path_pid}
port                = $instance->{port}
datadir             = $instance->{path_datadir}
log                 = $instance->{path_datadir}/mysqld$server_id.log
log-error           = $instance->{path_datadir}/mysqld$server_id.err.log
log-slow-queries    = $instance->{path_datadir}/mysqld$server_id.slow.log
language            = $path_language
character-sets-dir  = $path_charsetsdir
basedir             = $path_my_basedir
server_id           = $server_id
shutdown-delay      = 10
skip-stack-trace
loose-skip-innodb
loose-skip-ndbcluster
EOF
;
    if ( $mysql_version_id < 50100 )
    {
      print OUT "skip-bdb\n";
    }
    print OUT "nonguarded\n" if $instance->{'nonguarded'};
    if ( $mysql_version_id >= 50100 )
    {
      print OUT "log-output=FILE\n" if $instance->{'old_log_format'};
    }
    print OUT "\n";
  }

  close(OUT);
}


sub im_prepare_data_dir($) {
  my $instance_manager = shift;

  foreach my $instance (@{$instance_manager->{'instances'}})
  {
    copy_install_db(
      'im_mysqld_' . $instance->{'server_id'},
      $instance->{'path_datadir'});
  }
}



#
# Restore snapshot of the installed slave databases
# if the snapshot exists
#
sub restore_slave_databases ($) {
  my ($num_slaves)= @_;

  if ( -d $path_snapshot)
  {
    for (my $idx= 0; $idx < $num_slaves; $idx++)
    {
      my $data_dir= $slave->[$idx]->{'path_myddir'};
      my $name= basename($data_dir);
      rmtree($data_dir);
      mtr_copy_dir("$path_snapshot/$name", $data_dir);
    }
  }
}


sub run_testcase_check_skip_test($)
{
  my ($tinfo)= @_;

  # ----------------------------------------------------------------------
  # If marked to skip, just print out and return.
  # Note that a test case not marked as 'skip' can still be
  # skipped later, because of the test case itself in cooperation
  # with the mysqltest program tells us so.
  # ----------------------------------------------------------------------

  if ( $tinfo->{'skip'} )
  {
    mtr_report_test_name($tinfo);
    mtr_report_test_skipped($tinfo);
    return 1;
  }

  if ($tinfo->{'ndb_test'})
  {
    foreach my $cluster (@{$clusters})
    {
      # Slave cluster is skipped and thus not
      # installed, no need to perform checks
      last if ($opt_skip_ndbcluster_slave and
	       $cluster->{'name'} eq 'Slave');

      # Using running cluster - no need
      # to check if test should be skipped
      # will be done by test itself
      last if ($cluster->{'use_running'});

      # If test needs this cluster, check binaries was found ok
      if ( $cluster->{'executable_setup_failed'} )
      {
	mtr_report_test_name($tinfo);
	$tinfo->{comment}=
	  "Failed to find cluster binaries";
	mtr_report_test_failed($tinfo);
	return 1;
      }

      # If test needs this cluster, check it was installed ok
      if ( !$cluster->{'installed_ok'} )
      {
	mtr_report_test_name($tinfo);
	$tinfo->{comment}=
	  "Cluster $cluster->{'name'} was not installed ok";
	mtr_report_test_failed($tinfo);
	return 1;
      }

    }
  }

  if ( $tinfo->{'component_id'} eq 'im' )
  {
      # If test needs im, check binaries was found ok
    if ( $instance_manager->{'executable_setup_failed'} )
    {
      mtr_report_test_name($tinfo);
      $tinfo->{comment}=
	"Failed to find MySQL manager binaries";
      mtr_report_test_failed($tinfo);
      return 1;
    }
  }

  return 0;
}


sub do_before_run_mysqltest($)
{
  my $tinfo= shift;

  # Remove old files produced by mysqltest
  my $base_file= mtr_match_extension($tinfo->{'result_file'},
				    "result"); # Trim extension
  unlink("$base_file.reject");
  unlink("$base_file.progress");
  unlink("$base_file.log");
  unlink("$base_file.warnings");

  if (!$opt_extern)
  {
    if ( $mysql_version_id < 50000 ) {
      # Set environment variable NDB_STATUS_OK to 1
      # if script decided to run mysqltest cluster _is_ installed ok
      $ENV{'NDB_STATUS_OK'} = "1";
    } elsif ( $mysql_version_id < 50100 ) {
      # Set environment variable NDB_STATUS_OK to YES
      # if script decided to run mysqltest cluster _is_ installed ok
      $ENV{'NDB_STATUS_OK'} = "YES";
    }
  }
}

sub do_after_run_mysqltest($)
{
  my $tinfo= shift;

  # Save info from this testcase run to mysqltest.log
  mtr_appendfile_to_file($path_current_test_log, $path_mysqltest_log)
    if -f $path_current_test_log;
  mtr_appendfile_to_file($path_timefile, $path_mysqltest_log)
    if -f $path_timefile;
}


sub run_testcase_mark_logs($$)
{
  my ($tinfo, $log_msg)= @_;

  # Write a marker to all log files

  # The file indicating current test name
  mtr_tonewfile($path_current_test_log, $log_msg);

  # each mysqld's .err file
  foreach my $mysqld (@{$master}, @{$slave})
  {
    mtr_tofile($mysqld->{path_myerr}, $log_msg);
  }

  if ( $tinfo->{'component_id'} eq 'im')
  {
    mtr_tofile($instance_manager->{path_err}, $log_msg);
    mtr_tofile($instance_manager->{path_log}, $log_msg);
  }

  # ndbcluster log file
  mtr_tofile($path_ndb_testrun_log, $log_msg);

}

sub find_testcase_skipped_reason($)
{
  my ($tinfo)= @_;

  # Set default message
  $tinfo->{'comment'}= "Detected by testcase(no log file)";

  # Open mysqltest-time(the mysqltest log file)
  my $F= IO::File->new($path_timefile)
    or return;
  my $reason;

  while ( my $line= <$F> )
  {
    # Look for "reason: <reason for skipping test>"
    if ( $line =~ /reason: (.*)/ )
    {
      $reason= $1;
    }
  }

  if ( ! $reason )
  {
    mtr_warning("Could not find reason for skipping test in $path_timefile");
    $reason= "Detected by testcase(reason unknown) ";
  }
  $tinfo->{'comment'}= $reason;
}


sub analyze_testcase_failure_sync_with_master($)
{
  my ($tinfo)= @_;

  my $args;
  mtr_init_args(\$args);

  mtr_add_arg($args, "--no-defaults");
  mtr_add_arg($args, "--silent");
  mtr_add_arg($args, "--skip-safemalloc");
  mtr_add_arg($args, "--tmpdir=%s", $opt_tmpdir);
  mtr_add_arg($args, "--character-sets-dir=%s", $path_charsetsdir);

  mtr_add_arg($args, "--socket=%s", $master->[0]->{'path_sock'});
  mtr_add_arg($args, "--port=%d", $master->[0]->{'port'});
  mtr_add_arg($args, "--database=test");
  mtr_add_arg($args, "--user=%s", $opt_user);
  mtr_add_arg($args, "--password=");

  # Run the test file and append output to log file
  mtr_run_test($exe_mysqltest,$args,
	       "include/analyze_failure_sync_with_master.test",
	       "$path_timefile", "$path_timefile","",
	       { append_log_file => 1 });

}

sub analyze_testcase_failure($)
{
  my ($tinfo)= @_;

  # Open mysqltest.log
  my $F= IO::File->new($path_timefile)
    or return;

  while ( my $line= <$F> )
  {
    # Look for "mysqltest: At line nnn: <error>
    if ( $line =~ /mysqltest: At line [0-9]*: (.*)/ )
    {
      my $error= $1;
      # Look for "could not sync with master"
      if ( $error =~ /could not sync with master/ )
      {
	analyze_testcase_failure_sync_with_master($tinfo);
      }
    }
  }
}

##############################################################################
#
#  Run a single test case
#
##############################################################################

# When we get here, we have already filtered out test cases that doesn't
# apply to the current setup, for example if we use a running server, test
# cases that restart the server are dropped. So this function should mostly
# be about doing things, not a lot of logic.

# We don't start and kill the servers for each testcase. But some
# testcases needs a restart, because they specify options to start
# mysqld with. After that testcase, we need to restart again, to set
# back the normal options.

sub run_testcase ($) {
  my $tinfo=  shift;

  # -------------------------------------------------------
  # Init variables that can change between each test case
  # -------------------------------------------------------

  $ENV{'TZ'}= $tinfo->{'timezone'};
  mtr_verbose("Setting timezone: $tinfo->{'timezone'}");

  my $master_restart= run_testcase_need_master_restart($tinfo);
  my $slave_restart= run_testcase_need_slave_restart($tinfo);

  if ($master_restart or $slave_restart)
  {
    # Can't restart a running server that may be in use
    if ( $opt_extern )
    {
      mtr_report_test_name($tinfo);
      $tinfo->{comment}= "Can't restart a running server";
      mtr_report_test_skipped($tinfo);
      return;
    }

    run_testcase_stop_servers($tinfo, $master_restart, $slave_restart);
  }

  # Write to all log files to indicate start of testcase
  run_testcase_mark_logs($tinfo, "CURRENT_TEST: $tinfo->{name}\n");

  my $died= mtr_record_dead_children();
  if ($died or $master_restart or $slave_restart)
  {
    if (run_testcase_start_servers($tinfo))
    {
      mtr_report_test_name($tinfo);
      report_failure_and_restart($tinfo);
      return 1;
    }
  }
  elsif ($glob_use_embedded_server)
  {
    run_master_init_script($tinfo);
  }

  # ----------------------------------------------------------------------
  # If --start-and-exit or --start-dirty given, stop here to let user manually
  # run tests
  # ----------------------------------------------------------------------
  if ( $opt_start_and_exit or $opt_start_dirty )
  {
    mtr_timer_stop_all($glob_timers);
    mtr_report("\nServers started, exiting");
    exit(0);
  }

  {
    do_before_run_mysqltest($tinfo);

    my $res= run_mysqltest($tinfo);
    mtr_report_test_name($tinfo);

    do_after_run_mysqltest($tinfo);

    if ( $res == 0 )
    {
      mtr_report_test_passed($tinfo);
    }
    elsif ( $res == 62 )
    {
      # Testcase itself tell us to skip this one

      # Try to get reason from mysqltest.log
      find_testcase_skipped_reason($tinfo);
      mtr_report_test_skipped($tinfo);
    }
    elsif ( $res == 63 )
    {
      $tinfo->{'timeout'}= 1;           # Mark as timeout
      report_failure_and_restart($tinfo);
    }
    elsif ( $res == 1 )
    {
      if ( $opt_force )
      {
	analyze_testcase_failure($tinfo);
      }
      # Test case failure reported by mysqltest
      report_failure_and_restart($tinfo);
    }
    else
    {
      # mysqltest failed, probably crashed
      $tinfo->{comment}=
	"mysqltest returned unexpected code $res, it has probably crashed";
      report_failure_and_restart($tinfo);
    }
  }

  # Remove the file that mysqltest writes info to
  unlink($path_timefile);

  # ----------------------------------------------------------------------
  # Stop Instance Manager if we are processing an IM-test case.
  # ----------------------------------------------------------------------
  if ( $tinfo->{'component_id'} eq 'im' and
       !mtr_im_stop($instance_manager, $tinfo->{'name'}))
  {
    mtr_error("Failed to stop Instance Manager.")
  }
}


#
# Save a snapshot of the installed test db(s)
# I.e take a snapshot of the var/ dir
#
sub save_installed_db () {

  mtr_report("Saving snapshot of installed databases");
  rmtree($path_snapshot);

  foreach my $data_dir (@data_dir_lst)
  {
    my $name= basename($data_dir);
    mtr_copy_dir("$data_dir", "$path_snapshot/$name");
  }
}


#
# Save any interesting files in the data_dir
# before the data dir is removed.
#
sub save_files_before_restore($$) {
  my $test_name= shift;
  my $data_dir= shift;
  my $save_name= "$opt_vardir/log/$test_name";

  # Look for core files
  foreach my $core_file ( glob("$data_dir/core*") )
  {
    last if $opt_max_save_core > 0 && $num_saved_cores >= $opt_max_save_core;
    my $core_name= basename($core_file);
    mtr_report("Saving $core_name");
    mkdir($save_name) if ! -d $save_name;
    rename("$core_file", "$save_name/$core_name");
    ++$num_saved_cores;
  }
}


#
# Restore snapshot of the installed test db(s)
# if the snapshot exists
#
sub restore_installed_db ($) {
  my $test_name= shift;

  if ( -d $path_snapshot)
  {
    mtr_report("Restoring snapshot of databases");

    foreach my $data_dir (@data_dir_lst)
    {
      my $name= basename($data_dir);
      save_files_before_restore($test_name, $data_dir);
      rmtree("$data_dir");
      mtr_copy_dir("$path_snapshot/$name", "$data_dir");
    }

    # Remove the ndb_*_fs dirs for all ndbd nodes
    # forcing a clean start of ndb
    foreach my $cluster (@{$clusters})
    {
      foreach my $ndbd (@{$cluster->{'ndbds'}})
      {
	rmtree("$ndbd->{'path_fs'}" );
      }
    }
  }
  else
  {
    # No snapshot existed
    mtr_error("No snapshot existed");
  }
}

sub report_failure_and_restart ($) {
  my $tinfo= shift;

  mtr_report_test_failed($tinfo);
<<<<<<< HEAD
  mtr_show_failed_diff($tinfo);
=======
>>>>>>> 768db572
  print "\n";
  if ( $opt_force )
  {
    # Stop all servers that are known to be running
    stop_all_servers();

    # Restore the snapshot of the installed test db
    restore_installed_db($tinfo->{'name'});
    mtr_report("Resuming Tests\n");
    return;
  }

  my $test_mode= join(" ", @::glob_test_mode) || "default";
  mtr_report("Aborting: $tinfo->{'name'} failed in $test_mode mode. ");
  mtr_report("To continue, re-run with '--force'.");
  if ( ! $glob_debugger and
       ! $opt_extern and
       ! $glob_use_embedded_server )
  {
    stop_all_servers();
  }
  mtr_exit(1);

}


sub run_master_init_script ($) {
  my ($tinfo)= @_;
  my $init_script= $tinfo->{'master_sh'};

  # Run master initialization shell script if one exists
  if ( $init_script )
  {
    my $ret= mtr_run("/bin/sh", [$init_script], "", "", "", "");
    if ( $ret != 0 )
    {
      # FIXME rewrite those scripts to return 0 if successful
      # mtr_warning("$init_script exited with code $ret");
    }
  }
}


##############################################################################
#
#  Start and stop servers
#
##############################################################################


sub do_before_start_master ($) {
  my ($tinfo)= @_;

  my $tname= $tinfo->{'name'};

  # FIXME what about second master.....

  # Don't delete anything if starting dirty
  return if ($opt_start_dirty);

  foreach my $bin ( glob("$opt_vardir/log/master*-bin*") )
  {
    unlink($bin);
  }

  # FIXME only remove the ones that are tied to this master
  # Remove old master.info and relay-log.info files
  unlink("$master->[0]->{'path_myddir'}/master.info");
  unlink("$master->[0]->{'path_myddir'}/relay-log.info");
  unlink("$master->[1]->{'path_myddir'}/master.info");
  unlink("$master->[1]->{'path_myddir'}/relay-log.info");

  run_master_init_script($tinfo);
}


sub do_before_start_slave ($) {
  my ($tinfo)= @_;

  my $tname= $tinfo->{'name'};
  my $init_script= $tinfo->{'master_sh'};

  # Don't delete anything if starting dirty
  return if ($opt_start_dirty);

  foreach my $bin ( glob("$opt_vardir/log/slave*-bin*") )
  {
    unlink($bin);
  }

  unlink("$slave->[0]->{'path_myddir'}/master.info");
  unlink("$slave->[0]->{'path_myddir'}/relay-log.info");

  # Run slave initialization shell script if one exists
  if ( $init_script )
  {
    my $ret= mtr_run("/bin/sh", [$init_script], "", "", "", "");
    if ( $ret != 0 )
    {
      # FIXME rewrite those scripts to return 0 if successful
      # mtr_warning("$init_script exited with code $ret");
    }
  }

  foreach my $bin ( glob("$slave->[0]->{'path_myddir'}/log.*") )
  {
    unlink($bin);
  }
}


sub mysqld_arguments ($$$$) {
  my $args=              shift;
  my $mysqld=            shift;
  my $extra_opt=         shift;
  my $slave_master_info= shift;

  my $idx= $mysqld->{'idx'};
  my $sidx= "";                 # Index as string, 0 is empty string
  if ( $idx> 0 )
  {
    $sidx= $idx;
  }

  my $prefix= "";               # If mysqltest server arg
  if ( $glob_use_embedded_server )
  {
    $prefix= "--server-arg=";
  }

  mtr_add_arg($args, "%s--no-defaults", $prefix);

  mtr_add_arg($args, "%s--basedir=%s", $prefix, $path_my_basedir);
  mtr_add_arg($args, "%s--character-sets-dir=%s", $prefix, $path_charsetsdir);

  if ( $mysql_version_id >= 50036)
  {
    # By default, prevent the started mysqld to access files outside of vardir
    mtr_add_arg($args, "%s--secure-file-priv=%s", $prefix, $opt_vardir);
  }

  if ( $mysql_version_id >= 50000 )
  {
    mtr_add_arg($args, "%s--log-bin-trust-function-creators", $prefix);
  }

  mtr_add_arg($args, "%s--default-character-set=latin1", $prefix);
  mtr_add_arg($args, "%s--language=%s", $prefix, $path_language);
  mtr_add_arg($args, "%s--tmpdir=$opt_tmpdir", $prefix);

  if ( $opt_valgrind_mysqld )
  {
    mtr_add_arg($args, "%s--skip-safemalloc", $prefix);

    if ( $mysql_version_id < 50100 )
    {
      mtr_add_arg($args, "%s--skip-bdb", $prefix);
    }
  }

  mtr_add_arg($args, "%s--pid-file=%s", $prefix,
	      $mysqld->{'path_pid'});

  mtr_add_arg($args, "%s--port=%d", $prefix,
                $mysqld->{'port'});

  mtr_add_arg($args, "%s--socket=%s", $prefix,
	      $mysqld->{'path_sock'});

  mtr_add_arg($args, "%s--datadir=%s", $prefix,
	      $mysqld->{'path_myddir'});


  if ( $mysql_version_id >= 50106 )
  {
    # Turn on logging to bothe tables and file
    mtr_add_arg($args, "%s--log-output=table,file", $prefix);
  }

  my $log_base_path= "$opt_vardir/log/$mysqld->{'type'}$sidx";
  mtr_add_arg($args, "%s--log=%s.log", $prefix, $log_base_path);
  mtr_add_arg($args,
	      "%s--log-slow-queries=%s-slow.log", $prefix, $log_base_path);

  # Check if "extra_opt" contains --skip-log-bin
  my $skip_binlog= grep(/^--skip-log-bin/, @$extra_opt, @opt_extra_mysqld_opt);
  if ( $mysqld->{'type'} eq 'master' )
  {
    if (! ($opt_skip_master_binlog || $skip_binlog) )
    {
      mtr_add_arg($args, "%s--log-bin=%s/log/master-bin%s", $prefix,
                  $opt_vardir, $sidx);
    }

    mtr_add_arg($args, "%s--server-id=%d", $prefix,
	       $idx > 0 ? $idx + 101 : 1);

    mtr_add_arg($args, "%s--loose-innodb_data_file_path=ibdata1:10M:autoextend",
		$prefix);

    mtr_add_arg($args, "%s--local-infile", $prefix);

    if ( $idx > 0 or !$use_innodb)
    {
      mtr_add_arg($args, "%s--loose-skip-innodb", $prefix);
    }

    my $cluster= $clusters->[$mysqld->{'cluster'}];
    if ( $cluster->{'pid'} ||           # Cluster is started
	 $cluster->{'use_running'} )    # Using running cluster
    {
      mtr_add_arg($args, "%s--ndbcluster", $prefix);
      mtr_add_arg($args, "%s--ndb-connectstring=%s", $prefix,
		  $cluster->{'connect_string'});
      if ( $mysql_version_id >= 50100 )
      {
	mtr_add_arg($args, "%s--ndb-extra-logging", $prefix);
      }
    }
    else
    {
      mtr_add_arg($args, "%s--loose-skip-ndbcluster", $prefix);
    }
  }
  else
  {
    mtr_error("unknown mysqld type")
      unless $mysqld->{'type'} eq 'slave';

    mtr_add_arg($args, "%s--init-rpl-role=slave", $prefix);
    if (! ( $opt_skip_slave_binlog || $skip_binlog ))
    {
      mtr_add_arg($args, "%s--log-bin=%s/log/slave%s-bin", $prefix,
                  $opt_vardir, $sidx); # FIXME use own dir for binlogs
      mtr_add_arg($args, "%s--log-slave-updates", $prefix);
    }

    mtr_add_arg($args, "%s--master-retry-count=10", $prefix);

    mtr_add_arg($args, "%s--relay-log=%s/log/slave%s-relay-bin", $prefix,
                $opt_vardir, $sidx);
    mtr_add_arg($args, "%s--report-host=127.0.0.1", $prefix);
    mtr_add_arg($args, "%s--report-port=%d", $prefix,
                $mysqld->{'port'});
    mtr_add_arg($args, "%s--report-user=root", $prefix);
    mtr_add_arg($args, "%s--loose-skip-innodb", $prefix);
    mtr_add_arg($args, "%s--skip-slave-start", $prefix);

    # Directory where slaves find the dumps generated by "load data"
    # on the server. The path need to have constant length otherwise
    # test results will vary, thus a relative path is used.
    my $slave_load_path= "../tmp";
    mtr_add_arg($args, "%s--slave-load-tmpdir=%s", $prefix,
                $slave_load_path);
    mtr_add_arg($args, "%s--set-variable=slave_net_timeout=10", $prefix);

    if ( @$slave_master_info )
    {
      foreach my $arg ( @$slave_master_info )
      {
        mtr_add_arg($args, "%s%s", $prefix, $arg);
      }
    }
    else
    {
      if ($mysql_version_id < 50200)
      {
        mtr_add_arg($args, "%s--master-user=root", $prefix);
        mtr_add_arg($args, "%s--master-connect-retry=1", $prefix);
        mtr_add_arg($args, "%s--master-host=127.0.0.1", $prefix);
        mtr_add_arg($args, "%s--master-password=", $prefix);
        mtr_add_arg($args, "%s--master-port=%d", $prefix,
    	            $master->[0]->{'port'}); # First master
      }
      my $slave_server_id=  2 + $idx;
      my $slave_rpl_rank= $slave_server_id;
      mtr_add_arg($args, "%s--server-id=%d", $prefix, $slave_server_id);
      mtr_add_arg($args, "%s--rpl-recovery-rank=%d", $prefix, $slave_rpl_rank);
    }

    my $cluster= $clusters->[$mysqld->{'cluster'}];
    if ( $cluster->{'pid'} ||         # Slave cluster is started
	 $cluster->{'use_running'} )  # Using running slave cluster
    {
      mtr_add_arg($args, "%s--ndbcluster", $prefix);
      mtr_add_arg($args, "%s--ndb-connectstring=%s", $prefix,
		  $cluster->{'connect_string'});

      if ( $mysql_version_id >= 50100 )
      {
	mtr_add_arg($args, "%s--ndb-extra-logging", $prefix);
      }
    }
    else
    {
      mtr_add_arg($args, "%s--loose-skip-ndbcluster", $prefix);
    }

  } # end slave

  if ( $opt_debug )
  {
    mtr_add_arg($args, "%s--debug=d:t:i:A,%s/log/%s%s.trace",
		$prefix, $path_vardir_trace, $mysqld->{'type'}, $sidx);
  }

  mtr_add_arg($args, "%s--key_buffer_size=1M", $prefix);
  mtr_add_arg($args, "%s--sort_buffer=256K", $prefix);
  mtr_add_arg($args, "%s--max_heap_table_size=1M", $prefix);

  if ( $opt_ssl_supported )
  {
    mtr_add_arg($args, "%s--ssl-ca=%s/std_data/cacert.pem", $prefix,
                $glob_mysql_test_dir);
    mtr_add_arg($args, "%s--ssl-cert=%s/std_data/server-cert.pem", $prefix,
                $glob_mysql_test_dir);
    mtr_add_arg($args, "%s--ssl-key=%s/std_data/server-key.pem", $prefix,
                $glob_mysql_test_dir);
  }

  if ( $opt_warnings )
  {
    mtr_add_arg($args, "%s--log-warnings", $prefix);
  }

  # Indicate to "mysqld" it will be debugged in debugger
  if ( $glob_debugger )
  {
    mtr_add_arg($args, "%s--gdb", $prefix);
  }

  my $found_skip_core= 0;
  foreach my $arg ( @opt_extra_mysqld_opt, @$extra_opt )
  {
    # Allow --skip-core-file to be set in <testname>-[master|slave].opt file
    if ($arg eq "--skip-core-file")
    {
      $found_skip_core= 1;
    }
    elsif ($skip_binlog and mtr_match_prefix($arg, "--binlog-format"))
    {
      ; # Dont add --binlog-format when running without binlog
    }
    else
    {
      mtr_add_arg($args, "%s%s", $prefix, $arg);
    }
  }
  if ( !$found_skip_core )
  {
    mtr_add_arg($args, "%s%s", $prefix, "--core-file");
  }

  if ( $opt_bench )
  {
    mtr_add_arg($args, "%s--rpl-recovery-rank=1", $prefix);
    mtr_add_arg($args, "%s--init-rpl-role=master", $prefix);
  }
  elsif ( $mysqld->{'type'} eq 'master' )
  {
    mtr_add_arg($args, "%s--open-files-limit=1024", $prefix);
  }

  return $args;
}


##############################################################################
#
#  Start mysqld and return the PID
#
##############################################################################

sub mysqld_start ($$$) {
  my $mysqld=            shift;
  my $extra_opt=         shift;
  my $slave_master_info= shift;

  my $args;                             # Arg vector
  my $exe;
  my $pid= -1;
  my $wait_for_pid_file= 1;

  my $type= $mysqld->{'type'};
  my $idx= $mysqld->{'idx'};

  mtr_error("Internal error: mysqld should never be started for embedded")
    if $glob_use_embedded_server;

  if ( $type eq 'master' )
  {
    $exe= $exe_master_mysqld;
  }
  elsif ( $type eq 'slave' )
  {
    $exe= $exe_slave_mysqld;
  }
  else
  {
    mtr_error("Unknown 'type' \"$type\" passed to mysqld_start");
  }

  mtr_init_args(\$args);

  if ( $opt_valgrind_mysqld )
  {
    valgrind_arguments($args, \$exe);
  }

  mysqld_arguments($args,$mysqld,$extra_opt,$slave_master_info);

  if ( $opt_gdb || $opt_manual_gdb)
  {
    gdb_arguments(\$args, \$exe, "$type"."_$idx");
  }
  elsif ( $opt_ddd || $opt_manual_ddd )
  {
    ddd_arguments(\$args, \$exe, "$type"."_$idx");
  }
  elsif ( $opt_debugger )
  {
    debugger_arguments(\$args, \$exe, "$type"."_$idx");
  }
  elsif ( $opt_manual_debug )
  {
     print "\nStart $type in your debugger\n" .
           "dir: $glob_mysql_test_dir\n" .
           "exe: $exe\n" .
	   "args:  " . join(" ", @$args)  . "\n\n" .
	   "Waiting ....\n";

     # Indicate the exe should not be started
    $exe= undef;
  }
  else
  {
    # Default to not wait until pid file has been created
    $wait_for_pid_file= 0;
  }

  if ( defined $exe )
  {
    $pid= mtr_spawn($exe, $args, "",
		    $mysqld->{'path_myerr'},
		    $mysqld->{'path_myerr'},
		    "",
		    { append_log_file => 1 });
  }


  if ( $wait_for_pid_file && !sleep_until_file_created($mysqld->{'path_pid'},
						       $mysqld->{'start_timeout'},
						       $pid))
  {

    mtr_error("Failed to start mysqld $mysqld->{'type'}");
  }


  # Remember pid of the started process
  $mysqld->{'pid'}= $pid;

  # Remember options used when starting
  $mysqld->{'start_opts'}= $extra_opt;
  $mysqld->{'start_slave_master_info'}= $slave_master_info;

  mtr_verbose("mysqld pid: $pid");
  return $pid;
}


sub stop_all_servers () {

  mtr_report("Stopping All Servers");

  if ( ! $opt_skip_im )
  {
    mtr_report("Shutting-down Instance Manager");
    unless (mtr_im_stop($instance_manager, "stop_all_servers"))
    {
      mtr_error("Failed to stop Instance Manager.")
    }
  }

  my %admin_pids; # hash of admin processes that requests shutdown
  my @kill_pids;  # list of processes to shutdown/kill
  my $pid;

  # Start shutdown of all started masters
  foreach my $mysqld (@{$master}, @{$slave})
  {
    if ( $mysqld->{'pid'} )
    {
      $pid= mtr_mysqladmin_start($mysqld, "shutdown", 70);
      $admin_pids{$pid}= 1;

      push(@kill_pids,{
		       pid      => $mysqld->{'pid'},
                       real_pid => $mysqld->{'real_pid'},
		       pidfile  => $mysqld->{'path_pid'},
		       sockfile => $mysqld->{'path_sock'},
		       port     => $mysqld->{'port'},
                       errfile  => $mysqld->{'path_myerr'},
		      });

      $mysqld->{'pid'}= 0; # Assume we are done with it
    }
  }

  # Start shutdown of clusters
  foreach my $cluster (@{$clusters})
  {
    if ( $cluster->{'pid'} )
    {
      $pid= mtr_ndbmgm_start($cluster, "shutdown");
      $admin_pids{$pid}= 1;

      push(@kill_pids,{
		       pid      => $cluster->{'pid'},
		       pidfile  => $cluster->{'path_pid'}
		      });

      $cluster->{'pid'}= 0; # Assume we are done with it

      foreach my $ndbd (@{$cluster->{'ndbds'}})
      {
        if ( $ndbd->{'pid'} )
	{
	  push(@kill_pids,{
			   pid      => $ndbd->{'pid'},
			   pidfile  => $ndbd->{'path_pid'},
			  });
	  $ndbd->{'pid'}= 0;
	}
      }
    }
  }

  # Wait blocking until all shutdown processes has completed
  mtr_wait_blocking(\%admin_pids);

  # Make sure that process has shutdown else try to kill them
  mtr_check_stop_servers(\@kill_pids);

  foreach my $mysqld (@{$master}, @{$slave})
  {
    rm_ndbcluster_tables($mysqld->{'path_myddir'});
  }
}


sub run_testcase_need_master_restart($)
{
  my ($tinfo)= @_;

  # We try to find out if we are to restart the master(s)
  my $do_restart= 0;          # Assumes we don't have to

  if ( $glob_use_embedded_server )
  {
    mtr_verbose("Never start or restart for embedded server");
    return $do_restart;
  }
  elsif ( $tinfo->{'master_sh'} )
  {
    $do_restart= 1;           # Always restart if script to run
    mtr_verbose("Restart master: Always restart if script to run");
  }
  if ( $tinfo->{'force_restart'} )
  {
    $do_restart= 1; # Always restart if --force-restart in -opt file
    mtr_verbose("Restart master: Restart forced with --force-restart");
  }
  elsif ( ! $opt_skip_ndbcluster and
	  !$tinfo->{'ndb_test'} and
	  $clusters->[0]->{'pid'} != 0 )
  {
    $do_restart= 1;           # Restart without cluster
    mtr_verbose("Restart master: Test does not need cluster");
  }
  elsif ( ! $opt_skip_ndbcluster and
	  $tinfo->{'ndb_test'} and
	  $clusters->[0]->{'pid'} == 0 )
  {
    $do_restart= 1;           # Restart with cluster
    mtr_verbose("Restart master: Test need cluster");
  }
  elsif( $tinfo->{'component_id'} eq 'im' )
  {
    $do_restart= 1;
    mtr_verbose("Restart master: Always restart for im tests");
  }
  elsif ( $master->[0]->{'running_master_options'} and
	  $master->[0]->{'running_master_options'}->{'timezone'} ne
	  $tinfo->{'timezone'})
  {
    $do_restart= 1;
    mtr_verbose("Restart master: Different timezone");
  }
  # Check that running master was started with same options
  # as the current test requires
  elsif (! mtr_same_opts($master->[0]->{'start_opts'},
                         $tinfo->{'master_opt'}) )
  {
    $do_restart= 1;
    mtr_verbose("Restart master: running with different options '" .
	       join(" ", @{$tinfo->{'master_opt'}}) . "' != '" .
		join(" ", @{$master->[0]->{'start_opts'}}) . "'" );
  }
  elsif( ! $master->[0]->{'pid'} )
  {
    if ( $opt_extern )
    {
      $do_restart= 0;
      mtr_verbose("No restart: using extern master");
    }
    else
    {
      $do_restart= 1;
      mtr_verbose("Restart master: master is not started");
    }
  }
  return $do_restart;
}

sub run_testcase_need_slave_restart($)
{
  my ($tinfo)= @_;

  # We try to find out if we are to restart the slaves
  my $do_slave_restart= 0;     # Assumes we don't have to

  if ( $glob_use_embedded_server )
  {
    mtr_verbose("Never start or restart for embedded server");
    return $do_slave_restart;
  }
  elsif ( $max_slave_num == 0)
  {
    mtr_verbose("Skip slave restart: No testcase use slaves");
  }
  else
  {

    # Check if any slave is currently started
    my $any_slave_started= 0;
    foreach my $mysqld (@{$slave})
    {
      if ( $mysqld->{'pid'} )
      {
	$any_slave_started= 1;
	last;
      }
    }

    if ($any_slave_started)
    {
      mtr_verbose("Restart slave: Slave is started, always restart");
      $do_slave_restart= 1;
    }
    elsif ( $tinfo->{'slave_num'} )
    {
      mtr_verbose("Restart slave: Test need slave");
      $do_slave_restart= 1;
    }
  }

  return $do_slave_restart;

}

# ----------------------------------------------------------------------
# If not using a running servers we may need to stop and restart.
# We restart in the case we have initiation scripts, server options
# etc to run. But we also restart again after the test first restart
# and test is run, to get back to normal server settings.
#
# To make the code a bit more clean, we actually only stop servers
# here, and mark this to be done. Then a generic "start" part will
# start up the needed servers again.
# ----------------------------------------------------------------------

sub run_testcase_stop_servers($$$) {
  my ($tinfo, $do_restart, $do_slave_restart)= @_;
  my $pid;
  my %admin_pids; # hash of admin processes that requests shutdown
  my @kill_pids;  # list of processes to shutdown/kill

  # Remember if we restarted for this test case (count restarts)
  $tinfo->{'restarted'}= $do_restart;

  if ( $do_restart )
  {
    delete $master->[0]->{'running_master_options'}; # Forget history

    # Start shutdown of all started masters
    foreach my $mysqld (@{$master})
    {
      if ( $mysqld->{'pid'} )
      {
	$pid= mtr_mysqladmin_start($mysqld, "shutdown", 20);

	$admin_pids{$pid}= 1;

	push(@kill_pids,{
			 pid      => $mysqld->{'pid'},
			 real_pid => $mysqld->{'real_pid'},
			 pidfile  => $mysqld->{'path_pid'},
			 sockfile => $mysqld->{'path_sock'},
			 port     => $mysqld->{'port'},
			 errfile   => $mysqld->{'path_myerr'},
			});

	$mysqld->{'pid'}= 0; # Assume we are done with it
      }
    }

    # Start shutdown of master cluster
    my $cluster= $clusters->[0];
    if ( $cluster->{'pid'} )
    {
      $pid= mtr_ndbmgm_start($cluster, "shutdown");
      $admin_pids{$pid}= 1;

      push(@kill_pids,{
		       pid      => $cluster->{'pid'},
		       pidfile  => $cluster->{'path_pid'}
		      });

      $cluster->{'pid'}= 0; # Assume we are done with it

      foreach my $ndbd (@{$cluster->{'ndbds'}})
      {
	push(@kill_pids,{
			 pid      => $ndbd->{'pid'},
			 pidfile  => $ndbd->{'path_pid'},
			});
	$ndbd->{'pid'}= 0; # Assume we are done with it
      }
    }
  }

  if ( $do_restart || $do_slave_restart )
  {

    delete $slave->[0]->{'running_slave_options'}; # Forget history

    # Start shutdown of all started slaves
    foreach my $mysqld (@{$slave})
    {
      if ( $mysqld->{'pid'} )
      {
	$pid= mtr_mysqladmin_start($mysqld, "shutdown", 20);

	$admin_pids{$pid}= 1;

	push(@kill_pids,{
			 pid      => $mysqld->{'pid'},
			 real_pid => $mysqld->{'real_pid'},
			 pidfile  => $mysqld->{'path_pid'},
			 sockfile => $mysqld->{'path_sock'},
			 port     => $mysqld->{'port'},
			 errfile   => $mysqld->{'path_myerr'},
			});


	$mysqld->{'pid'}= 0; # Assume we are done with it
      }
    }

    # Start shutdown of slave cluster
    my $cluster= $clusters->[1];
    if ( $cluster->{'pid'} )
    {
      $pid= mtr_ndbmgm_start($cluster, "shutdown");

      $admin_pids{$pid}= 1;

      push(@kill_pids,{
		       pid      => $cluster->{'pid'},
		       pidfile  => $cluster->{'path_pid'}
		      });

      $cluster->{'pid'}= 0; # Assume we are done with it

      foreach my $ndbd (@{$cluster->{'ndbds'}} )
      {
	push(@kill_pids,{
			 pid      => $ndbd->{'pid'},
			 pidfile  => $ndbd->{'path_pid'},
			});
	$ndbd->{'pid'}= 0; # Assume we are done with it
      }
    }
  }

  # ----------------------------------------------------------------------
  # Shutdown has now been started and lists for the shutdown processes
  # and the processes to be killed has been created
  # ----------------------------------------------------------------------

  # Wait blocking until all shutdown processes has completed
  mtr_wait_blocking(\%admin_pids);


  # Make sure that process has shutdown else try to kill them
  mtr_check_stop_servers(\@kill_pids);

  foreach my $mysqld (@{$master}, @{$slave})
  {
    if ( ! $mysqld->{'pid'} )
    {
      # Remove ndbcluster tables if server is stopped
      rm_ndbcluster_tables($mysqld->{'path_myddir'});
    }
  }
}


#
# run_testcase_start_servers
#
# Start the servers needed by this test case
#
# RETURN
#  0 OK
#  1 Start failed
#

sub run_testcase_start_servers($) {
  my $tinfo= shift;
  my $tname= $tinfo->{'name'};

  if ( $tinfo->{'component_id'} eq 'mysqld' )
  {
    if ( ! $opt_skip_ndbcluster and
	 !$clusters->[0]->{'pid'} and
	 $tinfo->{'ndb_test'} )
    {
      # Test need cluster, cluster is not started, start it
      ndbcluster_start($clusters->[0], "");
    }

    if ( !$master->[0]->{'pid'} )
    {
      # Master mysqld is not started
      do_before_start_master($tinfo);

      mysqld_start($master->[0],$tinfo->{'master_opt'},[]);

    }

    if ( $clusters->[0]->{'pid'} || $clusters->[0]->{'use_running'}
	 and ! $master->[1]->{'pid'} and
	 $tinfo->{'master_num'} > 1 )
    {
      # Test needs cluster, start an extra mysqld connected to cluster

      if ( $mysql_version_id >= 50100 )
      {
	# First wait for first mysql server to have created ndb system
	# tables ok FIXME This is a workaround so that only one mysqld
	# create the tables
	if ( ! sleep_until_file_created(
		  "$master->[0]->{'path_myddir'}/mysql/ndb_apply_status.ndb",
					$master->[0]->{'start_timeout'},
					$master->[0]->{'pid'}))
	{

	  $tinfo->{'comment'}= "Failed to create 'mysql/ndb_apply_status' table";
	  return 1;
	}
      }
      mysqld_start($master->[1],$tinfo->{'master_opt'},[]);
    }

    # Save this test case information, so next can examine it
    $master->[0]->{'running_master_options'}= $tinfo;
  }
  elsif ( ! $opt_skip_im and $tinfo->{'component_id'} eq 'im' )
  {
    # We have to create defaults file every time, in order to ensure that it
    # will be the same for each test. The problem is that test can change the
    # file (by SET/UNSET commands), so w/o recreating the file, execution of
    # one test can affect the other.

    im_create_defaults_file($instance_manager);

    if  ( ! mtr_im_start($instance_manager, $tinfo->{im_opts}) )
    {
      $tinfo->{'comment'}= "Failed to start Instance Manager. ";
      return 1;
    }
  }

  # ----------------------------------------------------------------------
  # Start slaves - if needed
  # ----------------------------------------------------------------------
  if ( $tinfo->{'slave_num'} )
  {
    restore_slave_databases($tinfo->{'slave_num'});

    do_before_start_slave($tinfo);

    if ( ! $opt_skip_ndbcluster_slave and
	 !$clusters->[1]->{'pid'} and
	 $tinfo->{'ndb_test'} )
    {
      # Test need slave cluster, cluster is not started, start it
      ndbcluster_start($clusters->[1], "");
    }

    for ( my $idx= 0; $idx <  $tinfo->{'slave_num'}; $idx++ )
    {
      if ( ! $slave->[$idx]->{'pid'} )
      {
	mysqld_start($slave->[$idx],$tinfo->{'slave_opt'},
		     $tinfo->{'slave_mi'});

      }
    }

    # Save this test case information, so next can examine it
    $slave->[0]->{'running_slave_options'}= $tinfo;
  }

  # Wait for clusters to start
  foreach my $cluster (@{$clusters})
  {

    next if !$cluster->{'pid'};

    if (ndbcluster_wait_started($cluster, ""))
    {
      # failed to start
      $tinfo->{'comment'}= "Start of $cluster->{'name'} cluster failed";
      return 1;
    }
  }

  # Wait for mysqld's to start
  foreach my $mysqld (@{$master},@{$slave})
  {

    next if !$mysqld->{'pid'};

    if (mysqld_wait_started($mysqld))
    {
      # failed to start
      $tinfo->{'comment'}=
	"Failed to start $mysqld->{'type'} mysqld $mysqld->{'idx'}";
      return 1;
    }
  }
  return 0;
}

#
# Run include/check-testcase.test
# Before a testcase, run in record mode, save result file to var
# After testcase, run and compare with the recorded file, they should be equal!
#
# RETURN VALUE
#  0 OK
#  1 Check failed
#
sub run_check_testcase ($$) {

  my $mode=     shift;
  my $mysqld=   shift;

  my $name= "check-" . $mysqld->{'type'} . $mysqld->{'idx'};

  my $args;
  mtr_init_args(\$args);

  mtr_add_arg($args, "--no-defaults");
  mtr_add_arg($args, "--silent");
  mtr_add_arg($args, "--skip-safemalloc");
  mtr_add_arg($args, "--tmpdir=%s", $opt_tmpdir);
  mtr_add_arg($args, "--character-sets-dir=%s", $path_charsetsdir);

  mtr_add_arg($args, "--socket=%s", $mysqld->{'path_sock'});
  mtr_add_arg($args, "--port=%d", $mysqld->{'port'});
  mtr_add_arg($args, "--database=test");
  mtr_add_arg($args, "--user=%s", $opt_user);
  mtr_add_arg($args, "--password=");

  mtr_add_arg($args, "-R");
  mtr_add_arg($args, "$opt_vardir/tmp/$name.result");

  if ( $mode eq "before" )
  {
    mtr_add_arg($args, "--record");
  }

  my $res = mtr_run_test($exe_mysqltest,$args,
	        "include/check-testcase.test", "", "", "");

  if ( $res == 1  and $mode eq "after")
  {
    mtr_run("diff",["-u",
		    "$opt_vardir/tmp/$name.result",
		    "$opt_vardir/tmp/$name.reject"],
	    "", "", "", "");
  }
  elsif ( $res )
  {
    mtr_error("Could not execute 'check-testcase' $mode testcase");
  }
  return $res;
}

##############################################################################
#
#  Report the features that were compiled in
#
##############################################################################

sub run_report_features () {
  my $args;

  if ( ! $glob_use_embedded_server )
  {
    mysqld_start($master->[0],[],[]);
    if ( ! $master->[0]->{'pid'} )
    {
      mtr_error("Can't start the mysqld server");
    }
    mysqld_wait_started($master->[0]);
  }

  my $tinfo = {};
  $tinfo->{'name'} = 'report features';
  $tinfo->{'result_file'} = undef;
  $tinfo->{'component_id'} = 'mysqld';
  $tinfo->{'path'} = 'include/report-features.test';
  $tinfo->{'timezone'}=  "GMT-3";
  $tinfo->{'slave_num'} = 0;
  $tinfo->{'master_opt'} = [];
  $tinfo->{'slave_opt'} = [];
  $tinfo->{'slave_mi'} = [];
  $tinfo->{'comment'} = 'report server features';
  run_mysqltest($tinfo);

  if ( ! $glob_use_embedded_server )
  {
    stop_all_servers();
  }
}


sub run_mysqltest ($) {
  my ($tinfo)= @_;
  my $exe= $exe_mysqltest;
  my $args;

  mtr_init_args(\$args);

  mtr_add_arg($args, "--no-defaults");
  mtr_add_arg($args, "--silent");
  mtr_add_arg($args, "--skip-safemalloc");
  mtr_add_arg($args, "--tmpdir=%s", $opt_tmpdir);
  mtr_add_arg($args, "--character-sets-dir=%s", $path_charsetsdir);
  mtr_add_arg($args, "--logdir=%s/log", $opt_vardir);

  # Log line number and time  for each line in .test file
  mtr_add_arg($args, "--mark-progress")
    if $opt_mark_progress;

  if ($tinfo->{'component_id'} eq 'im')
  {
    mtr_add_arg($args, "--socket=%s", $instance_manager->{'path_sock'});
    mtr_add_arg($args, "--port=%d", $instance_manager->{'port'});
    mtr_add_arg($args, "--user=%s", $instance_manager->{'admin_login'});
    mtr_add_arg($args, "--password=%s", $instance_manager->{'admin_password'});
  }
  else # component_id == mysqld
  {
    mtr_add_arg($args, "--socket=%s", $master->[0]->{'path_sock'});
    mtr_add_arg($args, "--port=%d", $master->[0]->{'port'});
    mtr_add_arg($args, "--database=test");
    mtr_add_arg($args, "--user=%s", $opt_user);
    mtr_add_arg($args, "--password=");
  }

  if ( $opt_ps_protocol )
  {
    mtr_add_arg($args, "--ps-protocol");
  }

  if ( $opt_sp_protocol )
  {
    mtr_add_arg($args, "--sp-protocol");
  }

  if ( $opt_view_protocol )
  {
    mtr_add_arg($args, "--view-protocol");
  }

  if ( $opt_cursor_protocol )
  {
    mtr_add_arg($args, "--cursor-protocol");
  }

  if ( $opt_strace_client )
  {
    $exe=  "strace";            # FIXME there are ktrace, ....
    mtr_add_arg($args, "-o");
    mtr_add_arg($args, "%s/log/mysqltest.strace", $opt_vardir);
    mtr_add_arg($args, "$exe_mysqltest");
  }

  if ( $opt_timer )
  {
    mtr_add_arg($args, "--timer-file=%s/log/timer", $opt_vardir);
  }

  if ( $opt_compress )
  {
    mtr_add_arg($args, "--compress");
  }

  if ( $opt_sleep )
  {
    mtr_add_arg($args, "--sleep=%d", $opt_sleep);
  }

  if ( $opt_debug )
  {
    mtr_add_arg($args, "--debug=d:t:A,%s/log/mysqltest.trace",
		$path_vardir_trace);
  }

  if ( $opt_ssl_supported )
  {
    mtr_add_arg($args, "--ssl-ca=%s/std_data/cacert.pem",
	        $glob_mysql_test_dir);
    mtr_add_arg($args, "--ssl-cert=%s/std_data/client-cert.pem",
	        $glob_mysql_test_dir);
    mtr_add_arg($args, "--ssl-key=%s/std_data/client-key.pem",
	        $glob_mysql_test_dir);
  }

  if ( $opt_ssl )
  {
    # Turn on SSL for _all_ test cases if option --ssl was used
    mtr_add_arg($args, "--ssl");
  }
  elsif ( $opt_ssl_supported )
  {
    mtr_add_arg($args, "--skip-ssl");
  }

  # ----------------------------------------------------------------------
  # If embedded server, we create server args to give mysqltest to pass on
  # ----------------------------------------------------------------------

  if ( $glob_use_embedded_server )
  {
    mysqld_arguments($args,$master->[0],$tinfo->{'master_opt'},[]);
  }

  # ----------------------------------------------------------------------
  # export MYSQL_TEST variable containing <path>/mysqltest <args>
  # ----------------------------------------------------------------------
  $ENV{'MYSQL_TEST'}=
    mtr_native_path($exe_mysqltest) . " " . join(" ", @$args);

  # ----------------------------------------------------------------------
  # Add arguments that should not go into the MYSQL_TEST env var
  # ----------------------------------------------------------------------

  if ( $opt_valgrind_mysqltest )
  {
    # Prefix the Valgrind options to the argument list.
    # We do this here, since we do not want to Valgrind the nested invocations
    # of mysqltest; that would mess up the stderr output causing test failure.
    my @args_saved = @$args;
    mtr_init_args(\$args);
    valgrind_arguments($args, \$exe);
    mtr_add_arg($args, "%s", $_) for @args_saved;
  }

  mtr_add_arg($args, "--test-file=%s", $tinfo->{'path'});

  # Number of lines of resut to include in failure report
  mtr_add_arg($args, "--tail-lines=20");

  if ( defined $tinfo->{'result_file'} ) {
    mtr_add_arg($args, "--result-file=%s", $tinfo->{'result_file'});
  }

  if ( $opt_record )
  {
    mtr_add_arg($args, "--record");
  }

  if ( $opt_client_gdb )
  {
    gdb_arguments(\$args, \$exe, "client");
  }
  elsif ( $opt_client_ddd )
  {
    ddd_arguments(\$args, \$exe, "client");
  }
  elsif ( $opt_client_debugger )
  {
    debugger_arguments(\$args, \$exe, "client");
  }

  if ( $opt_check_testcases )
  {
    foreach my $mysqld (@{$master}, @{$slave})
    {
      if ($mysqld->{'pid'})
      {
	run_check_testcase("before", $mysqld);
      }
    }
  }

  my $res = mtr_run_test($exe,$args,"","",$path_timefile,"");

  if ( $opt_check_testcases )
  {
    foreach my $mysqld (@{$master}, @{$slave})
    {
      if ($mysqld->{'pid'})
      {
	if (run_check_testcase("after", $mysqld))
	{
	  # Check failed, mark the test case with that info
	  $tinfo->{'check_testcase_failed'}= 1;
	}
      }
    }
  }

  return $res;

}


#
# Modify the exe and args so that program is run in gdb in xterm
#
sub gdb_arguments {
  my $args= shift;
  my $exe=  shift;
  my $type= shift;

  # Write $args to gdb init file
  my $str= join(" ", @$$args);
  my $gdb_init_file= "$opt_tmpdir/gdbinit.$type";

  # Remove the old gdbinit file
  unlink($gdb_init_file);

  if ( $type eq "client" )
  {
    # write init file for client
    mtr_tofile($gdb_init_file,
	       "set args $str\n" .
	       "break main\n");
  }
  else
  {
    # write init file for mysqld
    mtr_tofile($gdb_init_file,
	       "set args $str\n" .
	       "break mysql_parse\n" .
	       "commands 1\n" .
	       "disable 1\n" .
	       "end\n" .
	       "run");
  }

  if ( $opt_manual_gdb )
  {
     print "\nTo start gdb for $type, type in another window:\n";
     print "gdb -cd $glob_mysql_test_dir -x $gdb_init_file $$exe\n";

     # Indicate the exe should not be started
     $$exe= undef;
     return;
  }

  $$args= [];
  mtr_add_arg($$args, "-title");
  mtr_add_arg($$args, "$type");
  mtr_add_arg($$args, "-e");

  if ( $exe_libtool )
  {
    mtr_add_arg($$args, $exe_libtool);
    mtr_add_arg($$args, "--mode=execute");
  }

  mtr_add_arg($$args, "gdb");
  mtr_add_arg($$args, "-x");
  mtr_add_arg($$args, "$gdb_init_file");
  mtr_add_arg($$args, "$$exe");

  $$exe= "xterm";
}


#
# Modify the exe and args so that program is run in ddd
#
sub ddd_arguments {
  my $args= shift;
  my $exe=  shift;
  my $type= shift;

  # Write $args to ddd init file
  my $str= join(" ", @$$args);
  my $gdb_init_file= "$opt_tmpdir/gdbinit.$type";

  # Remove the old gdbinit file
  unlink($gdb_init_file);

  if ( $type eq "client" )
  {
    # write init file for client
    mtr_tofile($gdb_init_file,
	       "set args $str\n" .
	       "break main\n");
  }
  else
  {
    # write init file for mysqld
    mtr_tofile($gdb_init_file,
	       "file $$exe\n" .
	       "set args $str\n" .
	       "break mysql_parse\n" .
	       "commands 1\n" .
	       "disable 1\n" .
	       "end");
  }

  if ( $opt_manual_ddd )
  {
     print "\nTo start ddd for $type, type in another window:\n";
     print "ddd -cd $glob_mysql_test_dir -x $gdb_init_file $$exe\n";

     # Indicate the exe should not be started
     $$exe= undef;
     return;
  }

  my $save_exe= $$exe;
  $$args= [];
  if ( $exe_libtool )
  {
    $$exe= $exe_libtool;
    mtr_add_arg($$args, "--mode=execute");
    mtr_add_arg($$args, "ddd");
  }
  else
  {
    $$exe= "ddd";
  }
  mtr_add_arg($$args, "--command=$gdb_init_file");
  mtr_add_arg($$args, "$save_exe");
}


#
# Modify the exe and args so that program is run in the selected debugger
#
sub debugger_arguments {
  my $args= shift;
  my $exe=  shift;
  my $debugger= $opt_debugger || $opt_client_debugger;

  if ( $debugger =~ /vcexpress|vc|devenv/ )
  {
    # vc[express] /debugexe exe arg1 .. argn

    # Add /debugexe and name of the exe before args
    unshift(@$$args, "/debugexe");
    unshift(@$$args, "$$exe");

    # Set exe to debuggername
    $$exe= $debugger;

  }
  elsif ( $debugger =~ /windbg/ )
  {
    # windbg exe arg1 .. argn

    # Add name of the exe before args
    unshift(@$$args, "$$exe");

    # Set exe to debuggername
    $$exe= $debugger;

  }
  elsif ( $debugger eq "dbx" )
  {
    # xterm -e dbx -r exe arg1 .. argn

    unshift(@$$args, $$exe);
    unshift(@$$args, "-r");
    unshift(@$$args, $debugger);
    unshift(@$$args, "-e");

    $$exe= "xterm";

  }
  else
  {
    mtr_error("Unknown argument \"$debugger\" passed to --debugger");
  }
}


#
# Modify the exe and args so that program is run in valgrind
#
sub valgrind_arguments {
  my $args= shift;
  my $exe=  shift;

  if ( $opt_callgrind)
  {
    mtr_add_arg($args, "--tool=callgrind");
    mtr_add_arg($args, "--base=$opt_vardir/log");
  }
  else
  {
    mtr_add_arg($args, "--tool=memcheck"); # From >= 2.1.2 needs this option
    mtr_add_arg($args, "--alignment=8");
    mtr_add_arg($args, "--leak-check=yes");
    mtr_add_arg($args, "--num-callers=16");
    mtr_add_arg($args, "--suppressions=%s/valgrind.supp", $glob_mysql_test_dir)
      if -f "$glob_mysql_test_dir/valgrind.supp";
  }

  # Add valgrind options, can be overriden by user
  mtr_add_arg($args, '%s', $_) for (split(' ', $opt_valgrind_options));

  mtr_add_arg($args, $$exe);

  $$exe= $opt_valgrind_path || "valgrind";

  if ($exe_libtool)
  {
    # Add "libtool --mode-execute" before the test to execute
    # if running in valgrind(to avoid valgrinding bash)
    unshift(@$args, "--mode=execute", $$exe);
    $$exe= $exe_libtool;
  }
}


##############################################################################
#
#  Usage
#
##############################################################################

sub usage ($) {
  my $message= shift;

  if ( $message )
  {
    print STDERR "$message\n";
  }

  print <<HERE;

$0 [ OPTIONS ] [ TESTCASE ]

Options to control what engine/variation to run

  embedded-server       Use the embedded server, i.e. no mysqld daemons
  ps-protocol           Use the binary protocol between client and server
  cursor-protocol       Use the cursor protocol between client and server
                        (implies --ps-protocol)
  view-protocol         Create a view to execute all non updating queries
  sp-protocol           Create a stored procedure to execute all queries
  compress              Use the compressed protocol between client and server
  ssl                   Use ssl protocol between client and server
  skip-ssl              Dont start server with support for ssl connections
  bench                 Run the benchmark suite
  small-bench           Run the benchmarks with --small-tests --small-tables
  ndb|with-ndbcluster   Use cluster as default table type
  vs-config             Visual Studio configuration used to create executables
                        (default: MTR_VS_CONFIG environment variable)

Options to control directories to use
  benchdir=DIR          The directory where the benchmark suite is stored
                        (default: ../../mysql-bench)
  tmpdir=DIR            The directory where temporary files are stored
                        (default: ./var/tmp).
  vardir=DIR            The directory where files generated from the test run
                        is stored (default: ./var). Specifying a ramdisk or
                        tmpfs will speed up tests.
  mem                   Run testsuite in "memory" using tmpfs or ramdisk
                        Attempts to find a suitable location
                        using a builtin list of standard locations
                        for tmpfs (/dev/shm)
                        The option can also be set using environment
                        variable MTR_MEM=[DIR]

Options to control what test suites or cases to run

  force                 Continue to run the suite after failure
  with-ndbcluster-only  Run only tests that include "ndb" in the filename
  skip-ndb[cluster]     Skip all tests that need cluster
  skip-ndb[cluster]-slave Skip all tests that need a slave cluster
  ndb-extra             Run extra tests from ndb directory
  do-test=PREFIX        Run test cases which name are prefixed with PREFIX
  start-from=PREFIX     Run test cases starting from test prefixed with PREFIX
  suite[s]=NAME1,..,NAMEN Collect tests in suites from the comma separated
                        list of suite names.
                        The default is: "$opt_suites"
  skip-rpl              Skip the replication test cases.
  skip-im               Don't start IM, and skip the IM test cases
  skip-test=PREFIX      Skip test cases which name are prefixed with PREFIX
  big-test              Set the environment variable BIG_TEST, which can be
                        checked from test cases.

Options that specify ports

  master_port=PORT      Specify the port number used by the first master
  slave_port=PORT       Specify the port number used by the first slave
  ndbcluster-port=PORT  Specify the port number used by cluster
  ndbcluster-port-slave=PORT  Specify the port number used by slave cluster
  mtr-build-thread=#    Specify unique collection of ports. Can also be set by
                        setting the environment variable MTR_BUILD_THREAD.

Options for test case authoring

  record TESTNAME       (Re)genereate the result file for TESTNAME
  check-testcases       Check testcases for sideeffects
  mark-progress         Log line number and elapsed time to <testname>.progress

Options that pass on options

  mysqld=ARGS           Specify additional arguments to "mysqld"

Options to run test on running server

  extern                Use running server for tests
  ndb-connectstring=STR Use running cluster, and connect using STR
  ndb-connectstring-slave=STR Use running slave cluster, and connect using STR
  user=USER             User for connection to extern server
  socket=PATH           Socket for connection to extern server

Options for debugging the product

  client-ddd            Start mysqltest client in ddd
  client-debugger=NAME  Start mysqltest in the selected debugger
  client-gdb            Start mysqltest client in gdb
  ddd                   Start mysqld in ddd
  debug                 Dump trace output for all servers and client programs
  debugger=NAME         Start mysqld in the selected debugger
  gdb                   Start the mysqld(s) in gdb
  manual-debug          Let user manually start mysqld in debugger, before
                        running test(s)
  manual-gdb            Let user manually start mysqld in gdb, before running
                        test(s)
  manual-ddd            Let user manually start mysqld in ddd, before running
                        test(s)
  master-binary=PATH    Specify the master "mysqld" to use
  slave-binary=PATH     Specify the slave "mysqld" to use
  strace-client         Create strace output for mysqltest client
  max-save-core         Limit the number of core files saved (to avoid filling
                        up disks for heavily crashing server). Defaults to
                        $opt_max_save_core, set to 0 for no limit.

Options for coverage, profiling etc

  gcov                  FIXME
  gprof                 FIXME
  valgrind              Run the "mysqltest" and "mysqld" executables using
                        valgrind with options($default_valgrind_options)
  valgrind-all          Synonym for --valgrind
  valgrind-mysqltest    Run the "mysqltest" and "mysql_client_test" executable
                        with valgrind
  valgrind-mysqld       Run the "mysqld" executable with valgrind
  valgrind-options=ARGS Options to give valgrind, replaces default options
  valgrind-path=[EXE]   Path to the valgrind executable
  callgrind             Instruct valgrind to use callgrind

Misc options

  comment=STR           Write STR to the output
  notimer               Don't show test case execution time
  script-debug          Debug this script itself
  verbose               More verbose output
  start-and-exit        Only initialize and start the servers, using the
                        startup settings for the specified test case (if any)
  start-dirty           Only start the servers (without initialization) for
                        the specified test case (if any)
  fast                  Don't try to clean up from earlier runs
  reorder               Reorder tests to get fewer server restarts
  help                  Get this help text

  testcase-timeout=MINUTES Max test case run time (default $default_testcase_timeout)
  suite-timeout=MINUTES Max test suite run time (default $default_suite_timeout)
  warnings | log-warnings Pass --log-warnings to mysqld

  sleep=SECONDS         Passed to mysqltest, will be used as fixed sleep time

Deprecated options
  with-openssl          Deprecated option for ssl


HERE
  mtr_exit(1);

}<|MERGE_RESOLUTION|>--- conflicted
+++ resolved
@@ -3637,10 +3637,6 @@
   my $tinfo= shift;
 
   mtr_report_test_failed($tinfo);
-<<<<<<< HEAD
-  mtr_show_failed_diff($tinfo);
-=======
->>>>>>> 768db572
   print "\n";
   if ( $opt_force )
   {
