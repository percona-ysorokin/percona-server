--- conflicted
+++ resolved
@@ -1903,13 +1903,12 @@
     $opt_valgrind= 1;
   }
 
-  if ( $opt_helgrind )
-  {
-    mtr_report("Turning on valgrind with helgrind for mysqld(s)");
+  if ( $opt_callgrind )
+  {
+    mtr_report("Turning on valgrind with callgrind for mysqld(s)");
     $opt_valgrind= 1;
     $opt_valgrind_mysqld= 1;
 
-<<<<<<< HEAD
     push(@valgrind_args, "--tool=callgrind", "--trace-children=yes");
 
     # Increase the timeouts when running with callgrind
@@ -1920,39 +1919,19 @@
   }
 
   if ( $opt_helgrind )
-=======
-    push(@valgrind_args, "--tool=helgrind");
-  }
-
-  if ( $opt_callgrind )
->>>>>>> 4020424c
-  {
-    mtr_report("Turning on valgrind with callgrind for mysqld(s)");
+  {
+    mtr_report("Turning on valgrind with helgrind for mysqld(s)");
     $opt_valgrind= 1;
     $opt_valgrind_mysqld= 1;
 
-<<<<<<< HEAD
     push(@valgrind_args, "--tool=helgrind");
-=======
-    push(@valgrind_args, "--tool=callgrind", "--trace-children=yes");
-
-    # Increase the timeouts when running with callgrind
-    $opt_testcase_timeout*= 10;
-    $opt_suite_timeout*= 6;
-    $opt_start_timeout*= 10;
-    $opt_debug_sync_timeout*= 10;
->>>>>>> 4020424c
   }
 
   if ($opt_valgrind)
   {
     # Default to --tool=memcheck if no other tool has been explicitly
     # specified. From >= 2.1.2, this option is needed
-<<<<<<< HEAD
     if ((!@valgrind_args and !$opt_helgrind) or !grep(/^--tool=/, @valgrind_args))
-=======
-    if (!@valgrind_args or !grep(/^--tool=/, @valgrind_args))
->>>>>>> 4020424c
     {
       # Set default valgrind options for memcheck, can be overriden by user
       unshift(@valgrind_args, ("--tool=memcheck", "--num-callers=16",
@@ -7206,7 +7185,6 @@
   my $exe=  shift;
   my $report_prefix= shift;
 
-<<<<<<< HEAD
   if (my @tool_list= grep(/^--tool=(memcheck|callgrind|massif|helgrind)/, @valgrind_args))
   {
     # Get the value of the last specified --tool=<> argument to valgrind
@@ -7215,18 +7193,6 @@
     {
       $daemonize_mysqld ? mtr_add_arg($args, "--leak-check=no") :
                           mtr_add_arg($args, "--leak-check=yes") ;
-=======
-  if (my @tool_list= grep(/^--tool=(memcheck|callgrind|helgrind|massif)/, @valgrind_args))
-  {
-    # Get the value of the last specified --tool=<> argument to valgrind
-    my ($tool_name)= $tool_list[-1] =~ /(memcheck|callgrind|helgrind|massif)$/;
-    if ($tool_name=~ /memcheck/)
-    {
-      mtr_add_arg($args, "--leak-check=yes") ;
-      # Support statically-linked malloc libraries and
-      # dynamically-linked jemalloc
-      mtr_add_arg($args, "--soname-synonyms=somalloc=NONE,somalloc=*jemalloc*");
->>>>>>> 4020424c
     }
     else
     {
@@ -7235,12 +7201,9 @@
       mtr_add_arg($args, "--$tool_name-out-file=$opt_vardir/log/".
                          "$report_prefix"."_$tool_name.out.%%p");
     }
-<<<<<<< HEAD
     # Support statically-linked malloc libraries and
     # dynamically-linked jemalloc
     mtr_add_arg($args, "--soname-synonyms=somalloc=NONE,somalloc=*jemalloc*");
-=======
->>>>>>> 4020424c
   }
 
   # Add valgrind options, can be overriden by user
