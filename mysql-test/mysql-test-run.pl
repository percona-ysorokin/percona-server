--- conflicted
+++ resolved
@@ -538,16 +538,11 @@
 
   init_timers();
 
-<<<<<<< HEAD
   mtr_report("Collecting tests");
   my $tests = collect_test_cases($opt_reorder, $opt_suites,
                                  \@opt_cases,  $opt_skip_test_list);
-=======
-  mtr_report("Collecting tests...");
-  my $tests= collect_test_cases($opt_reorder, $opt_suites, \@opt_cases, \@opt_skip_test_list);
   my $all_tests;
   @$all_tests = @$tests;
->>>>>>> d2c56571
   mark_time_used('collect');
 
   check_secondary_engine_option($tests) if $secondary_engine_support;
@@ -713,11 +708,7 @@
   }
 
   if (@$completed != $num_tests) {
-<<<<<<< HEAD
-    # Not all tests completed, failure
-=======
     # Not all tests completed
->>>>>>> d2c56571
     mtr_report();
     mtr_report("Only ", int(@$completed), " of $num_tests completed.");
     mtr_report("Not all tests completed. This means that a test scheduled for a worker did not report anything, the worker most likely crashed.");
@@ -733,6 +724,7 @@
         mtr_report("Missing result for testcase: ", $t->{name});
       }
     }
+
   }
 
   mark_time_used('init');
