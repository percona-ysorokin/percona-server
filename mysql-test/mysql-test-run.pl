#!/usr/bin/perl
# -*- cperl -*-

# Copyright (c) 2004, 2017, Oracle and/or its affiliates. All rights reserved.
#
# This program is free software; you can redistribute it and/or modify
# it under the terms of the GNU General Public License as published by
# the Free Software Foundation; version 2 of the License.
#
# This program is distributed in the hope that it will be useful,
# but WITHOUT ANY WARRANTY; without even the implied warranty of
# MERCHANTABILITY or FITNESS FOR A PARTICULAR PURPOSE.  See the
# GNU General Public License for more details.
#
# You should have received a copy of the GNU General Public License
# along with this program; if not, write to the Free Software
# Foundation, Inc., 51 Franklin St, Fifth Floor, Boston, MA  02110-1301  USA

#
##############################################################################
#
#  mysql-test-run.pl
#
#  Tool used for executing a suite of .test files
#
#  See the "MySQL Test framework manual" for more information
#  http://dev.mysql.com/doc/mysqltest/en/index.html
#
#
##############################################################################

use strict;
use warnings;

BEGIN {
  # Check that mysql-test-run.pl is started from mysql-test/
  unless ( -f "mysql-test-run.pl" )
  {
    print "**** ERROR **** ",
      "You must start mysql-test-run from the mysql-test/ directory\n";
    exit(1);
  }
  # Check that lib exist
  unless ( -d "lib/" )
  {
    print "**** ERROR **** ",
      "Could not find the lib/ directory \n";
    exit(1);
  }
}

BEGIN {
  # Check backward compatibility support
  # By setting the environment variable MTR_VERSION
  # it's possible to use a previous version of
  # mysql-test-run.pl
  my $version= $ENV{MTR_VERSION} || 2;
  if ( $version == 1 )
  {
    print "=======================================================\n";
    print "  WARNING: Using mysql-test-run.pl version 1!  \n";
    print "=======================================================\n";
    # Should use exec() here on *nix but this appears not to work on Windows
    exit(system($^X, "lib/v1/mysql-test-run.pl", @ARGV) >> 8);
  }
  elsif ( $version == 2 )
  {
    # This is the current version, just continue
    ;
  }
  else
  {
    print "ERROR: Version $version of mysql-test-run does not exist!\n";
    exit(1);
  }
}

use lib "lib";

use Cwd;
use Getopt::Long;
use My::File::Path; # Patched version of File::Path
use File::Basename;
use File::Copy;
use File::Find;
use File::Temp qw/tempdir/;
use File::Spec::Functions qw/splitdir/;
use My::Platform;
use My::SafeProcess;
use My::ConfigFactory;
use My::Options;
use My::Find;
use My::SysInfo;
use My::CoreDump;
use mtr_cases;
use mtr_cases_from_list;
use mtr_report;
use mtr_match;
use mtr_unique;
use mtr_results;
use IO::Socket::INET;
use IO::Select;

push @INC, ".";

require "lib/mtr_process.pl";
require "lib/mtr_io.pl";
require "lib/mtr_gcov.pl";
require "lib/mtr_gprof.pl";
require "lib/mtr_misc.pl";

$SIG{INT}= sub { mtr_error("Got ^C signal"); };

our $mysql_version_id;
my $mysql_version_extra;
our $glob_mysql_test_dir;
our $basedir;
our $bindir;

our $path_charsetsdir;
our $path_client_bindir;
our $path_client_libdir;
our $path_language;

our $path_current_testlog;
our $path_testlog;

our $default_vardir;
our $opt_vardir;                # Path to use for var/ dir
my $path_vardir_trace;          # unix formatted opt_vardir for trace files
my $opt_tmpdir;                 # Path to use for tmp/ dir
my $opt_tmpdir_pid;

my $opt_start;
my $opt_start_dirty;
my $opt_start_exit;
my $start_only;

our $num_tests_for_report;      # for test-progress option
our $remaining;

my $auth_plugin;                # the path to the authentication test plugin

END {
  if ( defined $opt_tmpdir_pid and $opt_tmpdir_pid == $$ )
  {
    if (!$opt_start_exit)
    {
      # Remove the tempdir this process has created
      mtr_verbose("Removing tmpdir $opt_tmpdir");
      rmtree($opt_tmpdir);
    }
    else
    {
      mtr_warning("tmpdir $opt_tmpdir should be removed after the server has finished");
    }
  }
}

sub env_or_val($$) { defined $ENV{$_[0]} ? $ENV{$_[0]} : $_[1] }

my $path_config_file;           # The generated config file, var/my.cnf

# Visual Studio produces executables in different sub-directories based on the
# configuration used to build them.  To make life easier, an environment
# variable or command-line option may be specified to control which set of
# executables will be used by the test suite.
our $opt_vs_config = $ENV{'MTR_VS_CONFIG'};

# If you add a new suite, please check TEST_DIRS in Makefile.am.
#
my $DEFAULT_SUITES= "main,sys_vars,binlog,binlog_encryption,rpl_encryption,"
  ."federated,gis,rpl,innodb,innodb_gis,"
  ."innodb_fts,innodb_zip,innodb_undo,innodb_stress,perfschema,funcs_1,"
  ."funcs_2,opt_trace,parts,auth_sec,query_rewrite_plugins,gcol,sysschema,"
  ."test_service_sql_api,jp,stress,engines/iuds,engines/funcs,"
  ."group_replication,x,"
  ."query_response_time,audit_log,json,connection_control,"
  ."tokudb.add_index,tokudb.alter_table,tokudb,tokudb.bugs,tokudb.parts,"
  ."tokudb.rpl,tokudb.perfschema,"
  ."rocksdb,rocksdb.rpl,rocksdb.sys_vars,"
  ."keyring_vault";
my $opt_suites;

our $opt_verbose= 0;  # Verbose output, enable with --verbose
our $exe_mysql;
our $exe_mysql_plugin;
our $exe_mysqladmin;
our $exe_mysqltest;
our $exe_libtool;
our $exe_mysql_embedded;
our $exe_mysql_ssl_rsa_setup;

our $opt_big_test= 0;

our @opt_combinations;

our @opt_extra_mysqld_opt;
our @opt_mysqld_envs;

our @opt_extra_bootstrap_opt;

my $opt_stress;

my $opt_compress;
my $opt_ssl;
my $opt_skip_ssl;
my @opt_skip_test_list;
my $opt_do_test_list= "";
our $opt_ssl_supported;
my $opt_ps_protocol;
my $opt_sp_protocol;
my $opt_cursor_protocol;
my $opt_view_protocol;
my $opt_trace_protocol;
my $opt_explain_protocol;
my $opt_json_explain_protocol;

our $opt_debug;
my $debug_d= "d";
my $opt_debug_common;
our $opt_debug_server;
our @opt_cases;                  # The test cases names in argv
our $opt_embedded_server;
# -1 indicates use default, override with env.var.
our $opt_ctest= env_or_val(MTR_UNIT_TESTS => -1);
our $opt_ctest_report;
# Unit test report stored here for delayed printing
my $ctest_report;

# Options used when connecting to an already running server
my %opts_extern;
sub using_extern { return (keys %opts_extern > 0);};

our $opt_fast= 0;
our $opt_force;
our $opt_mem= $ENV{'MTR_MEM'};
our $opt_clean_vardir= $ENV{'MTR_CLEAN_VARDIR'};

our $opt_gcov;
our $opt_gcov_exe= "gcov";
our $opt_gcov_err= "mysql-test-gcov.err";
our $opt_gcov_msg= "mysql-test-gcov.msg";

our $opt_gprof;
our %gprof_dirs;

our $glob_debugger= 0;
our $opt_gdb;
our $opt_lldb;
our $opt_client_gdb;
our $opt_client_lldb;
my $opt_boot_gdb;
our $opt_dbx;
our $opt_client_dbx;
my $opt_boot_dbx;
our $opt_ddd;
our $opt_client_ddd;
my $opt_boot_ddd;
our $opt_manual_gdb;
our $opt_manual_boot_gdb;
our $opt_manual_lldb;
our $opt_manual_dbx;
our $opt_manual_ddd;
our $opt_manual_debug;
our $opt_debugger;
our $opt_client_debugger;

my $config; # The currently running config
my $current_config_name; # The currently running config file template

our @opt_experimentals;
our $experimental_test_cases= [];

my $baseport;
my $mysqlx_baseport;

my $opt_mysqlx_baseport = $ENV{'MYSQLXPLUGIN_PORT'} || "auto";
# $opt_build_thread may later be set from $opt_port_base
my $opt_build_thread= $ENV{'MTR_BUILD_THREAD'} || "auto";
my $opt_port_base= $ENV{'MTR_PORT_BASE'} || "auto";
my $build_thread= 0;

my $ports_per_thread= 10;
our $group_replication= 0;
our $xplugin= 0;

my $opt_record;
my $opt_report_features;

our $opt_resfile= $ENV{'MTR_RESULT_FILE'} || 0;

my $opt_skip_core;

our $opt_check_testcases= 1;
my $opt_mark_progress;
our $opt_test_progress;
my $opt_max_connections;
our $opt_report_times= 0;

my $opt_sleep;

my $opt_testcase_timeout= $ENV{MTR_TESTCASE_TIMEOUT} ||  15; # minutes
my $opt_suite_timeout   = $ENV{MTR_SUITE_TIMEOUT}    || 300; # minutes
my $opt_shutdown_timeout= $ENV{MTR_SHUTDOWN_TIMEOUT} ||  10; # seconds
my $opt_start_timeout   = $ENV{MTR_START_TIMEOUT}    || 180; # seconds

sub suite_timeout { return $opt_suite_timeout * 60; };

my $opt_wait_all;
my $opt_user_args;
my $opt_repeat= 1;
my $opt_retry= 3;
my $opt_retry_failure= env_or_val(MTR_RETRY_FAILURE => 2);
our $opt_report_unstable_tests;
my $opt_reorder= 1;
my $opt_force_restart= 0;

our $opt_suite_opt;

my $opt_strace_client;
my $opt_strace_server;

our $opt_user = "root";

our $opt_valgrind= 0;
my $opt_valgrind_mysqld= 0;
my $opt_valgrind_clients= 0;
my $opt_valgrind_mysqltest= 0;
my @valgrind_args;
my $opt_valgrind_path;
my $valgrind_reports= 0;
my $opt_callgrind;
my $opt_helgrind;
my %mysqld_logs;
my $opt_debug_sync_timeout= 600; # Default timeout for WAIT_FOR actions.
my $daemonize_mysqld= 0;

sub testcase_timeout ($) {
  my ($tinfo)= @_;
  if (exists $tinfo->{'case-timeout'}) {
    # Return test specific timeout if *longer* that the general timeout
    my $test_to= $tinfo->{'case-timeout'};
    $test_to*= 10 if $opt_valgrind;
    return $test_to * 60 if $test_to > $opt_testcase_timeout;
  }
  return $opt_testcase_timeout * 60;
}

sub check_timeout ($) { return testcase_timeout($_[0]) / 10; }

our $opt_warnings= 1;

our $ndbcluster_enabled= 0;
my $opt_include_ndbcluster= 0;
my $opt_skip_ndbcluster= 0;

my $opt_skip_sys_schema= 0;

my $exe_ndbd;
my $exe_ndbmtd;
my $exe_ndb_mgmd;
my $exe_ndb_waiter;
my $exe_ndb_mgm;

our $debug_compiled_binaries;

our %mysqld_variables;

my $source_dist= 0;

my $opt_max_save_core= env_or_val(MTR_MAX_SAVE_CORE => 5);
my $opt_max_save_datadir= env_or_val(MTR_MAX_SAVE_DATADIR => 20);
my $opt_max_test_fail= env_or_val(MTR_MAX_TEST_FAIL => 10);

my $opt_parallel= $ENV{MTR_PARALLEL} || 1;

our $opt_summary_report;
our $opt_xml_report;

select(STDOUT);
$| = 1; # Automatically flush STDOUT

main();

sub is_core_dump {
<<<<<<< HEAD
  my $core_path= shift;
  my $core_name= basename($core_path);
  # Name beginning with core, not ending in .gz, not belonging to Boost,
  # or ending with .dmp on Windows
  return (($core_name =~ /^core/ and $core_name !~ /\.gz$/
           and $core_path !~ /\/boost_/)
=======
  my $core_name= shift;
  # Name beginning with core, not ending in .gz, .c, nor .log, or ending with
  # .dmp on Windows
  return (($core_name =~ /^core/ and $core_name !~ /\.gz$|\.c$|\.log$/)
>>>>>>> c8e16857
          or (IS_WINDOWS and $core_name =~ /\.dmp$/));
}

sub main {
  # Default, verbosity on
  report_option('verbose', 0);

  # This is needed for test log evaluation in "gen-build-status-page"
  # in all cases where the calling tool does not log the commands
  # directly before it executes them, like "make test-force-pl" in RPM builds.
  mtr_report("Logging: $0 ", join(" ", @ARGV));

  command_line_setup();

  # --help will not reach here, so now it's safe to assume we have binaries
  My::SafeProcess::find_bin();

  if ( $opt_gcov ) {
    gcov_prepare($basedir);
  }

  # New: collect suites and test cases from test list (file containing suite.testcase on each line)
  #      and put suites to $opt_suites and test case to @opt_cases.
  if ($opt_do_test_list ne "") {
      	collect_test_cases_from_list(\$opt_suites, \@opt_cases, $opt_do_test_list,\$opt_ctest);
  }
  if (!$opt_suites) {
    $opt_suites= $DEFAULT_SUITES;
  }
  if ($opt_skip_sys_schema) {
    $opt_suites =~ s/,sysschema//;
  }
  mtr_report("Using suites: $opt_suites") unless @opt_cases;

  init_timers();

  mtr_report("Collecting tests...");
  my $tests= collect_test_cases($opt_reorder, $opt_suites, \@opt_cases, \@opt_skip_test_list);
  mark_time_used('collect');

  if ( $opt_report_features ) {
    # Put "report features" as the first test to run
    my $tinfo = My::Test->new
      (
       name           => 'report_features',
       # No result_file => Prints result
       path           => 'include/report-features.test',
       template_path  => "include/default_my.cnf",
       master_opt     => [],
       slave_opt      => [],
      );
    unshift(@$tests, $tinfo);
  }

  initialize_servers();

  #######################################################################
  my $num_tests= @$tests;

  $num_tests_for_report = $num_tests * $opt_repeat;
  $remaining= $num_tests_for_report;

  if ( $opt_parallel eq "auto" ) {
    # Try to find a suitable value for number of workers
    my $sys_info= My::SysInfo->new();

    $opt_parallel= $sys_info->num_cpus();
    for my $limit (2000, 1500, 1000, 500){
      $opt_parallel-- if ($sys_info->min_bogomips() < $limit);
    }
    if(defined $ENV{MTR_MAX_PARALLEL}) {
      my $max_par= $ENV{MTR_MAX_PARALLEL};
      $opt_parallel= $max_par if ($opt_parallel > $max_par);
    }
    $opt_parallel= 1 if ($opt_parallel < 1);
  }
  # Limit parallel workers to number of tests to avoid idle workers
  $opt_parallel= $num_tests if ($num_tests > 0 and $opt_parallel > $num_tests);
  $ENV{MTR_PARALLEL} = $opt_parallel;
  mtr_report("Using parallel: $opt_parallel");

  my $is_option_mysqlx_port_set= $opt_mysqlx_baseport ne "auto";
  if ($opt_parallel > 1 && ($opt_start_exit || $opt_stress || $is_option_mysqlx_port_set)) {
    mtr_warning("Parallel cannot be used neither with --start-and-exit nor --stress nor --mysqlx_port\n" .
               "Setting parallel to 1");
    $opt_parallel= 1;
  }

  # Create server socket on any free port
  my $server = new IO::Socket::INET
    (
     LocalAddr => 'localhost',
     Proto => 'tcp',
     Listen => $opt_parallel,
    );
  mtr_error("Could not create testcase server port: $!") unless $server;
  my $server_port = $server->sockport();

  if ($opt_resfile) {
    resfile_init("$opt_vardir/mtr-results.txt");
    print_global_resfile();
  }

  if ($opt_summary_report) {
    mtr_summary_file_init($opt_summary_report);
  }
  if ($opt_xml_report) {
    mtr_xml_init($opt_xml_report);
  }

  # --------------------------------------------------------------------------
  # Read definitions from include/plugin.defs
  #
  read_plugin_defs("include/plugin.defs");

  # Also read from any plugin local or suite specific plugin.defs
  for (glob "$basedir/plugin/*/tests/mtr/plugin.defs".
            " $basedir/internal/plugin/*/tests/mtr/plugin.defs".
            " $basedir/rapid/plugin/*/tests/mtr/plugin.defs".
            " suite/*/plugin.defs") {
    read_plugin_defs($_);
  }

  # Simplify reference to semisync plugins
  $ENV{'SEMISYNC_PLUGIN_OPT'}= $ENV{'SEMISYNC_MASTER_PLUGIN_OPT'};

  if (IS_WINDOWS) {
    $ENV{'PLUGIN_SUFFIX'}= "dll";
  }
  else {
    $ENV{'PLUGIN_SUFFIX'}= "so";
  }

  if ($group_replication)
  {
    $ports_per_thread= $ports_per_thread + 10;
  }

  if ($xplugin)
  {
    $ports_per_thread= $ports_per_thread + 10;
  }

  # Create child processes
  my %children;
  for my $child_num (1..$opt_parallel){
    my $child_pid= My::SafeProcess::Base::_safe_fork();
    if ($child_pid == 0){
      $server= undef; # Close the server port in child
      $tests= {}; # Don't need the tests list in child

      # Use subdir of var and tmp unless only one worker
      if ($opt_parallel > 1) {
	set_vardir("$opt_vardir/$child_num");
	$opt_tmpdir= "$opt_tmpdir/$child_num";
      }

      init_timers();
      run_worker($server_port, $child_num);
      exit(1);
    }

    $children{$child_pid}= 1;
  }
  #######################################################################

  mtr_report();
  mtr_print_thick_line();
  mtr_print_header($opt_parallel > 1);

  mark_time_used('init');

  my $completed= run_test_server($server, $tests, $opt_parallel);

  exit(0) if $opt_start_exit;

  # Send Ctrl-C to any children still running
  kill("INT", keys(%children));

  if (!IS_WINDOWS) { 
    # Wait for children to exit
    foreach my $pid (keys %children)
    {
      my $ret_pid= waitpid($pid, 0);
      if ($ret_pid != $pid){
        mtr_report("Unknown process $ret_pid exited");
      }
      else {
        delete $children{$ret_pid};
      }
    }
  }

  if ( not $completed ) {
    mtr_error("Test suite aborted");
  }

  if ( @$completed != $num_tests){

    if ($opt_force){
      # All test should have been run, print any that are still in $tests
      #foreach my $test ( @$tests ){
      #  $test->print_test();
      #}
    }

    # Not all tests completed, failure
    mtr_report();
    mtr_report("Only ", int(@$completed), " of $num_tests completed.");
    mtr_error("Not all tests completed");
  }

  mark_time_used('init');

  push @$completed, run_ctest() if $opt_ctest;

  if ($opt_valgrind_mysqld) {
    # Create minimalistic "test" for the reporting
    my $tinfo = My::Test->new
      (
       name           => 'valgrind_report',
      );
    # Set dummy worker id to align report with normal tests
    $tinfo->{worker} = 0 if $opt_parallel > 1;
    if ($valgrind_reports) {
      $tinfo->{result}= 'MTR_RES_FAILED';
      $tinfo->{comment}= "Valgrind reported failures at shutdown, see above";
      $tinfo->{failures}= 1;
    } else {
      $tinfo->{result}= 'MTR_RES_PASSED';
    }
    mtr_report_test($tinfo);
    push @$completed, $tinfo;
  }

  mtr_print_line();

  if ( $opt_gcov ) {
    gcov_collect($bindir, $opt_gcov_exe,
		 $opt_gcov_msg, $opt_gcov_err);
  }

  if ($ctest_report) {
    print "$ctest_report\n";
    mtr_print_line();
  }

  if ($opt_ctest) {
    find({ wanted => sub {
             my $core_file= $File::Find::name;

             if (is_core_dump($core_file)) {
               mtr_report(" - found '$core_file'");

               My::CoreDump->show($core_file, "", 1);
             }
       }}, $bindir);
  }

  print_total_times($opt_parallel) if $opt_report_times;

  mtr_report_stats("Completed", $completed);

  remove_vardir_subs() if $opt_clean_vardir;

  exit(0);
}


sub run_test_server ($$$) {
  my ($server, $tests, $childs) = @_;

  my $num_saved_cores= 0;  # Number of core files saved in vardir/log/ so far.
  my $num_saved_datadir= 0;  # Number of datadirs saved in vardir/log/ so far.
  my $num_failed_test= 0; # Number of tests failed so far

  # Scheduler variables
  my $max_ndb= $ENV{MTR_MAX_NDB} || $childs / 2;
  $max_ndb = $childs if $max_ndb > $childs;
  $max_ndb = 1 if $max_ndb < 1;
  my $num_ndb_tests= 0;

  my $completed= [];
  my %running;
  my $result;
  my $exe_mysqld= find_mysqld($basedir) || ""; # Used as hint to CoreDump

  my $suite_timeout= start_timer(suite_timeout());

  my $s= IO::Select->new();
  $s->add($server);
  while (1) {
    mark_time_used('admin');
    my @ready = $s->can_read(1); # Wake up once every second
    mark_time_idle();
    foreach my $sock (@ready) {
      if ($sock == $server) {
	# New client connected
	my $child= $sock->accept();
	mtr_verbose("Client connected");
	$s->add($child);
	print $child "HELLO\n";
      }
      else {
	my $line= <$sock>;
	if (!defined $line) {
	  # Client disconnected
	  mtr_verbose("Child closed socket");
	  $s->remove($sock);
	  if (--$childs == 0){
	    return $completed;
	  }
	  next;
	}
	chomp($line);

	if ($line eq 'TESTRESULT'){
	  $result= My::Test::read_test($sock);
	  # $result->print_test();

	  # Report test status
	  mtr_report_test($result);

	  if ( $result->is_failed() ) {

	    # Save the workers "savedir" in var/log
	    my $worker_savedir= $result->{savedir};
	    my $worker_savename= basename($worker_savedir);
	    my $savedir= "$opt_vardir/log/$worker_savename";

	    if ($opt_max_save_datadir > 0 &&
		$num_saved_datadir >= $opt_max_save_datadir)
	    {
	      mtr_report(" - skipping '$worker_savedir/'");
	      rmtree($worker_savedir);
	    }
	    else {
	      rename($worker_savedir, $savedir);
              #look for the test.log file and put in savedir
	      my $logf= "$result->{shortname}" . ".log";
              my $logfilepath= dirname($worker_savedir); 
              move($logfilepath . "/" . $logf, $savedir);
	      mtr_report(" - the logfile can be found in '$savedir/$logf'");
	      # Move any core files from e.g. mysqltest
	      foreach my $coref (glob("core*"), glob("*.dmp"))
	      {
		mtr_report(" - found '$coref', moving it to '$savedir'");
                move($coref, $savedir);
              }
	      if ($opt_max_save_core > 0) {
		# Limit number of core files saved
		find({ no_chdir => 1,
		       wanted => sub {
			 my $core_file= $File::Find::name;
			 my $core_name= basename($core_file);

                         if (is_core_dump($core_name)) {
			   mtr_report(" - found '$core_name'",
				      "($num_saved_cores/$opt_max_save_core)");

			   My::CoreDump->show($core_file, $exe_mysqld, $opt_parallel);

			   if ($num_saved_cores >= $opt_max_save_core) {
			     mtr_report(" - deleting it, already saved",
					"$opt_max_save_core");
			     unlink("$core_file");
			   } else {
			     mtr_compress_file($core_file) unless @opt_cases;
			   }
			   ++$num_saved_cores;
			 }
		       }
		     },
		     $savedir);
	      }
	    }
	    resfile_print_test();
	    $num_saved_datadir++;
	    $num_failed_test++ unless ($result->{retries} ||
                                       $result->{exp_fail});

	    if ( !$opt_force ) {
	      # Test has failed, force is off
	      push(@$completed, $result);
	      return $completed unless $result->{'dont_kill_server'};
	      # Prevent kill of server, to get valgrind report
	      print $sock "BYE\n";
	      next;
	    }
	    elsif ($opt_max_test_fail > 0 and
		   $num_failed_test >= $opt_max_test_fail) {
	      push(@$completed, $result);
	      mtr_report_stats("Too many failed", $completed, 1);
	      mtr_report("Too many tests($num_failed_test) failed!",
			 "Terminating...");
	      return undef;
	    }
	  }

	  resfile_print_test();
	  # Retry test run after test failure
	  my $retries= $result->{retries} || 2;
	  my $test_has_failed= $result->{failures} || 0;
	  if ($test_has_failed and $retries <= $opt_retry){
	    # Test should be run one more time unless it has failed
	    # too many times already
	    my $tname= $result->{name};
	    my $failures= $result->{failures};
	    if ($opt_retry > 1 and $failures >= $opt_retry_failure){
	      mtr_report("\nTest $tname has failed $failures times,",
			 "no more retries!\n");
	    }
	    else {
	      mtr_report("\nRetrying test $tname, ".
			 "attempt($retries/$opt_retry)...\n");
              #saving the log file as filename.failed in case of retry
              if ( $result->is_failed() ) {
                my $worker_logdir= $result->{savedir};
                my $log_file_name=dirname($worker_logdir)."/".$result->{shortname}.".log";
                rename $log_file_name,$log_file_name.".failed";
              }
	      delete($result->{result});
	      $result->{retries}= $retries+1;
	      $result->write_test($sock, 'TESTCASE');
	      next;
	    }
	  }

	  # Repeat test $opt_repeat number of times
	  my $repeat= $result->{repeat} || 1;
	  # Don't repeat if test was skipped
	  if ($repeat < $opt_repeat && $result->{'result'} ne 'MTR_RES_SKIPPED')
	  {
	    $result->{retries}= 0;
	    $result->{rep_failures}++ if $result->{failures};
	    $result->{failures}= 0;
	    delete($result->{result});
	    $result->{repeat}= $repeat+1;
	    $result->write_test($sock, 'TESTCASE');
	    next;
	  }

	  # Remove from list of running
	  mtr_error("'", $result->{name},"' is not known to be running")
	    unless delete $running{$result->key()};

	  # Update scheduler variables
	  $num_ndb_tests-- if ($result->{ndb_test});

	  # Save result in completed list
	  push(@$completed, $result);

	}
	elsif ($line eq 'START'){
	  ; # Send first test
	}
	elsif ($line =~ /^SPENT/) {
	  add_total_times($line);
	}
	elsif ($line eq 'VALGREP' && $opt_valgrind) {
	  $valgrind_reports= 1;
	}
	else {
	  mtr_error("Unknown response: '$line' from client");
	}

	# Find next test to schedule
	# - Try to use same configuration as worker used last time
	# - Limit number of parallel ndb tests

	my $next;
	my $second_best;
	for(my $i= 0; $i <= @$tests; $i++)
	{
	  my $t= $tests->[$i];

	  last unless defined $t;

	  if (run_testcase_check_skip_test($t)){
	    # Move the test to completed list
	    #mtr_report("skip - Moving test $i to completed");
	    push(@$completed, splice(@$tests, $i, 1));

	    # Since the test at pos $i was taken away, next
	    # test will also be at $i -> redo
	    redo;
	  }

	  # Limit number of parallell NDB tests
	  if ($t->{ndb_test} and $num_ndb_tests >= $max_ndb){
	    #mtr_report("Skipping, num ndb is already at max, $num_ndb_tests");
	    next;
	  }

	  # Second best choice is the first that does not fulfill
	  # any of the above conditions
	  if (!defined $second_best){
	    #mtr_report("Setting second_best to $i");
	    $second_best= $i;
	  }

	  # Smart allocation of next test within this thread.

	  if ($opt_reorder and $opt_parallel > 1 and defined $result)
	  {
	    my $wid= $result->{worker};
	    # Reserved for other thread, try next
	    next if (defined $t->{reserved} and $t->{reserved} != $wid);
	    if (! defined $t->{reserved})
	    {
	      # Force-restart not relevant when comparing *next* test
	      $t->{criteria} =~ s/force-restart$/no-restart/;
	      my $criteria= $t->{criteria};
	      # Reserve similar tests for this worker, but not too many
	      my $maxres= (@$tests - $i) / $opt_parallel + 1;
	      for (my $j= $i+1; $j <= $i + $maxres; $j++)
	      {
		my $tt= $tests->[$j];
		last unless defined $tt;
		last if $tt->{criteria} ne $criteria;
		$tt->{reserved}= $wid;
	      }
	    }
	  }

	  # At this point we have found next suitable test
	  $next= splice(@$tests, $i, 1);
	  last;
	}

	# Use second best choice if no other test has been found
	if (!$next and defined $second_best){
	  #mtr_report("Take second best choice $second_best");
	  mtr_error("Internal error, second best too large($second_best)")
	    if $second_best >  $#$tests;
	  $next= splice(@$tests, $second_best, 1);
	  delete $next->{reserved};
	}

	if ($next) {
	  # We don't need this any more
	  delete $next->{criteria};
	  $next->write_test($sock, 'TESTCASE');
	  $running{$next->key()}= $next;
	  $num_ndb_tests++ if ($next->{ndb_test});
	}
	else {
	  # No more test, tell child to exit
	  #mtr_report("Saying BYE to child");
	  print $sock "BYE\n";
	}
      }
    }

    # ----------------------------------------------------
    # Check if test suite timer expired
    # ----------------------------------------------------
    if ( has_expired($suite_timeout) )
    {
      mtr_report_stats("Timeout", $completed, 1);
      mtr_report("Test suite timeout! Terminating...");
      return undef;
    }
  }
}


sub run_worker ($) {
  my ($server_port, $thread_num)= @_;

  $SIG{INT}= sub { exit(1); };

  # Connect to server
  my $server = new IO::Socket::INET
    (
     PeerAddr => 'localhost',
     PeerPort => $server_port,
     Proto    => 'tcp'
    );
  mtr_error("Could not connect to server at port $server_port: $!")
    unless $server;

  # --------------------------------------------------------------------------
  # Set worker name
  # --------------------------------------------------------------------------
  report_option('name',"worker[$thread_num]");

  # --------------------------------------------------------------------------
  # Set different ports per thread
  # --------------------------------------------------------------------------
  set_build_thread_ports($thread_num);

  # --------------------------------------------------------------------------
  # Turn off verbosity in workers, unless explicitly specified
  # --------------------------------------------------------------------------
  report_option('verbose', undef) if ($opt_verbose == 0);

  environment_setup();

  # Read hello from server which it will send when shared
  # resources have been setup
  my $hello= <$server>;

  setup_vardir();
  check_running_as_root();

  if ( using_extern() ) {
    create_config_file_for_extern(%opts_extern);
  }

  # Ask server for first test
  print $server "START\n";

  mark_time_used('init');

  while (my $line= <$server>){
    chomp($line);
    if ($line eq 'TESTCASE'){
      my $test= My::Test::read_test($server);
      #$test->print_test();

      # Clear comment and logfile, to avoid
      # reusing them from previous test
      delete($test->{'comment'});
      delete($test->{'logfile'});

      # A sanity check. Should this happen often we need to look at it.
      if (defined $test->{reserved} && $test->{reserved} != $thread_num) {
	my $tres= $test->{reserved};
	mtr_warning("Test reserved for w$tres picked up by w$thread_num");
      }
      $test->{worker} = $thread_num if $opt_parallel > 1;

      run_testcase($test);
      #$test->{result}= 'MTR_RES_PASSED';
      # Send it back, now with results set
      #$test->print_test();
      $test->write_test($server, 'TESTRESULT');
      mark_time_used('restart');
    }
    elsif ($line eq 'BYE'){
      mtr_report("Server said BYE");
      stop_all_servers($opt_shutdown_timeout);
      mark_time_used('restart');
      my $valgrind_reports= 0;
      if ($opt_valgrind_mysqld) {
        $valgrind_reports= valgrind_exit_reports();
	print $server "VALGREP\n" if $valgrind_reports;
      }
      if ( $opt_gprof ) {
	gprof_collect (find_mysqld($basedir), keys %gprof_dirs);
      }
      mark_time_used('admin');
      print_times_used($server, $thread_num);
      exit($valgrind_reports);
    }
    else {
      mtr_error("Could not understand server, '$line'");
    }
  }

  stop_all_servers();

  exit(1);
}


sub ignore_option {
  my ($opt, $value)= @_;
  mtr_report("Ignoring option '$opt'");
}



# Setup any paths that are $opt_vardir related
sub set_vardir {
  my ($vardir)= @_;

  $opt_vardir= $vardir;

  $path_vardir_trace= $opt_vardir;
  # Chop off any "c:", DBUG likes a unix path ex: c:/src/... => /src/...
  $path_vardir_trace=~ s/^\w://;

  # Location of my.cnf that all clients use
  $path_config_file= "$opt_vardir/my.cnf";

  $path_testlog=         "$opt_vardir/log/mysqltest.log";
  $path_current_testlog= "$opt_vardir/log/current_test";

}


sub print_global_resfile {
  resfile_global("start_time", isotime $^T);
  resfile_global("user_id", $<);
  resfile_global("embedded-server", $opt_embedded_server ? 1 : 0);
  resfile_global("ps-protocol", $opt_ps_protocol ? 1 : 0);
  resfile_global("sp-protocol", $opt_sp_protocol ? 1 : 0);
  resfile_global("view-protocol", $opt_view_protocol ? 1 : 0);
  resfile_global("cursor-protocol", $opt_cursor_protocol ? 1 : 0);
  resfile_global("ssl", $opt_ssl ? 1 : 0);
  resfile_global("compress", $opt_compress ? 1 : 0);
  resfile_global("parallel", $opt_parallel);
  resfile_global("check-testcases", $opt_check_testcases ? 1 : 0);
  resfile_global("mysqld", \@opt_extra_mysqld_opt);
  resfile_global("bootstrap", \@opt_extra_bootstrap_opt);
  resfile_global("debug", $opt_debug ? 1 : 0);
  resfile_global("gcov", $opt_gcov ? 1 : 0);
  resfile_global("gprof", $opt_gprof ? 1 : 0);
  resfile_global("valgrind", $opt_valgrind ? 1 : 0);
  resfile_global("callgrind", $opt_callgrind ? 1 : 0);
  resfile_global("mem", $opt_mem ? 1 : 0);
  resfile_global("tmpdir", $opt_tmpdir);
  resfile_global("vardir", $opt_vardir);
  resfile_global("fast", $opt_fast ? 1 : 0);
  resfile_global("force-restart", $opt_force_restart ? 1 : 0);
  resfile_global("reorder", $opt_reorder ? 1 : 0);
  resfile_global("suite-opt", $opt_suite_opt);
  resfile_global("sleep", $opt_sleep);
  resfile_global("repeat", $opt_repeat);
  resfile_global("user", $opt_user);
  resfile_global("testcase-timeout", $opt_testcase_timeout);
  resfile_global("suite-timeout", $opt_suite_timeout);
  resfile_global("shutdown-timeout", $opt_shutdown_timeout ? 1 : 0);
  resfile_global("warnings", $opt_warnings ? 1 : 0);
  resfile_global("test-progress", $opt_test_progress ? 1 : 0);
  resfile_global("max-connections", $opt_max_connections);
#  resfile_global("default-myisam", $opt_default_myisam ? 1 : 0);
  resfile_global("product", "MySQL");
  resfile_global("xml-report", $opt_xml_report);
  resfile_global("summary-report", $opt_summary_report);
  # Somewhat hacky code to convert numeric version back to dot notation
  my $v1= int($mysql_version_id / 10000);
  my $v2= int(($mysql_version_id % 10000)/100);
  my $v3= $mysql_version_id % 100;
  resfile_global("version", "$v1.$v2.$v3");
}



sub command_line_setup {
  my $opt_comment;
  my $opt_usage;
  my $opt_list_options;

  # Read the command line options
  # Note: Keep list in sync with usage at end of this file
  Getopt::Long::Configure("pass_through");
  my %options=(
             # Control what engine/variation to run
             'embedded-server'          => \$opt_embedded_server,
             'ps-protocol'              => \$opt_ps_protocol,
             'sp-protocol'              => \$opt_sp_protocol,
             'view-protocol'            => \$opt_view_protocol,
             'opt-trace-protocol'       => \$opt_trace_protocol,
             'explain-protocol'         => \$opt_explain_protocol,
             'json-explain-protocol'    => \$opt_json_explain_protocol,
             'cursor-protocol'          => \$opt_cursor_protocol,
             'ssl|with-openssl'         => \$opt_ssl,
             'skip-ssl'                 => \$opt_skip_ssl,
             'compress'                 => \$opt_compress,
             'vs-config=s'              => \$opt_vs_config,

	     # Max number of parallel threads to use
	     'parallel=s'               => \$opt_parallel,

             # Config file to use as template for all tests
	     'defaults-file=s'          => \&collect_option,
	     # Extra config file to append to all generated configs
	     'defaults-extra-file=s'    => \&collect_option,

             # Control what test suites or cases to run
             'force'                    => \$opt_force,
             'with-ndbcluster-only'     => \&collect_option,
             'ndb|include-ndbcluster'   => \$opt_include_ndbcluster,
             'skip-ndbcluster|skip-ndb' => \$opt_skip_ndbcluster,
             'suite|suites=s'           => \$opt_suites,
             'skip-rpl'                 => \&collect_option,
             'skip-test=s'              => \&collect_option,
             'do-test=s'                => \&collect_option,
             'start-from=s'             => \&collect_option,
             'big-test'                 => \$opt_big_test,
	     'combination=s'            => \@opt_combinations,
             'skip-combinations'        => \&collect_option,
             'experimental=s'           => \@opt_experimentals,
             'skip-sys-schema'          => \$opt_skip_sys_schema,
	     # skip-im is deprecated and silently ignored
	     'skip-im'                  => \&ignore_option,

             # Specify ports
             'build-thread|mtr-build-thread=i' => \$opt_build_thread,
             'mysqlx-port=i'                   => \$opt_mysqlx_baseport,
             'port-base|mtr-port-base=i'       => \$opt_port_base,

             # Test case authoring
             'record'                   => \$opt_record,
             'check-testcases!'         => \$opt_check_testcases,
             'mark-progress'            => \$opt_mark_progress,
             'test-progress'            => \$opt_test_progress,

             # Extra options used when starting mysqld
             'mysqld=s'                 => \@opt_extra_mysqld_opt,
             'mysqld-env=s'             => \@opt_mysqld_envs,

             # Extra options used when bootstrapping mysqld
             'bootstrap=s'                 => \@opt_extra_bootstrap_opt,

             # Run test on running server
             'extern=s'                  => \%opts_extern, # Append to hash

             # Debugging
             'debug'                    => \$opt_debug,
             'debug-common'             => \$opt_debug_common,
             'debug-server'             => \$opt_debug_server,
             'gdb'                      => \$opt_gdb,
             'lldb'                     => \$opt_lldb,
             'client-gdb'               => \$opt_client_gdb,
             'client-lldb'              => \$opt_client_lldb,
             'manual-gdb'               => \$opt_manual_gdb,
             'manual-boot-gdb'          => \$opt_manual_boot_gdb,
             'manual-lldb'              => \$opt_manual_lldb,
	     'boot-gdb'                 => \$opt_boot_gdb,
             'manual-debug'             => \$opt_manual_debug,
             'ddd'                      => \$opt_ddd,
             'client-ddd'               => \$opt_client_ddd,
             'manual-ddd'               => \$opt_manual_ddd,
	     'boot-ddd'                 => \$opt_boot_ddd,
             'dbx'                      => \$opt_dbx,
	     'client-dbx'               => \$opt_client_dbx,
	     'manual-dbx'               => \$opt_manual_dbx,
	     'debugger=s'               => \$opt_debugger,
	     'boot-dbx'                 => \$opt_boot_dbx,
	     'client-debugger=s'        => \$opt_client_debugger,
             'strace-server'            => \$opt_strace_server,
             'strace-client'            => \$opt_strace_client,
             'max-save-core=i'          => \$opt_max_save_core,
             'max-save-datadir=i'       => \$opt_max_save_datadir,
             'max-test-fail=i'          => \$opt_max_test_fail,

             # Coverage, profiling etc
             'gcov'                     => \$opt_gcov,
             'gprof'                    => \$opt_gprof,
             'valgrind|valgrind-all'    => \$opt_valgrind,
	     'valgrind-clients'         => \$opt_valgrind_clients,
             'valgrind-mysqltest'       => \$opt_valgrind_mysqltest,
             'valgrind-mysqld'          => \$opt_valgrind_mysqld,
             'valgrind-options=s'       => sub {
	       my ($opt, $value)= @_;
	       # Deprecated option unless it's what we know pushbuild uses
	       if ($value eq "--gen-suppressions=all --show-reachable=yes") {
		 push(@valgrind_args, $_) for (split(' ', $value));
		 return;
	       }
	       die("--valgrind-options=s is deprecated. Use ",
		   "--valgrind-option=s, to be specified several",
		   " times if necessary");
	     },
             'valgrind-option=s'        => \@valgrind_args,
             'valgrind-path=s'          => \$opt_valgrind_path,
	     'callgrind'                => \$opt_callgrind,
             'helgrind'                 => \$opt_helgrind,
	     'debug-sync-timeout=i'     => \$opt_debug_sync_timeout,

	     # Directories
             'tmpdir=s'                 => \$opt_tmpdir,
             'vardir=s'                 => \$opt_vardir,
             'mem'                      => \$opt_mem,
	     'clean-vardir'             => \$opt_clean_vardir,
             'client-bindir=s'          => \$path_client_bindir,
             'client-libdir=s'          => \$path_client_libdir,

             # Misc
             'report-features'          => \$opt_report_features,
             'comment=s'                => \$opt_comment,
             'fast'                     => \$opt_fast,
	     'force-restart'            => \$opt_force_restart,
             'reorder!'                 => \$opt_reorder,
             'enable-disabled'          => \&collect_option,
             'verbose+'                 => \$opt_verbose,
             'verbose-restart'          => \&report_option,
             'sleep=i'                  => \$opt_sleep,
             'start-dirty'              => \$opt_start_dirty,
             'start-and-exit'           => \$opt_start_exit,
             'start'                    => \$opt_start,
	     'user-args'                => \$opt_user_args,
             'wait-all'                 => \$opt_wait_all,
	     'print-testcases'          => \&collect_option,
	     'repeat=i'                 => \$opt_repeat,
             'report-unstable-tests'    => \$opt_report_unstable_tests,
	     'retry=i'                  => \$opt_retry,
	     'retry-failure=i'          => \$opt_retry_failure,
             'timer!'                   => \&report_option,
             'user=s'                   => \$opt_user,
             'testcase-timeout=i'       => \$opt_testcase_timeout,
             'suite-timeout=i'          => \$opt_suite_timeout,
             'shutdown-timeout=i'       => \$opt_shutdown_timeout,
             'warnings!'                => \$opt_warnings,
	     'timestamp'                => \&report_option,
	     'timediff'                 => \&report_option,
	     'max-connections=i'        => \$opt_max_connections,
	     'default-myisam!'          => \&collect_option,
	     'report-times'             => \$opt_report_times,
	     'result-file'              => \$opt_resfile,
	     'unit-tests!'              => \$opt_ctest,
	     'unit-tests-report!'	=> \$opt_ctest_report,
	     'stress=s'                 => \$opt_stress,
             'suite-opt=s'              => \$opt_suite_opt,

             'help|h'                   => \$opt_usage,
	     # list-options is internal, not listed in help
	     'list-options'             => \$opt_list_options,
             'skip-test-list=s'         => \@opt_skip_test_list,
             'do-test-list=s'           => \$opt_do_test_list,
             'xml-report=s'             => \$opt_xml_report,
             'summary-report=s'         => \$opt_summary_report
           );

  GetOptions(%options) or usage("Can't read options");

  usage("") if $opt_usage;
  list_options(\%options) if $opt_list_options;

  # --------------------------------------------------------------------------
  # Setup verbosity
  # --------------------------------------------------------------------------
  if ($opt_verbose != 0){
    report_option('verbose', $opt_verbose);
  }

  if ( -d "../sql" )
  {
    $source_dist=  1;
  }

  # Find the absolute path to the test directory
  $glob_mysql_test_dir= cwd();
  if ($glob_mysql_test_dir =~ / /)
  {
    die("Working directory \"$glob_mysql_test_dir\" contains space\n".
	"Bailing out, cannot function properly with space in path");
  }
  if (IS_CYGWIN)
  {
    # Use mixed path format i.e c:/path/to/
    $glob_mysql_test_dir= mixed_path($glob_mysql_test_dir);
  }

  # In most cases, the base directory we find everything relative to,
  # is the parent directory of the "mysql-test" directory. For source
  # distributions, TAR binary distributions and some other packages.
  $basedir= dirname($glob_mysql_test_dir);

  # In the RPM case, binaries and libraries are installed in the
  # default system locations, instead of having our own private base
  # directory. And we install "/usr/share/mysql-test". Moving up one
  # more directory relative to "mysql-test" gives us a usable base
  # directory for RPM installs.
  if ( ! $source_dist and ! -d "$basedir/bin" )
  {
    $basedir= dirname($basedir);
  }
  
  # Respect MTR_BINDIR variable, which is typically set in to the 
  # build directory in out-of-source builds.
  $bindir=$ENV{MTR_BINDIR}||$basedir;
  
  # Look for the client binaries directory
  if ($path_client_bindir)
  {
    # --client-bindir=path set on command line, check that the path exists
    $path_client_bindir= mtr_path_exists($path_client_bindir);
  }
  else
  {
    $path_client_bindir= mtr_path_exists("$bindir/client_release",
					 "$bindir/client_debug",
					 vs_config_dirs('client', ''),
					 "$bindir/client",
					 "$bindir/bin");
  }

  # Look for language files and charsetsdir, use same share
  $path_language=   mtr_path_exists("$bindir/share/mysql",
                                    "$bindir/sql/share",
                                    "$bindir/share");
  my $path_share= $path_language;
  $path_charsetsdir =   mtr_path_exists("$basedir/share/mysql/charsets",
                                    "$basedir/sql/share/charsets",
                                    "$basedir/share/charsets");

  ($auth_plugin)= find_plugin("auth_test_plugin", "plugin/auth");

  # --debug[-common] implies we run debug server
  $opt_debug_server= 1 if $opt_debug || $opt_debug_common;

  if (using_extern())
  {
    # Connect to the running mysqld and find out what it supports
    collect_mysqld_features_from_running_server();
  }
  else
  {
    # Run the mysqld to find out what features are available
    collect_mysqld_features();
  }

  if ( $opt_comment )
  {
    mtr_report();
    mtr_print_thick_line('#');
    mtr_report("# $opt_comment");
    mtr_print_thick_line('#');
  }

  if ( @opt_experimentals )
  {
    # $^O on Windows considered not generic enough
    my $plat= (IS_WINDOWS) ? 'windows' : $^O;

    # read the list of experimental test cases from the files specified on
    # the command line
    $experimental_test_cases = [];
    foreach my $exp_file (@opt_experimentals)
    {
      open(FILE, "<", $exp_file)
	or mtr_error("Can't read experimental file: $exp_file");
      mtr_report("Using experimental file: $exp_file");
      while(<FILE>) {
	chomp;
	# remove comments (# foo) at the beginning of the line, or after a 
	# blank at the end of the line
	s/(\s+|^)#.*$//;
	# If @ platform specifier given, use this entry only if it contains
	# @<platform> or @!<xxx> where xxx != platform
	if (/\@.*/)
	{
	  next if (/\@!$plat/);
	  next unless (/\@$plat/ or /\@!/);
	  # Then remove @ and everything after it
	  s/\@.*$//;
	}
	# remove whitespace
	s/^\s+//;
	s/\s+$//;
	# if nothing left, don't need to remember this line
	if ( $_ eq "" ) {
	  next;
	}
	# remember what is left as the name of another test case that should be
	# treated as experimental
	print " - $_\n";
	push @$experimental_test_cases, $_;
      }
      close FILE;
    }
  }

  foreach my $arg ( @ARGV )
  {
    if ( $arg =~ /^--skip-/ )
    {
      push(@opt_extra_mysqld_opt, $arg);
    }
    elsif ( $arg =~ /^--$/ )
    {
      # It is an effect of setting 'pass_through' in option processing
      # that the lone '--' separating options from arguments survives,
      # simply ignore it.
    }
    elsif ( $arg =~ /^-/ )
    {
      usage("Invalid option \"$arg\"");
    }
    else
    {
      push(@opt_cases, $arg);
    }
  }

  # disable syslog / EventLog in normal (non-bootstrap) operation.
  push(@opt_extra_mysqld_opt, "--log-syslog=0");

  # --------------------------------------------------------------------------
  # Find out type of logging that are being used
  # --------------------------------------------------------------------------
  foreach my $arg ( @opt_extra_mysqld_opt )
  {
    if ( $arg =~ /binlog[-_]format=(\S+)/ )
    {
      # Save this for collect phase
      collect_option('binlog-format', $1);
      mtr_report("Using binlog format '$1'");
    }
  }


  # --------------------------------------------------------------------------
  # Find out default storage engine being used(if any)
  # --------------------------------------------------------------------------
  foreach my $arg ( @opt_extra_mysqld_opt )
  {
    if ( $arg =~ /default-storage-engine=(\S+)/ )
    {
      # Save this for collect phase
      collect_option('default-storage-engine', $1);
      mtr_report("Using default engine '$1'")
    }
    if ( $arg =~ /default-tmp-storage-engine=(\S+)/ )
    {
      # Save this for collect phase
      collect_option('default-tmp-storage-engine', $1);
      mtr_report("Using default tmp engine '$1'")
    }
  }

  if (IS_WINDOWS and defined $opt_mem) {
    mtr_report("--mem not supported on Windows, ignored");
    $opt_mem= undef;
  }

  if ($opt_port_base ne "auto")
  {
    if (my $rem= $opt_port_base % 10)
    {
      mtr_warning ("Port base $opt_port_base rounded down to multiple of 10");
      $opt_port_base-= $rem;
    }
    $opt_build_thread= $opt_port_base / 10 - 1000;
  }

  # --------------------------------------------------------------------------
  # Check if we should speed up tests by trying to run on tmpfs
  # --------------------------------------------------------------------------
  if ( defined $opt_mem)
  {
    mtr_error("Can't use --mem and --vardir at the same time ")
      if $opt_vardir;
    mtr_error("Can't use --mem and --tmpdir at the same time ")
      if $opt_tmpdir;

    # Search through list of locations that are known
    # to be "fast disks" to find a suitable location
    # Use --mem=<dir> as first location to look.
    my @tmpfs_locations= ($opt_mem, "/dev/shm", "/tmp");

    foreach my $fs (@tmpfs_locations)
    {
      if ( -d $fs )
      {
	my $template= "var_${opt_build_thread}_XXXX";
	$opt_mem= tempdir( $template, DIR => $fs, CLEANUP => 0);
	last;
      }
    }
  }

  # --------------------------------------------------------------------------
  # Set the "var/" directory, the base for everything else
  # --------------------------------------------------------------------------
  if(defined $ENV{MTR_BINDIR})
  {
    $default_vardir= "$ENV{MTR_BINDIR}/mysql-test/var";
  }
  else
  {
    $default_vardir= "$glob_mysql_test_dir/var";
  }
  if ( ! $opt_vardir )
  {
    $opt_vardir= $default_vardir;
  }

  # We make the path absolute, as the server will do a chdir() before usage
  unless ( $opt_vardir =~ m,^/, or
           (IS_WINDOWS and $opt_vardir =~ m,^[a-z]:[/\\],i) )
  {
    # Make absolute path, relative test dir
    $opt_vardir= "$glob_mysql_test_dir/$opt_vardir";
  }

  set_vardir($opt_vardir);

  # --------------------------------------------------------------------------
  # Set the "tmp" directory
  # --------------------------------------------------------------------------
  if ( ! $opt_tmpdir )
  {
    $opt_tmpdir=       "$opt_vardir/tmp" unless $opt_tmpdir;

    if (check_socket_path_length("$opt_tmpdir/mysql_testsocket.sock",$opt_parallel))
    {
      mtr_report("Too long tmpdir path '$opt_tmpdir'",
		 " creating a shorter one...");

      # Create temporary directory in standard location for temporary files
      $opt_tmpdir= tempdir( TMPDIR => 1, CLEANUP => 0 );
      mtr_report(" - using tmpdir: '$opt_tmpdir'\n");

      # Remember pid that created dir so it's removed by correct process
      $opt_tmpdir_pid= $$;
    }
  }
  $opt_tmpdir =~ s,/+$,,;       # Remove ending slash if any

  # --------------------------------------------------------------------------
  # fast option
  # --------------------------------------------------------------------------
  if ($opt_fast){
    $opt_shutdown_timeout= 0; # Kill processes instead of nice shutdown
  }

  # --------------------------------------------------------------------------
  # Check parallel value
  # --------------------------------------------------------------------------
  if ($opt_parallel ne "auto" && $opt_parallel < 1)
  {
    mtr_error("0 or negative parallel value makes no sense, use 'auto' or positive number");
  }

  # --------------------------------------------------------------------------
  # Record flag
  # --------------------------------------------------------------------------
  if ( $opt_record and ! @opt_cases )
  {
    mtr_error("Will not run in record mode without a specific test case");
  }

  if ( $opt_record ) {
    # Use only one worker with --record
    $opt_parallel= 1;
  }

  # --------------------------------------------------------------------------
  # Embedded server flag
  # --------------------------------------------------------------------------
  if ( $opt_embedded_server )
  {
    if ( IS_WINDOWS )
    {
      # Add the location for libmysqld.dll to the path.
      my $separator= ";";
      my $lib_mysqld=
        mtr_path_exists("$bindir/lib", vs_config_dirs('libmysqld',''));
      if ( IS_CYGWIN )
      {
	$lib_mysqld= posix_path($lib_mysqld);
	$separator= ":";
      }
      $ENV{'PATH'}= "$ENV{'PATH'}".$separator.$lib_mysqld;
    }
    $opt_skip_ssl= 1;              # Turn off use of SSL

    # Turn off use of bin log
    push(@opt_extra_mysqld_opt, "--skip-log-bin");

    if ( using_extern() )
    {
      mtr_error("Can't use --extern with --embedded-server");
    }


    if ($opt_gdb)
    {
      mtr_warning("Silently converting --gdb to --client-gdb in embedded mode");
      $opt_client_gdb= $opt_gdb;
      $opt_gdb= undef;
    }

    if ($opt_lldb)
    {
      mtr_warning("Silently converting --lldb to --client-lldb in embedded mode");
      $opt_client_lldb= $opt_lldb;
      $opt_lldb= undef;
    }

    if ($opt_ddd)
    {
      mtr_warning("Silently converting --ddd to --client-ddd in embedded mode");
      $opt_client_ddd= $opt_ddd;
      $opt_ddd= undef;
    }

    if ($opt_dbx) {
      mtr_warning("Silently converting --dbx to --client-dbx in embedded mode");
      $opt_client_dbx= $opt_dbx;
      $opt_dbx= undef;
    }

    if ($opt_debugger)
    {
      mtr_warning("Silently converting --debugger to --client-debugger in embedded mode");
      $opt_client_debugger= $opt_debugger;
      $opt_debugger= undef;
    }

    if ( $opt_gdb || $opt_ddd || $opt_manual_gdb || $opt_manual_lldb || 
         $opt_manual_ddd || $opt_manual_debug || $opt_debugger || $opt_dbx || 
         $opt_lldb || $opt_manual_dbx || $opt_manual_boot_gdb )
    {
      mtr_error("You need to use the client debug options for the",
		"embedded server. Ex: --client-gdb");
    }
  }

  # --------------------------------------------------------------------------
  # Big test flags
  # --------------------------------------------------------------------------
   if ( $opt_big_test )
   {
     $ENV{'BIG_TEST'}= 1;
   }

  # --------------------------------------------------------------------------
  # Gcov flag
  # --------------------------------------------------------------------------
  if ( ($opt_gcov or $opt_gprof) and ! $source_dist )
  {
    mtr_error("Coverage test needs the source - please use source dist");
  }

  # --------------------------------------------------------------------------
  # Check debug related options
  # --------------------------------------------------------------------------
  if ( $opt_gdb || $opt_client_gdb || $opt_ddd || $opt_client_ddd || 
       $opt_manual_gdb || $opt_lldb || $opt_manual_lldb || $opt_manual_ddd || 
       $opt_manual_debug || $opt_dbx || $opt_client_dbx || $opt_manual_dbx || 
       $opt_debugger || $opt_client_debugger || $opt_manual_boot_gdb )
  {
    # Indicate that we are using debugger
    $glob_debugger= 1;
    if ( using_extern() )
    {
      mtr_error("Can't use --extern when using debugger");
    }
    # Set one week timeout (check-testcase timeout will be 1/10th)
    $opt_testcase_timeout= 7 * 24 * 60;
    $opt_suite_timeout= 7 * 24 * 60;
    # One day to shutdown
    $opt_shutdown_timeout= 24 * 60;
    # One day for PID file creation (this is given in seconds not minutes)
    $opt_start_timeout= 24 * 60 * 60;
  }

  # --------------------------------------------------------------------------
  # Modified behavior with --start options
  # --------------------------------------------------------------------------
  if ($opt_start or $opt_start_dirty or $opt_start_exit) {
    collect_option ('quick-collect', 1);
    $start_only= 1;
  }

  # --------------------------------------------------------------------------
  # Check use of user-args
  # --------------------------------------------------------------------------

  if ($opt_user_args) {
    mtr_error("--user-args only valid with --start options")
      unless $start_only;
    mtr_error("--user-args cannot be combined with named suites or tests")
      if $opt_suites || @opt_cases;
  }

  # --------------------------------------------------------------------------
  # Set default values for opt_ctest (--unit-tests)
  # --------------------------------------------------------------------------

  if ($opt_ctest == -1) {
    if (defined $opt_ctest_report && $opt_ctest_report) {
      # Turn on --unit-tests by default if --unit-tests-report is used
      $opt_ctest= 1;
    } elsif ($opt_suites || @opt_cases) {
      # Don't run ctest if tests or suites named
      $opt_ctest= 0;
    } elsif (defined $ENV{PB2WORKDIR}) {
      # Override: disable if running in the PB test environment
      $opt_ctest= 0;
    }
  }

  # --------------------------------------------------------------------------
  # Check use of wait-all
  # --------------------------------------------------------------------------

  if ($opt_wait_all && ! $start_only)
  {
    mtr_error("--wait-all can only be used with --start options");
  }

  # --------------------------------------------------------------------------
  # Gather stress-test options and modify behavior
  # --------------------------------------------------------------------------

  if ($opt_stress)
  {
    $opt_stress=~ s/,/ /g;
    $opt_user_args= 1;
    mtr_error("--stress cannot be combined with named ordinary suites or tests")
      if $opt_suites || @opt_cases;
    $opt_suites="stress";
    @opt_cases= ("wrapper");
    $ENV{MST_OPTIONS}= $opt_stress;
    $opt_ctest= 0;
  }

  # --------------------------------------------------------------------------
  # Check timeout arguments
  # --------------------------------------------------------------------------

  mtr_error("Invalid value '$opt_testcase_timeout' supplied ".
	    "for option --testcase-timeout")
    if ($opt_testcase_timeout <= 0);
  mtr_error("Invalid value '$opt_suite_timeout' supplied ".
	    "for option --testsuite-timeout")
    if ($opt_suite_timeout <= 0);

  # --------------------------------------------------------------------------
  # Check trace protocol option
  # --------------------------------------------------------------------------
  if ( $opt_trace_protocol )
  {
    push(@opt_extra_mysqld_opt, "--optimizer_trace=enabled=on,one_line=off");
    # Some queries yield big traces:
    push(@opt_extra_mysqld_opt, "--optimizer-trace-max-mem-size=1000000");
  }

  # --------------------------------------------------------------------------
  # Check valgrind arguments
  # --------------------------------------------------------------------------
  if ( $opt_valgrind or $opt_valgrind_path or @valgrind_args)
  {
    mtr_report("Turning on valgrind for all executables");
    $opt_valgrind= 1;
    $opt_valgrind_mysqld= 1;
    # Enable this when mysqlpump and mysqlbinlog are fixed.
    # $opt_valgrind_clients= 1;
    $opt_valgrind_mysqltest= 1;

    # Increase the timeouts when running with valgrind
    $opt_testcase_timeout*= 10;
    $opt_suite_timeout*= 6;
    $opt_start_timeout*= 10;
    $opt_debug_sync_timeout*= 10;
  }
  elsif ( $opt_valgrind_mysqld )
  {
    mtr_report("Turning on valgrind for mysqld(s) only");
    $opt_valgrind= 1;
  }
  elsif ( $opt_valgrind_clients )
  {
    mtr_report("Turning on valgrind for test clients");
    $opt_valgrind= 1;
  }
  elsif ( $opt_valgrind_mysqltest )
  {
    mtr_report("Turning on valgrind for mysqltest and mysql_client_test only");
    $opt_valgrind= 1;
  }

  if ( $opt_callgrind )
  {
    mtr_report("Turning on valgrind with callgrind for mysqld(s)");
    $opt_valgrind= 1;
    $opt_valgrind_mysqld= 1;

    push(@valgrind_args, "--tool=callgrind", "--trace-children=yes");

    # Increase the timeouts when running with callgrind
    $opt_testcase_timeout*= 10;
    $opt_suite_timeout*= 6;
    $opt_start_timeout*= 10;
    $opt_debug_sync_timeout*= 10;
  }

  if ( $opt_helgrind )
  {
    mtr_report("Turning on valgrind with helgrind for mysqld(s)");
    $opt_valgrind= 1;
    $opt_valgrind_mysqld= 1;

    push(@valgrind_args, "--tool=helgrind");
  }

  if ($opt_valgrind)
  {
    # Default to --tool=memcheck if no other tool has been explicitly
    # specified. From >= 2.1.2, this option is needed
    if ((!@valgrind_args and !$opt_helgrind) or !grep(/^--tool=/, @valgrind_args))
    {
      # Set default valgrind options for memcheck, can be overriden by user
      unshift(@valgrind_args, ("--tool=memcheck", "--num-callers=16",
                               "--show-reachable=yes"));
    }

    # Add suppression file if not specified
    if (!grep(/^--suppressions=/, @valgrind_args))
    {
      push(@valgrind_args,"--suppressions=${glob_mysql_test_dir}/valgrind.supp")
           if -f "$glob_mysql_test_dir/valgrind.supp";
    }

    # Don't add --quiet; you will loose the summary reports.
    mtr_report("Running valgrind with options \"",
               join(" ", @valgrind_args), "\"");

    # Turn off check testcases to save time
    mtr_report("Turning off --check-testcases to save time when valgrinding");
    $opt_check_testcases = 0;
  }

  if ($opt_debug_common)
  {
    $opt_debug= 1;
    $debug_d= "d,query,info,error,enter,exit";
  }

  if ( $opt_strace_server && ($^O ne "linux") )
  {
    $opt_strace_server=0;
    mtr_warning("Strace only supported in Linux ");
  }

  if ( $opt_strace_client && ($^O ne "linux") )
  {
    $opt_strace_client=0;
    mtr_warning("Strace only supported in Linux ");
  }


  mtr_report("Checking supported features...");

  check_ndbcluster_support(\%mysqld_variables);
  check_ssl_support(\%mysqld_variables);
  check_debug_support(\%mysqld_variables);

  executable_setup();
}


#
# To make it easier for different devs to work on the same host,
# an environment variable can be used to control all ports. A small
# number is to be used, 0 - 16 or similar.
#
# Note the MASTER_MYPORT has to be set the same in all 4.x and 5.x
# versions of this script, else a 4.0 test run might conflict with a
# 5.1 test run, even if different MTR_BUILD_THREAD is used. This means
# all port numbers might not be used in this version of the script.
#
# Also note the limitation of ports we are allowed to hand out. This
# differs between operating systems and configuration, see
# http://www.ncftp.com/ncftpd/doc/misc/ephemeral_ports.html
# But a fairly safe range seems to be 5001 - 32767
#
sub set_build_thread_ports($) {
  my $thread= shift || 0;

  # Number of unique build threads needed per MTR thread.
  my $build_threads_per_thread= int($ports_per_thread / 10);

  if ( lc($opt_build_thread) eq 'auto' )
  {
    my $found_free = 0;
    # Start attempts from here
    $build_thread = 300;

    my $max_parallel= $opt_parallel * $build_threads_per_thread;
    my $build_thread_upper = $build_thread + ($max_parallel > 39
                             ? $max_parallel + int($max_parallel / 4)
                             : 49);

    while (!$found_free)
    {
      $build_thread= mtr_get_unique_id($build_thread, $build_thread_upper,
                                       $build_threads_per_thread);

      if (!defined $build_thread)
      {
        mtr_error("Could not get a unique build thread id");
      }

      for(my $i= 0; $i < $build_threads_per_thread; $i++)
      {
        $found_free= check_ports_free($build_thread + $i);
        last if !$found_free;
      }

      # If not free, release and try from next number
      if (!$found_free)
      {
        mtr_release_unique_id();
        $build_thread++;
      }
    }
  }
  else
  {
    $build_thread = $opt_build_thread + ($thread - 1) * $build_threads_per_thread;
    for (my $i= 0; $i < $build_threads_per_thread; $i++)
    {
      if (!check_ports_free($build_thread + $i))
      {
        # Some port was not free(which one has already been printed)
        mtr_error("Some port(s) was not free")
      }
    }
  }

  $ENV{MTR_BUILD_THREAD}= $build_thread;

  # Calculate baseport
  $baseport= $build_thread * 10 + 10000;

  if (lc($opt_mysqlx_baseport) eq "auto")
  {
    if ($ports_per_thread > 10)
    {
      # Reserving last 10 ports in the current port range for X plugin.
      $mysqlx_baseport= $baseport + $ports_per_thread - 10;
    }
    else
    {
      # Reserving the last port in the range for X plugin
      $mysqlx_baseport= $baseport + 9;
    }
  }
  else
  {
    $mysqlx_baseport= $opt_mysqlx_baseport;
  }

  if ($baseport < 5001 or $baseport + $ports_per_thread - 1 >= 32767)
  {
    mtr_error("MTR_BUILD_THREAD number results in a port",
              "outside 5001 - 32767",
              "($baseport - $baseport + $ports_per_thread - 1)");
  }

  mtr_report("Using MTR_BUILD_THREAD $build_thread,",
	     "with reserved ports $baseport..".($baseport + $ports_per_thread - 1));
}


sub collect_mysqld_features {
  my $found_variable_list_start= 0;
  my $use_tmpdir;
  if ( defined $opt_tmpdir and -d $opt_tmpdir){
    # Create the tempdir in $opt_tmpdir
    $use_tmpdir= $opt_tmpdir;
  }
  my $tmpdir= tempdir(CLEANUP => 0, # Directory removed by this function
		      DIR => $use_tmpdir);

  #
  # Execute "mysqld --no-defaults --help --verbose" to get a
  # list of all features and settings
  #
  # --no-defaults and --skip-grant-tables are to avoid loading
  # system-wide configs and plugins
  #
  # --datadir must exist, mysqld will chdir into it
  #
  my $args;
  mtr_init_args(\$args);
  mtr_add_arg($args, "--no-defaults");
  mtr_add_arg($args, "--log-syslog=0");
  mtr_add_arg($args, "--basedir=%s", $basedir);
  mtr_add_arg($args, "--datadir=%s", mixed_path($tmpdir));
  mtr_add_arg($args, "--secure-file-priv=\"\"");
  mtr_add_arg($args, "--lc-messages-dir=%s", $path_language);
  mtr_add_arg($args, "--skip-grant-tables");
  mtr_add_arg($args, "--verbose");
  mtr_add_arg($args, "--help");

  # Need --user=root if running as *nix root user
  if (!IS_WINDOWS and $> == 0)
  {
    mtr_add_arg($args, "--user=root");
  }

  foreach my $extra_opt (@opt_extra_mysqld_opt) {
    if ($extra_opt =~ /--plugin-load/) {
      mtr_add_arg($args, $extra_opt);
    }
  }

  my $exe_mysqld= find_mysqld($basedir);
  my $cmd= join(" ", $exe_mysqld, @$args);
  my $list= `$cmd`;

  foreach my $line (split('\n', $list))
  {
    # First look for version
    if ( !$mysql_version_id )
    {
      # Look for version
      my $exe_name= basename($exe_mysqld);
      mtr_verbose("exe_name: $exe_name");
      if ( $line =~ /^\S*$exe_name\s\sVer\s([0-9]*)\.([0-9]*)\.([0-9]*)([^\s]*)/ )
      {
	#print "Major: $1 Minor: $2 Build: $3\n";
	$mysql_version_id= $1*10000 + $2*100 + $3;
	#print "mysql_version_id: $mysql_version_id\n";
	mtr_report("MySQL Version $1.$2.$3");
	$mysql_version_extra= $4;
      }
    }
    else
    {
      if (!$found_variable_list_start)
      {
	# Look for start of variables list
	if ( $line =~ /[\-]+\s[\-]+/ )
	{
	  $found_variable_list_start= 1;
	}
      }
      else
      {
	# Put variables into hash
	if ( $line =~ /^([\S]+)[ \t]+(.*?)\r?$/ )
	{
	  # print "$1=\"$2\"\n";
	  $mysqld_variables{$1}= $2;
	}
	else
	{
	  # The variable list is ended with a blank line
	  if ( $line =~ /^[\s]*$/ )
	  {
	    last;
	  }
	  else
	  {
	    # Send out a warning, we should fix the variables that has no
	    # space between variable name and it's value
	    # or should it be fixed width column parsing? It does not
	    # look like that in function my_print_variables in my_getopt.c
	    mtr_warning("Could not parse variable list line : $line");
	  }
	}
      }
    }
  }
  rmtree($tmpdir);
  mtr_error("Could not find version of MySQL") unless $mysql_version_id;
  mtr_error("Could not find variabes list") unless $found_variable_list_start;

  # InnoDB is always enabled as of 5.7.
  $mysqld_variables{'innodb'}= "ON";

}



sub collect_mysqld_features_from_running_server ()
{
  my $mysql= mtr_exe_exists("$path_client_bindir/mysql");

  my $args;
  mtr_init_args(\$args);

  mtr_add_arg($args, "--no-defaults");
  mtr_add_arg($args, "--user=%s", $opt_user);

  while (my ($option, $value)= each( %opts_extern )) {
    mtr_add_arg($args, "--$option=$value");
  }

  mtr_add_arg($args, "--silent"); # Tab separated output
  mtr_add_arg($args, "-e '%s'", "use mysql; SHOW GLOBAL VARIABLES");
  my $cmd= "$mysql " . join(' ', @$args);
  mtr_verbose("cmd: $cmd");

  my $list = `$cmd` or
    mtr_error("Could not connect to extern server using command: '$cmd'");
  foreach my $line (split('\n', $list ))
  {
    # Put variables into hash
    if ( $line =~ /^([\S]+)[ \t]+(.*?)\r?$/ )
    {
      # print "$1=\"$2\"\n";
      $mysqld_variables{$1}= $2;
    }
  }

  # InnoDB is always enabled as of 5.7.
  $mysqld_variables{'innodb'}= "ON";

  # Parse version
  my $version_str= $mysqld_variables{'version'};
  if ( $version_str =~ /^([0-9]*)\.([0-9]*)\.([0-9]*)([^\s]*)/ )
  {
    #print "Major: $1 Minor: $2 Build: $3\n";
    $mysql_version_id= $1*10000 + $2*100 + $3;
    #print "mysql_version_id: $mysql_version_id\n";
    mtr_report("MySQL Version $1.$2.$3");
    $mysql_version_extra= $4;
  }
  mtr_error("Could not find version of MySQL") unless $mysql_version_id;
}

sub find_mysqld {

  my ($mysqld_basedir)= $ENV{MTR_BINDIR}|| @_;

  my @mysqld_names= ("mysqld", "mysqld-max-nt", "mysqld-max",
		     "mysqld-nt");

  if ( $opt_debug_server ){
    # Put mysqld-debug first in the list of binaries to look for
    mtr_verbose("Adding mysqld-debug first in list of binaries to look for");
    unshift(@mysqld_names, "mysqld-debug");
  }

  return my_find_bin($mysqld_basedir,
		     ["sql", "libexec", "sbin", "bin"],
		     [@mysqld_names]);
}


sub executable_setup () {

  #
  # Check if libtool is available in this distribution/clone
  # we need it when valgrinding or debugging non installed binary
  # Otherwise valgrind will valgrind the libtool wrapper or bash
  # and gdb will not find the real executable to debug
  #
  if ( -x "../libtool")
  {
    $exe_libtool= "../libtool";
    if ($opt_valgrind or $glob_debugger)
    {
      mtr_report("Using \"$exe_libtool\" when running valgrind or debugger");
    }
  }

  # Look for the client binaries
  $exe_mysqladmin=     mtr_exe_exists("$path_client_bindir/mysqladmin");
  $exe_mysql=          mtr_exe_exists("$path_client_bindir/mysql");
  $exe_mysql_plugin=   mtr_exe_exists("$path_client_bindir/mysql_plugin");
  $exe_mysql_ssl_rsa_setup= mtr_exe_exists("$path_client_bindir/mysql_ssl_rsa_setup");

  $exe_mysql_embedded=
    mtr_exe_maybe_exists(vs_config_dirs('libmysqld/examples','mysql_embedded'),
                         "$bindir/libmysqld/examples/mysql_embedded",
                         "$bindir/bin/mysql_embedded");

  if ( $ndbcluster_enabled )
  {
    # Look for single threaded NDB
    $exe_ndbd=
      my_find_bin($bindir,
		  ["storage/ndb/src/kernel", "libexec", "sbin", "bin"],
		  "ndbd");

    # Look for multi threaded NDB
    $exe_ndbmtd=
      my_find_bin($bindir,
		  ["storage/ndb/src/kernel", "libexec", "sbin", "bin"],
		  "ndbmtd", NOT_REQUIRED);
    if ($exe_ndbmtd)
    {
      my $mtr_ndbmtd = $ENV{MTR_NDBMTD};
      if ($mtr_ndbmtd)
      {
	mtr_report(" - multi threaded ndbd found, will be used always");
	$exe_ndbd = $exe_ndbmtd;
      }
      else
      {
	mtr_report(" - multi threaded ndbd found, will be ".
		   "used \"round robin\"");
      }
    }

    $exe_ndb_mgmd=
      my_find_bin($bindir,
		  ["storage/ndb/src/mgmsrv", "libexec", "sbin", "bin"],
		  "ndb_mgmd");

    $exe_ndb_mgm=
      my_find_bin($bindir,
                  ["storage/ndb/src/mgmclient", "bin"],
                  "ndb_mgm");

    $exe_ndb_waiter=
      my_find_bin($bindir,
		  ["storage/ndb/tools/", "bin"],
		  "ndb_waiter");

  }

  # Look for mysqltest executable
  if ( $opt_embedded_server )
  {
    $exe_mysqltest=
      mtr_exe_exists(vs_config_dirs('libmysqld/examples','mysqltest_embedded'),
                     "$basedir/libmysqld/examples/mysqltest_embedded",
                     "$path_client_bindir/mysqltest_embedded");
  }
  else
  {
    if ( defined $ENV{'MYSQL_TEST'} )
    {
      $exe_mysqltest=$ENV{'MYSQL_TEST'};
      print "===========================================================\n";
      print "WARNING:The mysqltest binary is fetched from $exe_mysqltest\n";
      print "===========================================================\n";
    }
    else
    {
      $exe_mysqltest= mtr_exe_exists("$path_client_bindir/mysqltest");
    }
  }

}


sub client_debug_arg($$) {
  my ($args, $client_name)= @_;

  # Workaround for Bug #50627: drop any debug opt
  return if $client_name =~ /^mysqlbinlog/;

  if ( $opt_debug ) {
    mtr_add_arg($args,
		"--loose-debug=$debug_d:t:A,%s/log/%s.trace",
		$path_vardir_trace, $client_name)
  }
}


sub client_arguments ($;$) {
  my $client_name= shift;
  my $group_suffix= shift;
  my $client_exe= mtr_exe_exists("$path_client_bindir/$client_name");

  my $args;
  mtr_init_args(\$args);
  if ( $opt_valgrind_clients )
  {
    valgrind_client_arguments($args, \$client_exe);
  }
  mtr_add_arg($args, "--defaults-file=%s", $path_config_file);
  if (defined($group_suffix)) {
    mtr_add_arg($args, "--defaults-group-suffix=%s", $group_suffix);
    client_debug_arg($args, "$client_name-$group_suffix");
  }
  else
  {
    client_debug_arg($args, $client_name);
  }
  return mtr_args2str($client_exe, @$args);
}

sub client_arguments_no_grp_suffix($) {
  my $client_name= shift;
  my $client_exe= mtr_exe_exists("$path_client_bindir/$client_name");
  my $args;
  mtr_init_args(\$args);
  if ( $opt_valgrind_clients )
  {
    valgrind_client_arguments($args, \$client_exe);
  }
  return mtr_args2str($client_exe, @$args);
}


sub mysqlslap_arguments () {
  my $exe= mtr_exe_maybe_exists("$path_client_bindir/mysqlslap");
  if ( $exe eq "" ) {
    # mysqlap was not found

    if (defined $mysql_version_id and $mysql_version_id >= 50100 ) {
      mtr_error("Could not find the mysqlslap binary");
    }
    return ""; # Don't care about mysqlslap
  }

  my $args;
  mtr_init_args(\$args);
  if ( $opt_valgrind_clients )
  {
    valgrind_client_arguments($args, \$exe);
  }
  mtr_add_arg($args, "--defaults-file=%s", $path_config_file);
  client_debug_arg($args, "mysqlslap");
  return mtr_args2str($exe, @$args);
}


sub mysqldump_arguments ($) {
  my($group_suffix) = @_;
  my $exe= mtr_exe_exists("$path_client_bindir/mysqldump");

  my $args;
  mtr_init_args(\$args);
  if ( $opt_valgrind_clients )
  {
    valgrind_client_arguments($args, \$exe);
  }
  mtr_add_arg($args, "--defaults-file=%s", $path_config_file);
  mtr_add_arg($args, "--defaults-group-suffix=%s", $group_suffix);
  client_debug_arg($args, "mysqldump-$group_suffix");
  return mtr_args2str($exe, @$args);
}


sub mysql_client_test_arguments(){
  my $exe;
  # mysql_client_test executable may _not_ exist
  $exe= mtr_exe_maybe_exists(vs_config_dirs('testclients', 'mysql_client_test'),
			     "$basedir/testclients/mysql_client_test",
			     "$basedir/bin/mysql_client_test");
  return "" unless $exe;
  my $args;
  mtr_init_args(\$args);
  if ( $opt_valgrind_mysqltest ) {
    valgrind_arguments($args, \$exe);
  }
  mtr_add_arg($args, "--defaults-file=%s", $path_config_file);
  mtr_add_arg($args, "--testcase");
  mtr_add_arg($args, "--vardir=$opt_vardir");
  client_debug_arg($args,"mysql_client_test");

  return mtr_args2str($exe, @$args);
}

sub mysqlxtest_arguments(){
  my $exe;
  # mysql_client_test executable may _not_ exist
  $exe= mtr_exe_maybe_exists(vs_config_dirs('plugin', 'mysqlxtest'),
                             "$bindir/rapid/plugin/x/mysqlxtest",
                             "$bindir/rapid/plugin/x/Debug/mysqlxtest",
                             "$bindir/rapid/plugin/x/Release/mysqlxtest",
                             "$bindir/rapid/plugin/x/RelWithDebInfo/mysqlxtest",
                             "$bindir/bin/mysqlxtest");
  return "" unless $exe;

  my $args;
  mtr_init_args(\$args);
  
  if ( $opt_valgrind_clients )
  {
    valgrind_client_arguments($args, \$exe);
  }
  
  # Let user provide username and password to command.
  #mtr_add_arg($args, "-u root");
  #mtr_add_arg($args, "--password=");
  mtr_add_arg($args, "--port=%d",$mysqlx_baseport);

   return mtr_args2str($exe, @$args);
 }

sub mysqlpump_arguments ($) {
  my($group_suffix) = @_;
  my $exe= mtr_exe_exists(vs_config_dirs('client/dump','mysqlpump'),
                          "$basedir/client/mysqlpump",
                          "$path_client_bindir/mysqlpump");

  my $args;
  mtr_init_args(\$args);
  if ( $opt_valgrind_clients )
  {
    valgrind_client_arguments($args, \$exe);
  }
  mtr_add_arg($args, "--defaults-file=%s", $path_config_file);
  mtr_add_arg($args, "--defaults-group-suffix=%s", $group_suffix);
  client_debug_arg($args, "mysqlpump-$group_suffix");
  return mtr_args2str($exe, @$args);
}
#
# Set environment to be used by childs of this process for
# things that are constant during the whole lifetime of mysql-test-run
#

sub find_plugin($$)
{
  my ($plugin, $location)  = @_;
  my $plugin_filename;

  if (IS_WINDOWS)
  {
     $plugin_filename = $plugin.".dll"; 
  }
  else 
  {
     $plugin_filename = $plugin.".so";
  }

  my $lib_plugin=
    mtr_file_exists(vs_config_dirs($location,$plugin_filename),
                    "$basedir/lib/plugin/".$plugin_filename,
                    "$basedir/lib64/plugin/".$plugin_filename,
                    "$basedir/$location/.libs/".$plugin_filename,
                    "$basedir/lib/mysql/plugin/".$plugin_filename,
                    "$basedir/lib64/mysql/plugin/".$plugin_filename,
                    );
  return $lib_plugin;
}

#
# Read plugin defintions file
#

sub read_plugin_defs($)
{
  my ($defs_file)= @_;
  my $running_debug= 0;

  open(PLUGDEF, '<', $defs_file)
    or mtr_error("Can't read plugin defintions file $defs_file");

  # Need to check if we will be running mysqld-debug
  if ($opt_debug_server) {
    $running_debug= 1 if find_mysqld($basedir) =~ /mysqld-debug/;
  }

  while (<PLUGDEF>) {
    next if /^#/;
    my ($plug_file, $plug_loc, $plug_var, $plug_names)= split;
    # Allow empty lines
    next unless $plug_file;
    mtr_error("Lines in $defs_file must have 3 or 4 items") unless $plug_var;

    # If running debug server, plugins will be in 'debug' subdirectory
    $plug_file= "debug/$plug_file" if $running_debug && !$source_dist;

    my ($plugin)= find_plugin($plug_file, $plug_loc);
    
    if (!$plugin) {
      ($plugin)= find_plugin($plug_file, "rapid/$plug_loc");
    }
    
    # Set env. variables that tests may use, set to empty if plugin
    # listed in def. file but not found.

    if ($plugin) {
      my $plug_dir= dirname($plugin);
      $ENV{$plug_var}= basename($plugin);
      $ENV{$plug_var.'_DIR'}= $plug_dir;
      $ENV{$plug_var.'_OPT'}= "--plugin-dir=".$plug_dir;
      if ($plug_names) {
	my $lib_name= basename($plugin);
	my $load_var= "--plugin_load=";
	my $load_add_var= "--plugin_load_add=";
	my $load_var_with_path = "--plugin_load=";
	my $load_add_var_with_path = "--plugin_load_add=";
	my $semi= '';
	foreach my $plug_name (split (',', $plug_names)) {
	  $load_var .= $semi . "$plug_name=$lib_name";
	  $load_add_var .= $semi . "$plug_name=$lib_name";
	  $load_var_with_path .= $semi . "$plug_name=$plug_dir/$lib_name";
	  $load_add_var_with_path .= $semi . "$plug_name=$plug_dir/$lib_name";
	  $semi= ';';
	}
	$ENV{$plug_var.'_LOAD'}= $load_var;
	$ENV{$plug_var.'_LOAD_ADD'}= $load_add_var;
	$ENV{$plug_var.'_LOAD_PATH'}= $load_var_with_path;
	$ENV{$plug_var.'_LOAD_ADD_PATH'}= $load_add_var_with_path;
      }
    } else {
      $ENV{$plug_var}= "";
      $ENV{$plug_var.'_DIR'}= "";
      $ENV{$plug_var.'_OPT'}= "";
      $ENV{$plug_var.'_LOAD'}= "" if $plug_names;
      $ENV{$plug_var.'_LOAD_ADD'}= "" if $plug_names;
      $ENV{$plug_var.'_LOAD_PATH'}= "" if $plug_names;
      $ENV{$plug_var.'_LOAD_ADD_PATH'}= "" if $plug_names;
    }
  }
  close PLUGDEF;
}

sub environment_setup {

  umask(022);

  my @ld_library_paths;

  if ($path_client_libdir)
  {
    # Use the --client-libdir passed on commandline
    push(@ld_library_paths, "$path_client_libdir");
  }
  else
  {
    # Setup LD_LIBRARY_PATH so the libraries from this distro/clone
    # are used in favor of the system installed ones
    if ( $source_dist )
    {
      push(@ld_library_paths, "$basedir/libmysql/.libs/",
	   "$basedir/libmysql_r/.libs/",
	   "$basedir/zlib/.libs/");
    }
    else
    {
      push(@ld_library_paths, "$basedir/lib", "$basedir/lib/mysql");
    }
  }

  # --------------------------------------------------------------------------
  # Add the path where libndbclient can be found
  # --------------------------------------------------------------------------
  if ( $ndbcluster_enabled )
  {
    push(@ld_library_paths,  
	 "$basedir/storage/ndb/src/.libs",
	 "$basedir/storage/ndb/src");
  }

  # Plugin settings should no longer be added here, instead
  # place definitions in include/plugin.defs.
  # See comment in that file for details.
  # --------------------------------------------------------------------------
  # Valgrind need to be run with debug libraries otherwise it's almost
  # impossible to add correct supressions, that means if "/usr/lib/debug"
  # is available, it should be added to
  # LD_LIBRARY_PATH
  #
  # But pthread is broken in libc6-dbg on Debian <= 3.1 (see Debian
  # bug 399035, http://bugs.debian.org/cgi-bin/bugreport.cgi?bug=399035),
  # so don't change LD_LIBRARY_PATH on that platform.
  # --------------------------------------------------------------------------
  my $debug_libraries_path= "/usr/lib/debug";
  my $deb_version;
  if (  $opt_valgrind and -d $debug_libraries_path and
        (! -e '/etc/debian_version' or
	 ($deb_version=
	    mtr_grab_file('/etc/debian_version')) !~ /^[0-9]+\.[0-9]$/ or
         $deb_version > 3.1 ) )
  {
    push(@ld_library_paths, $debug_libraries_path);
  }

  $ENV{'LD_LIBRARY_PATH'}= join(":", @ld_library_paths,
				$ENV{'LD_LIBRARY_PATH'} ?
				split(':', $ENV{'LD_LIBRARY_PATH'}) : ());
  mtr_debug("LD_LIBRARY_PATH: $ENV{'LD_LIBRARY_PATH'}");

  $ENV{'DYLD_LIBRARY_PATH'}= join(":", @ld_library_paths,
				  $ENV{'DYLD_LIBRARY_PATH'} ?
				  split(':', $ENV{'DYLD_LIBRARY_PATH'}) : ());
  mtr_debug("DYLD_LIBRARY_PATH: $ENV{'DYLD_LIBRARY_PATH'}");

  $ENV{'UMASK'}=              "0660"; # The octal *string*
  $ENV{'UMASK_DIR'}=          "0770"; # The octal *string*

  #
  # MySQL tests can produce output in various character sets
  # (especially, ctype_xxx.test). To avoid confusing Perl
  # with output which is incompatible with the current locale
  # settings, we reset the current values of LC_ALL and LC_CTYPE to "C".
  # For details, please see
  # Bug#27636 tests fails if LC_* variables set to *_*.UTF-8
  #
  $ENV{'LC_ALL'}=             "C";
  $ENV{'LC_CTYPE'}=           "C";

  $ENV{'LC_COLLATE'}=         "C";
  $ENV{'USE_RUNNING_SERVER'}= using_extern();
  $ENV{'MYSQL_TEST_DIR'}=     $glob_mysql_test_dir;
  $ENV{'DEFAULT_MASTER_PORT'}= $mysqld_variables{'port'};
  $ENV{'MYSQL_TMP_DIR'}=      $opt_tmpdir;
  $ENV{'MYSQLTEST_VARDIR'}=   $opt_vardir;
  $ENV{'MYSQL_BINDIR'}=       "$bindir";
  $ENV{'MYSQL_SHAREDIR'}=     $path_language;
  $ENV{'MYSQL_CHARSETSDIR'}=  $path_charsetsdir;
  if (IS_WINDOWS)
  {
    $ENV{'SECURE_LOAD_PATH'}= $glob_mysql_test_dir."\\std_data";
    $ENV{'MYSQL_TEST_LOGIN_FILE'}=
                              $opt_tmpdir . "\\.mylogin.cnf";
  }
  else
  {
    $ENV{'SECURE_LOAD_PATH'}= $glob_mysql_test_dir."/std_data";
    $ENV{'MYSQL_TEST_LOGIN_FILE'}=
                              $opt_tmpdir . "/.mylogin.cnf";
  }
    

  # ----------------------------------------------------
  # Setup env for NDB
  # ----------------------------------------------------
  if ( $ndbcluster_enabled )
  {
    $ENV{'NDB_MGM'}=
      my_find_bin($bindir,
		  ["storage/ndb/src/mgmclient", "bin"],
		  "ndb_mgm");

    $ENV{'NDB_WAITER'}= $exe_ndb_waiter;

    $ENV{'NDB_RESTORE'}=
      my_find_bin($bindir,
		  ["storage/ndb/tools", "bin"],
		  "ndb_restore");

    $ENV{'NDB_CONFIG'}=
      my_find_bin($bindir,
		  ["storage/ndb/tools", "bin"],
		  "ndb_config");

    $ENV{'NDB_SELECT_ALL'}=
      my_find_bin($bindir,
		  ["storage/ndb/tools", "bin"],
		  "ndb_select_all");

    $ENV{'NDB_DROP_TABLE'}=
      my_find_bin($bindir,
		  ["storage/ndb/tools", "bin"],
		  "ndb_drop_table");

    $ENV{'NDB_DESC'}=
      my_find_bin($bindir,
		  ["storage/ndb/tools", "bin"],
		  "ndb_desc");

    $ENV{'NDB_SHOW_TABLES'}=
      my_find_bin($bindir,
		  ["storage/ndb/tools", "bin"],
		  "ndb_show_tables");

      
    my $ndbapi_examples_binary =
      my_find_bin($bindir,
		  ["storage/ndb/ndbapi-examples", "bin"],
		  "ndb_ndbapi_simple", NOT_REQUIRED);

    if($ndbapi_examples_binary)
    {    
      $ENV{'NDB_EXAMPLES_BINARY'} = $ndbapi_examples_binary;
      $ENV{'NDB_EXAMPLES_DIR'} = dirname($ndbapi_examples_binary);
      mtr_debug("NDB_EXAMPLES_DIR: $ENV{'NDB_EXAMPLES_DIR'}");
    }
    else
    {
    }

    my $path_ndb_testrun_log= "$opt_vardir/tmp/ndb_testrun.log";
    $ENV{'NDB_TOOLS_OUTPUT'}=         $path_ndb_testrun_log;
  }

  # ----------------------------------------------------
  # mysql clients
  # ----------------------------------------------------
  $ENV{'MYSQL_CHECK'}=                 client_arguments("mysqlcheck");
  $ENV{'MYSQL_DUMP'}=                  mysqldump_arguments(".1");
  $ENV{'MYSQL_DUMP_SLAVE'}=            mysqldump_arguments(".2");
  $ENV{'MYSQL_SLAP'}=                  mysqlslap_arguments();
  $ENV{'MYSQL_IMPORT'}=                client_arguments("mysqlimport");
  $ENV{'MYSQL_SHOW'}=                  client_arguments("mysqlshow");
  $ENV{'MYSQL_CONFIG_EDITOR'}=         client_arguments_no_grp_suffix("mysql_config_editor");
  $ENV{'MYSQL_PUMP'}=                  mysqlpump_arguments(".1");

  if (!IS_WINDOWS)
  {
    $ENV{'MYSQL_INSTALL_DB'}=         client_arguments_no_grp_suffix("mysql_install_db");
  }
  $ENV{'MYSQL_BINLOG'}=                client_arguments("mysqlbinlog");
  $ENV{'MYSQL'}=                       client_arguments("mysql");
  $ENV{'MYSQL_SLAVE'}=                 client_arguments("mysql", ".2");
  $ENV{'MYSQL_UPGRADE'}=               client_arguments("mysql_upgrade");
  $ENV{'MYSQL_SECURE_INSTALLATION'}=   "$path_client_bindir/mysql_secure_installation";
  $ENV{'MYSQLADMIN'}=                  native_path($exe_mysqladmin);
  $ENV{'MYSQL_CLIENT_TEST'}=           mysql_client_test_arguments();
  $ENV{'MYSQLXTEST'}=                  mysqlxtest_arguments();
  $ENV{'EXE_MYSQL'}=                   $exe_mysql;
  $ENV{'MYSQL_PLUGIN'}=                $exe_mysql_plugin;
  $ENV{'MYSQL_EMBEDDED'}=              $exe_mysql_embedded;
  $ENV{'PATH_CONFIG_FILE'}=            $path_config_file;
  $ENV{'MYSQL_SSL_RSA_SETUP'}=         $exe_mysql_ssl_rsa_setup;

  my $exe_mysqld= find_mysqld($basedir);
  $ENV{'MYSQLD'}= $exe_mysqld;
  my $extra_opts= join (" ", @opt_extra_mysqld_opt);
  $ENV{'MYSQLD_CMD'}= "$exe_mysqld --defaults-group-suffix=.1 ".
    "--defaults-file=$path_config_file $extra_opts";

  # ----------------------------------------------------
  # bug25714 executable may _not_ exist in
  # some versions, test using it should be skipped
  # ----------------------------------------------------
  my $exe_bug25714=
      mtr_exe_maybe_exists(vs_config_dirs('testclients', 'bug25714'),
                           "$basedir/testclients/bug25714");
  $ENV{'MYSQL_BUG25714'}=  native_path($exe_bug25714);

  # ----------------------------------------------------
  # Get the bin dir
  # ----------------------------------------------------
  $ENV{'MYSQL_BIN_PATH'}=  native_path($bindir);

  # ----------------------------------------------------
  # mysql_fix_privilege_tables.sql
  # ----------------------------------------------------
  my $file_mysql_fix_privilege_tables=
    mtr_file_exists("$basedir/scripts/mysql_fix_privilege_tables.sql",
		    "$basedir/share/mysql_fix_privilege_tables.sql",
		    "$basedir/share/mysql/mysql_fix_privilege_tables.sql",
                    "$bindir/scripts/mysql_fix_privilege_tables.sql",
		    "$bindir/share/mysql_fix_privilege_tables.sql",
		    "$bindir/share/mysql/mysql_fix_privilege_tables.sql");
  $ENV{'MYSQL_FIX_PRIVILEGE_TABLES'}=  $file_mysql_fix_privilege_tables;

  # ----------------------------------------------------
  # my_print_defaults
  # ----------------------------------------------------
  my $exe_my_print_defaults=
    mtr_exe_exists(vs_config_dirs('extra', 'my_print_defaults'),
		   "$path_client_bindir/my_print_defaults",
		   "$basedir/extra/my_print_defaults");
  $ENV{'MYSQL_MY_PRINT_DEFAULTS'}= native_path($exe_my_print_defaults);

  # ----------------------------------------------------
  # Setup env so childs can execute innochecksum
  # ----------------------------------------------------
  my $exe_innochecksum=
    mtr_exe_exists(vs_config_dirs('extra', 'innochecksum'),
                   "$path_client_bindir/innochecksum",
                   "$basedir/extra/innochecksum");
  $ENV{'INNOCHECKSUM'}= native_path($exe_innochecksum);

  # ----------------------------------------------------
  # sst_dump
  # ----------------------------------------------------
  my $exe_sst_dump=
    mtr_exe_maybe_exists(
           vs_config_dirs('storage/rocksdb', 'sst_dump'),
           "$path_client_bindir/sst_dump",
           "$basedir/storage/rocksdb/sst_dump");
  $ENV{'MYSQL_SST_DUMP'}= native_path($exe_sst_dump);

  # ----------------------------------------------------
  # Setup env so childs can execute myisampack and myisamchk
  # ----------------------------------------------------
  $ENV{'MYISAMCHK'}= native_path(mtr_exe_exists(
                       vs_config_dirs('storage/myisam', 'myisamchk'),
                       vs_config_dirs('myisam', 'myisamchk'),
                       "$path_client_bindir/myisamchk",
                       "$basedir/storage/myisam/myisamchk",
                       "$basedir/myisam/myisamchk"));
  $ENV{'MYISAMPACK'}= native_path(mtr_exe_exists(
                        vs_config_dirs('storage/myisam', 'myisampack'),
                        vs_config_dirs('myisam', 'myisampack'),
                        "$path_client_bindir/myisampack",
                        "$basedir/storage/myisam/myisampack",
                        "$basedir/myisam/myisampack"));

  # ----------------------------------------------------
  # mysqld_safe
  # ----------------------------------------------------
  my $mysqld_safe=
    mtr_pl_maybe_exists("$bindir/scripts/mysqld_safe") ||
    mtr_pl_maybe_exists("$path_client_bindir/mysqld_safe");
  if ($mysqld_safe)
  {
    $ENV{'MYSQLD_SAFE'}= $mysqld_safe;
  }

  # ----------------------------------------------------
  # mysqldumpslow
  # ----------------------------------------------------
  my $mysqldumpslow=
    mtr_pl_maybe_exists("$bindir/scripts/mysqldumpslow") ||
    mtr_pl_maybe_exists("$path_client_bindir/mysqldumpslow");
  if ($mysqldumpslow)
  {
    $ENV{'MYSQLDUMPSLOW'}= $mysqldumpslow;
  }


  # ----------------------------------------------------
  # perror
  # ----------------------------------------------------
  my $exe_perror= mtr_exe_exists(vs_config_dirs('extra', 'perror'),
				 "$basedir/extra/perror",
				 "$path_client_bindir/perror");
  $ENV{'MY_PERROR'}= native_path($exe_perror);


  # ----------------------------------------------------
  # mysql_tzinfo_to_sql
  # ----------------------------------------------------
  # mysql_tzinfo_to_sql is not used on Windows, but vs_config_dirs
  # is needed when building with Xcode on OSX
  my $exe_mysql_tzinfo_to_sql= 
    mtr_exe_exists(vs_config_dirs('sql', 'mysql_tzinfo_to_sql'),
                   "$basedir/bin/mysql_tzinfo_to_sql");
  $ENV{'MYSQL_TZINFO_TO_SQL'}= native_path($exe_mysql_tzinfo_to_sql);


  # ----------------------------------------------------
  # replace
  # ----------------------------------------------------
  my $exe_replace= mtr_exe_exists(vs_config_dirs('extra', 'replace'),
                                 "$basedir/extra/replace",
                                 "$path_client_bindir/replace");
  $ENV{'REPLACE'}= native_path($exe_replace);

  # ----------------------------------------------------
  # lz4_decompress
  # ----------------------------------------------------
  my $exe_lz4_decompress= mtr_exe_exists(vs_config_dirs('extra', 'lz4_decompress'),
                                 "$basedir/extra/lz4_decompress",
                                 "$path_client_bindir/lz4_decompress");
  $ENV{'LZ4_DECOMPRESS'}= native_path($exe_lz4_decompress);

  # ----------------------------------------------------
  # zlib_decompress
  # ----------------------------------------------------
  my $exe_zlib_decompress= mtr_exe_exists(vs_config_dirs('extra', 'zlib_decompress'),
                                 "$basedir/extra/zlib_decompress",
                                 "$path_client_bindir/zlib_decompress");
  $ENV{'ZLIB_DECOMPRESS'}= native_path($exe_zlib_decompress);

  # Create an environment variable to make it possible
  # to detect that valgrind is being used from test cases
  $ENV{'VALGRIND_TEST'}= $opt_valgrind;

  # Make sure LeakSanitizer exits if leaks are found
  $ENV{'LSAN_OPTIONS'}= "exitcode=42";

  # Add dir of this perl to aid mysqltest in finding perl
  my $perldir= dirname($^X);
  my $pathsep= ":";
  $pathsep= ";" if IS_WINDOWS && ! IS_CYGWIN;
  $ENV{'PATH'}= "$ENV{'PATH'}".$pathsep.$perldir;
}


sub remove_vardir_subs() {
  foreach my $sdir ( glob("$opt_vardir/*") ) {
    mtr_verbose("Removing subdir $sdir");
    rmtree($sdir);
  }
}

#
# Remove var and any directories in var/ created by previous
# tests
#
sub remove_stale_vardir () {

  mtr_report("Removing old var directory...");

  # Safety!
  mtr_error("No, don't remove the vardir when running with --extern")
    if using_extern();

  mtr_verbose("opt_vardir: $opt_vardir");
  if ( $opt_vardir eq $default_vardir )
  {
    #
    # Running with "var" in mysql-test dir
    #
    if ( -l $opt_vardir)
    {
      # var is a symlink

      if ( $opt_mem )
      {
	# Remove the directory which the link points at
	mtr_verbose("Removing " . readlink($opt_vardir));
	rmtree(readlink($opt_vardir));

	# Remove the "var" symlink
	mtr_verbose("unlink($opt_vardir)");
	unlink($opt_vardir);
      }
      else
      {
	# Some users creates a soft link in mysql-test/var to another area
	# - allow it, but remove all files in it

	mtr_report(" - WARNING: Using the 'mysql-test/var' symlink");

	# Make sure the directory where it points exist
	mtr_error("The destination for symlink $opt_vardir does not exist")
	  if ! -d readlink($opt_vardir);

	remove_vardir_subs();
      }
    }
    else
    {
      # Remove the entire "var" dir
      mtr_verbose("Removing $opt_vardir/");
      rmtree("$opt_vardir/");
    }

    if ( $opt_mem )
    {
      # A symlink from var/ to $opt_mem will be set up
      # remove the $opt_mem dir to assure the symlink
      # won't point at an old directory
      mtr_verbose("Removing $opt_mem");
      rmtree($opt_mem);
    }

  }
  else
  {
    #
    # Running with "var" in some other place
    #

    # Remove the var/ dir in mysql-test dir if any
    # this could be an old symlink that shouldn't be there
    mtr_verbose("Removing $default_vardir");
    rmtree($default_vardir);

    # Remove the "var" dir
    mtr_verbose("Removing $opt_vardir/");
    rmtree("$opt_vardir/");
  }
  # Remove the "tmp" dir
  mtr_verbose("Removing $opt_tmpdir/");
  rmtree("$opt_tmpdir/");
}



#
# Create var and the directories needed in var
#
sub setup_vardir() {
  mtr_report("Creating var directory '$opt_vardir'...");

  if ( $opt_vardir eq $default_vardir )
  {
    #
    # Running with "var" in mysql-test dir
    #
    if ( -l $opt_vardir )
    {
      #  it's a symlink

      # Make sure the directory where it points exist
      mtr_error("The destination for symlink $opt_vardir does not exist")
	if ! -d readlink($opt_vardir);
    }
    elsif ( $opt_mem )
    {
      # Runinng with "var" as a link to some "memory" location, normally tmpfs
      mtr_verbose("Creating $opt_mem");
      mkpath($opt_mem);

      mtr_report(" - symlinking 'var' to '$opt_mem'");
      symlink($opt_mem, $opt_vardir);
    }
  }

  if ( ! -d $opt_vardir )
  {
    mtr_verbose("Creating $opt_vardir");
    mkpath($opt_vardir);
  }

  # Ensure a proper error message if vardir couldn't be created
  unless ( -d $opt_vardir and -w $opt_vardir )
  {
    mtr_error("Writable 'var' directory is needed, use the " .
	      "'--vardir=<path>' option");
  }

  mkpath("$opt_vardir/log");
  mkpath("$opt_vardir/run");

  # Create var/tmp and tmp - they might be different
  mkpath("$opt_vardir/tmp");
  mkpath($opt_tmpdir) if ($opt_tmpdir ne "$opt_vardir/tmp");

  # On some operating systems, there is a limit to the length of a
  # UNIX domain socket's path far below PATH_MAX.
  # Don't allow that to happen
  if (check_socket_path_length("$opt_tmpdir/mysql_testsocket.sock",$opt_parallel)) {
    mtr_error("Socket path '$opt_tmpdir' too long, it would be ",
	      "truncated and thus not possible to use for connection to ",
	      "MySQL Server. Set a shorter with --tmpdir=<path> option");
  }

  # copy all files from std_data into var/std_data
  # and make them world readable
  copytree("$glob_mysql_test_dir/std_data", "$opt_vardir/std_data", "0022");

  # Remove old log files
  foreach my $name (glob("r/*.progress r/*.log r/*.warnings"))
  {
    unlink($name);
  }
}


#
# Check if running as root
# i.e a file can be read regardless what mode we set it to
#
sub  check_running_as_root () {
  my $test_file= "$opt_vardir/test_running_as_root.txt";
  mtr_tofile($test_file, "MySQL");
  chmod(oct("0000"), $test_file);

  my $result="";
  if (open(FILE,"<",$test_file))
  {
    $result= join('', <FILE>);
    close FILE;
  }

  # Some filesystems( for example CIFS) allows reading a file
  # although mode was set to 0000, but in that case a stat on
  # the file will not return 0000
  my $file_mode= (stat($test_file))[2] & 07777;

  mtr_verbose("result: $result, file_mode: $file_mode");
  if ($result eq "MySQL" && $file_mode == 0)
  {
    mtr_warning("running this script as _root_ will cause some " .
                "tests to be skipped");
    $ENV{'MYSQL_TEST_ROOT'}= "YES";
  }

  chmod(oct("0755"), $test_file);
  unlink($test_file);
}


sub check_ssl_support ($) {
  my $mysqld_variables= shift;

  if ($opt_skip_ssl)
  {
    mtr_report(" - skipping SSL");
    $opt_ssl_supported= 0;
    $opt_ssl= 0;
    return;
  }

  if ( ! ($mysqld_variables->{'ssl'} || $mysqld_variables->{'have_ssl'} ))
  {
    if ( $opt_ssl)
    {
      mtr_error("Couldn't find support for SSL");
      return;
    }
    mtr_report(" - skipping SSL, mysqld not compiled with SSL");
    $opt_ssl_supported= 0;
    $opt_ssl= 0;
    return;
  }
  mtr_report(" - SSL connections supported");
  $opt_ssl_supported= 1;
}


sub check_debug_support ($) {
  my $mysqld_variables= shift;

  if ( ! $mysqld_variables->{'debug'} )
  {
    #mtr_report(" - binaries are not debug compiled");
    $debug_compiled_binaries= 0;

    if ( $opt_debug )
    {
      mtr_error("Can't use --debug, binary does not support it");
    }
    if ( $opt_debug_server )
    {
      mtr_warning("Ignoring --debug-server, binary does not support it");
    }
    return;
  }
  mtr_report(" - binaries are debug compiled");
  $debug_compiled_binaries= 1;
}


#
# Helper function to handle configuration-based subdirectories which Visual
# Studio uses for storing binaries.  If opt_vs_config is set, this returns
# a path based on that setting; if not, it returns paths for the default
# /release/ and /debug/ subdirectories.
#
# $exe can be undefined, if the directory itself will be used
#
sub vs_config_dirs ($$) {
  my ($path_part, $exe) = @_;

  $exe = "" if not defined $exe;
  if ($opt_vs_config)
  {
    return ("$bindir/$path_part/$opt_vs_config/$exe");
  }

  return ("$bindir/$path_part/Release/$exe",
          "$bindir/$path_part/RelWithDebinfo/$exe",
          "$bindir/$path_part/Debug/$exe",
          "$bindir/$path_part/$exe");
}


sub check_ndbcluster_support ($) {
  my $mysqld_variables= shift;

  my $ndbcluster_supported = 0;
  if ($mysqld_variables{'ndb-connectstring'})
  {
    $ndbcluster_supported = 1;
  }

  if ($opt_skip_ndbcluster && $opt_include_ndbcluster)
  {
    # User is ambivalent. Theoretically the arg which was
    # given last on command line should win, but that order is
    # unknown at this time.
    mtr_error("Ambigous command, both --include-ndbcluster " .
	      " and --skip-ndbcluster was specified");
  }

  # Check if this is MySQL Cluster, ie. mysql version string ends
  # with -ndb-Y.Y.Y[-status]
  if ( defined $mysql_version_extra &&
       $mysql_version_extra =~ /-ndb-([0-9]*)\.([0-9]*)\.([0-9]*)/ )
  {
    # MySQL Cluster tree
    mtr_report(" - MySQL Cluster detected");

    if ($opt_skip_ndbcluster)
    {
      mtr_report(" - skipping ndbcluster(--skip-ndbcluster)");
      return;
    }

    if (!$ndbcluster_supported)
    {
      # MySQL Cluster tree, but mysqld was not compiled with
      # ndbcluster -> fail unless --skip-ndbcluster was used
      mtr_error("This is MySQL Cluster but mysqld does not " .
		"support ndbcluster. Use --skip-ndbcluster to " .
		"force mtr to run without it.");
    }

    # mysqld was compiled with ndbcluster -> auto enable
  }
  else
  {
    # Not a MySQL Cluster tree
    if (!$ndbcluster_supported)
    {
      if ($opt_include_ndbcluster)
      {
	mtr_error("Could not detect ndbcluster support ".
                  "requested with --[ndb|include-ndbcluster]");
      }

      # Silently skip, mysqld was compiled without ndbcluster
      # which is the default case
      return;
    }

    if ($opt_skip_ndbcluster)
    {
      # Compiled with ndbcluster but ndbcluster skipped
      mtr_report(" - skipping ndbcluster(--skip-ndbcluster)");
      return;
    }


    if (!$opt_include_ndbcluster)
    {
      # Add only the test suite for ndbcluster integration check
      mtr_report(" - enabling ndbcluster(for integration checks)");
      $ndbcluster_enabled= 1;
      $DEFAULT_SUITES.=",ndbcluster";
      return;
    }
  }

  mtr_report(" - enabling ndbcluster");
  $ndbcluster_enabled= 1;
  # Add MySQL Cluster test suites
  $DEFAULT_SUITES.=",ndb,ndb_binlog,rpl_ndb,ndb_rpl,ndb_memcache,ndbcluster,ndb_ddl";
  return;
}


sub ndbcluster_wait_started($$){
  my $cluster= shift;
  my $ndb_waiter_extra_opt= shift;
  my $path_waitlog= join('/', $opt_vardir, $cluster->name(), "ndb_waiter.log");

  my $args;
  mtr_init_args(\$args);
  mtr_add_arg($args, "--defaults-file=%s", $path_config_file);
  mtr_add_arg($args, "--defaults-group-suffix=%s", $cluster->suffix());
  mtr_add_arg($args, "--timeout=%d", $opt_start_timeout);

  if ($ndb_waiter_extra_opt)
  {
    mtr_add_arg($args, "$ndb_waiter_extra_opt");
  }

  # Start the ndb_waiter which will connect to the ndb_mgmd
  # and poll it for state of the ndbd's, will return when
  # all nodes in the cluster is started

  my $res= My::SafeProcess->run
    (
     name          => "ndb_waiter ".$cluster->name(),
     path          => $exe_ndb_waiter,
     args          => \$args,
     output        => $path_waitlog,
     error         => $path_waitlog,
     append        => 1,
    );

  # Check that ndb_mgmd(s) are still alive
  foreach my $ndb_mgmd ( in_cluster($cluster, ndb_mgmds()) )
  {
    my $proc= $ndb_mgmd->{proc};
    if ( ! $proc->wait_one(0) )
    {
      mtr_warning("$proc died");
      return 2;
    }
  }

  # Check that all started ndbd(s) are still alive
  foreach my $ndbd ( in_cluster($cluster, ndbds()) )
  {
    my $proc= $ndbd->{proc};
    next unless defined $proc;
    if ( ! $proc->wait_one(0) )
    {
      mtr_warning("$proc died");
      return 3;
    }
  }

  if ($res)
  {
    mtr_verbose("ndbcluster_wait_started failed");
    return 1;
  }
  return 0;
}


sub ndbcluster_dump($) {
  my ($cluster)= @_;

  print "\n== Dumping cluster log files\n\n";

  # ndb_mgmd(s)
  foreach my $ndb_mgmd ( in_cluster($cluster, ndb_mgmds()) )
  {
    my $datadir = $ndb_mgmd->value('DataDir');

    # Should find ndb_<nodeid>_cluster.log and ndb_mgmd.log
    foreach my $file ( glob("$datadir/ndb*.log") )
    {
      print "$file:\n";
      mtr_printfile("$file");
      print "\n";
    }
  }

  # ndb(s)
  foreach my $ndbd ( in_cluster($cluster, ndbds()) )
  {
    my $datadir = $ndbd->value('DataDir');

    # Should find ndbd.log
    foreach my $file ( glob("$datadir/ndbd.log") )
    {
      print "$file:\n";
      mtr_printfile("$file");
      print "\n";
    }
  }
}


sub ndb_mgmd_wait_started($) {
  my ($cluster)= @_;

  my $retries= 100;
  while ($retries)
  {
    my $result= ndbcluster_wait_started($cluster, "--no-contact");
    if ($result == 0)
    {
      # ndb_mgmd is started
      mtr_verbose("ndb_mgmd is started");
      return 0;
    }
    elsif ($result > 1)
    {
      mtr_warning("Cluster process failed while waiting for start");
      return $result;
    }

    mtr_milli_sleep(100);
    $retries--;
  }

  return 1;
}

sub ndb_mgmd_stop{
  my $ndb_mgmd= shift or die "usage: ndb_mgmd_stop(<ndb_mgmd>)";

  my $host=$ndb_mgmd->value('HostName');
  my $port=$ndb_mgmd->value('PortNumber');
  mtr_verbose("Stopping cluster '$host:$port'");

  my $args;
  mtr_init_args(\$args);
  mtr_add_arg($args, "--ndb-connectstring=%s:%s", $host,$port);
  mtr_add_arg($args, "-e");
  mtr_add_arg($args, "shutdown");

  My::SafeProcess->run
    (
     name          => "ndb_mgm shutdown $host:$port",
     path          => $exe_ndb_mgm,
     args          => \$args,
     output         => "/dev/null",
    );
}

sub ndb_mgmd_start ($$) {
  my ($cluster, $ndb_mgmd)= @_;

  mtr_verbose("ndb_mgmd_start");

  my $dir= $ndb_mgmd->value("DataDir");
  mkpath($dir) unless -d $dir;

  my $args;
  mtr_init_args(\$args);
  mtr_add_arg($args, "--defaults-file=%s", $path_config_file);
  mtr_add_arg($args, "--defaults-group-suffix=%s", $cluster->suffix());
  mtr_add_arg($args, "--mycnf");
  mtr_add_arg($args, "--nodaemon");
  mtr_add_arg($args, "--configdir=%s", "$dir");

  my $path_ndb_mgmd_log= "$dir/ndb_mgmd.log";

  $ndb_mgmd->{'proc'}= My::SafeProcess->new
    (
     name          => $ndb_mgmd->after('cluster_config.'),
     path          => $exe_ndb_mgmd,
     args          => \$args,
     output        => $path_ndb_mgmd_log,
     error         => $path_ndb_mgmd_log,
     append        => 1,
     verbose       => $opt_verbose,
     shutdown      => sub { ndb_mgmd_stop($ndb_mgmd) },
    );
  mtr_verbose("Started $ndb_mgmd->{proc}");

  # FIXME Should not be needed
  # Unfortunately the cluster nodes will fail to start
  # if ndb_mgmd has not started properly
  if (ndb_mgmd_wait_started($cluster))
  {
    mtr_warning("Failed to wait for start of ndb_mgmd");
    return 1;
  }

  return 0;
}

sub ndbd_stop {
  # Intentionally left empty, ndbd nodes will be shutdown
  # by sending "shutdown" to ndb_mgmd
}

my $exe_ndbmtd_counter= 0;

sub ndbd_start {
  my ($cluster, $ndbd)= @_;

  mtr_verbose("ndbd_start");

  my $dir= $ndbd->value("DataDir");
  mkpath($dir) unless -d $dir;

  my $args;
  mtr_init_args(\$args);
  mtr_add_arg($args, "--defaults-file=%s", $path_config_file);
  mtr_add_arg($args, "--defaults-group-suffix=%s", $cluster->suffix());
  mtr_add_arg($args, "--nodaemon");

# > 5.0 { 'character-sets-dir' => \&fix_charset_dir },

  my $exe= $exe_ndbd;
  if ($exe_ndbmtd)
  { if ($ENV{MTR_NDBMTD})
    {
      # ndbmtd forced by env var MTR_NDBMTD
      $exe= $exe_ndbmtd;
    }
    if (($exe_ndbmtd_counter++ % 2) == 0)
    {
      # Use ndbmtd every other time
      $exe= $exe_ndbmtd;
    }
  }

  my $path_ndbd_log= "$dir/ndbd.log";
  my $proc= My::SafeProcess->new
    (
     name          => $ndbd->after('cluster_config.'),
     path          => $exe,
     args          => \$args,
     output        => $path_ndbd_log,
     error         => $path_ndbd_log,
     append        => 1,
     verbose       => $opt_verbose,
     shutdown      => sub { ndbd_stop($ndbd) },
    );
  mtr_verbose("Started $proc");

  $ndbd->{proc}= $proc;

  return;
}

# Start memcached with the special ndb_engine.so plugin
# making it use NDB as backend.
sub memcached_start {
  my ($cluster, $memcached) = @_;

  my $name = $memcached->name();
  mtr_verbose("memcached_start '$name'");

  # Clear env used by include/have_memcached.inc
  $ENV{'NDB_MEMCACHED_STARTED'} = 0;

  # Look for the ndb_engine.so memcache plugin
  my $found_so = my_find_file($bindir,
    ["storage/ndb/memcache",        # source or build
     "lib", "lib64"],               # install
    "ndb_engine.so", NOT_REQUIRED);
  if ($found_so eq "")
  {
    # The ndb_engine memcache plugin is not a mandatory
    # component, silently skip to start memcached if it's not
    # found
    mtr_verbose("Could not find the ndb_engine memcache plugin");
    return;
  }
  mtr_verbose("Found memcache plugin: '$found_so'");
 
  # Look for the generated perl script which tells
  # location of memcached etc.
  my $found_perl_source = my_find_file($bindir,
     ["storage/ndb/memcache",        # source
      "mysql-test/lib",              # install
      "share/mysql-test/lib"],       # install
      "memcached_path.pl");
  mtr_verbose("Found memcache script: '$found_perl_source'");

  # Source the found perl script which tells
  # location of memcached etc.
  require "$found_perl_source";

  if(! memcached_is_available())
  {
    mtr_error("Memcached not available.");
  }
  my $exe = "";
  if(memcached_is_bundled())
  {
    # The bundled memcached has been built
    # and made part of the package, find where
    # it ended up and use it.
    $exe = my_find_bin($bindir,
      ["libexec",
       "sbin",
       "bin",
       "storage/ndb/memcache/extra/memcached"],
      "memcached");
    mtr_verbose("Found bundled memcached '$exe'");
  }
  else
  {
    # External memcached has been used to build ndb_engine.so
    # The path to that memcached has been hardcoded in
    # memcached_path.pl, use that path.
    # This requires same machine as build or memcached
    # also installed in same location as when it was built.
    $exe = get_memcached_exe_path();
    if ($exe eq "" or ! -x $exe)
    {
      mtr_error("Failed to find memcached binary '$exe'");
    }
    mtr_verbose("Using memcached binary '$exe'");
  }


  my $args;
  mtr_init_args(\$args);
  # TCP port number to listen on
  mtr_add_arg($args, "-p %d", $memcached->value('port'));
  # Max simultaneous connections
  mtr_add_arg($args, "-c %d", $memcached->value('max_connections'));
  # Load engine as storage engine, ie. /path/ndb_engine.so
  mtr_add_arg($args, "-E");
  mtr_add_arg($args, $found_so);
  # Config options for loaded storage engine
  {
    my @opts;
    push(@opts, "connectstring=" . $memcached->value('ndb_connectstring'));
    push(@opts, $memcached->if_exist("options"));
    mtr_add_arg($args, "-e");
    mtr_add_arg($args, join(";", @opts));
  }

  if($opt_gdb)
  {
    gdb_arguments(\$args, \$exe, "memcached");
  }

  my $proc = My::SafeProcess->new
  ( name     =>  $name,
    path     =>  $exe,
    args     => \$args,
    output   =>  "$opt_vardir/log/$name.out",
    error    =>  "$opt_vardir/log/$name.out",
    append   =>  1,
    verbose  => $opt_verbose,
  );
  mtr_verbose("Started $proc");

  $memcached->{proc} = $proc;
  
  # Set env used by include/have_memcached.inc
  $ENV{'NDB_MEMCACHED_STARTED'} = 1;

  return;
}


sub memcached_load_metadata($) {
  my $cluster= shift;

  foreach my $mysqld (mysqlds())
  {
    if(-d $mysqld->value('datadir') . "/" . "ndbmemcache")
    {
      mtr_verbose("skipping memcache metadata (already stored)");
      return;
    }
  }

  my $sql_script= my_find_file($bindir,
                              ["share/mysql/memcache-api", # RPM install
                               "share/memcache-api",       # Other installs
                               "scripts"                   # Build tree
                              ],
                              "ndb_memcache_metadata.sql", NOT_REQUIRED);
  mtr_verbose("memcached_load_metadata: '$sql_script'");
  if (-f $sql_script )
  {
    my $args;
    mtr_init_args(\$args);
    mtr_add_arg($args, "--defaults-file=%s", $path_config_file);
    mtr_add_arg($args, "--defaults-group-suffix=%s", $cluster->suffix());
    mtr_add_arg($args, "--connect-timeout=20");
    if ( My::SafeProcess->run(
           name   => "ndbmemcache config loader",
           path   => $exe_mysql,
           args   => \$args,
           input  => $sql_script,
           output => "$opt_vardir/log/memcache_config.log",
           error  => "$opt_vardir/log/memcache_config.log"
       ) != 0)
    {
      mtr_error("Could not load ndb_memcache_metadata.sql file");
    }
  }
}


sub ndbcluster_start ($) {
  my $cluster= shift;

  mtr_verbose("ndbcluster_start '".$cluster->name()."'");

  foreach my $ndb_mgmd ( in_cluster($cluster, ndb_mgmds()) )
  {
    next if started($ndb_mgmd);
    ndb_mgmd_start($cluster, $ndb_mgmd);
  }

  foreach my $ndbd ( in_cluster($cluster, ndbds()) )
  {
    next if started($ndbd);
    ndbd_start($cluster, $ndbd);
  }

  return 0;
}


sub create_config_file_for_extern {
  my %opts=
    (
     socket     => '/tmp/mysqld.sock',
     port       => 3306,
     user       => $opt_user,
     password   => '',
     @_
    );

  mtr_report("Creating my.cnf file for extern server...");
  my $F= IO::File->new($path_config_file, "w")
    or mtr_error("Can't write to $path_config_file: $!");

  print $F "[client]\n";
  while (my ($option, $value)= each( %opts )) {
    print $F "$option= $value\n";
    mtr_report(" $option= $value");
  }

  print $F <<EOF

# binlog reads from [client] and [mysqlbinlog]
[mysqlbinlog]
character-sets-dir= $path_charsetsdir
local-load= $opt_tmpdir

EOF
;

  $F= undef; # Close file
}


#
# Kill processes left from previous runs, normally
# there should be none so make sure to warn
# if there is one
#
sub kill_leftovers ($) {
  my $rundir= shift;
  return unless ( -d $rundir );

  mtr_report("Checking leftover processes...");

  # Scan the "run" directory for process id's to kill
  opendir(RUNDIR, $rundir)
    or mtr_error("kill_leftovers, can't open dir \"$rundir\": $!");
  while ( my $elem= readdir(RUNDIR) )
  {
    # Only read pid from files that end with .pid
    if ( $elem =~ /.*[.]pid$/ )
    {
      my $pidfile= "$rundir/$elem";
      next unless -f $pidfile;
      my $pid= mtr_fromfile($pidfile);
      unlink($pidfile);
      unless ($pid=~ /^(\d+)/){
	# The pid was not a valid number
	mtr_warning("Got invalid pid '$pid' from '$elem'");
	next;
      }
      mtr_report(" - found old pid $pid in '$elem', killing it...");

      my $ret= kill("KILL", $pid);
      if ($ret == 0) {
	mtr_report("   process did not exist!");
	next;
      }

      my $check_counter= 100;
      while ($ret > 0 and $check_counter--) {
	mtr_milli_sleep(100);
	$ret= kill(0, $pid);
      }
      mtr_report($check_counter ? "   ok!" : "   failed!");
    }
    else
    {
      mtr_warning("Found non pid file '$elem' in '$rundir'")
	if -f "$rundir/$elem";
    }
  }
  closedir(RUNDIR);
}

#
# Check that all the ports that are going to
# be used are free
#
sub check_ports_free ($)
{
  my $bthread= shift;
  my $portbase = $bthread * 10 + 10000;

  for ($portbase..$portbase + 9)
  {
    if (mtr_ping_port($_))
    {
      mtr_report(" - 'localhost:$_' was not free");
      # One port was not free
      return 0;
    }
  }

  # All ports free
  return 1;
}


sub initialize_servers {

  if ( using_extern() )
  {
    # Running against an already started server, if the specified
    # vardir does not already exist it should be created
    if ( ! -d $opt_vardir )
    {
      setup_vardir();
    }
    else
    {
      mtr_verbose("No need to create '$opt_vardir' it already exists");
    }
  }
  else
  {
    # Kill leftovers from previous run
    # using any pidfiles found in var/run
    kill_leftovers("$opt_vardir/run");

    if ( ! $opt_start_dirty )
    {
      remove_stale_vardir();
      setup_vardir();

      mysql_install_db(default_mysqld(), "$opt_vardir/install.db");
    }
  }
}


#
# Remove all newline characters expect after semicolon
#
sub sql_to_bootstrap {
  my ($sql) = @_;
  my @lines= split(/\n/, $sql);
  my $result= "\n";
  my $delimiter= ';';

  foreach my $line (@lines) {

    # Change current delimiter if line starts with "delimiter"
    if ( $line =~ /^delimiter (.*)/ ) {
      my $new= $1;
      # Remove old delimiter from end of new
      $new=~ s/\Q$delimiter\E$//;
      $delimiter = $new;
      mtr_debug("changed delimiter to $delimiter");
      # No need to add the delimiter to result
      next;
    }

    # Add newline if line ends with $delimiter
    # and convert the current delimiter to semicolon
    if ( $line =~ /\Q$delimiter\E$/ ){
      $line =~ s/\Q$delimiter\E$/;/;
      $result.= "$line\n";
      mtr_debug("Added default delimiter");
      next;
    }

    # Remove comments starting with --
    if ( $line =~ /^\s*--/ ) {
      mtr_debug("Discarded $line");
      next;
    }

    # Replace @HOSTNAME with localhost
    $line=~ s/\'\@HOSTNAME\@\'/localhost/;

    # Default, just add the line without newline
    # but with a space as separator
    $result.= "$line ";

  }
  return $result;
}


sub default_mysqld {
  # Generate new config file from template
  my $config= My::ConfigFactory->new_config
    ( {
       basedir         => $basedir,
       testdir         => $glob_mysql_test_dir,
       template_path   => "include/default_my.cnf",
       vardir          => $opt_vardir,
       tmpdir          => $opt_tmpdir,
       baseport        => 0,
       user            => $opt_user,
       password        => '',
      }
    );

  my $mysqld= $config->group('mysqld.1')
    or mtr_error("Couldn't find mysqld.1 in default config");
  return $mysqld;
}


sub mysql_install_db {
  my ($mysqld, $datadir)= @_;

  my $install_datadir= $datadir || $mysqld->value('datadir');
  my $install_basedir= $mysqld->value('basedir');
  my $install_lang= $mysqld->value('lc-messages-dir');
  my $install_chsdir= $mysqld->value('character-sets-dir');

  mtr_report("Installing system database...");

  my $args;
  mtr_init_args(\$args);
  mtr_add_arg($args, "--no-defaults");
  mtr_add_arg($args, "--log-syslog=0");
  mtr_add_arg($args, "--bootstrap");
  mtr_add_arg($args, "--basedir=%s", $install_basedir);
  mtr_add_arg($args, "--datadir=%s", $install_datadir);
  mtr_add_arg($args, "--loose-skip-ndbcluster");
  mtr_add_arg($args, "--tmpdir=%s", "$opt_vardir/tmp/");
  mtr_add_arg($args, "--secure-file-priv=%s", "$opt_vardir");
  mtr_add_arg($args, "--innodb-log-file-size=5M");
  mtr_add_arg($args, "--core-file");
  # overwrite innodb_autoextend_increment to 8 for reducing the ibdata1 file size
  mtr_add_arg($args, "--innodb_autoextend_increment=8");
  # overwrite the buffer size to 24M for certain tests to pass
  mtr_add_arg($args, "--innodb_buffer_pool_size=24M");

  if ( $opt_embedded_server )
  {
    # Do not create performance_schema tables for embedded
    mtr_add_arg($args, "--loose-performance_schema=OFF");
  }

  if ( $opt_debug )
  {
    mtr_add_arg($args, "--debug=$debug_d:t:i:A,%s/log/bootstrap.trace",
		$path_vardir_trace);
  }

  mtr_add_arg($args, "--lc-messages-dir=%s", $install_lang);
  mtr_add_arg($args, "--character-sets-dir=%s", $install_chsdir);

  # Do not generate SSL/RSA certificates automatically.
  mtr_add_arg($args, "--loose-auto_generate_certs=OFF");
  mtr_add_arg($args, "--loose-sha256_password_auto_generate_rsa_keys=OFF");

  # InnoDB arguments that affect file location and sizes may
  # need to be given to the bootstrap process as well as the
  # server process.
  foreach my $extra_opt ( @opt_extra_mysqld_opt ) {
    (my $temp_extra_opt=$extra_opt) =~ s/_/-/g;
    if ($temp_extra_opt =~ /--innodb-page-size/ || 
        $temp_extra_opt =~ /--innodb-log-file-size/) {
      mtr_add_arg($args, $extra_opt);
    }
  # Plugin arguments need to be given to the bootstrap 
  # process as well as the server process.
    if ($extra_opt =~ /--default-authentication-plugin/) {
      mtr_add_arg($args, $extra_opt);
    }
  }

  # Arguments to bootstrap process.
  foreach my $extra_opt ( @opt_extra_bootstrap_opt ) {
      mtr_add_arg($args, $extra_opt);
  }
 
  # The user can set MYSQLD_BOOTSTRAP to the full path to a mysqld
  # to run a different mysqld during --bootstrap.
  my $exe_mysqld_bootstrap =
    $ENV{'MYSQLD_BOOTSTRAP'} || find_mysqld($install_basedir);

  # ----------------------------------------------------------------------
  # export MYSQLD_BOOTSTRAP_CMD variable containing <path>/mysqld <args>
  # ----------------------------------------------------------------------
  $ENV{'MYSQLD_BOOTSTRAP_CMD'}= "$exe_mysqld_bootstrap " . join(" ", @$args);



  # ----------------------------------------------------------------------
  # Create the bootstrap.sql file
  # ----------------------------------------------------------------------
  my $bootstrap_sql_file= "$opt_vardir/tmp/bootstrap.sql";

  if ($opt_boot_gdb || $opt_manual_boot_gdb) {
    gdb_arguments(\$args, \$exe_mysqld_bootstrap, $mysqld->name(),
		  $bootstrap_sql_file);
  }
  if ($opt_boot_dbx) {
    dbx_arguments(\$args, \$exe_mysqld_bootstrap, $mysqld->name(),
		  $bootstrap_sql_file);
  }
  if ($opt_boot_ddd) {
    ddd_arguments(\$args, \$exe_mysqld_bootstrap, $mysqld->name(),
		  $bootstrap_sql_file);
  }

  my $path_sql= my_find_file($install_basedir,
			     ["mysql", "sql/share", "share/mysql",
			      "share", "scripts"],
			      "mysql_system_tables.sql",
			     NOT_REQUIRED);

  if (-f $path_sql && -f "include/mtr_system_tables_data.sql" &&
      -f "include/mtr_test_data_timezone.sql")
  {
    # Add the offical mysql system tables
    # for a production system
    mtr_tofile($bootstrap_sql_file, "use mysql;\n");
    mtr_appendfile_to_file($path_sql,
	                         $bootstrap_sql_file);



    # Add the mysql system tables initial data
    # for the test system. This should in most cases be the same as the
    # for the production system, but will for historial reasons contain 
    # more inital root accounts.
    mtr_appendfile_to_file("include/mtr_system_tables_data.sql",
		                       $bootstrap_sql_file);

    # Add test data for timezone - this is just a subset, on a real
    # system these tables will be populated either by mysql_tzinfo_to_sql
    # or by downloading the timezone table package from our website
    mtr_appendfile_to_file("include/mtr_test_data_timezone.sql",
                           $bootstrap_sql_file);
  }
  else
  {
    mtr_error("Error: The system table definition '".
              "include/mtr_system_tables_data.sql' could not be found".
              "in working directory.");
  }

  # Only load the full sys schema if enabled and not running embedded tests,
  # otherwise create an empty schema
  if ( ! $opt_skip_sys_schema && ! $opt_embedded_server )
  {
    # Add the sys schema, but only in non-embedded installs
    my $path_sys_schema= my_find_file($install_basedir,
            ["mysql", "sql/share", "share/mysql",
             "share", "scripts"],
            "mysql_sys_schema.sql",
             NOT_REQUIRED);

    if (-f $path_sys_schema)
    {
      mtr_appendfile_to_file($path_sys_schema, $bootstrap_sql_file);
    }
  }
  else
  {
      mtr_tofile($bootstrap_sql_file, "CREATE DATABASE sys;\n");
  }

  # Create the SQL session user need for plugins that use this service
  mtr_tofile($bootstrap_sql_file,
             "INSERT IGNORE INTO mysql.user VALUES ('localhost',
             'mysql.session','N','N','N','N','N','N','N','N','N','N','N',
             'N','N','N','N','Y','N','N','N','N','N','N','N','N','N','N','N',
             'N','N','','','','',0,0,0,0,'mysql_native_password',
             '*THISISNOTAVALIDPASSWORDTHATCANBEUSEDHERE','N',
              CURRENT_TIMESTAMP,NULL,'Y');\n");
  mtr_tofile($bootstrap_sql_file,
             "INSERT INTO mysql.tables_priv VALUES ('localhost','mysql',
             'mysql.session','user','root\@localhost', CURRENT_TIMESTAMP,
             'Select', '');\n");
  mtr_tofile($bootstrap_sql_file,
             "INSERT INTO mysql.db VALUES ('localhost', 'performance_schema',
             'mysql.session','Y','N','N','N','N','N','N','N','N','N','N',
             'N','N','N','N','N','N','N','N');\n");

  # Make sure no anonymous accounts exists as a safety precaution
  mtr_tofile($bootstrap_sql_file,
	     "DELETE FROM mysql.user where user= '';\n");

  # Create mtr database
  mtr_tofile($bootstrap_sql_file,
	     "CREATE DATABASE mtr;\n");

  # Add help tables and data for warning detection and supression
  mtr_tofile($bootstrap_sql_file,
             sql_to_bootstrap(mtr_grab_file("include/mtr_warnings.sql")));

  # Add procedures for checking server is restored after testcase
  mtr_tofile($bootstrap_sql_file,
             sql_to_bootstrap(mtr_grab_file("include/mtr_check.sql")));

  if ( $opt_manual_boot_gdb )
  {
    # The configuration has been set up and user has been prompted for
    # how to start the servers manually in the requested debugger.
    # At this time mtr.pl have no knowledge about the server processes
    # and thus can't wait for them to finish, mtr exits at this point.
    exit(0);
  }


  # Log bootstrap command
  my $path_bootstrap_log= "$opt_vardir/log/bootstrap.log";
  mtr_tofile($path_bootstrap_log,
	     "$exe_mysqld_bootstrap " . join(" ", @$args) . "\n");

  # Create directories mysql and test
  mkpath("$install_datadir/mysql");
  mkpath("$install_datadir/test");

  if ( My::SafeProcess->run
       (
	name          => "bootstrap",
	path          => $exe_mysqld_bootstrap,
	args          => \$args,
	input         => $bootstrap_sql_file,
	output        => $path_bootstrap_log,
	error         => $path_bootstrap_log,
	append        => 1,
	verbose       => $opt_verbose,
       ) != 0)
  {
    mtr_error("Error executing mysqld --bootstrap\n" .
              "Could not install system database from $bootstrap_sql_file\n" .
	      "see $path_bootstrap_log for errors");
  }

  # Remove the auto.cnf so that a new auto.cnf is generated
  # for master and slaves when the server is restarted
  if (-f "$datadir/auto.cnf")
  {
    unlink "$datadir/auto.cnf";
  }
}


sub run_testcase_check_skip_test($)
{
  my ($tinfo)= @_;

  # ----------------------------------------------------------------------
  # If marked to skip, just print out and return.
  # Note that a test case not marked as 'skip' can still be
  # skipped later, because of the test case itself in cooperation
  # with the mysqltest program tells us so.
  # ----------------------------------------------------------------------

  if ( $tinfo->{'skip'} )
  {
    mtr_report_test_skipped($tinfo) unless $start_only;
    return 1;
  }

  return 0;
}


sub run_query {
  my ($tinfo, $mysqld, $query)= @_;

  my $args;
  mtr_init_args(\$args);
  mtr_add_arg($args, "--defaults-file=%s", $path_config_file);
  mtr_add_arg($args, "--defaults-group-suffix=%s", $mysqld->after('mysqld'));

  mtr_add_arg($args, "-e %s", $query);

  my $res= My::SafeProcess->run
    (
     name          => "run_query -> ".$mysqld->name(),
     path          => $exe_mysql,
     args          => \$args,
     output        => '/dev/null',
     error         => '/dev/null'
    );

  return $res
}


sub do_before_run_mysqltest($)
{
  my $tinfo= shift;

  # Remove old files produced by mysqltest
  my $base_file= mtr_match_extension($tinfo->{result_file},
				     "result"); # Trim extension
  if (defined $base_file ){
    unlink("$base_file.reject");
    unlink("$base_file.progress");
    unlink("$base_file.log");
    unlink("$base_file.warnings");
  }

  if ( $mysql_version_id < 50000 ) {
    # Set environment variable NDB_STATUS_OK to 1
    # if script decided to run mysqltest cluster _is_ installed ok
    $ENV{'NDB_STATUS_OK'} = "1";
  } elsif ( $mysql_version_id < 50100 ) {
    # Set environment variable NDB_STATUS_OK to YES
    # if script decided to run mysqltest cluster _is_ installed ok
    $ENV{'NDB_STATUS_OK'} = "YES";
  }
}


#
# Check all server for sideffects
#
# RETURN VALUE
#  0 ok
#  1 Check failed
#  >1 Fatal errro

sub check_testcase($$)
{
  my ($tinfo, $mode)= @_;
  my $tname= $tinfo->{name};

  # Start the mysqltest processes in parallel to save time
  # also makes it possible to wait for any process to exit during the check
  my %started;
  foreach my $mysqld ( mysqlds() )
  {
    # Skip if server has been restarted with additional options
    if ( defined $mysqld->{'proc'} && ! exists $mysqld->{'restart_opts'} )
    {
      my $proc= start_check_testcase($tinfo, $mode, $mysqld);
      $started{$proc->pid()}= $proc;
    }
  }

  # Return immediately if no check proceess was started
  return 0 unless ( keys %started );

  my $timeout= start_timer(check_timeout($tinfo));

  while (1){
    my $result;
    my $proc= My::SafeProcess->wait_any_timeout($timeout);
    mtr_report("Got $proc");

    if ( delete $started{$proc->pid()} ) {

      my $err_file= $proc->user_data();
      my $base_file= mtr_match_extension($err_file, "err"); # Trim extension

      # One check testcase process returned
      my $res= $proc->exit_status();

      if ( $res == 0){
	# Check completed without problem

	# Remove the .err file the check generated
	unlink($err_file);

	# Remove the .result file the check generated
	if ( $mode eq 'after' ){
	  unlink("$base_file.result");
	}

	if ( keys(%started) == 0){
	  # All checks completed
	  mark_time_used('check');
	  return 0;
	}
	# Wait for next process to exit
	next;
      }
      else
      {
	if ( $mode eq "after" and $res == 1 )
	{
	  # Test failed, grab the report mysqltest has created
	  my $report= mtr_grab_file($err_file);
	  $tinfo->{check}.=
	    "\nMTR's internal check of the test case '$tname' failed.
This means that the test case does not preserve the state that existed
before the test case was executed.  Most likely the test case did not
do a proper clean-up. It could also be caused by the previous test run
by this thread, if the server wasn't restarted.
This is the diff of the states of the servers before and after the
test case was executed:\n";
	  $tinfo->{check}.= $report;

	  # Check failed, mark the test case with that info
	  $tinfo->{'check_testcase_failed'}= 1;
	  $result= 1;
	}
	elsif ( $res )
	{
	  my $report= mtr_grab_file($err_file);
	  $tinfo->{comment}.=
	    "Could not execute 'check-testcase' $mode ".
	      "testcase '$tname' (res: $res):\n";
	  $tinfo->{comment}.= $report;

	  $result= 2;
	}

	# Remove the .result file the check generated
	unlink("$base_file.result");

      }
    }
    elsif ( $proc->{timeout} ) {
      $tinfo->{comment}.= "Timeout for 'check-testcase' expired after "
	.check_timeout($tinfo)." seconds";
      $result= 4;
    }
    else {
      # Unknown process returned, most likley a crash, abort everything
      $tinfo->{comment}=
	"The server $proc crashed while running ".
	"'check testcase $mode test'".
	get_log_from_proc($proc, $tinfo->{name});
      $result= 3;
    }

    # Kill any check processes still running
    map($_->kill(), values(%started));

    mtr_warning("Check-testcase failed, this could also be caused by the" .
		" previous test run by this worker thread")
      if $result > 1 && $mode eq "before";
    mark_time_used('check');

    return $result;
  }

  mtr_error("INTERNAL_ERROR: check_testcase");
}


# Start run mysqltest on one server
#
# RETURN VALUE
#  0 OK
#  1 Check failed
#
sub start_run_one ($$) {
  my ($mysqld, $run)= @_;

  my $name= "$run-".$mysqld->name();

  my $args;
  mtr_init_args(\$args);

  mtr_add_arg($args, "--defaults-file=%s", $path_config_file);
  mtr_add_arg($args, "--defaults-group-suffix=%s", $mysqld->after('mysqld'));

  mtr_add_arg($args, "--silent");
  mtr_add_arg($args, "--test-file=%s", "include/$run.test");

  my $errfile= "$opt_vardir/tmp/$name.err";
  my $proc= My::SafeProcess->new
    (
     name          => $name,
     path          => $exe_mysqltest,
     error         => $errfile,
     output        => $errfile,
     args          => \$args,
     user_data     => $errfile,
     verbose       => $opt_verbose,
    );
  mtr_verbose("Started $proc");
  return $proc;
}


#
# Run script on all servers, collect results
#
# RETURN VALUE
#  0 ok
#  1 Failure

sub run_on_all($$)
{
  my ($tinfo, $run)= @_;

  # Start the mysqltest processes in parallel to save time
  # also makes it possible to wait for any process to exit during the check
  # and to have a timeout process
  my %started;
  foreach my $mysqld ( mysqlds() )
  {
    if ( defined $mysqld->{'proc'} )
    {
      my $proc= start_run_one($mysqld, $run);
      $started{$proc->pid()}= $proc;
    }
  }

  # Return immediately if no check proceess was started
  return 0 unless ( keys %started );

  my $timeout= start_timer(check_timeout($tinfo));

  while (1){
    my $result;
    my $proc= My::SafeProcess->wait_any_timeout($timeout);
    mtr_report("Got $proc");

    if ( delete $started{$proc->pid()} ) {

      # One mysqltest process returned
      my $err_file= $proc->user_data();
      my $res= $proc->exit_status();

      # Append the report from .err file
      $tinfo->{comment}.= " == $err_file ==\n";
      $tinfo->{comment}.= mtr_grab_file($err_file);
      $tinfo->{comment}.= "\n";

      # Remove the .err file
      unlink($err_file);

      if ( keys(%started) == 0){
	# All completed
	return 0;
      }

      # Wait for next process to exit
      next;
    }
    elsif ($proc->{timeout}) {
      $tinfo->{comment}.= "Timeout for '$run' expired after "
	.check_timeout($tinfo)." seconds";
    }
    else {
      # Unknown process returned, most likley a crash, abort everything
      $tinfo->{comment}.=
	"The server $proc crashed while running '$run'".
	get_log_from_proc($proc, $tinfo->{name});
    }

    # Kill any check processes still running
    map($_->kill(), values(%started));

    return 1;
  }
  mtr_error("INTERNAL_ERROR: run_on_all");
}


sub mark_log {
  my ($log, $tinfo)= @_;
  my $log_msg= "CURRENT_TEST: $tinfo->{name}\n";
  mtr_tofile($log, $log_msg);
}


sub find_testcase_skipped_reason($)
{
  my ($tinfo)= @_;

  # Set default message
  $tinfo->{'comment'}= "Detected by testcase(no log file)";

  # Open the test log file
  my $F= IO::File->new($path_current_testlog)
    or return;
  my $reason;

  while ( my $line= <$F> )
  {
    # Look for "reason: <reason for skipping test>"
    if ( $line =~ /reason: (.*)/ )
    {
      $reason= $1;
    }
  }

  if ( ! $reason )
  {
    mtr_warning("Could not find reason for skipping test in $path_current_testlog");
    $reason= "Detected by testcase(reason unknown) ";
  }
  $tinfo->{'comment'}= $reason;
}


sub find_analyze_request
{
  # Open the test log file
  my $F= IO::File->new($path_current_testlog)
    or return;
  my $analyze;

  while ( my $line= <$F> )
  {
    # Look for "reason: <reason for skipping test>"
    if ( $line =~ /analyze: (.*)/ )
    {
      $analyze= $1;
    }
  }

  return $analyze;
}


# The test can leave a file in var/tmp/ to signal
# that all servers should be restarted
sub restart_forced_by_test($)
{
  my $file = shift;
  my $restart = 0;
  foreach my $mysqld ( mysqlds() )
  {
    my $datadir = $mysqld->value('datadir');
    my $force_restart_file = "$datadir/mtr/$file";
    if ( -f $force_restart_file )
    {
      mtr_verbose("Restart of servers forced by test");
      $restart = 1;
      last;
    }
  }
  return $restart;
}


# Return timezone value of tinfo or default value
sub timezone {
  my ($tinfo)= @_;
  return $tinfo->{timezone} || "GMT-3";
}


# Storage for changed environment variables
my %old_env;

sub resfile_report_test ($) {
  my $tinfo=  shift;

  resfile_new_test();

  resfile_test_info("name", $tinfo->{name});
  resfile_test_info("variation", $tinfo->{combination})
    if $tinfo->{combination};
  resfile_test_info("start_time", isotime time);
}

sub error_logs_to_comment {
  my $tinfo= shift;
  foreach my $mysqld (mysqlds())
  {
    $tinfo->{comment}.= "\nServer " . $mysqld->{proc} . " log: ".
      get_log_from_proc($mysqld->{proc}, $tinfo->{name});
  }
}

#
# Run a single test case
#
# RETURN VALUE
#  0 OK
#  > 0 failure
#

sub run_testcase ($) {
  my $tinfo=  shift;

  my $print_freq=20;

  mtr_verbose("Running test:", $tinfo->{name});
  resfile_report_test($tinfo) if $opt_resfile;

  # Allow only alpanumerics pluss _ - + . in combination names,
  # or anything beginning with -- (the latter comes from --combination)
  my $combination= $tinfo->{combination};
  if ($combination && $combination !~ /^\w[-\w\.\+]+$/
                   && $combination !~ /^--/)
  {
    mtr_error("Combination '$combination' contains illegal characters");
  }
  # -------------------------------------------------------
  # Init variables that can change between each test case
  # -------------------------------------------------------
  my $timezone= timezone($tinfo);
  $ENV{'TZ'}= $timezone;
  mtr_verbose("Setting timezone: $timezone");

  if ( ! using_extern() )
  {
    my @restart= servers_need_restart($tinfo);
    if ( @restart != 0) {
      stop_servers($tinfo, @restart );
    }

    if ( started(all_servers()) == 0 )
    {

      # Remove old datadirs
      clean_datadir() unless $opt_start_dirty;

      # Restore old ENV
      while (my ($option, $value)= each( %old_env )) {
	if (defined $value){
	  mtr_verbose("Restoring $option to $value");
	  $ENV{$option}= $value;

	} else {
	  mtr_verbose("Removing $option");
	  delete($ENV{$option});
	}
      }
      %old_env= ();

      mtr_verbose("Generating my.cnf from '$tinfo->{template_path}'");

      # Generate new config file from template
      $config= My::ConfigFactory->new_config
	( {
	   basedir         => $basedir,
	   testdir         => $glob_mysql_test_dir,
	   template_path   => $tinfo->{template_path},
	   extra_template_path => $tinfo->{extra_template_path},
	   vardir          => $opt_vardir,
	   tmpdir          => $opt_tmpdir,
	   baseport        => $baseport,
           mysqlxbaseport  => $mysqlx_baseport,
	   #hosts          => [ 'host1', 'host2' ],
	   user            => $opt_user,
	   password        => '',
	   ssl             => $opt_ssl_supported,
	   embedded        => 1, # Always print out embedded section.
	  }
	);

      # Write the new my.cnf
      $config->save($path_config_file);

      # Remember current config so a restart can occur when a test need
      # to use a different one
      $current_config_name= $tinfo->{template_path};

      #
      # Set variables in the ENV section
      #
      foreach my $option ($config->options_in_group("ENV"))
      {
	# Save old value to restore it before next time
	$old_env{$option->name()}= $ENV{$option->name()};

	mtr_verbose($option->name(), "=",$option->value());
	$ENV{$option->name()}= $option->value();
      }
    }

    # Write start of testcase to log
    mark_log($path_current_testlog, $tinfo);

    if (start_servers($tinfo))
    {
      report_failure_and_restart($tinfo);
      return 1;
    }
  }
  mark_time_used('restart');

  # --------------------------------------------------------------------
  # If --start or --start-dirty given, stop here to let user manually
  # run tests
  # If --wait-all is also given, do the same, but don't die if one
  # server exits
  # ----------------------------------------------------------------------

  if ( $start_only )
  {
    mtr_print("\nStarted", started(all_servers()));
    mtr_print("Using config for test", $tinfo->{name});
    mtr_print("Port and socket path for server(s):");
    foreach my $mysqld ( mysqlds() )
    {
      mtr_print ($mysqld->name() . "  " . $mysqld->value('port') .
	      "  " . $mysqld->value('socket'));
    }
    if ( $opt_start_exit )
    {
      mtr_print("Server(s) started, not waiting for them to finish");
      if (IS_WINDOWS)
      {
	POSIX::_exit(0);	# exit hangs here in ActiveState Perl
      }
      else
      {
	exit(0);
      }
    }
    if ($opt_manual_gdb || $opt_manual_lldb || $opt_manual_ddd ||
        $opt_manual_debug || $opt_manual_dbx)
    {
      # The configuration has been set up and user has been prompted for
      # how to start the servers manually in the requested deugger.
      # At this time mtr.pl have no knowledge about the server processes
      # and thus can't wait for them to finish or antyhing. In order to make
      # it apparent to user what to do next, just print message and hang
      # around until user kills mtr.pl
      mtr_print("User prompted how to start server(s) manually in debugger");
      while (1)
      {
        mtr_milli_sleep(100);
      }
      exit(0); # Never reached
    }
    mtr_print("Waiting for server(s) to exit...");
    if ( $opt_wait_all ) {
      My::SafeProcess->wait_all();
      mtr_print( "All servers exited" );
      exit(1);
    }
    else {
      my $proc= My::SafeProcess->wait_any();
      if ( grep($proc eq $_, started(all_servers())) )
      {
        mtr_print("Server $proc died");
        exit(1);
      }
      mtr_print("Unknown process $proc died");
      exit(1);
    }
  }

  my $test_timeout= start_timer(testcase_timeout($tinfo));

  do_before_run_mysqltest($tinfo);

  mark_time_used('admin');

  if ( $opt_check_testcases and check_testcase($tinfo, "before") ){
    # Failed to record state of server or server crashed
    report_failure_and_restart($tinfo);

    return 1;
  }

  my $test= start_mysqltest($tinfo);
  # Set only when we have to keep waiting after expectedly died server
  my $keep_waiting_proc = 0;
  my $print_timeout= start_timer($print_freq * 60);

  while (1)
  {
    my $proc;
    if ($keep_waiting_proc)
    {
      # Any other process exited?
      $proc = My::SafeProcess->check_any();
      if ($proc)
      {
	mtr_verbose ("Found exited process $proc");
      }
      else
      {
	$proc = $keep_waiting_proc;
	# Also check if timer has expired, if so cancel waiting
	if ( has_expired($test_timeout) )
	{
	  $keep_waiting_proc = 0;
	}
      }
    }
    if (! $keep_waiting_proc)
    {
      if($test_timeout > $print_timeout)
      {
         $proc= My::SafeProcess->wait_any_timeout($print_timeout);
         if ( $proc->{timeout} )
         {
            #print out that the test is still on
            mtr_print("Test still running: $tinfo->{name}");
            #reset the timer
            $print_timeout= start_timer($print_freq * 60);
            next;
         }
      }
      else
      {
         $proc= My::SafeProcess->wait_any_timeout($test_timeout);
      }
    }

    # Will be restored if we need to keep waiting
    $keep_waiting_proc = 0;

    unless ( defined $proc )
    {
      mtr_error("wait_any failed");
    }
    mtr_verbose("Got $proc");

    mark_time_used('test');
    # ----------------------------------------------------
    # Was it the test program that exited
    # ----------------------------------------------------
    if ($proc eq $test)
    {
      my $res= $test->exit_status();

      if ($res == 0 and $opt_warnings and check_warnings($tinfo) )
      {
	# Test case suceeded, but it has produced unexpected
	# warnings, continue in $res == 1
	$res= 1;
	resfile_output($tinfo->{'warnings'}) if $opt_resfile;
      }

      if ( $res == 0 )
      {
	my $check_res;
	if ( restart_forced_by_test('force_restart') )
	{
	  stop_all_servers($opt_shutdown_timeout);
	}
	elsif ( $opt_check_testcases and
	     $check_res= check_testcase($tinfo, "after"))
	{
	  if ($check_res == 1) {
	    # Test case had sideeffects, not fatal error, just continue
	    stop_all_servers($opt_shutdown_timeout);
	    mtr_report("Resuming tests...\n");
	    resfile_output($tinfo->{'check'}) if $opt_resfile;
	  }
	  else {
	    # Test case check failed fatally, probably a server crashed
	    report_failure_and_restart($tinfo);
	    return 1;
	  }
	}
	mtr_report_test_passed($tinfo);
      }
      elsif ( $res == 62 )
      {
	# Testcase itself tell us to skip this one
	$tinfo->{skip_detected_by_test}= 1;
	# Try to get reason from test log file
	find_testcase_skipped_reason($tinfo);
	mtr_report_test_skipped($tinfo);
	# Restart if skipped due to missing perl, it may have had side effects
	if ( restart_forced_by_test('force_restart_if_skipped') ||
             $tinfo->{'comment'} =~ /^perl not found/ )
	{
	  stop_all_servers($opt_shutdown_timeout);
	}
      }
      elsif ( $res == 65 )
      {
	# Testprogram killed by signal
	$tinfo->{comment}=
	  "testprogram crashed(returned code $res)";
	report_failure_and_restart($tinfo);
      }
      elsif ( $res == 1 )
      {
	# Check if the test tool requests that
	# an analyze script should be run
	my $analyze= find_analyze_request();
	if ($analyze){
	  run_on_all($tinfo, "analyze-$analyze");
	}

	# Wait a bit and see if a server died, if so report that instead
	mtr_milli_sleep(100);
	my $srvproc= My::SafeProcess::check_any();
	if ($srvproc && grep($srvproc eq $_, started(all_servers()))) {
	  $proc= $srvproc;
	  goto SRVDIED;
	}

        error_logs_to_comment($tinfo);

	# Test case failure reported by mysqltest
	report_failure_and_restart($tinfo);
      }
      else
      {
	# mysqltest failed, probably crashed
	$tinfo->{comment}=
	  "mysqltest failed with unexpected return code $res\n";
	report_failure_and_restart($tinfo);
      }

      # Save info from this testcase run to mysqltest.log
      if( -f $path_current_testlog)
      {
	if ($opt_resfile && $res && $res != 62) {
	  resfile_output_file($path_current_testlog);
	}
	mtr_appendfile_to_file($path_current_testlog, $path_testlog);
	unlink($path_current_testlog);
      }

      # Remove testcase .log file produce in var/log/ to save space since
      # relevant part of logfile has already been appended to master log
      {
	my $log_file_name= $opt_vardir."/log/".$tinfo->{shortname}.".log";
	if (-e $log_file_name && ($tinfo->{'result'} ne 'MTR_RES_FAILED')) {
	  unlink($log_file_name);
	}
      }

      return ($res == 62) ? 0 : $res;

    }

    # ----------------------------------------------------
    # Check if it was an expected crash
    # ----------------------------------------------------
    my $check_crash = check_expected_crash_and_restart($proc);
    if ($check_crash)
    {
      # Keep waiting if it returned 2, if 1 don't wait or stop waiting.
      $keep_waiting_proc = 0 if $check_crash == 1;
      $keep_waiting_proc = $proc if $check_crash == 2;
      next;
    }

  SRVDIED:
    # ----------------------------------------------------
    # Stop the test case timer
    # ----------------------------------------------------
    $test_timeout= 0;

    # ----------------------------------------------------
    # Check if it was a server that died
    # ----------------------------------------------------
    if ( grep($proc eq $_, started(all_servers())) )
    {
      # Server failed, probably crashed
      $tinfo->{comment}=
	"Server $proc failed during test run" .
	get_log_from_proc($proc, $tinfo->{name});

      # ----------------------------------------------------
      # It's not mysqltest that has exited, kill it
      # ----------------------------------------------------
      $test->kill();

      report_failure_and_restart($tinfo);
      return 1;
    }

    # Try to dump core for mysqltest and all servers
    foreach my $proc ($test, started(all_servers()))
    {
      mtr_print("Trying to dump core for $proc");
      if ($proc->dump_core())
      {
	$proc->wait_one(20);
      }
    }

    # ----------------------------------------------------
    # It's not mysqltest that has exited, kill it
    # ----------------------------------------------------
    $test->kill();

    # ----------------------------------------------------
    # Check if testcase timer expired
    # ----------------------------------------------------
    if ( $proc->{timeout} )
    {
      my $log_file_name= $opt_vardir."/log/".$tinfo->{shortname}.".log";
      $tinfo->{comment}=
        "Test case timeout after ".testcase_timeout($tinfo).
	  " seconds\n\n";
      # Add 20 last executed commands from test case log file
      if  (-e $log_file_name)
      {
        $tinfo->{comment}.=
	   "== $log_file_name == \n".
	     mtr_lastlinesfromfile($log_file_name, 500)."\n";
      }
      error_logs_to_comment($tinfo);
      $tinfo->{'timeout'}= testcase_timeout($tinfo); # Mark as timeout
      run_on_all($tinfo, 'analyze-timeout');

      report_failure_and_restart($tinfo);
      return 1;
    }

    mtr_error("Unhandled process $proc exited");
  }
  mtr_error("Should never come here");
}


# Extract server log from after the last occurrence of named test
# Return as an array of lines
#

sub extract_server_log ($$) {
  my ($error_log, $tname) = @_;

  # Open the servers .err log file and read all lines
  # belonging to current tets into @lines
  my $Ferr = IO::File->new($error_log)
    or mtr_error("Could not open file '$error_log' for reading: $!");

  my @lines;
  my $found_test= 0;		# Set once we've found the log of this test
  while ( my $line = <$Ferr> )
  {
    if ($found_test)
    {
      # If test wasn't last after all, discard what we found, test again.
      if ( $line =~ /^CURRENT_TEST:/)
      {
	@lines= ();
	$found_test= $line =~ /^CURRENT_TEST: $tname$/;
      }
      else
      {
	push(@lines, $line);
	if (scalar(@lines) > 1000000) {
	  $Ferr = undef;
	  mtr_warning("Too much log from test, bailing out from extracting");
	  return ();
	}
      }
    }
    else
    {
      # Search for beginning of test, until found
      $found_test= 1 if ($line =~ /^CURRENT_TEST: $tname$/);
    }
  }
  $Ferr = undef; # Close error log file

  return @lines;
}

# Get a subset of the lines from a log file
# Returns the first start_lines, and the last end_lines
# of the file, with a <  Snip  > line in the middle if
# there is a gap.
#

sub ndb_get_log_lines( $$$ )
{
  my ($log_file_name, $start_lines, $end_lines) = @_;

  my $log_file = IO::File->new($log_file_name)
    or mtr_error("Could not open file '$log_file_name' for reading: $!");

  my $total_lines = 0;

  # First pass, get number of lines in the file
  while ( my $line = <$log_file> )
  {
    $total_lines = $total_lines + 1;
  }
  undef $log_file;

  # Now take the lines we want
  my @log_lines;
  my $line_num = 0;

  $log_file = IO::File->new($log_file_name)
    or mtr_error("Could not open file '$log_file_name' for reading: $!");

  while ( my $line = <$log_file> )
  {
    if ($line_num < $start_lines)
    {
      # Start lines
      push(@log_lines, $line);
    }
    elsif ($line_num > ($total_lines - $end_lines))
    {
      # End lines
      push(@log_lines, $line);
    }
    elsif ($line_num == $start_lines)
    {
      # First line in the 'gap'
      my $gap_text = "<  Snip  >";
      push(@log_lines, $gap_text);
    }

    $line_num = $line_num + 1;
  }
  undef $log_file;

  return @log_lines;
}

# Get an ndb crash trace number from a crash trace file name
#

sub ndb_get_trace_num_from_filename ($) {
  my $trace_file_fq_name=  shift;

  # Format is : /basepath/ndb_<id>_trace.log.<trace num>[_t<thread_num>]
  my $trace_file_name = basename($trace_file_fq_name);
  my @parts = split(/\./, $trace_file_name);
  my $trace_num_and_thread = $parts[2];
  if ($trace_num_and_thread eq "next") {
    $trace_num_and_thread = 0;
  }

  my @trace_num_and_thread_parts = split(/_/, $trace_num_and_thread);
  my $trace_num = $trace_num_and_thread_parts[0];

  return $trace_num;
}

# Return array of lines containing failed ndbd log info
#

sub ndb_extract_ndbd_log_info($$) {
  my ($ndbd_log_path, $dump_out_file) = @_;

  my $ndbd_log = "";

  if ($dump_out_file) {
    my $ndbd_log_file_start_lines = 100;
    my $ndbd_log_file_end_lines = 200;
    my $ndbd_log_file_name = "$ndbd_log_path/ndbd.log";
    my @log_lines = ndb_get_log_lines($ndbd_log_file_name,
                                      $ndbd_log_file_start_lines,
                                      $ndbd_log_file_end_lines);
    $ndbd_log= $ndbd_log .
      "\nFailed data node output log ($ndbd_log_file_name):\n" .
      "-----------FAILED DATA NODE OUTPUT LOG START--------\n" .
      join ("", @log_lines) .
      "-----------FAILED DATA NODE OUTPUT LOG END----------\n";
  }

  # For all ndbds, we look for error and trace files
  #
  my @ndb_error_files = glob("$ndbd_log_path/ndb_*_error.log");
  my $num_error_files = scalar @ndb_error_files;
  if ($num_error_files) {
    # Found an error file, let's go further
    if ($num_error_files > 1) {
      mtr_error("More than one error file found : " . join(" ", @ndb_error_files));
    }

    my $ndbd_error_file_name = $ndb_error_files[0];
    my @log_lines = ndb_get_log_lines($ndbd_error_file_name,
                                      10000, 10000); # Get everything from the error file.
    $ndbd_log= $ndbd_log .
      "\nFound data node error log ($ndbd_error_file_name):\n" .
      "\n-----------DATA NODE ERROR LOG START--------\n". join ("", @log_lines) .
      "\n-----------DATA NODE ERROR LOG END----------\n";

    my @ndb_trace_files = glob("$ndbd_log_path/ndb_*_trace*");
    my $num_trace_files = scalar @ndb_trace_files;
    if ($num_trace_files) {
      $ndbd_log = $ndbd_log .
        "\nFound crash trace files :\n  " . join("\n  ", @ndb_trace_files) .
        "\n\n";

      # Now find most recent set of trace files..
      my $max_trace_num = 0;
      foreach my $trace_file (@ndb_trace_files) {
        my $trace_num = ndb_get_trace_num_from_filename($trace_file);
        if ($trace_num > $max_trace_num) {
          $max_trace_num = $trace_num;
        }
      }

      $ndbd_log = $ndbd_log . 
        "\nDumping excerpts from crash number $max_trace_num\n";

      # Now print a chunk of em
      foreach my $trace_file (@ndb_trace_files) {
        if (ndb_get_trace_num_from_filename($trace_file) eq $max_trace_num) {
          my $ndbd_trace_file_start_lines = 2500;
          my $ndbd_trace_file_end_lines = 0;
          @log_lines = ndb_get_log_lines($trace_file,
                                         $ndbd_trace_file_start_lines,
                                         $ndbd_trace_file_end_lines);

          $ndbd_log= $ndbd_log .
            "\nData node trace file : $trace_file\n" .
            "\n-----------DATA NODE TRACE LOG START--------\n". join ("", @log_lines) .
            "\n-----------DATA NODE TRACE LOG END----------\n";
        }
      }
    }
    else {
      $ndbd_log = $ndbd_log . 
        "\n No trace files! \n";
    }
  }

  return $ndbd_log;
}


# Get log from server identified from its $proc object, from named test
# Return as a single string
#

sub get_log_from_proc ($$) {
  my ($proc, $name)= @_;
  my $srv_log= "";

  foreach my $mysqld (mysqlds()) {
    if ($mysqld->{proc} eq $proc) {
      my @srv_lines= extract_server_log($mysqld->value('#log-error'), $name);
      $srv_log= "\nServer log from this test:\n" .
	"----------SERVER LOG START-----------\n". join ("", @srv_lines) .
	"----------SERVER LOG END-------------\n";
      last;
    }
  }

  # ndbds are started in a directory according to their
  # MTR process 'ids'.  Their ndbd.log files are
  # placed in these directories.
  # Then they allocate a nodeid from mgmd which is really
  # a race, and choose a datadirectory based on the nodeid
  # This can mean that they use a different ndbd.X directory
  # for their ndb_Z_fs files and error + trace log file writing.
  # This could be worked around by setting the ndbd node ids
  # up front, but in the meantime, we will attempt to 
  # find error and trace files here.
  #

  foreach my $ndbd (ndbds()) {
    my $ndbd_log_path = $ndbd->value('DataDir');

    my $dump_out_file = ($ndbd->{proc} eq $proc);
    my $ndbd_log_info = ndb_extract_ndbd_log_info($ndbd_log_path,
                                                  $dump_out_file);
    $srv_log = $srv_log . $ndbd_log_info;
  }

  return $srv_log;
}

# Perform a rough examination of the servers
# error log and write all lines that look
# suspicious into $error_log.warnings
#
sub extract_warning_lines ($$) {
  my ($error_log, $tname) = @_;

  my @lines= extract_server_log($error_log, $tname);

# Write all suspicious lines to $error_log.warnings file
  my $warning_log = "$error_log.warnings";
  my $Fwarn = IO::File->new($warning_log, "w")
    or die("Could not open file '$warning_log' for writing: $!");
  print $Fwarn "Suspicious lines from $error_log\n";

  my @patterns =
    (
     qr/^Warning:|mysqld: Warning|\[Warning\]/,
     qr/^Error:|\[ERROR\]/,
     qr/^==\d+==\s+\S/, # valgrind errors
     qr/InnoDB: Warning|InnoDB: Error/,
     qr/^safe_mutex:|allocated at line/,
     qr/missing DBUG_RETURN/,
     qr/Attempting backtrace/,
     qr/Assertion .* failed/,
    );
  my $skip_valgrind= 0;

  my $last_pat= "";
  my $num_rep= 0;

  foreach my $line ( @lines )
  {
    if ($opt_valgrind_mysqld) {
      # Skip valgrind summary from tests where server has been restarted
      # Should this contain memory leaks, the final report will find it
      # Use a generic pattern for summaries
      $skip_valgrind= 1 if $line =~ /^==\d+== [A-Z ]+ SUMMARY:/;
      $skip_valgrind= 0 unless $line =~ /^==\d+==/;
      next if $skip_valgrind;
    }
    foreach my $pat ( @patterns )
    {
      if ( $line =~ /$pat/ )
      {
	# Remove initial timestamp and look for consecutive identical lines
	my $line_pat= $line;
	$line_pat =~ s/^[0-9:\-\+\.TZ ]*//;
	if ($line_pat eq $last_pat) {
	  $num_rep++;
	} else {
	  # Previous line had been repeated, report that first
	  if ($num_rep) {
	    print $Fwarn ".... repeated $num_rep times: $last_pat";
	    $num_rep= 0;
	  }
	  $last_pat= $line_pat;
	  print $Fwarn $line;
	}
	last;
      }
    }
  }
  # Catch the case of last warning being repeated
  if ($num_rep) {
    print $Fwarn ".... repeated $num_rep times: $last_pat";
  }

  $Fwarn = undef; # Close file

}


# Run include/check-warnings.test
#
# RETURN VALUE
#  0 OK
#  1 Check failed
#
sub start_check_warnings ($$) {
  my $tinfo=    shift;
  my $mysqld=   shift;

  my $name= "warnings-".$mysqld->name();

  my $log_error= $mysqld->value('#log-error');
  # To be communicated to the test
  $ENV{MTR_LOG_ERROR}= $log_error;
  extract_warning_lines($log_error, $tinfo->{name});

  my $args;
  mtr_init_args(\$args);

  mtr_add_arg($args, "--defaults-file=%s", $path_config_file);
  mtr_add_arg($args, "--defaults-group-suffix=%s", $mysqld->after('mysqld'));
  mtr_add_arg($args, "--test-file=%s", "include/check-warnings.test");

  if ( $opt_embedded_server )
  {

    # Get the args needed for the embedded server
    # and append them to args prefixed
    # with --sever-arg=

    my $mysqld=  $config->group('embedded')
      or mtr_error("Could not get [embedded] section");

    my $mysqld_args;
    mtr_init_args(\$mysqld_args);
    my $extra_opts= get_extra_opts($mysqld, $tinfo);
    mysqld_arguments($mysqld_args, $mysqld, $extra_opts);
    mtr_add_arg($args, "--server-arg=%s", $_) for @$mysqld_args;
  }

  my $errfile= "$opt_vardir/tmp/$name.err";
  my $proc= My::SafeProcess->new
    (
     name          => $name,
     path          => $exe_mysqltest,
     error         => $errfile,
     output        => $errfile,
     args          => \$args,
     user_data     => $errfile,
     verbose       => $opt_verbose,
    );
  mtr_verbose("Started $proc");
  return $proc;
}


#
# Loop through our list of processes and check the error log
# for unexepcted errors and warnings
#
sub check_warnings ($) {
  my ($tinfo)= @_;
  my $res= 0;

  my $tname= $tinfo->{name};

  # Clear previous warnings
  delete($tinfo->{warnings});

  # Start the mysqltest processes in parallel to save time
  # also makes it possible to wait for any process to exit during the check
  my %started;
  foreach my $mysqld ( mysqlds() )
  {
    if ( defined $mysqld->{'proc'} )
    {
      my $proc= start_check_warnings($tinfo, $mysqld);
      $started{$proc->pid()}= $proc;
    }
  }

  # Return immediately if no check proceess was started
  return 0 unless ( keys %started );

  my $timeout= start_timer(check_timeout($tinfo));

  while (1){
    my $result= 0;
    my $proc= My::SafeProcess->wait_any_timeout($timeout);
    mtr_report("Got $proc");

    if ( delete $started{$proc->pid()} ) {
      # One check warning process returned
      my $res= $proc->exit_status();
      my $err_file= $proc->user_data();

      if ( $res == 0 or $res == 62 ){

	if ( $res == 0 ) {
	  # Check completed with problem
	  my $report= mtr_grab_file($err_file);
	  # In rare cases on Windows, exit code 62 is lost, so check output
	  if (IS_WINDOWS and
	      $report =~ /^The test .* is not supported by this installation/) {
	    # Extra sanity check
	    if ($report =~ /^reason: OK$/m) {
	      $res= 62;
	      mtr_print("Seems to have lost exit code 62, assume no warn\n");
	      goto LOST62;
	    }
	  }
	  # Log to var/log/warnings file
	  mtr_tofile("$opt_vardir/log/warnings",
		     $tname."\n".$report);

	  $tinfo->{'warnings'}.= $report;
	  $result= 1;
	}
      LOST62:
	if ( $res == 62 ) {
	  # Test case was ok and called "skip"
	  # Remove the .err file the check generated
	  unlink($err_file);
	}

	if ( keys(%started) == 0){
	  # All checks completed
	  mark_time_used('ch-warn');
	  return $result;
	}
	# Wait for next process to exit
	next;
      }
      else
      {
	my $report= mtr_grab_file($err_file);
	$tinfo->{comment}.=
	  "Could not execute 'check-warnings' for ".
	    "testcase '$tname' (res: $res):\n";
	$tinfo->{comment}.= $report;

	$result= 2;
      }
    }
    elsif ( $proc->{timeout} ) {
      $tinfo->{comment}.= "Timeout for 'check warnings' expired after "
	.check_timeout($tinfo)." seconds";
      $result= 4;
    }
    else {
      # Unknown process returned, most likley a crash, abort everything
      $tinfo->{comment}=
	"The server $proc crashed while running 'check warnings'".
	get_log_from_proc($proc, $tinfo->{name});
      $result= 3;
    }

    # Kill any check processes still running
    map($_->kill(), values(%started));

    mark_time_used('ch-warn');
    return $result;
  }

  mtr_error("INTERNAL_ERROR: check_warnings");
}


#
# Loop through our list of processes and look for and entry
# with the provided pid, if found check for the file indicating
# expected crash and restart it.
#
sub check_expected_crash_and_restart {
  my ($proc)= @_;

  foreach my $mysqld ( mysqlds() )
  {
    next unless ( $mysqld->{proc} and $mysqld->{proc} eq $proc );

    # Check if crash expected by looking at the .expect file
    # in var/tmp
    my $expect_file= "$opt_vardir/tmp/".$mysqld->name().".expect";
    if ( -f $expect_file )
    {
      mtr_verbose("Crash was expected, file '$expect_file' exists");

      for (my $waits = 0;  $waits < 50;  mtr_milli_sleep(100), $waits++)
      {
	# Race condition seen on Windows: try again until file not empty
	next if -z $expect_file;
	# If last line in expect file starts with "wait"
	# sleep a little and try again, thus allowing the
	# test script to control when the server should start
	# up again. Keep trying for up to 5s at a time.
	my $last_line= mtr_lastlinesfromfile($expect_file, 1);
	if ($last_line =~ /^wait/ )
	{
	  mtr_verbose("Test says wait before restart") if $waits == 0;
	  next;
	}

	# Ignore any partial or unknown command
	next unless $last_line =~ /^restart/;
	# If last line begins "restart:", the rest of the line is read as
        # extra command line options to add to the restarted mysqld.
        # Anything other than 'wait' or 'restart:' (with a colon) will
        # result in a restart with original mysqld options.
	if ($last_line =~ /restart:(.+)/) {
	  my @rest_opt= split(' ', $1);
	  $mysqld->{'restart_opts'}= \@rest_opt;
	} else {
	  delete $mysqld->{'restart_opts'};
	}
	unlink($expect_file);

	# Start server with same settings as last time
	mysqld_start($mysqld, $mysqld->{'started_opts'});

	return 1;
      }
      # Loop ran through: we should keep waiting after a re-check
      return 2;
    }
  }

  # Not an expected crash
  return 0;
}


# Remove all files and subdirectories of a directory
sub clean_dir {
  my ($dir)= @_;
  mtr_verbose("clean_dir: $dir");
  finddepth(
	  { no_chdir => 1,
	    wanted => sub {
	      if (-d $_){
		# A dir
		if ($_ eq $dir){
		  # The dir to clean
		  return;
		} else {
		  mtr_verbose("rmdir: '$_'");
		  rmdir($_) or mtr_warning("rmdir($_) failed: $!");
		}
	      } else {
		# Hopefully a file
		mtr_verbose("unlink: '$_'");
		unlink($_) or mtr_warning("unlink($_) failed: $!");
	      }
	    }
	  },
	    $dir);
}


sub clean_datadir {

  mtr_verbose("Cleaning datadirs...");

  if (started(all_servers()) != 0){
    mtr_error("Trying to clean datadir before all servers stopped");
  }

  foreach my $cluster ( clusters() )
  {
    my $cluster_dir= "$opt_vardir/".$cluster->{name};
    mtr_verbose(" - removing '$cluster_dir'");
    rmtree($cluster_dir);

  }

  foreach my $mysqld ( mysqlds() )
  {
    my $mysqld_dir= dirname($mysqld->value('datadir'));
    if (-d $mysqld_dir ) {
      mtr_verbose(" - removing '$mysqld_dir'");
      rmtree($mysqld_dir);
    }
  }

  # Remove all files in tmp and var/tmp
  clean_dir("$opt_vardir/tmp");
  if ($opt_tmpdir ne "$opt_vardir/tmp"){
    clean_dir($opt_tmpdir);
  }
}


#
# Save datadir before it's removed
#
sub save_datadir_after_failure($$) {
  my ($dir, $savedir)= @_;

  mtr_report(" - saving '$dir'");
  my $dir_name= basename($dir);
  rename("$dir", "$savedir/$dir_name");
}


sub remove_ndbfs_from_ndbd_datadir {
  my ($ndbd_datadir)= @_;
  # Remove the ndb_*_fs directory from ndbd.X/ dir
  foreach my $ndbfs_dir ( glob("$ndbd_datadir/ndb_*_fs") )
  {
    next unless -d $ndbfs_dir; # Skip if not a directory
    rmtree($ndbfs_dir);
  }
}


sub after_failure ($) {
  my ($tinfo)= @_;

  mtr_report("Saving datadirs...");

  my $save_dir= "$opt_vardir/log/";
  $save_dir.= $tinfo->{name};
  # Add combination name if any
  $save_dir.= "-$tinfo->{combination}"
    if defined $tinfo->{combination};

  # Save savedir  path for server
  $tinfo->{savedir}= $save_dir;

  mkpath($save_dir) if ! -d $save_dir;

  # Save the used my.cnf file
  copy($path_config_file, $save_dir);

  # Copy the tmp dir
  copytree("$opt_vardir/tmp/", "$save_dir/tmp/");

  if ( clusters() ) {
    foreach my $cluster ( clusters() ) {
      my $cluster_dir= "$opt_vardir/".$cluster->{name};

      # Remove the fileystem of each ndbd
      foreach my $ndbd ( in_cluster($cluster, ndbds()) )
      {
        my $ndbd_datadir= $ndbd->value("DataDir");
        remove_ndbfs_from_ndbd_datadir($ndbd_datadir);
      }

      save_datadir_after_failure($cluster_dir, $save_dir);
    }
  }
  else {
    foreach my $mysqld ( mysqlds() ) {
      my $data_dir= $mysqld->value('datadir');
      save_datadir_after_failure(dirname($data_dir), $save_dir);
    }
  }
}


sub report_failure_and_restart ($) {
  my $tinfo= shift;

  if ($opt_valgrind_mysqld && ($tinfo->{'warnings'} || $tinfo->{'timeout'})) {
    # In these cases we may want valgrind report from normal termination
    $tinfo->{'dont_kill_server'}= 1;
  }
  # Shotdown properly if not to be killed (for valgrind)
  stop_all_servers($tinfo->{'dont_kill_server'} ? $opt_shutdown_timeout : 0);

  $tinfo->{'result'}= 'MTR_RES_FAILED';

  my $test_failures= $tinfo->{'failures'} || 0;
  $tinfo->{'failures'}=  $test_failures + 1;


  if ( $tinfo->{comment} )
  {
    # The test failure has been detected by mysql-test-run.pl
    # when starting the servers or due to other error, the reason for
    # failing the test is saved in "comment"
    ;
  }

  if ( !defined $tinfo->{logfile} )
  {
    my $logfile= $path_current_testlog;
    if ( defined $logfile )
    {
      if ( -f $logfile )
      {
	# Test failure was detected by test tool and its report
	# about what failed has been saved to file. Save the report
	# in tinfo
	$tinfo->{logfile}= mtr_fromfile($logfile);
	# If no newlines in the test log:
	# (it will contain the CURRENT_TEST written by mtr, so is not empty)
	if ($tinfo->{logfile} !~ /\n/)
	{
	  # Show how far it got before suddenly failing
	  $tinfo->{comment}.= "mysqltest failed but provided no output\n";
	  my $log_file_name= $opt_vardir."/log/".$tinfo->{shortname}.".log";
	  if (-e $log_file_name) {
	    $tinfo->{comment}.=
	      "The result from queries just before the failure was:".
	      "\n< snip >\n".
	      mtr_lastlinesfromfile($log_file_name, 500)."\n";
	  }
	}
      }
      else
      {
	# The test tool report didn't exist, display an
	# error message
	$tinfo->{logfile}= "Could not open test tool report '$logfile'";
      }
    }
  }

  after_failure($tinfo);

  mtr_report_test($tinfo);

}


sub run_sh_script {
  my ($script)= @_;

  return 0 unless defined $script;

  mtr_verbose("Running '$script'");
  my $ret= system("/bin/sh $script") >> 8;
  return $ret;
}


sub mysqld_stop {
  my $mysqld= shift or die "usage: mysqld_stop(<mysqld>)";

  my $args;
  mtr_init_args(\$args);

  mtr_add_arg($args, "--no-defaults");
  mtr_add_arg($args, "--character-sets-dir=%s", $mysqld->value('character-sets-dir'));
  mtr_add_arg($args, "--user=%s", $opt_user);
  mtr_add_arg($args, "--password=");
  mtr_add_arg($args, "--port=%d", $mysqld->value('port'));
  mtr_add_arg($args, "--host=%s", $mysqld->value('#host'));
  mtr_add_arg($args, "--connect_timeout=20");
  mtr_add_arg($args, "--protocol=tcp");

  mtr_add_arg($args, "shutdown");

  My::SafeProcess->run
    (
     name          => "mysqladmin shutdown ".$mysqld->name(),
     path          => $exe_mysqladmin,
     args          => \$args,
     error         => "/dev/null",

    );
}


sub mysqld_arguments ($$$) {
  my $args=              shift;
  my $mysqld=            shift;
  my $extra_opts=        shift;

  my @defaults = grep(/^--defaults-file=/, @$extra_opts);
  if (@defaults > 0) {
    mtr_add_arg($args, pop(@defaults))
  }
  else {
    mtr_add_arg($args, "--defaults-file=%s",  $path_config_file);
  }

  # When mysqld is run by a root user(euid is 0), it will fail
  # to start unless we specify what user to run as, see BUG#30630
  my $euid= $>;
  if (!IS_WINDOWS and $euid == 0 and
      (grep(/^--user/, @$extra_opts)) == 0) {
    mtr_add_arg($args, "--user=root");
  }

  if ( $opt_valgrind_mysqld )
  {
    if ( $mysql_version_id < 50100 )
    {
      mtr_add_arg($args, "--skip-bdb");
    }
  }

  # On some old linux kernels, aio on tmpfs is not supported
  # Remove this if/when Bug #58421 fixes this in the server
  if ($^O eq "linux" && $opt_mem)
  {
    mtr_add_arg($args, "--loose-skip-innodb-use-native-aio");
  }

  if ( $mysql_version_id >= 50106 && !$opt_user_args)
  {
    # Turn on logging to file
    mtr_add_arg($args, "--log-output=file");
  }

  # Check if "extra_opt" contains skip-log-bin
  my $skip_binlog= grep(/^(--|--loose-)skip-log-bin/, @$extra_opts);

  # Indicate to mysqld it will be debugged in debugger
  if ( $glob_debugger )
  {
    mtr_add_arg($args, "--gdb");
  }

  # Enable the debug sync facility, set default wait timeout.
  # Facility stays disabled if timeout value is zero.
  mtr_add_arg($args, "--loose-debug-sync-timeout=%s",
              $opt_debug_sync_timeout) unless $opt_user_args;

  # Options specified in .opt files should be added last so they can
  # override defaults above.

  my $found_skip_core= 0;
  my $found_no_console= 0;
  my $found_log_error= 0;

  # On windows, do not add console if log-error found in .cnf file
  open (CONFIG_FILE, " < $path_config_file") or
    die("Could not open output file $path_config_file");

  while (<CONFIG_FILE>)
  {
    if (m/^log[-_]error/)
    {
      $found_log_error= 1;
    }
  }
  close (CONFIG_FILE);

  foreach my $arg ( @$extra_opts )
  {
    # Skip --defaults-file option since it's handled above.
    next if $arg =~ /^--defaults-file/;

    if ($arg =~ /^--log[-_]error/)
    {
      $found_log_error= 1;
    }

    # Allow --skip-core-file to be set in <testname>-[master|slave].opt file
    if ($arg eq "--skip-core-file")
    {
      $found_skip_core= 1;
    }
    elsif ($arg eq "--no-console")
    {
        $found_no_console= 1;
    }
    elsif ($skip_binlog and mtr_match_prefix($arg, "--binlog-format"))
    {
      ; # Dont add --binlog-format when running without binlog
    }
    elsif ($arg eq "--loose-skip-log-bin" and
           $mysqld->option("log-slave-updates"))
    {
      ; # Dont add --skip-log-bin when mysqld have --log-slave-updates in config
    }
    elsif ($arg eq "")
    {
      # We can get an empty argument when  we set environment variables to ""
      # (e.g plugin not found). Just skip it.
    }
    elsif ($arg eq "--daemonize")
    {
      $mysqld->{'daemonize'}= 1;
      mtr_add_arg($args, "%s", $arg);
    }
    else
    {
      mtr_add_arg($args, "%s", $arg);
    }
  }

  $opt_skip_core = $found_skip_core;
  if (IS_WINDOWS && !$found_no_console && !$found_log_error)
  {
    # Trick the server to send output to stderr, with --console
    mtr_add_arg($args, "--console");
  }

  if ( !$found_skip_core && !$opt_user_args )
  {
    mtr_add_arg($args, "%s", "--core-file");
  }

  return $args;
}



sub mysqld_start ($$) {
  my $mysqld=            shift;
  my $extra_opts=        shift;

  mtr_verbose(My::Options::toStr("mysqld_start", @$extra_opts));

  my $exe= find_mysqld($mysqld->value('basedir'));
  my $wait_for_pid_file= 1;

  mtr_error("Internal error: mysqld should never be started for embedded")
    if $opt_embedded_server;

  my $args;
  mtr_init_args(\$args);
# implementation for strace-server
  if ( $opt_strace_server )
  {
    strace_server_arguments($args, \$exe, $mysqld->name());
  }

  foreach my $arg (@$extra_opts)
  {
    if ($arg eq "--daemonize")
    {
      $daemonize_mysqld= 1;
    }
  }

  if ( $opt_valgrind_mysqld )
  {
    valgrind_arguments($args, \$exe, $mysqld->name());
  }

  mtr_add_arg($args, "--defaults-group-suffix=%s", $mysqld->after('mysqld'));

  # Add any additional options from an in-test restart
  my @all_opts= @$extra_opts;
  if (exists $mysqld->{'restart_opts'}) {
    push (@all_opts, @{$mysqld->{'restart_opts'}});
    mtr_verbose(My::Options::toStr("mysqld_start restart",
				   @{$mysqld->{'restart_opts'}}));
  }
  mysqld_arguments($args,$mysqld,\@all_opts);

  if ( $opt_debug )
  {
    mtr_add_arg($args, "--debug=$debug_d:t:i:A,%s/log/%s.trace",
		$path_vardir_trace, $mysqld->name());
  }

  if ( $opt_gdb || $opt_manual_gdb )
  {
    gdb_arguments(\$args, \$exe, $mysqld->name());
  }
  elsif ( $opt_lldb || $opt_manual_lldb )
  {
    lldb_arguments(\$args, \$exe, $mysqld->name());
  }
  elsif ( $opt_ddd || $opt_manual_ddd )
  {
    ddd_arguments(\$args, \$exe, $mysqld->name());
  }
  elsif ( $opt_dbx || $opt_manual_dbx ) {
    dbx_arguments(\$args, \$exe, $mysqld->name());
  }
  elsif ( $opt_debugger )
  {
    debugger_arguments(\$args, \$exe, $mysqld->name());
  }
  elsif ( $opt_manual_debug )
  {
     print "\nStart " .$mysqld->name()." in your debugger\n" .
           "dir: $glob_mysql_test_dir\n" .
           "exe: $exe\n" .
	   "args:  " . join(" ", @$args)  . "\n\n" .
	   "Waiting ....\n";

     # Indicate the exe should not be started
    $exe= undef;
  }
  else
  {
    # Default to not wait until pid file has been created
    $wait_for_pid_file= 0;
  }

  # Remove the old pidfile if any
  unlink($mysqld->value('pid-file'));

  my $output= $mysqld->value('#log-error');
  # Remember this log file for valgrind error report search
  $mysqld_logs{$output}= 1 if $opt_valgrind;
  # Remember data dir for gmon.out files if using gprof
  $gprof_dirs{$mysqld->value('datadir')}= 1 if $opt_gprof;

  if ( defined $exe )
  {
    $mysqld->{'proc'}= My::SafeProcess->new
      (
       name          => $mysqld->name(),
       path          => $exe,
       args          => \$args,
       output        => $output,
       error         => $output,
       append        => 1,
       verbose       => $opt_verbose,
       nocore        => $opt_skip_core,
       host          => undef,
       shutdown      => sub { mysqld_stop($mysqld) },
       envs          => \@opt_mysqld_envs,
       pid_file      => $mysqld->value('pid-file'),
       daemon_mode   => $mysqld->{'daemonize'}
      );
    mtr_verbose("Started $mysqld->{proc}");
  }

  if ( $wait_for_pid_file &&
       !sleep_until_file_created($mysqld->value('pid-file'),
				 $opt_start_timeout,
				 $mysqld->{'proc'}))
  {
    my $mname= $mysqld->name();
    mtr_error("Failed to start mysqld $mname with command $exe");
  }

  # Remember options used when starting
  $mysqld->{'started_opts'}= $extra_opts;

  return;
}


sub stop_all_servers () {
  my $shutdown_timeout = $_[0] or 0;

  mtr_verbose("Stopping all servers...");

  # Kill all started servers
  My::SafeProcess::shutdown($shutdown_timeout,
			    started(all_servers()));

  # Remove pidfiles
  foreach my $server ( all_servers() )
  {
    my $pid_file= $server->if_exist('pid-file');
    unlink($pid_file) if defined $pid_file;
  }

  # Mark servers as stopped
  map($_->{proc}= undef, all_servers());

}


sub is_slave {
  my ($server) = @_;
  # There isn't really anything in a configuration which tells if
  # a mysqld is master or slave. Best guess is to treat all which haven't
  # got '#!use-slave-opt' as masters.
  # At least be consistent
  return $server->option('#!use-slave-opt');
}

# Find out if server should be restarted for this test
sub server_need_restart {
  my ($tinfo, $server, $master_restarted)= @_;

  if ( using_extern() )
  {
    mtr_verbose_restart($server, "no restart for --extern server");
    return 0;
  }

  if ( $tinfo->{'force_restart'} ) {
    mtr_verbose_restart($server, "forced in .opt file");
    return 1;
  }

  if ( $opt_force_restart ) {
    mtr_verbose_restart($server, "forced restart turned on");
    return 1;
  }

  if ( $tinfo->{template_path} ne $current_config_name)
  {
    mtr_verbose_restart($server, "using different config file");
    return 1;
  }

  if ( $tinfo->{'master_sh'}  || $tinfo->{'slave_sh'} )
  {
    mtr_verbose_restart($server, "sh script to run");
    return 1;
  }

  if ( ! started($server) )
  {
    mtr_verbose_restart($server, "not started");
    return 1;
  }

  my $started_tinfo= $server->{'started_tinfo'};
  if ( defined $started_tinfo )
  {

    # Check if timezone of  test that server was started
    # with differs from timezone of next test
    if ( timezone($started_tinfo) ne timezone($tinfo) )
    {
      mtr_verbose_restart($server, "different timezone");
      return 1;
    }
  }

  my $is_mysqld= grep ($server eq $_, mysqlds());
  if ($is_mysqld)
  {

    # Check that running process was started with same options
    # as the current test requires
    my $extra_opts= get_extra_opts($server, $tinfo);
    my $started_opts= $server->{'started_opts'};

    # Also, always restart if server had been restarted with additional
    # options within test.
    if (!My::Options::same($started_opts, $extra_opts) ||
        exists $server->{'restart_opts'})
    {
      my $use_dynamic_option_switch= 0;
      if (!$use_dynamic_option_switch)
      {
	mtr_verbose_restart($server, "running with different options '" .
			    join(" ", @{$extra_opts}) . "' != '" .
			    join(" ", @{$started_opts}) . "'" );
	return 1;
      }

      mtr_verbose(My::Options::toStr("started_opts", @$started_opts));
      mtr_verbose(My::Options::toStr("extra_opts", @$extra_opts));

      # Get diff and check if dynamic switch is possible
      my @diff_opts= My::Options::diff($started_opts, $extra_opts);
      mtr_verbose(My::Options::toStr("diff_opts", @diff_opts));

      my $query= My::Options::toSQL(@diff_opts);
      mtr_verbose("Attempting dynamic switch '$query'");
      if (run_query($tinfo, $server, $query)){
	mtr_verbose("Restart: running with different options '" .
		    join(" ", @{$extra_opts}) . "' != '" .
		    join(" ", @{$started_opts}) . "'" );
	return 1;
      }

      # Remember the dynamically set options
      $server->{'started_opts'}= $extra_opts;
    }

    if (is_slave($server) && $master_restarted)
    {
      # At least one master restarted and this is a slave, restart
      mtr_verbose_restart($server, " master restarted");
      return 1;
    }
  }

  # Default, no restart
  return 0;
}


sub servers_need_restart($) {
  my ($tinfo)= @_;

  my @restart_servers;

  # Build list of master and slave mysqlds to be able to restart
  # all slaves whenever a master restarts.
  my @masters;
  my @slaves;
  foreach my $server (mysqlds())
  {
    if (is_slave($server))
    {
      push(@slaves, $server);
    }
    else
    {
      push(@masters, $server);
    }
  }

  # Check masters
  my $master_restarted = 0;
  foreach my $master (@masters)
  {
    if (server_need_restart($tinfo, $master, $master_restarted))
    {
      $master_restarted = 1;
      push(@restart_servers, $master);
    }
  }

  # Check slaves
  foreach my $slave (@slaves)
  {
    if (server_need_restart($tinfo, $slave, $master_restarted))
    {
      push(@restart_servers, $slave);
    }
  }

  # Check if any remaining servers need restart
  foreach my $server (ndb_mgmds(), ndbds(), memcacheds())
  {
    if (server_need_restart($tinfo, $server, $master_restarted))
    {
      push(@restart_servers, $server);
    }
  }

  return @restart_servers;
}



#
# Return list of specific servers
#  - there is no servers in an empty config
#
sub _like   { return $config ? $config->like($_[0]) : (); }
sub mysqlds { return _like('mysqld.'); }
sub ndbds   { return _like('cluster_config.ndbd.');}
sub ndb_mgmds { return _like('cluster_config.ndb_mgmd.'); }
sub clusters  { return _like('mysql_cluster.'); }
sub memcacheds { return _like('memcached.'); }
sub all_servers { return ( mysqlds(), ndb_mgmds(), ndbds(), memcacheds() ); }

#
# Filter a list of servers and return only those that are part
# of the specified cluster
#
sub in_cluster {
  my ($cluster)= shift;
  # Return only processes for a specific cluster
  return grep { $_->suffix() eq $cluster->suffix() } @_;
}



#
# Filter a list of servers and return the SafeProcess
# for only those that are started or stopped
#
sub started { return grep(defined $_, map($_->{proc}, @_));  }
sub stopped { return grep(!defined $_, map($_->{proc}, @_)); }


sub envsubst {
  my $string= shift;
# Check for the ? symbol in the var name and remove it.
  if ( $string =~ s/^\?// )
  {
    if ( ! defined $ENV{$string} )
    {
      return "";
    }
  }
  else
  {
    if ( ! defined $ENV{$string} )
    {
      mtr_error(".opt file references '$string' which is not set");
    }
  }

  return $ENV{$string};
}


sub get_extra_opts {
  # No extra options if --user-args
  return \@opt_extra_mysqld_opt if $opt_user_args;

  my ($mysqld, $tinfo)= @_;

  my $opts=
    $mysqld->option("#!use-slave-opt") ?
      $tinfo->{slave_opt} : $tinfo->{master_opt};

  # Expand environment variables
  foreach my $opt ( @$opts )
  {
    $opt =~ s/\$\{(\??\w+)\}/envsubst($1)/ge;
    $opt =~ s/\$(\??\w+)/envsubst($1)/ge;
  }
  return $opts;
}


sub stop_servers($$) {
  my ($tinfo, @servers)= @_;

  # Remember if we restarted for this test case (count restarts)
  $tinfo->{'restarted'}= 1;

  if ( join('|', @servers) eq join('|', all_servers()) )
  {
    # All servers are going down, use some kind of order to
    # avoid too many warnings in the log files

   mtr_report("Restarting all servers");

    #  mysqld processes
    My::SafeProcess::shutdown( $opt_shutdown_timeout, started(mysqlds()) );

    # cluster processes
    My::SafeProcess::shutdown( $opt_shutdown_timeout,
			       started(ndbds(), ndb_mgmds(), memcacheds()) );
  }
  else
  {
    mtr_report("Restarting ", started(@servers));

     # Stop only some servers
    My::SafeProcess::shutdown( $opt_shutdown_timeout,
			       started(@servers) );
  }

  foreach my $server (@servers)
  {
    # Mark server as stopped
    $server->{proc}= undef;

    # Forget history
    delete $server->{'started_tinfo'};
    delete $server->{'started_opts'};
    delete $server->{'started_cnf'};
    delete $server->{'restart_opts'};
  }
}


#
# start_servers
#
# Start servers not already started
#
# RETURN
#  0 OK
#  1 Start failed
#
sub start_servers($) {
  my ($tinfo)= @_;

  # Make sure the safe_process also exits from now on
  # Could not be done before, as we don't want this for the bootstrap
  if ($opt_start_exit) {
    My::SafeProcess->start_exit();
  }

  # Start clusters
  foreach my $cluster ( clusters() )
  {
    ndbcluster_start($cluster);
  }

  my $server_id= 0;

  # Start mysqlds
  foreach my $mysqld ( mysqlds() )
  {
    # Group Replication requires a local port to be open on
    # each server in order to receive messages from the group,
    # Store the reserved port in an environment variable
    # SERVER_GR_PORT_X(where X is the server number).
    $server_id++;
    my $xcom_server= "SERVER_GR_PORT_".$server_id;

    if (!$group_replication)
    {
      # Assigning error value '-1' to SERVER_GR_PORT_X environment variable,
      # since the number of ports reserved per thread is not enough for
      # allocating extra Group replication ports.
      $ENV{$xcom_server}= -1;
    }
    else
    {
      my $xcom_port= $baseport + 9 + $server_id;
      $ENV{$xcom_server}= $xcom_port;
    }

    if ( $mysqld->{proc} )
    {
      # Already started

      # Write start of testcase to log file
      mark_log($mysqld->value('#log-error'), $tinfo);

      next;
    }

    my $datadir= $mysqld->value('datadir');
    if ($opt_start_dirty)
    {
      # Don't delete anything if starting dirty
      ;
    }
    else
    {

      my @options= ('log-bin', 'relay-log');
      foreach my $option_name ( @options )  {
	next unless $mysqld->option($option_name);

	my $file_name= $mysqld->value($option_name);
	next unless
	  defined $file_name and
	    -e $file_name;

	mtr_debug(" -removing '$file_name'");
	unlink($file_name) or die ("unable to remove file '$file_name'");
      }

      if (-d $datadir ) {
	mtr_verbose(" - removing '$datadir'");
	rmtree($datadir);
      }
    }

    my $mysqld_basedir= $mysqld->value('basedir');
    if ( $basedir eq $mysqld_basedir )
    {
      if (!$opt_start_dirty)	# If dirty, keep possibly grown system db
      {
        # Copy datadir from installed system db
        my $path= ($opt_parallel == 1) ? "$opt_vardir" : "$opt_vardir/..";
        my $install_db= "$path/install.db";
        copytree($install_db, $datadir) if -d $install_db;
        mtr_error("Failed to copy system db to '$datadir'")
          unless -d $datadir;
      }
    }
    else
    {
      mysql_install_db($mysqld); # For versional testing

      mtr_error("Failed to install system db to '$datadir'")
	unless -d $datadir;

    }

    # Create the servers tmpdir
    my $tmpdir= $mysqld->value('tmpdir');
    mkpath($tmpdir) unless -d $tmpdir;

    # Write start of testcase to log file
    mark_log($mysqld->value('#log-error'), $tinfo);

    # Run <tname>-master.sh
    if ($mysqld->option('#!run-master-sh') and
       run_sh_script($tinfo->{master_sh}) )
    {
      $tinfo->{'comment'}= "Failed to execute '$tinfo->{master_sh}'";
      return 1;
    }

    # Run <tname>-slave.sh
    if ($mysqld->option('#!run-slave-sh') and
	run_sh_script($tinfo->{slave_sh}))
    {
      $tinfo->{'comment'}= "Failed to execute '$tinfo->{slave_sh}'";
      return 1;
    }

    if (!$opt_embedded_server)
    {
      my $extra_opts= get_extra_opts($mysqld, $tinfo);
      mysqld_start($mysqld,$extra_opts);

      # Save this test case information, so next can examine it
      $mysqld->{'started_tinfo'}= $tinfo;

    }

  }

  # Wait for clusters to start
  foreach my $cluster ( clusters() )
  {
    if (ndbcluster_wait_started($cluster, ""))
    {
      # failed to start
      $tinfo->{'comment'}= "Start of '".$cluster->name()."' cluster failed";

      #
      # Dump cluster log files to log file to help analyze the
      # cause of the failed start
      #
      ndbcluster_dump($cluster);

      return 1;
    }
  }

  # Wait for mysqlds to start
  foreach my $mysqld ( mysqlds() )
  {
    next if !started($mysqld);

    if (sleep_until_file_created($mysqld->value('pid-file'),
				 $opt_start_timeout,
				 $mysqld->{'proc'}) == 0) {
      $tinfo->{comment}=
	"Failed to start ".$mysqld->name();

      my $logfile= $mysqld->value('#log-error');
      if ( defined $logfile and -f $logfile )
      {
        my @srv_lines= extract_server_log($logfile, $tinfo->{name});
	$tinfo->{logfile}= "Server log is:\n" . join ("", @srv_lines);
      }
      else
      {
	$tinfo->{logfile}= "Could not open server logfile: '$logfile'";
      }
      return 1;
    }
  }

  # Start memcached(s) for each cluster
  foreach my $cluster ( clusters() )
  {
    next if !in_cluster($cluster, memcacheds());

    # Load the memcache metadata into this cluster
    memcached_load_metadata($cluster);

    # Start memcached(s)
    foreach my $memcached ( in_cluster($cluster, memcacheds()))
    {
      next if started($memcached);
      memcached_start($cluster, $memcached);
    }
  }

  return 0;
}


#
# Run include/check-testcase.test
# Before a testcase, run in record mode and save result file to var/tmp
# After testcase, run and compare with the recorded file, they should be equal!
#
# RETURN VALUE
#  The newly started process
#
sub start_check_testcase ($$$) {
  my $tinfo=    shift;
  my $mode=     shift;
  my $mysqld=   shift;

  my $name= "check-".$mysqld->name();
  # Replace dots in name with underscore to avoid that mysqltest
  # misinterpret's what the filename extension is :(
  $name=~ s/\./_/g;

  my $args;
  mtr_init_args(\$args);

  mtr_add_arg($args, "--defaults-file=%s", $path_config_file);
  mtr_add_arg($args, "--defaults-group-suffix=%s", $mysqld->after('mysqld'));
  mtr_add_arg($args, "--result-file=%s", "$opt_vardir/tmp/$name.result");
  mtr_add_arg($args, "--test-file=%s", "include/check-testcase.test");
  mtr_add_arg($args, "--verbose");
  mtr_add_arg($args, "--logdir=%s/tmp", $opt_vardir);

  if ( $mode eq "before" )
  {
    mtr_add_arg($args, "--record");
  }
  my $errfile= "$opt_vardir/tmp/$name.err";
  my $proc= My::SafeProcess->new
    (
     name          => $name,
     path          => $exe_mysqltest,
     error         => $errfile,
     output        => $errfile,
     args          => \$args,
     user_data     => $errfile,
     verbose       => $opt_verbose,
    );

  mtr_report("Started $proc");
  return $proc;
}


sub run_mysqltest ($) {
  my $proc= start_mysqltest(@_);
  $proc->wait();
}


sub start_mysqltest ($) {
  my ($tinfo)= @_;
  my $exe= $exe_mysqltest;
  my $args;

  mark_time_used('admin');

  mtr_init_args(\$args);

  if ( $opt_strace_client )
  {
    $exe=  "strace";
    mtr_add_arg($args, "-o");
    mtr_add_arg($args, "%s/log/mysqltest.strace", $opt_vardir);
    mtr_add_arg($args, "-f");
    mtr_add_arg($args, "$exe_mysqltest");
  }

  mtr_add_arg($args, "--defaults-file=%s", $path_config_file);
  mtr_add_arg($args, "--silent");
  mtr_add_arg($args, "--tmpdir=%s", $opt_tmpdir);
  mtr_add_arg($args, "--character-sets-dir=%s", $path_charsetsdir);
  mtr_add_arg($args, "--logdir=%s/log", $opt_vardir);
  if ($auth_plugin)
  {
    mtr_add_arg($args, "--plugin_dir=%s", dirname($auth_plugin));
  }

  # Log line number and time  for each line in .test file
  mtr_add_arg($args, "--mark-progress")
    if $opt_mark_progress;

  mtr_add_arg($args, "--database=test");

  if ( $opt_ps_protocol )
  {
    mtr_add_arg($args, "--ps-protocol");
  }

  if ( $opt_sp_protocol )
  {
    mtr_add_arg($args, "--sp-protocol");
  }

  if ( $opt_explain_protocol )
  {
    mtr_add_arg($args, "--explain-protocol");
  }

  if ( $opt_json_explain_protocol )
  {
    mtr_add_arg($args, "--json-explain-protocol");
  }

  if ( $opt_view_protocol )
  {
    mtr_add_arg($args, "--view-protocol");
  }

  if ( $opt_trace_protocol )
  {
    mtr_add_arg($args, "--opt-trace-protocol");
  }

  if ( $opt_cursor_protocol )
  {
    mtr_add_arg($args, "--cursor-protocol");
  }


  mtr_add_arg($args, "--timer-file=%s/log/timer", $opt_vardir);

  if ( $opt_compress )
  {
    mtr_add_arg($args, "--compress");
  }

  if ( $opt_sleep )
  {
    mtr_add_arg($args, "--sleep=%d", $opt_sleep);
  }

  if ( $opt_ssl )
  {
    # Turn on SSL for _all_ test cases if option --ssl was used
    mtr_add_arg($args, "--ssl-mode=REQUIRED");
  }

  if ( $opt_max_connections ) {
    mtr_add_arg($args, "--max-connections=%d", $opt_max_connections);
  }

  if ( $opt_embedded_server )
  {

    # Get the args needed for the embedded server
    # and append them to args prefixed
    # with --sever-arg=

    my $mysqld=  $config->group('embedded')
      or mtr_error("Could not get [embedded] section");

    my $mysqld_args;
    mtr_init_args(\$mysqld_args);
    my $extra_opts= get_extra_opts($mysqld, $tinfo);
    mysqld_arguments($mysqld_args, $mysqld, $extra_opts);
    mtr_add_arg($args, "--server-arg=%s", $_) for @$mysqld_args;
  }

  # ----------------------------------------------------------------------
  # export MYSQL_TEST variable containing <path>/mysqltest <args>
  # ----------------------------------------------------------------------
  $ENV{'MYSQL_TEST'}= mtr_args2str($exe_mysqltest, @$args);

  # ----------------------------------------------------------------------
  # Add arguments that should not go into the MYSQL_TEST env var
  # ----------------------------------------------------------------------
  if ( $opt_valgrind_mysqltest )
  {
    # Prefix the Valgrind options to the argument list.
    # We do this here, since we do not want to Valgrind the nested invocations
    # of mysqltest; that would mess up the stderr output causing test failure.
    my @args_saved = @$args;
    mtr_init_args(\$args);
    valgrind_arguments($args, \$exe);
    mtr_add_arg($args, "%s", $_) for @args_saved;
  }

  mtr_add_arg($args, "--test-file=%s", $tinfo->{'path'});

  # Number of lines of resut to include in failure report
  mtr_add_arg($args, "--tail-lines=500");

  if ( defined $tinfo->{'result_file'} ) {
    mtr_add_arg($args, "--result-file=%s", $tinfo->{'result_file'});
  }

  client_debug_arg($args, "mysqltest");

  if ( $opt_record )
  {
    mtr_add_arg($args, "--record");

    # When recording to a non existing result file
    # the name of that file is in "record_file"
    if ( defined $tinfo->{'record_file'} ) {
      mtr_add_arg($args, "--result-file=%s", $tinfo->{record_file});
    }
  }

  if ( $opt_client_gdb )
  {
    gdb_arguments(\$args, \$exe, "client");
  }
  elsif ( $opt_client_lldb )
  {
    lldb_arguments(\$args, \$exe, "client");
  }
  elsif ( $opt_client_ddd )
  {
    ddd_arguments(\$args, \$exe, "client");
  }
  if ( $opt_client_dbx ) {
    dbx_arguments(\$args, \$exe, "client");
  }
  elsif ( $opt_client_debugger )
  {
    debugger_arguments(\$args, \$exe, "client");
  }

  my $proc= My::SafeProcess->new
    (
     name          => "mysqltest",
     path          => $exe,
     args          => \$args,
     append        => 1,
     error         => $path_current_testlog,
     verbose       => $opt_verbose,
    );
  mtr_verbose("Started $proc");
  return $proc;
}

sub create_debug_statement {
  my $run = shift;
  my $args= shift;
  my $input= shift;
  my @params_to_quote = ("--plugin_load=", "--plugin_load_add=");

  # Put $args into a single string
  my $str= join(" ", @$$args);
  my $runline= $input ? "$run $str < $input" : "$run $str";

  foreach my $param_to_quote (@params_to_quote) {
    # add quotes to escape ; in plugin_load option
    my $pos1 = index($runline, $param_to_quote);
    if ( $pos1 != -1 ) {
      my $pos2 = index($runline, " ",$pos1);
      substr($runline,$pos1+length($param_to_quote),0) = "\"";
      substr($runline,$pos2+1,0) = "\"";
    }
  }

  return $runline;
}

#
# Modify the exe and args so that program is run in gdb in xterm
#
sub gdb_arguments {
  my $args= shift;
  my $exe=  shift;
  my $type= shift;
  my $input= shift;

  my $gdb_init_file= "$opt_vardir/tmp/gdbinit.$type";

  # Remove the old gdbinit file
  unlink($gdb_init_file);

  my $runline=create_debug_statement("run", $args,$input);

  # write init file for mysqld or client
  mtr_tofile($gdb_init_file,
	     "break main\n" .
	     $runline);

  if ( $opt_manual_gdb || $opt_manual_boot_gdb )
  {
     print "\nTo start gdb for $type, type in another window:\n";
     print "gdb -cd $glob_mysql_test_dir -x $gdb_init_file $$exe\n";

     # Indicate the exe should not be started
     $$exe= undef;
     return;
  }

  $$args= [];
  mtr_add_arg($$args, "-title");
  mtr_add_arg($$args, "$type");
  mtr_add_arg($$args, "-e");

  if ( $exe_libtool )
  {
    mtr_add_arg($$args, $exe_libtool);
    mtr_add_arg($$args, "--mode=execute");
  }

  mtr_add_arg($$args, "gdb");
  mtr_add_arg($$args, "-x");
  mtr_add_arg($$args, "$gdb_init_file");
  mtr_add_arg($$args, "$$exe");

  $$exe= "xterm";
}

 #
# Modify the exe and args so that program is run in lldb
#
sub lldb_arguments {
  my $args= shift;
  my $exe= shift;
  my $type= shift;
  my $input= shift;
 
  my $lldb_init_file= "$opt_vardir/tmp/$type.lldbinit";
  unlink($lldb_init_file);

  my $str= join(" ", @$$args);

  # write init file for mysqld or client
  mtr_tofile($lldb_init_file,
           "process launch --stop-at-entry -- " . $str);

  if ( $opt_manual_lldb )
  {
    print "\nTo start lldb for $type, type in another window:\n";
    print "cd $glob_mysql_test_dir && lldb -s $lldb_init_file $$exe\n";

    # Indicate the exe should not be started
    $$exe= undef;
    return;
  }

  $$args= [];
  mtr_add_arg($$args, "-title");
  mtr_add_arg($$args, "$type");
  mtr_add_arg($$args, "-e");

  mtr_add_arg($$args, "lldb");
  mtr_add_arg($$args, "-s");
  mtr_add_arg($$args, "$lldb_init_file");
  mtr_add_arg($$args, "$$exe");

  $$exe= "xterm";
}

#
# Modify the exe and args so that program is run in ddd
#
sub ddd_arguments {
  my $args= shift;
  my $exe=  shift;
  my $type= shift;
  my $input= shift;

  my $gdb_init_file= "$opt_vardir/tmp/gdbinit.$type";

  # Remove the old gdbinit file
  unlink($gdb_init_file);

  my $runline=create_debug_statement("run", $args,$input);

  # write init file for mysqld or client
  mtr_tofile($gdb_init_file,
	     "file $$exe\n" .
	     "break main\n" .
	     $runline);

  if ( $opt_manual_ddd )
  {
     print "\nTo start ddd for $type, type in another window:\n";
     print "ddd -cd $glob_mysql_test_dir -x $gdb_init_file $$exe\n";

     # Indicate the exe should not be started
     $$exe= undef;
     return;
  }

  my $save_exe= $$exe;
  $$args= [];
  if ( $exe_libtool )
  {
    $$exe= $exe_libtool;
    mtr_add_arg($$args, "--mode=execute");
    mtr_add_arg($$args, "ddd");
  }
  else
  {
    $$exe= "ddd";
  }
  mtr_add_arg($$args, "--command=$gdb_init_file");
  mtr_add_arg($$args, "$save_exe");
}


#
# Modify the exe and args so that program is run in dbx in xterm
#
sub dbx_arguments {
  my $args= shift;
  my $exe=  shift;
  my $type= shift;
  my $input= shift;

  # Put $args into a single string
  my $str= join " ", @$$args;
  my $runline= $input ? "run $str < $input" : "run $str";

  if ( $opt_manual_dbx ) {
    print "\nTo start dbx for $type, type in another window:\n";
    print "cd $glob_mysql_test_dir; dbx -c \"stop in main; " .
          "$runline\" $$exe\n";

    # Indicate the exe should not be started
    $$exe= undef;
    return;
  }

  $$args= [];
  mtr_add_arg($$args, "-title");
  mtr_add_arg($$args, "$type");
  mtr_add_arg($$args, "-e");

  if ( $exe_libtool ) {
    mtr_add_arg($$args, $exe_libtool);
    mtr_add_arg($$args, "--mode=execute");
  }

  mtr_add_arg($$args, "dbx");
  mtr_add_arg($$args, "-c");
  mtr_add_arg($$args, "stop in main; $runline");
  mtr_add_arg($$args, "$$exe");

  $$exe= "xterm";
}


#
# Modify the exe and args so that program is run in the selected debugger
#
sub debugger_arguments {
  my $args= shift;
  my $exe=  shift;
  my $debugger= $opt_debugger || $opt_client_debugger;

  if ( $debugger =~ /vcexpress|vc|devenv/ )
  {
    # vc[express] /debugexe exe arg1 .. argn

    # Add name of the exe and /debugexe before args
    unshift(@$$args, "$$exe");
    unshift(@$$args, "/debugexe");

    # Set exe to debuggername
    $$exe= $debugger;

  }
  elsif ( $debugger =~ /windbg/ )
  {
    # windbg exe arg1 .. argn

    # Add name of the exe before args
    unshift(@$$args, "$$exe");

    # Set exe to debuggername
    $$exe= $debugger;

  }
  else
  {
    mtr_error("Unknown argument \"$debugger\" passed to --debugger");
  }
}

#
# Modify the exe and args so that program is run in strace 
#
sub strace_server_arguments {
  my $args= shift;
  my $exe=  shift;
  my $type= shift;

  mtr_add_arg($args, "-o");
  mtr_add_arg($args, "%s/log/%s.strace", $opt_vardir, $type);
  mtr_add_arg($args, "-f");
  mtr_add_arg($args, $$exe);
  $$exe= "strace";
}


#
# Modify the exe and args so that client program is run in valgrind
#
sub valgrind_client_arguments {
  my $args= shift;
  my $exe=  shift;
  mtr_add_arg($args, "--tool=memcheck");
  mtr_add_arg($args, "--quiet");
  mtr_add_arg($args, "--leak-check=full");
  mtr_add_arg($args, "--show-leak-kinds=definite,indirect");
  mtr_add_arg($args, "--errors-for-leak-kinds=definite,indirect");
  mtr_add_arg($args, "--num-callers=16");
  mtr_add_arg($args, "--suppressions=%s/valgrind.supp", $glob_mysql_test_dir)
    if -f "$glob_mysql_test_dir/valgrind.supp";
  mtr_add_arg($args, "--error-exitcode=42");

  mtr_add_arg($args, $$exe);
  $$exe= $opt_valgrind_path || "valgrind";
}


#
# Modify the exe and args so that program is run in valgrind
#
sub valgrind_arguments {
  my $args= shift;
  my $exe=  shift;
  my $report_prefix= shift;

  if (my @tool_list= grep(/^--tool=(memcheck|callgrind|massif|helgrind)/, @valgrind_args))
  {
    # Get the value of the last specified --tool=<> argument to valgrind
    my ($tool_name)= $tool_list[-1] =~ /(memcheck|callgrind|massif|helgrind)$/;
    if ($tool_name=~ /memcheck/)
    {
      $daemonize_mysqld ? mtr_add_arg($args, "--leak-check=no") :
                          mtr_add_arg($args, "--leak-check=yes") ;
    }
    else
    {
      $$exe=~ /.*[\/](.*)$/;
      my $report_prefix= defined $report_prefix ? $report_prefix : $1;
      mtr_add_arg($args, "--$tool_name-out-file=$opt_vardir/log/".
                         "$report_prefix"."_$tool_name.out.%%p");
    }
    # Support statically-linked malloc libraries and
    # dynamically-linked jemalloc
    mtr_add_arg($args, "--soname-synonyms=somalloc=NONE,somalloc=*jemalloc*");
  }

  # Add valgrind options, can be overriden by user
  mtr_add_arg($args, '%s', $_) for (@valgrind_args);

  # Non-zero exit code, to ensure failure is reported.
  mtr_add_arg($args, "--error-exitcode=42");

  mtr_add_arg($args, $$exe);

  $$exe= $opt_valgrind_path || "valgrind";

  if ($exe_libtool)
  {
    # Add "libtool --mode-execute" before the test to execute
    # if running in valgrind(to avoid valgrinding bash)
    unshift(@$args, "--mode=execute", $$exe);
    $$exe= $exe_libtool;
  }
}

#
# Search server logs for valgrind reports printed at mysqld termination
#

sub valgrind_exit_reports() {
  my $found_err= 0;

  foreach my $log_file (keys %mysqld_logs)
  {
    my @culprits= ();
    my $valgrind_rep= "";
    my $found_report= 0;
    my $err_in_report= 0;
    my $ignore_report= 0;

    my $LOGF = IO::File->new($log_file)
      or mtr_error("Could not open file '$log_file' for reading: $!");

    while ( my $line = <$LOGF> )
    {
      if ($line =~ /^CURRENT_TEST: (.+)$/)
      {
        my $testname= $1;
        # If we have a report, report it if needed and start new list of tests
        if ($found_report)
        {
          if ($err_in_report)
          {
            mtr_print ("Valgrind report from $log_file after tests:\n",
                        @culprits);
            mtr_print_line();
            print ("$valgrind_rep\n");
            $found_err= 1;
            $err_in_report= 0;
          }
          # Make ready to collect new report
          @culprits= ();
          $found_report= 0;
          $valgrind_rep= "";
        }
        push (@culprits, $testname);
        next;
      }
      # This line marks a report to be ignored
      $ignore_report=1 if $line =~ /VALGRIND_DO_QUICK_LEAK_CHECK/;
      # This line marks the start of a valgrind report
      $found_report= 1 if $line =~ /^==\d+== .* SUMMARY:/;

      if ($ignore_report && $found_report) {
        $ignore_report= 0;
        $found_report= 0;
      }

      if ($found_report) {
        $line=~ s/^==\d+== //;
        $valgrind_rep .= $line;
        $err_in_report= 1 if $line =~ /ERROR SUMMARY: [1-9]/;
        $err_in_report= 1 if $line =~ /definitely lost: [1-9]/;
        $err_in_report= 1 if $line =~ /possibly lost: [1-9]/;
        $err_in_report= 1 if $line =~ /still reachable: [1-9]/;
      }
    }

    $LOGF= undef;

    if ($err_in_report) {
      mtr_print ("Valgrind report from $log_file after tests:\n", @culprits);
      mtr_print_line();
      print ("$valgrind_rep\n");
      $found_err= 1;
    }
  }

  return $found_err;
}

sub run_ctest() {
  $ENV{'MYSQL_TEST_DIR'}=     $glob_mysql_test_dir;
  my $olddir= getcwd();
  chdir ($bindir) or die ("Could not chdir to $bindir");
  my $tinfo;
  my $no_ctest= (IS_WINDOWS) ? 256 : -1;
  my $ctest_vs= "";

  # Just ignore if not configured/built to run ctest
  if (! -f "CTestTestfile.cmake") {
    mtr_report("No unit tests found.");
    chdir($olddir);
    return;
  }

  # Add vs-config option if needed
  $ctest_vs= "-C $opt_vs_config" if $opt_vs_config;

  # Also silently ignore if we don't have ctest and didn't insist
  # Special override: also ignore in Pushbuild, some platforms may not have it
  # Now, run ctest and collect output
  $ENV{CTEST_OUTPUT_ON_FAILURE} = 1;
  my $ctest_out= `ctest $ctest_vs 2>&1`;
  if ($? == $no_ctest && ($opt_ctest == -1 || defined $ENV{PB2WORKDIR})) {
    chdir($olddir);
    return;
  }

  # Create minimalistic "test" for the reporting
  $tinfo = My::Test->new
    (
     name           => 'unit_tests',
    );
  # Set dummy worker id to align report with normal tests
  $tinfo->{worker} = 0 if $opt_parallel > 1;

  my $ctfail= 0;		# Did ctest fail?
  if ($?) {
    $ctfail= 1;
    $tinfo->{result}= 'MTR_RES_FAILED';
    $tinfo->{comment}= "ctest failed with exit code $?, see result below";
    $ctest_out= "" unless $ctest_out;
  }
  my $ctfile= "$opt_vardir/ctest.log";
  my $ctres= 0;			# Did ctest produce report summary?

  open (CTEST, " > $ctfile") or die ("Could not open output file $ctfile");

  $ctest_report .= $ctest_out if $opt_ctest_report;

  # Put ctest output in log file, while analyzing results
  for (split ('\n', $ctest_out)) {
    print CTEST "$_\n";
    if (/tests passed/) {
      $ctres= 1;
      $ctest_report .= "\nUnit tests: $_\n";
    }
    if ( /FAILED/ or /\(Failed\)/ ) {
      $ctfail= 1;
      $ctest_report .= "  $_\n";
    }
  }
  close CTEST;

  # Set needed 'attributes' for test reporting
  $tinfo->{comment}.= "\nctest did not pruduce report summary" if ! $ctres;
  $tinfo->{result}= ($ctres && !$ctfail)
    ? 'MTR_RES_PASSED' : 'MTR_RES_FAILED';
  $ctest_report .= "Report from unit tests in $ctfile";
  $tinfo->{failures}= ($tinfo->{result} eq 'MTR_RES_FAILED');

  mark_time_used('test');
  mtr_report_test($tinfo);
  chdir($olddir);
  return $tinfo;
}

#
# Usage
#
sub usage ($) {
  my ($message)= @_;

  if ( $message )
  {
    print STDERR "$message\n";
  }

  print <<HERE;

$0 [ OPTIONS ] [ TESTCASE ]

Options to control what engine/variation to run

  embedded-server       Use the embedded server, i.e. no mysqld daemons
  ps-protocol           Use the binary protocol between client and server
  cursor-protocol       Use the cursor protocol between client and server
                        (implies --ps-protocol)
  view-protocol         Create a view to execute all non updating queries
  opt-trace-protocol    Print optimizer trace
  explain-protocol      Run 'EXPLAIN EXTENDED' on all SELECT, INSERT,
                        REPLACE, UPDATE and DELETE queries.
  json-explain-protocol Run 'EXPLAIN FORMAT=JSON' on all SELECT, INSERT,
                        REPLACE, UPDATE and DELETE queries.
  sp-protocol           Create a stored procedure to execute all queries
  compress              Use the compressed protocol between client and server
  ssl                   Use ssl protocol between client and server
  skip-ssl              Dont start server with support for ssl connections
  vs-config             Visual Studio configuration used to create executables
                        (default: MTR_VS_CONFIG environment variable)

  defaults-file=<config template> Use fixed config template for all
                        tests
  defaults-extra-file=<config template> Extra config template to add to
                        all generated configs
  combination=<opt>     Use at least twice to run tests with specified 
                        options to mysqld
  skip-combinations     Ignore combination file (or options)

Options to control directories to use
  tmpdir=DIR            The directory where temporary files are stored
                        (default: ./var/tmp).
  vardir=DIR            The directory where files generated from the test run
                        is stored (default: ./var). Specifying a ramdisk or
                        tmpfs will speed up tests.
  mem                   Run testsuite in "memory" using tmpfs or ramdisk
                        Attempts to find a suitable location
                        using a builtin list of standard locations
                        for tmpfs (/dev/shm)
                        The option can also be set using environment
                        variable MTR_MEM=[DIR]
  clean-vardir          Clean vardir if tests were successful and if
                        running in "memory". Otherwise this option is ignored
  client-bindir=PATH    Path to the directory where client binaries are located
  client-libdir=PATH    Path to the directory where client libraries are located


Options to control what test suites or cases to run

  force                 Continue to run the suite after failure
  with-ndbcluster-only  Run only tests that include "ndb" in the filename
  skip-ndb[cluster]     Skip all tests that need cluster. Default.
  include-ndb[cluster]  Enable all tests that need cluster
  do-test=PREFIX or REGEX
                        Run test cases which name are prefixed with PREFIX
                        or fulfills REGEX
  skip-test=PREFIX or REGEX
                        Skip test cases which name are prefixed with PREFIX
                        or fulfills REGEX
  start-from=PREFIX     Run test cases starting test prefixed with PREFIX where
                        prefix may be suite.testname or just testname
  suite[s]=NAME1,..,NAMEN
                        Collect tests in suites from the comma separated
                        list of suite names.
                        The default is: "$DEFAULT_SUITES"
  skip-rpl              Skip the replication test cases.
  big-test              Also run tests marked as "big"
  enable-disabled       Run also tests marked as disabled
  print-testcases       Don't run the tests but print details about all the
                        selected tests, in the order they would be run.
  do-test-list=FILE     Run the tests listed in FILE. Each line in the file
                        is an entry and should be formatted as:
                        <SUITE>.<TESTNAME> or <SUITE> <TESTNAME>.
                        "#" as first character marks a comment.
  skip-test-list=FILE   Skip the tests listed in FILE. Each line in the file
                        is an entry and should be formatted as: 
                        <TESTNAME> : <COMMENT>
  skip-sys-schema       Skip loading of the sys schema, and running the
                        sysschema test suite. An empty sys database is
                        still created

Options that specify ports

  mtr-port-base=#       Base for port numbers, ports from this number to
  port-base=#           number+9 are reserved. Should be divisible by 10;
                        if not it will be rounded down. May be set with
                        environment variable MTR_PORT_BASE. If this value is
                        set and is not "auto", it overrides build-thread.
  mtr-build-thread=#    Specify unique number to calculate port number(s) from.
  build-thread=#        Can be set in environment variable MTR_BUILD_THREAD.
                        Set  MTR_BUILD_THREAD="auto" to automatically aquire
                        a build thread id that is unique to current host
  mysqlx-port           Specify the port number to be used for mysqlxplugin.
                        Can be set in environment variable MYSQLXPLUGIN_PORT.
                        If not specified will create its own ports.
                        [NOTE]-- will not work for parallel servers.

Options for test case authoring

  record TESTNAME       (Re)genereate the result file for TESTNAME
  check-testcases       Check testcases for sideeffects
  mark-progress         Log line number and elapsed time to <testname>.progress
  test-progress         Print the percentage of tests completed

Options that pass on options (these may be repeated)

  mysqld=ARGS           Specify additional arguments to "mysqld"
  mysqld-env=VAR=VAL    Specify additional environment settings for "mysqld"

Options to run test on running server

  extern option=value   Run only the tests against an already started server
                        the options to use for connection to the extern server
                        must be specified using name-value pair notation
                        For example:
                         ./$0 --extern socket=/tmp/mysqld.sock

Options for debugging the product

  boot-dbx              Start bootstrap server in dbx
  boot-ddd              Start bootstrap server in ddd
  boot-gdb              Start bootstrap server in gdb
  manual-boot-gdb       Let user manually start mysqld in gdb, during
                        initialize process
  client-dbx            Start mysqltest client in dbx
  client-ddd            Start mysqltest client in ddd
  client-debugger=NAME  Start mysqltest in the selected debugger
  client-gdb            Start mysqltest client in gdb
  client-lldb           Start mysqltest client in lldb
  dbx                   Start the mysqld(s) in dbx
  ddd                   Start the mysqld(s) in ddd
  debug                 Dump trace output for all servers and client programs
  debug-common          Same as debug, but sets 'd' debug flags to
                        "query,info,error,enter,exit"; you need this if you
                        want both to see debug printouts and to use
                        DBUG_EXECUTE_IF.
  debug-server          Use debug version of server, but without turning on
                        tracing
  debugger=NAME         Start mysqld in the selected debugger
  gdb                   Start the mysqld(s) in gdb
  lldb                  Start the mysqld(s) in lldb
  manual-debug          Let user manually start mysqld in debugger, before
                        running test(s)
  manual-gdb            Let user manually start mysqld in gdb, before running
                        test(s)
  manual-ddd            Let user manually start mysqld in ddd, before running
                        test(s)
  manual-dbx            Let user manually start mysqld in dbx, before running
                        test(s)
  manual-lldb           Let user manually start mysqld in lldb, before running 
                        test(s)
  strace-client         Create strace output for mysqltest client, 
  strace-server         Create strace output for mysqltest server, 
  max-save-core         Limit the number of core files saved (to avoid filling
                        up disks for heavily crashing server). Defaults to
                        $opt_max_save_core, set to 0 for no limit. Set
                        it's default with MTR_MAX_SAVE_CORE
  max-save-datadir      Limit the number of datadir saved (to avoid filling
                        up disks for heavily crashing server). Defaults to
                        $opt_max_save_datadir, set to 0 for no limit. Set
                        it's default with MTR_MAX_SAVE_DATDIR
  max-test-fail         Limit the number of test failurs before aborting
                        the current test run. Defaults to
                        $opt_max_test_fail, set to 0 for no limit. Set
                        it's default with MTR_MAX_TEST_FAIL

Options for valgrind

  valgrind              Run the "mysqltest" and "mysqld" executables using
                        valgrind with default options
  valgrind-all          Synonym for --valgrind
  valgrind-clients      Run clients started by .test files with valgrind
  valgrind-mysqltest    Run the "mysqltest" and "mysql_client_test" executable
                        with valgrind
  valgrind-mysqld       Run the "mysqld" executable with valgrind
  valgrind-options=ARGS Deprecated, use --valgrind-option
  valgrind-option=ARGS  Option to give valgrind, replaces default option(s),
                        can be specified more then once
  valgrind-path=<EXE>   Path to the valgrind executable
  callgrind             Instruct valgrind to use callgrind

Misc options
  user=USER             User for connecting to mysqld(default: $opt_user)
  comment=STR           Write STR to the output
  timer                 Show test case execution time.
  verbose               More verbose output(use multiple times for even more)
  verbose-restart       Write when and why servers are restarted
  start                 Only initialize and start the servers, using the
                        startup settings for the first specified test case
                        Example:
                         $0 --start alias &
  start-and-exit        Same as --start, but mysql-test-run terminates and
                        leaves just the server running
  start-dirty           Only start the servers (without initialization) for
                        the first specified test case
  user-args             In combination with start* and no test name, drops
                        arguments to mysqld except those specified with
                        --mysqld (if any)
  wait-all              If --start or --start-dirty option is used, wait for all
                        servers to exit before finishing the process
  fast                  Run as fast as possible, dont't wait for servers
                        to shutdown etc.
  force-restart         Always restart servers between tests
  parallel=N            Run tests in N parallel threads (default=1)
                        Use parallel=auto for auto-setting of N
  repeat=N              Run each test N number of times
  retry=N               Retry tests that fail N times, limit number of failures
                        to $opt_retry_failure
  retry-failure=N       Limit number of retries for a failed test
  reorder               Reorder tests to get fewer server restarts
  report-unstable-tests Mark tests which fail initially but pass on at least
                        one retry attempt as unstable tests and report them
                        separately in the end summary. If all failures
                        encountered are due to unstable tests, MTR will print
                        a warning and exit with a zero status code.
  help                  Get this help text

  testcase-timeout=MINUTES Max test case run time (default $opt_testcase_timeout)
  suite-timeout=MINUTES Max test suite run time (default $opt_suite_timeout)
  shutdown-timeout=SECONDS Max number of seconds to wait for server shutdown
                        before killing servers (default $opt_shutdown_timeout)
  warnings              Scan the log files for warnings. Use --nowarnings
                        to turn off.

  sleep=SECONDS         Passed to mysqltest, will be used as fixed sleep time
  debug-sync-timeout=NUM Set default timeout for WAIT_FOR debug sync
                        actions. Disable facility with NUM=0.
  gcov                  Collect coverage information after the test.
                        The result is a gcov file per source and header file.
  gprof                 Collect profiling information using gprof.
  experimental=<file>   Refer to list of tests considered experimental;
                        failures will be marked exp-fail instead of fail.
  report-features       First run a "test" that reports mysql features
  timestamp             Print timestamp before each test report line
  timediff              With --timestamp, also print time passed since
                        *previous* test started
  max-connections=N     Max number of open connection to server in mysqltest
  default-myisam        Set default storage engine to MyISAM for non-innodb
                        tests. This is needed after switching default storage
                        engine to InnoDB.
  report-times          Report how much time has been spent on different
                        phases of test execution.
  nounit-tests          Do not run unit tests. Normally run if configured
                        and if not running named tests/suites
  unit-tests            Run unit tests even if they would otherwise not be run
  unit-tests-report     Include report of every test included in unit tests.
  stress=ARGS           Run stress test, providing options to
                        mysql-stress-test.pl. Options are separated by comma.
  suite-opt             Run the particular file in the suite as the suite.opt.
  xml-report=FILE       Generate a XML report file compatible with JUnit.
  summary-report=FILE   Generate a plain text file of the test summary only,
                        suitable for sending by email.

Some options that control enabling a feature for normal test runs,
can be turned off by prepending 'no' to the option, e.g. --notimer.
This applies to reorder, timer, check-testcases and warnings.

HERE
  exit(1);

}

sub list_options ($) {
  my $hash= shift;

  for (keys %$hash) {
    s/([:=].*|[+!])$//;
    s/\|/\n--/g;
    print "--$_\n" unless /list-options/;
  }

  exit(1);
}
<|MERGE_RESOLUTION|>--- conflicted
+++ resolved
@@ -384,19 +384,12 @@
 main();
 
 sub is_core_dump {
-<<<<<<< HEAD
   my $core_path= shift;
   my $core_name= basename($core_path);
-  # Name beginning with core, not ending in .gz, not belonging to Boost,
-  # or ending with .dmp on Windows
-  return (($core_name =~ /^core/ and $core_name !~ /\.gz$/
+  # Name beginning with core, not ending in .gz, .c, nor .log, not belonging to
+  # Boost, or ending with .dmp on Windows
+  return (($core_name =~ /^core/ and $core_name !~ /\.gz$|\.c$|\.log$/
            and $core_path !~ /\/boost_/)
-=======
-  my $core_name= shift;
-  # Name beginning with core, not ending in .gz, .c, nor .log, or ending with
-  # .dmp on Windows
-  return (($core_name =~ /^core/ and $core_name !~ /\.gz$|\.c$|\.log$/)
->>>>>>> c8e16857
           or (IS_WINDOWS and $core_name =~ /\.dmp$/));
 }
 
