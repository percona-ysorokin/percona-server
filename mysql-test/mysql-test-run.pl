#!/usr/bin/perl
# -*- cperl -*-

# Copyright (c) 2004, 2018, Oracle and/or its affiliates. All rights reserved.
#
# This program is free software; you can redistribute it and/or modify
# it under the terms of the GNU General Public License, version 2.0,
# as published by the Free Software Foundation.
#
# This program is also distributed with certain software (including
# but not limited to OpenSSL) that is licensed under separate terms,
# as designated in a particular file or component or in included license
# documentation.  The authors of MySQL hereby grant you an additional
# permission to link the program and your derivative works with the
# separately licensed software that they have included with MySQL.
#
# This program is distributed in the hope that it will be useful,
# but WITHOUT ANY WARRANTY; without even the implied warranty of
# MERCHANTABILITY or FITNESS FOR A PARTICULAR PURPOSE.  See the
# GNU General Public License, version 2.0, for more details.
#
# You should have received a copy of the GNU General Public License
# along with this program; if not, write to the Free Software
# Foundation, Inc., 51 Franklin St, Fifth Floor, Boston, MA 02110-1301  USA

##############################################################################
#
#  mysql-test-run.pl
#
#  Tool used for executing a suite of .test files
#
#  See the "MySQL Test framework manual" for more information
#  https://dev.mysql.com/doc/dev/mysql-server/latest/PAGE_MYSQL_TEST_RUN.html
#
##############################################################################

use strict;
use warnings;

use lib "lib";

use Cwd;
use Cwd 'abs_path';
use File::Basename;
use File::Copy;
use File::Find;
use File::Spec::Functions qw/splitdir/;
use File::Temp qw/tempdir/;
use Getopt::Long;
use IO::Select;
use IO::Socket::INET;

push @INC, ".";

use My::ConfigFactory;
use My::CoreDump;
use My::File::Path;    # Patched version of File::Path
use My::Find;
use My::Options;
use My::Platform;
use My::SafeProcess;
use My::SysInfo;

use mtr_cases;
use mtr_cases_from_list;
use mtr_match;
use mtr_report;
use mtr_results;
use mtr_unique;

require "lib/mtr_gcov.pl";
require "lib/mtr_gprof.pl";
require "lib/mtr_io.pl";
require "lib/mtr_misc.pl";
require "lib/mtr_process.pl";

$SIG{INT} = sub { mtr_error("Got ^C signal"); };

sub env_or_val($$) { defined $ENV{ $_[0] } ? $ENV{ $_[0] } : $_[1] }

# Local variables
my $opt_boot_dbx;
my $opt_boot_ddd;
my $opt_boot_gdb;
my $opt_callgrind;
my $opt_charset_for_testdb;
my $opt_compress;
my $opt_cursor_protocol;
my $opt_debug_common;
my $opt_do_suite;
my $opt_explain_protocol;
my $opt_helgrind;
my $opt_json_explain_protocol;
my $opt_mark_progress;
my $opt_max_connections;
my $opt_ps_protocol;
my $opt_report_features;
my $opt_skip_core;
my $opt_skip_test_list;
my $opt_sleep;
my $opt_sp_protocol;
my $opt_start;
my $opt_start_dirty;
my $opt_start_exit;
my $opt_strace_client;
my $opt_strace_server;
my $opt_stress;
my $opt_suites;
my $opt_tmpdir;
my $opt_tmpdir_pid;
my $opt_trace_protocol;
my $opt_user_args;
my $opt_valgrind_path;
my $opt_view_protocol;
my $opt_wait_all;

my $opt_build_thread  = $ENV{'MTR_BUILD_THREAD'}  || "auto";
my $opt_colored_diff  = $ENV{'MTR_COLORED_DIFF'}  || 0;
my $opt_ctest_timeout = $ENV{'MTR_CTEST_TIMEOUT'} || 120;      # seconds
my $opt_debug_sync_timeout = 600;    # Default timeout for WAIT_FOR actions.
my $opt_do_test_list       = "";
my $opt_force_restart      = 0;
my $opt_include_ndbcluster = 0;
my $opt_max_save_core      = env_or_val(MTR_MAX_SAVE_CORE => 5);
my $opt_max_save_datadir   = env_or_val(MTR_MAX_SAVE_DATADIR => 20);
my $opt_max_test_fail      = env_or_val(MTR_MAX_TEST_FAIL => 10);
my $opt_mysqlx_baseport    = $ENV{'MYSQLXPLUGIN_PORT'} || "auto";
my $opt_port_base          = $ENV{'MTR_PORT_BASE'} || "auto";
my $opt_reorder            = 1;
my $opt_retry              = 3;
my $opt_retry_failure      = env_or_val(MTR_RETRY_FAILURE => 2);
my $opt_shutdown_timeout   = $ENV{MTR_SHUTDOWN_TIMEOUT} || 10;         # seconds
my $opt_skip_ndbcluster    = 0;
my $opt_skip_sys_schema    = 0;
my $opt_start_timeout      = $ENV{MTR_START_TIMEOUT} || 180;           # seconds
my $opt_suite_timeout      = $ENV{MTR_SUITE_TIMEOUT} || 300;           # minutes
my $opt_testcase_timeout   = $ENV{MTR_TESTCASE_TIMEOUT} || 15;         # minutes
my $opt_valgrind_clients   = 0;
my $opt_valgrind_mysqld    = 0;
my $opt_valgrind_mysqltest = 0;

# Options used when connecting to an already running server
my %opts_extern;

my $auth_plugin;            # The path to the authentication test plugin
my $baseport;
my $config;                 # The currently running config
my $ctest_report;           # Unit test report stored here for delayed printing
my $current_config_name;    # The currently running config file template
my $exe_ndb_mgm;
my $exe_ndb_mgmd;
my $exe_ndb_waiter;
my $exe_ndbd;
my $exe_ndbmtd;
my $initial_bootstrap_cmd;
my $mysql_base_version;
my $mysqlx_baseport;
my $path_config_file;       # The generated config file, var/my.cnf
my $path_vardir_trace;      # Unix formatted opt_vardir for trace files

my $DEFAULT_SUITES =
"main,sys_vars,binlog,binlog_gtid,binlog_nogtid,federated,gis,rpl,rpl_gtid,rpl_nogtid,innodb,innodb_gis,innodb_fts,innodb_zip,innodb_undo,perfschema,funcs_1,opt_trace,parts,auth_sec,query_rewrite_plugins,gcol,sysschema,test_service_sql_api,json,connection_control,test_services,collations,service_udf_registration,service_sys_var_registration,service_status_var_registration,x,secondary_engine,"
  ."funcs_2,jp,stress,engines/iuds,engines/funcs,group_replication,audit_null,"
  ."interactive_utilities,innodb_stress,"
  ."audit_log,keyring_vault,"
  ."tokudb.add_index,tokudb.alter_table,tokudb,tokudb.bugs,tokudb.parts,"
  ."tokudb.rpl,tokudb.perfschema,"
<<<<<<< HEAD
  ."rocksdb,rocksdb.rpl,rocksdb.sys_vars";
=======
  ."rocksdb,rocksdb.rpl,rocksdb.sys_vars,"
  ."keyring_vault,audit_null,percona-pam-for-mysql";
my $opt_suites;
>>>>>>> b99ac6f6

my $build_thread       = 0;
my $daemonize_mysqld   = 0;
my $debug_d            = "d";
my $exe_ndbmtd_counter = 0;
my $ports_per_thread   = 20;
my $source_dist        = 0;
my $valgrind_reports   = 0;

my @valgrind_args;

my %mysqld_logs;

# Storage for changed environment variables
my %old_env;
my %visited_suite_names;

# Global variables
our $opt_client_dbx;
our $opt_client_ddd;
our $opt_client_debugger;
our $opt_client_gdb;
our $opt_client_lldb;
our $opt_ctest_report;
our $opt_dbx;
our $opt_ddd;
our $opt_debug;
our $opt_debug_server;
our $opt_debugger;
our $opt_force;
our $opt_gcov;
our $opt_gdb;
our $opt_gprof;
our $opt_lldb;
our $opt_manual_boot_gdb;
our $opt_manual_dbx;
our $opt_manual_ddd;
our $opt_manual_debug;
our $opt_manual_gdb;
our $opt_manual_lldb;
our $opt_no_skip;
our $opt_non_parallel_test;
our $opt_record;
our $opt_report_unstable_tests;
our $opt_ssl;
our $opt_suite_opt;
our $opt_summary_report;
our $opt_vardir;
our $opt_xml_report;
our $opt_gterm;

our $opt_big_test        = 0;
our $opt_check_testcases = 1;
our $opt_clean_vardir    = $ENV{'MTR_CLEAN_VARDIR'};
our $opt_ctest           = env_or_val(MTR_UNIT_TESTS => -1);
our $opt_fast            = 0;
our $opt_gcov_err        = "mysql-test-gcov.err";
our $opt_gcov_exe        = "gcov";
our $opt_gcov_msg        = "mysql-test-gcov.msg";
our $opt_mem             = $ENV{'MTR_MEM'} ? 1 : 0;
our $opt_only_big_test   = 0;
our $opt_parallel        = $ENV{MTR_PARALLEL};
our $opt_repeat          = 1;
our $opt_report_times    = 0;
our $opt_resfile         = $ENV{'MTR_RESULT_FILE'} || 0;
our $opt_test_progress   = 1;
our $opt_sanitize        = 0;
our $opt_user            = "root";
our $opt_valgrind        = 0;
our $opt_verbose         = 0;
# Visual Studio produces executables in different sub-directories
# based on the configuration used to build them. To make life easier,
# an environment variable or command-line option may be specified to
# control which set of executables will be used by the test suite.
our $opt_vs_config = $ENV{'MTR_VS_CONFIG'};
our $opt_warnings  = 1;

our @opt_cases;
our @opt_combinations;
our @opt_extra_bootstrap_opt;
our @opt_extra_mysqld_opt;
our @opt_extra_mysqltest_opt;
our @opt_mysqld_envs;

our $basedir;
our $bindir;
our $build_thread_id_dir;
our $build_thread_id_file;
our $debug_compiled_binaries;
our $default_vardir;
our $excluded_string;
our $exe_libtool;
our $exe_mysql;
our $exe_mysql_ssl_rsa_setup;
our $exe_mysqladmin;
our $exe_mysqltest;
our $glob_mysql_test_dir;
our $mysql_version_extra;
our $mysql_version_id;
our $num_tests_for_report;    # for test-progress option
our $path_charsetsdir;
our $path_client_bindir;
our $path_client_libdir;
our $path_current_testlog;
our $path_language;
our $path_testlog;
our $start_only;

our $glob_debugger           = 0;
our $group_replication       = 0;
our $ndbcluster_enabled      = 0;
our $ssl_supported           = 1;

our @share_locations;

our %gprof_dirs;
our %mysqld_variables;

sub check_timeout ($) { return testcase_timeout($_[0]) / 10; }

sub suite_timeout { return $opt_suite_timeout * 60; }

sub using_extern { return (keys %opts_extern > 0); }

# Return list of specific servers
sub _like { return $config ? $config->like($_[0]) : (); }

sub mysqlds     { return _like('mysqld.'); }
sub ndbds       { return _like('cluster_config.ndbd.'); }
sub ndb_mgmds   { return _like('cluster_config.ndb_mgmd.'); }
sub clusters    { return _like('mysql_cluster.'); }
sub memcacheds  { return _like('memcached.'); }
sub all_servers { return (mysqlds(), ndb_mgmds(), ndbds(), memcacheds()); }

# Return an object which refers to the group named '[mysqld]'
# from the my.cnf file. Options specified in the section can
# be accessed using it.
sub mysqld_group { return $config ? $config->group('mysqld') : (); }

sub testcase_timeout ($) {
  my ($tinfo) = @_;
  if (exists $tinfo->{'case-timeout'}) {
    # Return test specific timeout if *longer* that the general timeout
    my $test_to = $tinfo->{'case-timeout'};
    $test_to *= 10 if $opt_valgrind;
    return $test_to * 60 if $test_to > $opt_testcase_timeout;
  }
  return $opt_testcase_timeout * 60;
}

BEGIN {
  # Check that mysql-test-run.pl is started from mysql-test/
  unless (-f "mysql-test-run.pl") {
    print "**** ERROR **** ",
      "You must start mysql-test-run from the mysql-test/ directory\n";
    exit(1);
  }

  # Check that lib exist
  unless (-d "lib/") {
    print "**** ERROR **** ", "Could not find the lib/ directory \n";
    exit(1);
  }
}

END {
  if (defined $opt_tmpdir_pid and $opt_tmpdir_pid == $$) {
    if (!$opt_start_exit) {
      # Remove the tempdir this process has created
      mtr_verbose("Removing tmpdir $opt_tmpdir");
      rmtree($opt_tmpdir);
    } else {
      mtr_warning(
          "tmpdir $opt_tmpdir should be removed after the server has finished");
    }
  }
}

select(STDOUT);
$| = 1;    # Automatically flush STDOUT

main();

sub is_core_dump {
  my $core_path= shift;
  my $core_name= basename($core_path);
  # Name beginning with core, not ending in .gz, .c, nor .log, not belonging to
  # Boost, or ending with .dmp on Windows
  return (($core_name =~ /^core/ and $core_name !~ /\.gz$|\.c$|\.log$/
           and $core_path !~ /\/boost_/)
          or (IS_WINDOWS and $core_name =~ /\.dmp$/));
}

sub main {
  # Default, verbosity on
  report_option('verbose', 0);

  # This is needed for test log evaluation in "gen-build-status-page"
  # in all cases where the calling tool does not log the commands directly
  # before it executes them, like "make test-force-pl" in RPM builds.
  mtr_report("Logging: $0 ", join(" ", @ARGV));

  command_line_setup();

  # Create build thread id directory
  create_unique_id_dir();

  $build_thread_id_file = "$build_thread_id_dir/" . $$ . "_unique_ids.log";
  open(FH, ">>", $build_thread_id_file) or
    die "Can't open file $build_thread_id_file: $!";
  print FH "# Unique id file paths\n";
  close(FH);

  # --help will not reach here, so now it's safe to assume we have binaries
  My::SafeProcess::find_bin();

  if ($opt_gcov) {
    gcov_prepare($basedir);
  }

  # Collect test cases from a file and put them into '@opt_cases'.
  if ($opt_do_test_list) {
    collect_test_cases_from_list(\@opt_cases, $opt_do_test_list, \$opt_ctest);
  }

  my $suite_set;
  if ($opt_suites) {
    # Collect suite set if passed through the MTR command line
    if ($opt_suites =~ /^default$/i) {
      $suite_set = 0;
    } elsif ($opt_suites =~ /^non[-]default$/i) {
      $suite_set = 1;
    } elsif ($opt_suites =~ /^all$/i) {
      $suite_set = 2;
    }
  } else {
    # Use all suites(suite set 2) in case the suite set isn't explicitly
    # specified and :-
    # a) A PREFIX or REGEX is specified using the --do-suite option
    # b) Test cases are passed on the command line
    # c) The --do-test or --do-test-list options are used
    #
    # If none of the above are used, use the default suite set (i.e.,
    # suite set 0)
    $suite_set = ($opt_do_suite or
                    @opt_cases  or
                    $::do_test  or
                    $opt_do_test_list
    ) ? 2 : 0;
  }

  # Ignore the suite set parameter in case a list of suites is explicitly
  # given
  if (defined $suite_set) {
    mtr_print(
         "Using '" . ("default", "non-default", "all")[$suite_set] . "' suites")
      if @opt_cases;

    if ($suite_set == 0) {
      # Run default set of suites
      $opt_suites = $DEFAULT_SUITES;
    } else {
      # Include the main suite by default when suite set is 'all'
      # since it does not have a directory structure like:
      # mysql-test/<suite_name>/[<t>,<r>,<include>]
      $opt_suites = ($suite_set == 2) ? "main" : "";

      # Scan all sub-directories for available test suites.
      # The variable $opt_suites is updated by get_all_suites()
      find(\&get_all_suites, "$glob_mysql_test_dir");
      find({ wanted => \&get_all_suites, follow => 1 }, "$basedir/internal")
        if (-d "$basedir/internal");

      if ($suite_set == 1) {
        # Run only with non-default suites
        for my $suite (split(",", $DEFAULT_SUITES)) {
          for ("$suite", "i_$suite") {
            remove_suite_from_list($_);
          }
        }
      }

      # Remove cluster test suites if ndb cluster is not enabled
      if (not $ndbcluster_enabled) {
        for my $suite (split(",", $opt_suites)) {
          next if not $suite =~ /ndb/;
          remove_suite_from_list($suite);
        }
      }
    }
  }

  my $mtr_suites = $opt_suites;
  # Skip suites which don't match the --do-suite filter
  if ($opt_do_suite) {
    my $opt_do_suite_reg = init_pattern($opt_do_suite, "--do-suite");
    for my $suite (split(",", $opt_suites)) {
      if ($opt_do_suite_reg and not $suite =~ /$opt_do_suite_reg/) {
        remove_suite_from_list($suite);
      }
    }

    # Removing ',' at the end of $opt_suites if exists
    $opt_suites =~ s/,$//;
  }

  if ($opt_skip_sys_schema) {
    remove_suite_from_list("sysschema");
  }

  if ($opt_suites) {
    # Remove extended suite if the original suite is already in
    # the suite list
    for my $suite (split(",", $opt_suites)) {
      if ($suite =~ /^i_(.*)/) {
        my $orig_suite = $1;
        if ($opt_suites =~ /,$orig_suite,/ or
            $opt_suites =~ /^$orig_suite,/ or
            $opt_suites =~ /^$orig_suite$/ or
            $opt_suites =~ /,$orig_suite$/) {
          remove_suite_from_list($suite);
        }
      }
    }

    # Finally, filter out duplicate suite names if present,
    # i.e., using `--suite=ab,ab mytest` should not end up
    # running ab.mytest twice.
    my %unique_suites = map { $_ => 1 } split(",", $opt_suites);
    $opt_suites = join(",", sort keys %unique_suites);

    if (@opt_cases) {
      mtr_verbose("Using suite(s): $opt_suites");
    } else {
      mtr_report("Using suite(s): $opt_suites");
    }
  } else {
    if ($opt_do_suite) {
      mtr_error("The PREFIX/REGEX '$opt_do_suite' doesn't match any of " .
                "'$mtr_suites' suite(s)");
    }
  }

  # Environment variable to hold number of CPUs
  my $sys_info = My::SysInfo->new();
  $ENV{NUMBER_OF_CPUS} = $sys_info->num_cpus();

  if ($opt_parallel eq "auto") {
    # Try to find a suitable value for number of workers
    $opt_parallel = $ENV{NUMBER_OF_CPUS};
    if (defined $ENV{MTR_MAX_PARALLEL}) {
      my $max_par = $ENV{MTR_MAX_PARALLEL};
      $opt_parallel = $max_par if ($opt_parallel > $max_par);
    }
    $opt_parallel = 1 if ($opt_parallel < 1);
  }

  init_timers();

  mtr_report("Collecting tests...");
  my $tests = collect_test_cases($opt_reorder, $opt_suites,
                                 \@opt_cases,  $opt_skip_test_list);
  mark_time_used('collect');

  if ($opt_report_features) {
    # Put "report features" as the first test to run. No result file,
    # prints the output on console.
    my $tinfo = My::Test->new(master_opt    => [],
                              name          => 'report_features',
                              path          => 'include/report-features.test',
                              shortname     => 'report_features',
                              slave_opt     => [],
                              template_path => "include/default_my.cnf",);
    unshift(@$tests, $tinfo);
  }

  my $num_tests = @$tests;
  if ($num_tests == 0) {
    mtr_report("No tests found, terminating");
    exit(0);
  }

  initialize_servers();

  # Limit parallel workers to number of tests to avoid idle workers
  $opt_parallel = $num_tests if $opt_parallel > $num_tests;
  $ENV{MTR_PARALLEL} = $opt_parallel;
  mtr_report("Using parallel: $opt_parallel");

  my $is_option_mysqlx_port_set = $opt_mysqlx_baseport ne "auto";
  if ($opt_parallel > 1) {
    if ($opt_start_exit || $opt_stress || $is_option_mysqlx_port_set) {
      mtr_warning("Parallel cannot be used neither with --start-and-exit nor",
                  "--stress nor --mysqlx_port.\nSetting parallel value to 1.");
      $opt_parallel = 1;
    }
  }

  if ($opt_parallel == 1) {
    $num_tests_for_report = $num_tests * $opt_repeat;
  } else {
    $num_tests_for_report = $num_tests;
  }

  # Please note, that disk_usage() will print a space to separate its
  # information from the preceding string, if the disk usage report is
  # enabled. Otherwise an empty string is returned.
  my $disk_usage = disk_usage();
  if ($disk_usage) {
    mtr_report(sprintf("Disk usage of vardir in MB:%s", $disk_usage));
  }

  # Create server socket on any free port
  my $server = new IO::Socket::INET(Listen    => $opt_parallel,
                                    LocalAddr => 'localhost',
                                    Proto     => 'tcp',);
  mtr_error("Could not create testcase server port: $!") unless $server;
  my $server_port = $server->sockport();

  if ($opt_resfile) {
    resfile_init("$opt_vardir/mtr-results.txt");
    print_global_resfile();
  }

  if ($opt_summary_report) {
    mtr_summary_file_init($opt_summary_report);
  }
  if ($opt_xml_report) {
    mtr_xml_init($opt_xml_report);
  }

  # Read definitions from include/plugin.defs
  read_plugin_defs("include/plugin.defs");

  # Also read from any plugin local or suite specific plugin.defs
  my $plugin_def =
    "$basedir/plugin/*/tests/mtr/plugin.defs " .
    "$basedir/internal/plugin/*/tests/mtr/plugin.defs " .
    "$basedir/components/*/tests/mtr/plugin.defs " . "suite/*/plugin.defs";

  for (glob $plugin_def) {
    read_plugin_defs($_);
  }

  # Simplify reference to semisync plugins
  $ENV{'SEMISYNC_PLUGIN_OPT'} = $ENV{'SEMISYNC_MASTER_PLUGIN_OPT'};

  if (IS_WINDOWS) {
    $ENV{'PLUGIN_SUFFIX'} = "dll";
  } else {
    $ENV{'PLUGIN_SUFFIX'} = "so";
  }

  if ($group_replication) {
    $ports_per_thread = $ports_per_thread + 10;
  }

  # Create child processes
  my %children;
  for my $child_num (1 .. $opt_parallel) {
    my $child_pid = My::SafeProcess::Base::_safe_fork();
    if ($child_pid == 0) {
      $server = undef;    # Close the server port in child
      $tests  = {};       # Don't need the tests list in child

      # Use subdir of var and tmp unless only one worker
      if ($opt_parallel > 1) {
        set_vardir("$opt_vardir/$child_num");
        $opt_tmpdir = "$opt_tmpdir/$child_num";
      }

      init_timers();
      run_worker($server_port, $child_num);
      exit(1);
    }

    $children{$child_pid} = 1;
  }

  mtr_report();
  mtr_print_thick_line();
  mtr_print_header($opt_parallel > 1);

  mark_time_used('init');

  my $completed = run_test_server($server, $tests, $opt_parallel);

  exit(0) if $opt_start_exit;

  # Send Ctrl-C to any children still running
  kill("INT", keys(%children));

  if (!IS_WINDOWS) {
    # Wait for children to exit
    foreach my $pid (keys %children) {
      my $ret_pid = waitpid($pid, 0);
      if ($ret_pid != $pid) {
        mtr_report("Unknown process $ret_pid exited");
      } else {
        delete $children{$ret_pid};
      }
    }
  }

  if (not $completed) {
    mtr_error("Test suite aborted");
  }

  if (@$completed != $num_tests) {
    # Not all tests completed, failure
    mtr_report();
    mtr_report("Only ", int(@$completed), " of $num_tests completed.");
    mtr_error("Not all tests completed");
  }

  mark_time_used('init');

  push @$completed, run_ctest() if $opt_ctest;

  if ($opt_valgrind_mysqld or $opt_sanitize) {
    # Create minimalistic "test" for the reporting
    my $tinfo = My::Test->new(
      name      => $opt_valgrind_mysqld ? 'valgrind_report' : 'sanitize_report',
      shortname => $opt_valgrind_mysqld ? 'valgrind_report' : 'sanitize_report',
    );

    # Set dummy worker id to align report with normal tests
    $tinfo->{worker} = 0 if $opt_parallel > 1;
    if ($valgrind_reports) {
      $tinfo->{result} = 'MTR_RES_FAILED';
      if ($opt_valgrind_mysqld) {
        $tinfo->{comment} = "Valgrind reported failures at shutdown, see above";
      } else {
        $tinfo->{comment} =
          "Sanitizer reported failures at shutdown, see above";
      }
      $tinfo->{failures} = 1;
    } else {
      $tinfo->{result} = 'MTR_RES_PASSED';
    }
    mtr_report_test($tinfo);
    push @$completed, $tinfo;
  }

  mtr_print_line();

  if ($opt_gcov) {
    gcov_collect($bindir, $opt_gcov_exe, $opt_gcov_msg, $opt_gcov_err);
  }

  if ($ctest_report) {
    print "$ctest_report\n";
    mtr_print_line();
  }

  # Cleanup the build thread id files
  remove_redundant_thread_id_file_locations();
  clean_unique_id_dir();

  if ($opt_ctest) {
    find({ wanted => sub {
             my $core_file= $File::Find::name;

             if (is_core_dump($core_file)) {
               mtr_report(" - found '$core_file'");

               My::CoreDump->show($core_file, "", 1);
             }
       }}, $bindir);
  }

  print_total_times($opt_parallel) if $opt_report_times;

  mtr_report_stats("Completed", $completed);

  remove_vardir_subs() if $opt_clean_vardir;

  exit(0);
}

# The word server here refers to the main control loop of MTR, not a
# mysqld server. Worker threads have already been started when this sub
# is called. The main loop wakes up once every second and checks for new
# messages from the workers. After some special handling of new/closed
# connections, the bulk of the loop is handling the different messages.
#
# The message starts with a codeword, which can be 'TESTRESULT',
# 'START', 'SPENT' or 'VALGREP'.
#
# After 'TESTRESULT' or 'START', the master thread finds the next test
# to run by this worker. It also contains the logic to find a more
# optimal ordering of tests per worker in order to reduce number of
# restarts. When a test has been identified, it's sent to the worker
# with a message tagged 'TESTCASE'.
#
# When all tests are completed or if we abort test runs early, a message
# 'BYE' is sent to the worker.
sub run_test_server ($$$) {
  my ($server, $tests, $childs) = @_;

  my $num_failed_test   = 0; # Number of tests failed so far
  my $num_saved_cores   = 0; # Number of core files saved in vardir/log/ so far.
  my $num_saved_datadir = 0; # Number of datadirs saved in vardir/log/ so far.

  # Used as hint to CoreDump
  my $exe_mysqld = find_mysqld($basedir) || "";

  # Scheduler variables
  my $max_ndb = $ENV{MTR_MAX_NDB} || $childs / 2;
  $max_ndb = $childs if $max_ndb > $childs;
  $max_ndb = 1       if $max_ndb < 1;
  my $num_ndb_tests = 0;

  my $completed = [];
  my %running;
  my $result;

  my $completed_wid_count = 0;
  my $non_parallel_tests  = [];

  my $suite_timeout = start_timer(suite_timeout());

  my $s = IO::Select->new();
  $s->add($server);

  while (1) {
    mark_time_used('admin');
    # # Wake up once every second
    my @ready = $s->can_read(1);
    mark_time_idle();

    foreach my $sock (@ready) {
      if ($sock == $server) {
        # New client connected
        my $child = $sock->accept();
        mtr_verbose("Client connected");
        $s->add($child);
        print $child "HELLO\n";
      } else {
        my $line = <$sock>;
        if (!defined $line) {
          # Client disconnected
          mtr_verbose("Child closed socket");
          $s->remove($sock);
          if (--$childs == 0) {
            return $completed;
          }
          next;
        }
        chomp($line);

        if ($line eq 'TESTRESULT') {
          $result = My::Test::read_test($sock);

          # Report test status
          mtr_report_test($result);

          if ($result->is_failed()) {
            # Save the workers "savedir" in var/log
            my $worker_savedir  = $result->{savedir};
            my $worker_savename = basename($worker_savedir);
            my $savedir         = "$opt_vardir/log/$worker_savename";

            if ($opt_max_save_datadir > 0 &&
                $num_saved_datadir >= $opt_max_save_datadir) {
              mtr_report(" - skipping '$worker_savedir/'");
              rmtree($worker_savedir);
            } else {
              rename($worker_savedir, $savedir) if $worker_savedir ne $savedir;

              # Look for the test log file and put that in savedir location
              my $logfile     = "$result->{shortname}" . ".log";
              my $logfilepath = dirname($worker_savedir) . "/" . $logfile;
              move($logfilepath, $savedir);

              if ($opt_check_testcases &&
                  !defined $result->{'result_file'} &&
                  !$result->{timeout}) {
                mtr_report("Mysqltest client output from logfile");
                mtr_report("----------- MYSQLTEST OUTPUT START -----------\n");
                mtr_printfile($savedir . "/" . $logfile);
                mtr_report("\n------------ MYSQLTEST OUTPUT END -----------\n");
              }

              mtr_report(" - the logfile can be found in '$savedir/$logfile'");

              # Move any core files from e.g. mysqltest
              foreach my $coref (glob("core*"), glob("*.dmp")) {
                mtr_report(" - found '$coref', moving it to '$savedir'");
                move($coref, $savedir);
              }

              if ($opt_max_save_core > 0) {
                # Limit number of core files saved
                find(
                  { no_chdir => 1,
                    wanted   => sub {
                      my $core_file = $File::Find::name;
                      my $core_name = basename($core_file);

                      if (is_core_dump($core_name)) {
                        mtr_report(" - found '$core_name'",
                                   "($num_saved_cores/$opt_max_save_core)");

                        My::CoreDump->show($core_file, $exe_mysqld,
                                           $opt_parallel);

                        if ($num_saved_cores >= $opt_max_save_core) {
                          mtr_report(" - deleting it, already saved",
                                     "$opt_max_save_core");
                          unlink("$core_file");
                        } else {
                          mtr_compress_file($core_file) unless @opt_cases;
                        }
                        ++$num_saved_cores;
                      }
                    }
                  },
                  $savedir);
              }
            }

            resfile_print_test();
            $num_saved_datadir++;
            $num_failed_test++
              unless ($result->{retries} ||
                      $result->{exp_fail});

            if (!$opt_force) {
              # Test has failed, force is off
              push(@$completed, $result);
              return $completed unless $result->{'dont_kill_server'};
              # Prevent kill of server, to get valgrind report
              print $sock "BYE\n";
              next;
            } elsif ($opt_max_test_fail > 0 and
                     $num_failed_test >= $opt_max_test_fail) {
              push(@$completed, $result);
              mtr_report_stats("Too many failed", $completed, 1);
              mtr_report("Too many tests($num_failed_test) failed!",
                         "Terminating...");
              return undef;
            }
          }

          resfile_print_test();

          # Retry test run after test failure
          my $retries         = $result->{retries}  || 2;
          my $test_has_failed = $result->{failures} || 0;

          if ($test_has_failed and $retries <= $opt_retry) {
            # Test should be run one more time unless it has failed
            # too many times already
            my $tname    = $result->{name};
            my $failures = $result->{failures};

            if ($opt_retry > 1 and $failures >= $opt_retry_failure) {
              mtr_report("\nTest $tname has failed $failures times,",
                         "no more retries!\n");
            } else {
              mtr_report("\nRetrying test $tname, " .
                         "attempt($retries/$opt_retry)...\n");
              delete($result->{result});
              $result->{retries} = $retries + 1;
              $result->write_test($sock, 'TESTCASE');
              next;
            }
          }

          # Tests are already duplicated in the list if parallel value is
          # greater than 1. Following code is needed only when parallel
          # value is 1.
          if ($opt_parallel == 1) {
            # Repeat the test $opt_repeat number of times
            my $repeat = $result->{repeat} || 1;

            # Don't repeat if test was skipped
            if ($repeat < $opt_repeat &&
                $result->{'result'} ne 'MTR_RES_SKIPPED') {
              $result->{retries} = 0;
              $result->{rep_failures}++ if $result->{failures};
              $result->{failures} = 0;
              delete($result->{result});
              $result->{repeat} = $repeat + 1;
              $result->write_test($sock, 'TESTCASE');
              next;
            }
          }

          # Remove from list of running
          mtr_error("'", $result->{name}, "' is not known to be running")
            unless delete $running{ $result->key() };

          # Update scheduler variables
          $num_ndb_tests-- if ($result->{ndb_test});

          # Save result in completed list
          push(@$completed, $result);

        } elsif ($line eq 'START') {
          # 'START' is the initial message from a new worker, send first test
          ;
        } elsif ($line =~ /^SPENT/) {
          # 'SPENT' comes with numbers for how much time the worker spent in
          # various phases of execution, to be used when 'report-times' option
          # is enabled.
          add_total_times($line);
        } elsif ($line eq 'VALGREP' && ($opt_valgrind or $opt_sanitize)) {
          # 'VALGREP' means that the worker found some valgrind reports in the
          # server logs. This will cause the master to flag the pseudo test
          # valgrind_report as failed.
          $valgrind_reports = 1;
        } else {
          # Unknown message from worker
          mtr_error("Unknown response: '$line' from client");
        }

        # Find next test to schedule
        # - Try to use same configuration as worker used last time
        # - Limit number of parallel ndb tests
        my $next;
        my $second_best;

        for (my $i = 0 ; $i <= @$tests ; $i++) {
          my $t = $tests->[$i];
          last unless defined $t;

          if (run_testcase_check_skip_test($t)) {
            # Move the test to completed list
            push(@$completed, splice(@$tests, $i, 1));

            # Since the test at pos $i was taken away, next
            # test will also be at $i -> redo
            redo;
          }

          # Create a separate list for tests sourcing 'not_parallel.inc'
          # include file.
          if ($t->{'not_parallel'}) {
            push(@$non_parallel_tests, splice(@$tests, $i, 1));
            # Search for the next available test.
            redo;
          }

          # Limit number of parallell NDB tests
          if ($t->{ndb_test} and $num_ndb_tests >= $max_ndb) {
            next;
          }

          # Second best choice is the first that does not fulfill
          # any of the above conditions
          if (!defined $second_best) {
            $second_best = $i;
          }

          # Smart allocation of next test within this thread.
          if ($opt_reorder and $opt_parallel > 1 and defined $result) {
            my $wid = $result->{worker};
            # Reserved for other thread, try next
            next if (defined $t->{reserved} and $t->{reserved} != $wid);

            if (!defined $t->{reserved}) {
              # Force-restart not relevant when comparing *next* test
              $t->{criteria} =~ s/force-restart$/no-restart/;
              my $criteria = $t->{criteria};
              # Reserve similar tests for this worker, but not too many
              my $maxres = (@$tests - $i) / $opt_parallel + 1;

              for (my $j = $i + 1 ; $j <= $i + $maxres ; $j++) {
                my $tt = $tests->[$j];
                last unless defined $tt;
                last if $tt->{criteria} ne $criteria;
                $tt->{reserved} = $wid;
              }
            }
          }

          # At this point we have found next suitable test
          $next = splice(@$tests, $i, 1);
          last;
        }

        # Use second best choice if no other test has been found
        if (!$next and defined $second_best) {
          mtr_error("Internal error, second best too large($second_best)")
            if $second_best > $#$tests;
          $next = splice(@$tests, $second_best, 1);
          delete $next->{reserved};
        }

        if ($next) {
          # We don't need this any more
          delete $next->{criteria};
          $next->write_test($sock, 'TESTCASE');
          $running{ $next->key() } = $next;
          $num_ndb_tests++ if ($next->{ndb_test});
        } else {
          # Keep track of the number of child processes completed. Last
          # one will be used to run the non-parallel tests at the end.
          if ($completed_wid_count < $opt_parallel) {
            $completed_wid_count++;
          }

          # Check if there exist any non-parallel tests which should
          # be run using the last active worker process.
          if (int(@$non_parallel_tests) > 0 and
              $completed_wid_count == $opt_parallel) {
            # Fetch the next test to run from non_parallel_tests list
            $next = shift @$non_parallel_tests;

            # We don't need this any more
            delete $next->{criteria};

            $next->write_test($sock, 'TESTCASE');
            $running{ $next->key() } = $next;
            $num_ndb_tests++ if ($next->{ndb_test});
          } else {
            # No more test, tell child to exit
            print $sock "BYE\n";
          }
        }
      }
    }

    # Check if test suite timer expired
    if (has_expired($suite_timeout)) {
      mtr_report_stats("Timeout", $completed, 1);
      mtr_report("Test suite timeout! Terminating...");
      return undef;
    }
  }
}

# This is the main loop for the worker thread (which, as mentioned, is
# actually a separate process except on Windows).
#
# Its main loop reads messages from the main thread, which are either
# 'TESTCASE' with details on a test to run (also read with
# My::Test::read_test()) or 'BYE' which will make the worker clean up
# and send a 'SPENT' message. If running with valgrind, it also looks
# for valgrind reports and sends 'VALGREP' if any were found.
sub run_worker ($) {
  my ($server_port, $thread_num) = @_;

  $SIG{INT} = sub { exit(1); };

  # Connect to server
  my $server = new IO::Socket::INET(PeerAddr => 'localhost',
                                    PeerPort => $server_port,
                                    Proto    => 'tcp');
  mtr_error("Could not connect to server at port $server_port: $!")
    unless $server;

  # Set worker name
  report_option('name', "worker[$thread_num]");

  # Set different ports per thread
  set_build_thread_ports($thread_num);

  # Turn off verbosity in workers, unless explicitly specified
  report_option('verbose', undef) if ($opt_verbose == 0);

  environment_setup();

  # Read hello from server which it will send when shared
  # resources have been setup
  my $hello = <$server>;

  setup_vardir();
  check_running_as_root();

  if (using_extern()) {
    create_config_file_for_extern(%opts_extern);
  }

  # Ask server for first test
  print $server "START\n";

  mark_time_used('init');

  while (my $line = <$server>) {
    chomp($line);
    if ($line eq 'TESTCASE') {
      my $test = My::Test::read_test($server);

      # Clear comment and logfile, to avoid reusing them from previous test
      delete($test->{'comment'});
      delete($test->{'logfile'});

      # A sanity check. Should this happen often we need to look at it.
      if (defined $test->{reserved} && $test->{reserved} != $thread_num) {
        my $tres = $test->{reserved};
        mtr_warning("Test reserved for w$tres picked up by w$thread_num");
      }
      $test->{worker} = $thread_num if $opt_parallel > 1;

      run_testcase($test);

      # Send it back, now with results set
      $test->write_test($server, 'TESTRESULT');
      mark_time_used('restart');
    } elsif ($line eq 'BYE') {
      mtr_report("Server said BYE");
      stop_all_servers($opt_shutdown_timeout);
      mark_time_used('restart');

      my $valgrind_reports = 0;
      if ($opt_valgrind_mysqld or $opt_sanitize) {
        $valgrind_reports = valgrind_exit_reports();
        print $server "VALGREP\n" if $valgrind_reports;
      }

      if ($opt_gprof) {
        gprof_collect(find_mysqld($basedir), keys %gprof_dirs);
      }

      mark_time_used('admin');
      print_times_used($server, $thread_num);
      exit($valgrind_reports);
    } else {
      mtr_error("Could not understand server, '$line'");
    }
  }

  stop_all_servers();
  exit(1);
}

# Create a directory to store build thread id files
sub create_unique_id_dir() {
  if (IS_WINDOWS) {
    # Try to use machine-wide directory location for unique IDs,
    # $ALLUSERSPROFILE . IF it is not available, fallback to $TEMP
    # which is typically a per-user temporary directory
    if (exists $ENV{'ALLUSERSPROFILE'} && -w $ENV{'ALLUSERSPROFILE'}) {
      $build_thread_id_dir = $ENV{'ALLUSERSPROFILE'} . "/mysql-unique-ids";
    } else {
      $build_thread_id_dir = $ENV{'TEMP'} . "/mysql-unique-ids";
    }
  } else {
    $build_thread_id_dir = "/tmp/mysql-unique-ids";
  }

  # Check if directory already exists
  if (!-d $build_thread_id_dir) {
    # If there is a file with the reserved directory name, just
    # delete the file.
    if (-e $build_thread_id_dir) {
      unlink($build_thread_id_dir);
    }

    mkdir $build_thread_id_dir;
    chmod 0777, $build_thread_id_dir;

    die "Can't create directory $build_thread_id_dir: $!"
      if (!-d $build_thread_id_dir);
  }
}

# Remove all the unique files created to reserve ports.
sub clean_unique_id_dir () {
  open(FH, "<", $build_thread_id_file) or
    die "Can't open file $build_thread_id_file: $!";

  while (<FH>) {
    chomp($_);
    next if ($_ =~ /# Unique id file paths/);
    unlink $_ or warn "Cannot unlink file $_ : $!";
  }

  close(FH);
  unlink($build_thread_id_file) or
    die "Can't delete file $build_thread_id_file: $!";
}

# Remove redundant entries from build thread id file.
sub remove_redundant_thread_id_file_locations() {
  my $build_thread_id_tmp_file =
    "$build_thread_id_dir/" . $$ . "_unique_ids_tmp.log";

  open(RH, "<", $build_thread_id_file);
  open(WH, ">", $build_thread_id_tmp_file);

  my %file_location;
  while (<RH>) {
    print WH if not $file_location{$_}++;
  }

  close(RH);
  close(WH);

  File::Copy::move($build_thread_id_tmp_file, $build_thread_id_file);
}

sub ignore_option {
  my ($opt, $value) = @_;
  mtr_report("Ignoring option '$opt'");
}

# Setup any paths that are $opt_vardir related
sub set_vardir {
  my ($vardir) = @_;

  $opt_vardir        = $vardir;
  $path_vardir_trace = $opt_vardir;

  # Chop off any "c:", DBUG likes a unix path ex: c:/src/... => /src/...
  $path_vardir_trace =~ s/^\w://;

  # Location of my.cnf that all clients use
  $path_config_file = "$opt_vardir/my.cnf";

  $path_testlog         = "$opt_vardir/log/mysqltest.log";
  $path_current_testlog = "$opt_vardir/log/current_test";
}

sub print_global_resfile {
  resfile_global("bootstrap",        \@opt_extra_bootstrap_opt);
  resfile_global("callgrind",        $opt_callgrind ? 1 : 0);
  resfile_global("check-testcases",  $opt_check_testcases ? 1 : 0);
  resfile_global("compress",         $opt_compress ? 1 : 0);
  resfile_global("cursor-protocol",  $opt_cursor_protocol ? 1 : 0);
  resfile_global("debug",            $opt_debug ? 1 : 0);
  resfile_global("fast",             $opt_fast ? 1 : 0);
  resfile_global("force-restart",    $opt_force_restart ? 1 : 0);
  resfile_global("gcov",             $opt_gcov ? 1 : 0);
  resfile_global("gprof",            $opt_gprof ? 1 : 0);
  resfile_global("helgrind",         $opt_helgrind ? 1 : 0);
  resfile_global("max-connections",  $opt_max_connections);
  resfile_global("mem",              $opt_mem ? 1 : 0);
  resfile_global("mysqld",           \@opt_extra_mysqld_opt);
  resfile_global("mysqltest",        \@opt_extra_mysqltest_opt);
  resfile_global("no-skip",          $opt_no_skip ? 1 : 0);
  resfile_global("parallel",         $opt_parallel);
  resfile_global("product",          "MySQL");
  resfile_global("ps-protocol",      $opt_ps_protocol ? 1 : 0);
  resfile_global("reorder",          $opt_reorder ? 1 : 0);
  resfile_global("repeat",           $opt_repeat);
  resfile_global("sanitize",         $opt_sanitize ? 1 : 0);
  resfile_global("shutdown-timeout", $opt_shutdown_timeout ? 1 : 0);
  resfile_global("sleep",            $opt_sleep);
  resfile_global("sp-protocol",      $opt_sp_protocol ? 1 : 0);
  resfile_global("ssl",              $opt_ssl ? 1 : 0);
  resfile_global("start_time",       isotime $^T);
  resfile_global("suite-opt",        $opt_suite_opt);
  resfile_global("suite-timeout",    $opt_suite_timeout);
  resfile_global("summary-report",   $opt_summary_report);
  resfile_global("test-progress",    $opt_test_progress ? 1 : 0);
  resfile_global("testcase-timeout", $opt_testcase_timeout);
  resfile_global("tmpdir",           $opt_tmpdir);
  resfile_global("user",             $opt_user);
  resfile_global("user_id",          $<);
  resfile_global("valgrind",         $opt_valgrind ? 1 : 0);
  resfile_global("vardir",           $opt_vardir);
  resfile_global("view-protocol",    $opt_view_protocol ? 1 : 0);
  resfile_global("warnings",         $opt_warnings ? 1 : 0);
  resfile_global("xml-report",       $opt_xml_report);

  # Somewhat hacky code to convert numeric version back to dot notation
  my $v1 = int($mysql_version_id / 10000);
  my $v2 = int(($mysql_version_id % 10000) / 100);
  my $v3 = $mysql_version_id % 100;
  resfile_global("version", "$v1.$v2.$v3");
}

# Parses the command line arguments.
#
# Any new options added must be listed in the %options hash table.
# After parsing, there's a long list of sanity checks, handling of
# option inter-dependencies and setting of global variables like
# $basedir and $bindir.
sub command_line_setup {
  my $opt_comment;
  my $opt_usage;
  my $opt_list_options;

  # Read the command line options
  # Note: Keep list in sync with usage at end of this file
  Getopt::Long::Configure("pass_through");
  my %options = (
    # Control what engine/variation to run
    'compress'              => \$opt_compress,
    'cursor-protocol'       => \$opt_cursor_protocol,
    'explain-protocol'      => \$opt_explain_protocol,
    'json-explain-protocol' => \$opt_json_explain_protocol,
    'opt-trace-protocol'    => \$opt_trace_protocol,
    'ps-protocol'           => \$opt_ps_protocol,
    'skip-ssl'              => sub { $opt_ssl = 0; $ssl_supported = 0; },
    'sp-protocol'           => \$opt_sp_protocol,
    'ssl|with-openssl'      => \$opt_ssl,
    'view-protocol'         => \$opt_view_protocol,
    'vs-config=s'           => \$opt_vs_config,

    # Max number of parallel threads to use
    'parallel=s' => \$opt_parallel,

    # Option to run the tests sourcing 'not_parallel.inc' file
    'non-parallel-test' => \$opt_non_parallel_test,

    # Config file to use as template for all tests
    'defaults-file=s' => \&collect_option,

    # Extra config file to append to all generated configs
    'defaults-extra-file=s' => \&collect_option,

    # Control what test suites or cases to run
    'big-test'                 => \$opt_big_test,
    'combination=s'            => \@opt_combinations,
    'do-suite=s'               => \$opt_do_suite,
    'do-test=s'                => \&collect_option,
    'force'                    => \$opt_force,
    'ndb|include-ndbcluster'   => \$opt_include_ndbcluster,
    'no-skip'                  => \$opt_no_skip,
    'only-big-test'            => \$opt_only_big_test,
    'skip-combinations'        => \&collect_option,
    'skip-im'                  => \&ignore_option,
    'skip-ndbcluster|skip-ndb' => \$opt_skip_ndbcluster,
    'skip-rpl'                 => \&collect_option,
    'skip-sys-schema'          => \$opt_skip_sys_schema,
    'skip-test=s'              => \&collect_option,
    'start-from=s'             => \&collect_option,
    'suite|suites=s'           => \$opt_suites,
    'with-ndbcluster-only'     => \&collect_option,

    # Specify ports
    'build-thread|mtr-build-thread=i' => \$opt_build_thread,
    'mysqlx-port=i'                   => \$opt_mysqlx_baseport,
    'port-base|mtr-port-base=i'       => \$opt_port_base,

    # Test case authoring
    'check-testcases!' => \$opt_check_testcases,
    'mark-progress'    => \$opt_mark_progress,
    'record'           => \$opt_record,
    'test-progress:1'  => \$opt_test_progress,

    # Extra options used when starting mysqld
    'mysqld=s'     => \@opt_extra_mysqld_opt,
    'mysqld-env=s' => \@opt_mysqld_envs,

    # Extra options used when bootstrapping mysqld
    'bootstrap=s' => \@opt_extra_bootstrap_opt,

    # Run test on running server
    'extern=s' => \%opts_extern,    # Append to hash

    # Extra options used when running test clients
    'mysqltest=s' => \@opt_extra_mysqltest_opt,

    # Debugging
    'boot-dbx'           => \$opt_boot_dbx,
    'boot-ddd'           => \$opt_boot_ddd,
    'boot-gdb'           => \$opt_boot_gdb,
    'client-dbx'         => \$opt_client_dbx,
    'client-ddd'         => \$opt_client_ddd,
    'client-debugger=s'  => \$opt_client_debugger,
    'client-gdb'         => \$opt_client_gdb,
    'client-lldb'        => \$opt_client_lldb,
    'dbx'                => \$opt_dbx,
    'ddd'                => \$opt_ddd,
    'debug'              => \$opt_debug,
    'debug-common'       => \$opt_debug_common,
    'debug-server'       => \$opt_debug_server,
    'debugger=s'         => \$opt_debugger,
    'gdb'                => \$opt_gdb,
    # For using gnome-terminal when using --gdb option
    'gterm'              => \$opt_gterm,
    'lldb'               => \$opt_lldb,
    'manual-boot-gdb'    => \$opt_manual_boot_gdb,
    'manual-dbx'         => \$opt_manual_dbx,
    'manual-ddd'         => \$opt_manual_ddd,
    'manual-debug'       => \$opt_manual_debug,
    'manual-gdb'         => \$opt_manual_gdb,
    'manual-lldb'        => \$opt_manual_lldb,
    'max-save-core=i'    => \$opt_max_save_core,
    'max-save-datadir=i' => \$opt_max_save_datadir,
    'max-test-fail=i'    => \$opt_max_test_fail,
    'strace-client'      => \$opt_strace_client,
    'strace-server'      => \$opt_strace_server,

    # Coverage, profiling etc
    'callgrind'             => \$opt_callgrind,
    'debug-sync-timeout=i'  => \$opt_debug_sync_timeout,
    'gcov'                  => \$opt_gcov,
    'gprof'                 => \$opt_gprof,
    'helgrind'              => \$opt_helgrind,
    'sanitize'              => \$opt_sanitize,
    'valgrind-clients'      => \$opt_valgrind_clients,
    'valgrind-mysqld'       => \$opt_valgrind_mysqld,
    'valgrind-mysqltest'    => \$opt_valgrind_mysqltest,
    'valgrind-option=s'     => \@valgrind_args,
    'valgrind-path=s'       => \$opt_valgrind_path,
    'valgrind|valgrind-all' => \$opt_valgrind,
    'valgrind-options=s'    => sub {
      my ($opt, $value) = @_;
      # Deprecated option unless it's what we know pushbuild uses
      if (option_equals($value, "--gen-suppressions=all --show-reachable=yes"))
      {
        push(@valgrind_args, $_) for (split(' ', $value));
        return;
      }
      die("--valgrind-options=s is deprecated. Use ",
          "--valgrind-option=s, to be specified several",
          " times if necessary");
    },

    # Directories
    'clean-vardir'    => \$opt_clean_vardir,
    'client-bindir=s' => \$path_client_bindir,
    'client-libdir=s' => \$path_client_libdir,
    'mem'             => \$opt_mem,
    'tmpdir=s'        => \$opt_tmpdir,
    'vardir=s'        => \$opt_vardir,

    # Misc
    'charset-for-testdb=s'  => \$opt_charset_for_testdb,
    'colored-diff'          => \$opt_colored_diff,
    'comment=s'             => \$opt_comment,
    'default-myisam!'       => \&collect_option,
    'disk-usage!'           => \&report_option,
    'enable-disabled'       => \&collect_option,
    'fast'                  => \$opt_fast,
    'force-restart'         => \$opt_force_restart,
    'help|h'                => \$opt_usage,
    'max-connections=i'     => \$opt_max_connections,
    'print-testcases'       => \&collect_option,
    'reorder!'              => \$opt_reorder,
    'repeat=i'              => \$opt_repeat,
    'report-features'       => \$opt_report_features,
    'report-times'          => \$opt_report_times,
    'report-unstable-tests' => \$opt_report_unstable_tests,
    'result-file'           => \$opt_resfile,
    'retry-failure=i'       => \$opt_retry_failure,
    'retry=i'               => \$opt_retry,
    'shutdown-timeout=i'    => \$opt_shutdown_timeout,
    'sleep=i'               => \$opt_sleep,
    'start'                 => \$opt_start,
    'start-and-exit'        => \$opt_start_exit,
    'start-dirty'           => \$opt_start_dirty,
    'stress=s'              => \$opt_stress,
    'suite-opt=s'           => \$opt_suite_opt,
    'suite-timeout=i'       => \$opt_suite_timeout,
    'testcase-timeout=i'    => \$opt_testcase_timeout,
    'timediff'              => \&report_option,
    'timer!'                => \&report_option,
    'timestamp'             => \&report_option,
    'unit-tests!'           => \$opt_ctest,
    'unit-tests-report!'    => \$opt_ctest_report,
    'user-args'             => \$opt_user_args,
    'user=s'                => \$opt_user,
    'verbose'               => \$opt_verbose,
    'verbose-restart'       => \&report_option,
    'wait-all'              => \$opt_wait_all,
    'warnings!'             => \$opt_warnings,

    # list-options is internal, not listed in help
    'do-test-list=s'   => \$opt_do_test_list,
    'list-options'     => \$opt_list_options,
    'skip-test-list=s' => \$opt_skip_test_list,
    'summary-report=s' => \$opt_summary_report,
    'xml-report=s'     => \$opt_xml_report);

  GetOptions(%options) or usage("Can't read options");

  usage("") if $opt_usage;
  list_options(\%options) if $opt_list_options;

  # Setup verbosity if verbose option is enabled.
  if ($opt_verbose) {
    report_option('verbose', $opt_verbose);
  }

  if (-d "../sql") {
    $source_dist = 1;
  }

  # Find the absolute path to the test directory
  $glob_mysql_test_dir = cwd();
  if ($glob_mysql_test_dir =~ / /) {
    die("Working directory \"$glob_mysql_test_dir\" contains space\n" .
        "Bailing out, cannot function properly with space in path");
  }

  if (IS_CYGWIN) {
    # Use mixed path format i.e c:/path/to/
    $glob_mysql_test_dir = mixed_path($glob_mysql_test_dir);
  }

  # In most cases, the base directory we find everything relative to,
  # is the parent directory of the "mysql-test" directory. For source
  # distributions, TAR binary distributions and some other packages.
  $basedir = dirname($glob_mysql_test_dir);

  # In the RPM case, binaries and libraries are installed in the
  # default system locations, instead of having our own private base
  # directory. And we install "/usr/share/mysql-test". Moving up one
  # more directory relative to "mysql-test" gives us a usable base
  # directory for RPM installs.
  if (!$source_dist and !-d "$basedir/bin") {
    $basedir = dirname($basedir);
  }

  # Respect MTR_BINDIR variable, which is typically set in to the
  # build directory in out-of-source builds.
  $bindir = $ENV{MTR_BINDIR} || $basedir;

  # Look for the client binaries directory
  if ($path_client_bindir) {
    # --client-bindir=path set on command line, check that the path exists
    $path_client_bindir = mtr_path_exists($path_client_bindir);
  } else {
    $path_client_bindir =
      mtr_path_exists(vs_config_dirs('runtime_output_directory', ''),
                      "$bindir/bin");
  }

  if (using_extern()) {
    # Connect to the running mysqld and find out what it supports
    collect_mysqld_features_from_running_server();
  } else {
    # Run the mysqld to find out what features are available
    collect_mysqld_features();
  }

  # Look for language files and charsetsdir, use same share
  $path_language = mtr_path_exists("$bindir/share/mysql", "$bindir/share");
  my $path_share = $path_language;

  @share_locations =
    ("share/mysql-" . $mysql_base_version, "share/mysql", "share");

  $path_charsetsdir = my_find_dir($basedir, \@share_locations, "charsets");

  ($auth_plugin) = find_plugin("auth_test_plugin", "plugin_output_directory");

  # On windows, backslashes in the file name argument to "load data
  # infile" statement should be specified either as forward slashes or
  # doubled backslashes. If vardir path contains backslashes,
  # "check-warnings.test" will fail with parallel > 1, because the
  # path to error log file is calculated using vardir path and this
  # path is used with "load data infile" statement.
  # Replace '\' with '/' on windows.
  $opt_vardir =~ s/\\/\//g if (defined $opt_vardir and IS_WINDOWS);

  # --debug[-common] implies we run debug server
  $opt_debug_server = 1 if $opt_debug || $opt_debug_common;

  if ($opt_comment) {
    mtr_report();
    mtr_print_thick_line('#');
    mtr_report("# $opt_comment");
    mtr_print_thick_line('#');
  }

  foreach my $arg (@ARGV) {
    if ($arg =~ /^--skip-/) {
      push(@opt_extra_mysqld_opt, $arg);
    } elsif ($arg =~ /^--$/) {
      # It is an effect of setting 'pass_through' in option processing
      # that the lone '--' separating options from arguments survives,
      # simply ignore it.
    } elsif ($arg =~ /^-/) {
      usage("Invalid option \"$arg\"");
    } else {
      push(@opt_cases, $arg);
    }
  }

  # Find out type of logging that are being used
  foreach my $arg (@opt_extra_mysqld_opt) {
    if ($arg =~ /binlog[-_]format=(\S+)/) {
      # Save this for collect phase
      collect_option('binlog-format', $1);
      mtr_report("Using binlog format '$1'");
    }
  }

  if ($opt_test_progress != 0 and $opt_test_progress != 1) {
    mtr_error("Invalid value '$opt_test_progress' for option 'test-progress'.");
  }

  # Read the file and store it in a string.
  if ($opt_no_skip) {
    $excluded_string = '';
    my @noskip_exclude_lists = ('include/excludenoskip.list');
    my $i_noskip_exclude_list =
      '../internal/mysql-test/include/i_excludenoskip.list';
    push(@noskip_exclude_lists, $i_noskip_exclude_list)
      if (-e $i_noskip_exclude_list);

    foreach my $excludedList (@noskip_exclude_lists) {
      open(my $fh, '<', $excludedList) or
        die "no-skip option cannot run without '$excludedList' $!";
      while (<$fh>) {
        chomp $_;
        $excluded_string .= $_ . "," unless ($_ =~ /^\s*$/ or $_ =~ /^#/);
      }
      close $fh;
    }
    chop $excluded_string;
  }

  # Find out default storage engine being used(if any)
  foreach my $arg (@opt_extra_mysqld_opt) {
    if ($arg =~ /default[-_]storage[-_]engine=(\S+)/) {
      # Save this for collect phase
      collect_option('default-storage-engine', $1);
      mtr_report("Using default engine '$1'");
    }
    if ($arg =~ /default[-_]tmp-storage[-_]engine=(\S+)/) {
      # Save this for collect phase
      collect_option('default-tmp-storage-engine', $1);
      mtr_report("Using default tmp engine '$1'");
    }
  }

  if ($opt_port_base ne "auto") {
    if (my $rem = $opt_port_base % 10) {
      mtr_warning("Port base $opt_port_base rounded down to multiple of 10");
      $opt_port_base -= $rem;
    }
    $opt_build_thread = $opt_port_base / 10 - 1000;
  }

  # Check if we should speed up tests by trying to run on tmpfs
  if ($opt_mem) {
    mtr_error("Can't use --mem and --vardir at the same time ")
      if $opt_vardir;

    mtr_error("Can't use --mem and --tmpdir at the same time ")
      if $opt_tmpdir;

    # Disable '--mem' option on Windows
    if (IS_WINDOWS) {
      mtr_report("Turning off '--mem' option since it is not supported " .
                 "on Windows.");
      $opt_mem = undef;
    }
    # Disable '--mem' option on MacOS
    elsif (IS_MAC) {
      mtr_report(
         "Turning off '--mem' option since it is not supported " . "on MacOS.");
      $opt_mem = undef;
    } else {
      # Search through the list of locations that are known
      # to be "fast disks" to find a suitable location.
      my @tmpfs_locations = ("/dev/shm", "/run/shm", "/tmp");

      # Value set for env variable MTR_MEM=[DIR] is looked as first location.
      unshift(@tmpfs_locations, $ENV{'MTR_MEM'}) if defined $ENV{'MTR_MEM'};

      foreach my $fs (@tmpfs_locations) {
        if (-d $fs and !-l $fs) {
          my $template = "var_${opt_build_thread}_XXXX";
          $opt_mem = tempdir($template, DIR => $fs, CLEANUP => 0);
          last;
        }
      }

      # Check if opt_mem is set to any of the built-in list of tmpfs
      # locations (/dev/shm, /run/shm, /tmp).
      if ($opt_mem eq 1) {
        mtr_report("Couldn't find any of the built-in list of tmpfs " .
                   "locations(/dev/shm, /run/shm, /tmp), turning off " .
                   "'--mem' option.");
        $opt_mem = undef;
      }
    }
  }

  # Set the "var/" directory, the base for everything else
  if (defined $ENV{MTR_BINDIR}) {
    $default_vardir = "$ENV{MTR_BINDIR}/mysql-test/var";
  } else {
    $default_vardir = "$glob_mysql_test_dir/var";
  }

  if (!$opt_vardir) {
    $opt_vardir = $default_vardir;
  }

  # We make the path absolute, as the server will do a chdir() before usage
  unless ($opt_vardir =~ m,^/, or
          (IS_WINDOWS and $opt_vardir =~ m,^[a-z]:[/\\],i)) {
    # Make absolute path, relative test dir
    $opt_vardir = "$glob_mysql_test_dir/$opt_vardir";
  }

  set_vardir($opt_vardir);

  # Check if "parallel" options is set
  if (not defined $opt_parallel) {
    # Set parallel value to 1
    $opt_parallel = 1;
  } else {
    my $valid_parallel_value = 1;
    # Check if parallel value is a positive number or "auto".
    if ($opt_parallel =~ /^[0-9]+$/) {
      # Numeric value, can't be less than '1'
      $valid_parallel_value = 0 if ($opt_parallel < 1);
    } else {
      # String value and should be "auto"
      $valid_parallel_value = 0 if ($opt_parallel ne "auto");
    }

    mtr_error("Invalid value '$opt_parallel' for '--parallel' option, " .
              "use 'auto' or a positive number.")
      if !$valid_parallel_value;
  }

  # Set the "tmp" directory
  if (!$opt_tmpdir) {
    $opt_tmpdir = "$opt_vardir/tmp" unless $opt_tmpdir;

    my $res = check_socket_path_length("$opt_tmpdir/mysql_testsocket.sock",
                                       $opt_parallel);

    if ($res) {
      mtr_report("Too long tmpdir path '$opt_tmpdir'",
                 " creating a shorter one...");

      # Create temporary directory in standard location for temporary files
      $opt_tmpdir = tempdir(TMPDIR => 1, CLEANUP => 0);
      mtr_report(" - Using tmpdir: '$opt_tmpdir'\n");

      # Remember pid that created dir so it's removed by correct process
      $opt_tmpdir_pid = $$;
    }
  }

  # Remove ending slash if any
  $opt_tmpdir =~ s,/+$,,;

  # fast option
  if ($opt_fast) {
    # Kill processes instead of nice shutdown
    $opt_shutdown_timeout = 0;
  }

  # Big test flags
  if ($opt_only_big_test and $opt_big_test) {
    # Disabling only-big-test option if both big-test and
    # only-big-test options are passed.
    mtr_report("Turning off --only-big-test");
    $opt_only_big_test = 0;
  }

  # Enable --big-test and option when test cases are specified command line.
  if (@opt_cases) {
    $opt_big_test = 1 if !$opt_big_test;
  }

  $ENV{'BIG_TEST'} = 1 if ($opt_big_test or $opt_only_big_test);

  # Gcov flag
  if (($opt_gcov or $opt_gprof) and !$source_dist) {
    mtr_error("Coverage test needs the source - please use source dist");
  }

  # Check debug related options
  if ($opt_gdb ||
      $opt_client_gdb      ||
      $opt_ddd             ||
      $opt_client_ddd      ||
      $opt_manual_gdb      ||
      $opt_lldb            ||
      $opt_manual_lldb     ||
      $opt_manual_ddd      ||
      $opt_manual_debug    ||
      $opt_dbx             ||
      $opt_client_dbx      ||
      $opt_manual_dbx      ||
      $opt_debugger        ||
      $opt_client_debugger ||
      $opt_manual_boot_gdb) {
    # Indicate that we are using debugger
    $glob_debugger = 1;

    if (using_extern()) {
      mtr_error("Can't use --extern when using debugger");
    }

    # Set one week timeout (check-testcase timeout will be 1/10th)
    $opt_testcase_timeout = 7 * 24 * 60;
    $opt_suite_timeout    = 7 * 24 * 60;
    $opt_shutdown_timeout = 24 * 60;         # One day to shutdown
    $opt_shutdown_timeout = 24 * 60;
    $opt_start_timeout    = 24 * 60 * 60;    # One day for PID file creation
  }

  # Modified behavior with --start options
  if ($opt_start or $opt_start_dirty or $opt_start_exit) {
    collect_option('quick-collect', 1);
    $start_only = 1;
  }

  # Check use of user-args
  if ($opt_user_args) {
    mtr_error("--user-args only valid with --start options")
      unless $start_only;
    mtr_error("--user-args cannot be combined with named suites or tests")
      if $opt_suites || @opt_cases;
  }

  # Set default values for opt_ctest (--unit-tests)
  if ($opt_ctest == -1) {
    if (defined $opt_ctest_report && $opt_ctest_report) {
      # Turn on --unit-tests by default if --unit-tests-report is used
      $opt_ctest = 1;
    } elsif ($opt_suites || @opt_cases) {
      # Don't run ctest if tests or suites named
      $opt_ctest = 0;
    } elsif (defined $ENV{PB2WORKDIR}) {
      # Override: disable if running in the PB test environment
      $opt_ctest = 0;
    }
  }

  # Check use of wait-all
  if ($opt_wait_all && !$start_only) {
    mtr_error("--wait-all can only be used with --start options");
  }

  # Gather stress-test options and modify behavior
  if ($opt_stress) {
    $opt_stress =~ s/,/ /g;
    $opt_user_args = 1;
    mtr_error("--stress cannot be combined with named ordinary suites or tests")
      if $opt_suites || @opt_cases;

    $opt_suites       = "stress";
    @opt_cases        = ("wrapper");
    $ENV{MST_OPTIONS} = $opt_stress;
    $opt_ctest        = 0;
  }

  # Check timeout arguments
  mtr_error("Invalid value '$opt_testcase_timeout' supplied " .
            "for option --testcase-timeout")
    if ($opt_testcase_timeout <= 0);
  mtr_error("Invalid value '$opt_suite_timeout' supplied " .
            "for option --testsuite-timeout")
    if ($opt_suite_timeout <= 0);

  # Check trace protocol option
  if ($opt_trace_protocol) {
    push(@opt_extra_mysqld_opt, "--optimizer_trace=enabled=on,one_line=off");
    # Some queries yield big traces:
    push(@opt_extra_mysqld_opt, "--optimizer-trace-max-mem-size=1000000");
  }

  # Check valgrind arguments
  if ($opt_valgrind or $opt_valgrind_path or @valgrind_args) {
    mtr_report("Turning on valgrind for all executables");
    $opt_valgrind        = 1;
    $opt_valgrind_mysqld = 1;
    # Enable this when mysqlpump and mysqlbinlog are fixed.
    # $opt_valgrind_clients = 1;
    $opt_valgrind_mysqltest = 1;

    # Increase the timeouts when running with valgrind
    $opt_testcase_timeout   *= 10;
    $opt_suite_timeout      *= 6;
    $opt_start_timeout      *= 10;
    $opt_debug_sync_timeout *= 10;
  } elsif ($opt_valgrind_mysqld) {
    mtr_report("Turning on valgrind for mysqld(s) only");
    $opt_valgrind = 1;
  } elsif ($opt_valgrind_clients) {
    mtr_report("Turning on valgrind for test clients");
    $opt_valgrind = 1;
  } elsif ($opt_valgrind_mysqltest) {
    mtr_report("Turning on valgrind for mysqltest and mysql_client_test only");
    $opt_valgrind = 1;
  }

  if ($opt_callgrind) {
    mtr_report("Turning on valgrind with callgrind for mysqld(s)");
    $opt_valgrind        = 1;
    $opt_valgrind_mysqld = 1;

    push(@valgrind_args, "--tool=callgrind", "--trace-children=yes");

    # Increase the timeouts when running with callgrind
    $opt_testcase_timeout   *= 10;
    $opt_suite_timeout      *= 6;
    $opt_start_timeout      *= 10;
    $opt_debug_sync_timeout *= 10;
  }

  if ($opt_helgrind) {
    mtr_report("Turning on valgrind with helgrind for mysqld(s)");
    $opt_valgrind        = 1;
    $opt_valgrind_mysqld = 1;

    push(@valgrind_args, "--tool=helgrind");

    # Checking for warnings takes too long time currently.
    mtr_report("Turning off --warnings to save time when helgrinding");
    $opt_warnings = 0;
  }

  if ($opt_valgrind) {
    # Default to --tool=memcheck if no other tool has been explicitly
    # specified. From >= 2.1.2, this option is needed
    if ((!@valgrind_args and !$opt_helgrind) or !grep(/^--tool=/, @valgrind_args)) {
      # Set default valgrind options for memcheck, can be overriden by user
      unshift(@valgrind_args,
              ("--tool=memcheck", "--num-callers=16", "--show-reachable=yes"));
    }

    # Add suppression file if not specified
    if (!grep(/^--suppressions=/, @valgrind_args)) {
      push(@valgrind_args,
           "--suppressions=${glob_mysql_test_dir}/valgrind.supp")
        if -f "$glob_mysql_test_dir/valgrind.supp";
    }

    # Don't add --quiet; you will loose the summary reports.
    mtr_report("Running valgrind with options \"",
               join(" ", @valgrind_args), "\"");

    # Turn off check testcases to save time
    mtr_report("Turning off --check-testcases to save time when valgrinding");
    $opt_check_testcases = 0;
  }

  if ($opt_debug_common) {
    $opt_debug = 1;
    $debug_d   = "d,query,info,error,enter,exit";
  }

  if ($opt_strace_server && ($^O ne "linux")) {
    $opt_strace_server = 0;
    mtr_warning("Strace only supported in Linux ");
  }

  if ($opt_strace_client && ($^O ne "linux")) {
    $opt_strace_client = 0;
    mtr_warning("Strace only supported in Linux ");
  }

  mtr_report("Checking supported features...");

  check_debug_support(\%mysqld_variables);
  check_ndbcluster_support(\%mysqld_variables);
  check_ssl_support();

  executable_setup();
}

# To make it easier for different devs to work on the same host, an
# environment variable can be used to control all ports. A small number
# is to be used, 0 - 16 or similar.
#
# Note the MASTER_MYPORT has to be set the same in all 4.x and 5.x
# versions of this script, else a 4.0 test run might conflict with a
# 5.1 test run, even if different MTR_BUILD_THREAD is used. This means
# all port numbers might not be used in this version of the script.
#
# Also note the limitation of ports we are allowed to hand out. This
# differs between operating systems and configuration, see
# http://www.ncftp.com/ncftpd/doc/misc/ephemeral_ports.html
# But a fairly safe range seems to be 5001 - 32767
sub set_build_thread_ports($) {
  my $thread = shift || 0;

  # Number of unique build threads needed per MTR thread.
  my $build_threads_per_thread = int($ports_per_thread / 10);

  if (lc($opt_build_thread) eq 'auto') {
    # Start searching for build thread ids from here
    $build_thread = 300;
    my $max_parallel = $opt_parallel * $build_threads_per_thread;

    # Calucalte the upper limit value for build thread id
    my $build_thread_upper =
      $max_parallel > 39 ? $max_parallel + int($max_parallel / 2) : 49;

    # Check the number of available processors and accordingly set
    # the upper limit value for the build thread id.
    $build_thread_upper =
      $build_thread + ($ENV{NUMBER_OF_CPUS} > $build_thread_upper ?
                         $ENV{NUMBER_OF_CPUS} + int($ENV{NUMBER_OF_CPUS} / 2) :
                         $build_thread_upper);

    my $found_free = 0;
    while (!$found_free) {
      $build_thread = mtr_get_unique_id($build_thread, $build_thread_upper,
                                        $build_threads_per_thread);

      if (!defined $build_thread) {
        mtr_error("Could not get a unique build thread id");
      }

      for (my $i = 0 ; $i < $build_threads_per_thread ; $i++) {
        $found_free = check_ports_free($build_thread + $i);
        last if !$found_free;
      }

      # If not free, release and try from next number
      if (!$found_free) {
        mtr_release_unique_id();
        $build_thread++;
      }
    }
  } else {
    $build_thread =
      $opt_build_thread + ($thread - 1) * $build_threads_per_thread;
    for (my $i = 0 ; $i < $build_threads_per_thread ; $i++) {
      if (!check_ports_free($build_thread + $i)) {
        # Some port was not free(which one has already been printed)
        mtr_error("Some port(s) was not free");
      }
    }
  }

  $ENV{MTR_BUILD_THREAD} = $build_thread;

  # Calculate baseport
  $baseport = $build_thread * 10 + 10000;

  if (lc($opt_mysqlx_baseport) eq "auto") {
    if ($ports_per_thread > 10) {
      # Reserving last 10 ports in the current port range for X plugin.
      $mysqlx_baseport = $baseport + $ports_per_thread - 10;
    } else {
      # Reserving the last port in the range for X plugin
      $mysqlx_baseport = $baseport + 9;
    }
  } else {
    $mysqlx_baseport = $opt_mysqlx_baseport;
  }

  if ($baseport < 5001 or $baseport + $ports_per_thread - 1 >= 32767) {
    mtr_error("MTR_BUILD_THREAD number results in a port",
              "outside 5001 - 32767",
              "($baseport - $baseport + $ports_per_thread - 1)");
  }

  mtr_report("Using MTR_BUILD_THREAD $build_thread,",
       "with reserved ports $baseport.." . ($baseport + $ports_per_thread - 1));
}

# Runs a mysqld with options --verbose --help and extracts version
# number and variables from the output; variables are put into the
# $mysqld_variables hash to be used later, to determine if we have
# support for this or that feature.
sub collect_mysqld_features {
  my $found_variable_list_start = 0;
  my $use_tmpdir;
  if (defined $opt_tmpdir and -d $opt_tmpdir) {
    # Create the tempdir in $opt_tmpdir
    $use_tmpdir = $opt_tmpdir;
  }
  my $tmpdir = tempdir(CLEANUP => 0,
                       DIR     => $use_tmpdir);

  # Execute "mysqld --no-defaults --help --verbose" to get a list of
  # all features and settings. '--no-defaults' and '--skip-grant-tables'
  # are to avoid loading system-wide configs and plugins. '--datadir
  # must exist, mysqld will chdir into it.
  my $args;
  mtr_init_args(\$args);
  mtr_add_arg($args, "--no-defaults");
  mtr_add_arg($args, "--basedir=%s", $basedir);
  mtr_add_arg($args, "--datadir=%s", mixed_path($tmpdir));
  mtr_add_arg($args, "--log-syslog=0");
  mtr_add_arg($args, "--secure-file-priv=\"\"");
  mtr_add_arg($args, "--skip-grant-tables");
  mtr_add_arg($args, "--help");
  mtr_add_arg($args, "--verbose");

  # Need --user=root if running as *nix root user
  if (!IS_WINDOWS and $> == 0) {
    mtr_add_arg($args, "--user=root");
  }

  foreach my $extra_opt (@opt_extra_mysqld_opt) {
    if ($extra_opt =~ /--plugin-load/) {
      mtr_add_arg($args, $extra_opt);
    }
  }

  my $exe_mysqld = find_mysqld($basedir);
  my $cmd        = join(" ", $exe_mysqld, @$args);
  my $list       = `$cmd`;

  foreach my $line (split('\n', $list)) {
    # First look for version
    if (!$mysql_version_id) {
      # Look for version
      my $exe_name = basename($exe_mysqld);
      mtr_verbose("exe_name: $exe_name");
      if ($line =~ /^\S*$exe_name\s\sVer\s([0-9]*)\.([0-9]*)\.([0-9]*)([^\s]*)/)
      {
        $mysql_version_id = $1 * 10000 + $2 * 100 + $3;
        # Some paths might be version specific
        $mysql_base_version =
          int($mysql_version_id / 10000) . "." .
          int(($mysql_version_id % 10000) / 100);
        mtr_report("MySQL Version $1.$2.$3");
        $mysql_version_extra = $4;
      }
    } else {
      if (!$found_variable_list_start) {
        # Look for start of variables list
        if ($line =~ /[\-]+\s[\-]+/) {
          $found_variable_list_start = 1;
        }
      } else {
        # Put variables into hash
        if ($line =~ /^([\S]+)[ \t]+(.*?)\r?$/) {
          # print "$1=\"$2\"\n";
          $mysqld_variables{$1} = $2;
        } else {
          # The variable list is ended with a blank line
          if ($line =~ /^[\s]*$/) {
            last;
          } else {
            # Send out a warning, we should fix the variables that has no
            # space between variable name and it's value or should it be
            # fixed width column parsing? It does not look like that in
            # function my_print_variables in my_getopt.c
            mtr_warning("Could not parse variable list line : $line");
          }
        }
      }
    }
  }

  rmtree($tmpdir);
  mtr_error("Could not find version of MySQL") unless $mysql_version_id;
  mtr_error("Could not find variabes list") unless $found_variable_list_start;

  # InnoDB is always enabled as of 5.7.
  $mysqld_variables{'innodb'} = "ON";
}

sub collect_mysqld_features_from_running_server () {
  my $mysql = mtr_exe_exists("$path_client_bindir/mysql");

  my $args;
  mtr_init_args(\$args);

  mtr_add_arg($args, "--no-defaults");
  mtr_add_arg($args, "--user=%s", $opt_user);

  while (my ($option, $value) = each(%opts_extern)) {
    mtr_add_arg($args, "--$option=$value");
  }

  mtr_add_arg($args, "--silent");    # Tab separated output
  mtr_add_arg($args, "-e '%s'", "use mysql; SHOW GLOBAL VARIABLES");
  my $cmd = "$mysql " . join(' ', @$args);
  mtr_verbose("cmd: $cmd");

  my $list = `$cmd` or
    mtr_error("Could not connect to extern server using command: '$cmd'");
  foreach my $line (split('\n', $list)) {
    # Put variables into hash
    if ($line =~ /^([\S]+)[ \t]+(.*?)\r?$/) {
      # print "$1=\"$2\"\n";
      $mysqld_variables{$1} = $2;
    }
  }

  # InnoDB is always enabled as of 5.7.
  $mysqld_variables{'innodb'} = "ON";

  # Parse version
  my $version_str = $mysqld_variables{'version'};
  if ($version_str =~ /^([0-9]*)\.([0-9]*)\.([0-9]*)([^\s]*)/) {
    $mysql_version_id = $1 * 10000 + $2 * 100 + $3;
    # Some paths might be version specific
    $mysql_base_version =
      int($mysql_version_id / 10000) . "." .
      int(($mysql_version_id % 10000) / 100);
    mtr_report("MySQL Version $1.$2.$3");
    $mysql_version_extra = $4;
  }
  mtr_error("Could not find version of MySQL") unless $mysql_version_id;
}

sub find_mysqld {
  my ($mysqld_basedir) = $ENV{MTR_BINDIR} || @_;

  my @mysqld_names = ("mysqld");

  if ($opt_debug_server) {
    # Put mysqld-debug first in the list of binaries to look for
    mtr_verbose("Adding mysqld-debug first in list of binaries to look for");
    unshift(@mysqld_names, "mysqld-debug");
  }

  return
    my_find_bin($mysqld_basedir,
                [ "runtime_output_directory", "libexec", "sbin", "bin" ],
                [@mysqld_names]);
}

# Finds paths to various executables (other than mysqld) and sets
# the corresponding '$exe_xxx' variables.
sub executable_setup () {
  # Check if libtool is available in this distribution/clone
  # we need it when valgrinding or debugging non installed binary
  # Otherwise valgrind will valgrind the libtool wrapper or bash
  # and gdb will not find the real executable to debug
  if (-x "../libtool") {
    $exe_libtool = "../libtool";
    if ($opt_valgrind or $glob_debugger) {
      mtr_report("Using \"$exe_libtool\" when running valgrind or debugger");
    }
  }

  # Look for the client binaries
  $exe_mysqladmin = mtr_exe_exists("$path_client_bindir/mysqladmin");
  $exe_mysql      = mtr_exe_exists("$path_client_bindir/mysql");
  $exe_mysql_ssl_rsa_setup =
    mtr_exe_exists("$path_client_bindir/mysql_ssl_rsa_setup");

  if ($ndbcluster_enabled) {
    # Look for single threaded NDB
    $exe_ndbd =
      my_find_bin($bindir,
                  [ "runtime_output_directory", "libexec", "sbin", "bin" ],
                  "ndbd");

    # Look for multi threaded NDB
    $exe_ndbmtd =
      my_find_bin($bindir,
                  [ "runtime_output_directory", "libexec", "sbin", "bin" ],
                  "ndbmtd", NOT_REQUIRED);

    if ($exe_ndbmtd) {
      my $mtr_ndbmtd = $ENV{MTR_NDBMTD};
      if ($mtr_ndbmtd) {
        mtr_report(" - multi threaded ndbd found, will be used always");
        $exe_ndbd = $exe_ndbmtd;
      } else {
        mtr_report(
             " - multi threaded ndbd found, will be " . "used \"round robin\"");
      }
    }

    $exe_ndb_mgmd =
      my_find_bin($bindir,
                  [ "runtime_output_directory", "libexec", "sbin", "bin" ],
                  "ndb_mgmd");

    $exe_ndb_mgm =
      my_find_bin($bindir, [ "runtime_output_directory", "bin" ], "ndb_mgm");

    $exe_ndb_waiter =
      my_find_bin($bindir, [ "runtime_output_directory", "bin" ], "ndb_waiter");

  }

  if (defined $ENV{'MYSQL_TEST'}) {
    $exe_mysqltest = $ENV{'MYSQL_TEST'};
    print "===========================================================\n";
    print "WARNING:The mysqltest binary is fetched from $exe_mysqltest\n";
    print "===========================================================\n";
  } else {
    $exe_mysqltest = mtr_exe_exists("$path_client_bindir/mysqltest");
  }
}

sub client_debug_arg($$) {
  my ($args, $client_name) = @_;

  # Workaround for Bug #50627: drop any debug opt
  return if $client_name =~ /^mysqlbinlog/;

  if ($opt_debug) {
    mtr_add_arg($args, "--loose-debug=$debug_d:t:A,%s/log/%s.trace",
                $path_vardir_trace, $client_name);
  }
}

sub client_arguments ($;$) {
  my $client_name  = shift;
  my $group_suffix = shift;
  my $client_exe   = mtr_exe_exists("$path_client_bindir/$client_name");

  my $args;
  mtr_init_args(\$args);
  if ($opt_valgrind_clients) {
    valgrind_client_arguments($args, \$client_exe);
  }
  mtr_add_arg($args, "--defaults-file=%s", $path_config_file);

  if (defined($group_suffix)) {
    mtr_add_arg($args, "--defaults-group-suffix=%s", $group_suffix);
    client_debug_arg($args, "$client_name-$group_suffix");
  } else {
    client_debug_arg($args, $client_name);
  }
  return mtr_args2str($client_exe, @$args);
}

sub client_arguments_no_grp_suffix($) {
  my $client_name = shift;
  my $client_exe  = mtr_exe_exists("$path_client_bindir/$client_name");
  my $args;
  mtr_init_args(\$args);
  if ($opt_valgrind_clients) {
    valgrind_client_arguments($args, \$client_exe);
  }
  return mtr_args2str($client_exe, @$args);
}

sub mysqlslap_arguments () {
  my $exe = mtr_exe_maybe_exists("$path_client_bindir/mysqlslap");
  if ($exe eq "") {
    # mysqlap was not found

    if (defined $mysql_version_id and $mysql_version_id >= 50100) {
      mtr_error("Could not find the mysqlslap binary");
    }
    return "";    # Don't care about mysqlslap
  }

  my $args;
  mtr_init_args(\$args);
  if ($opt_valgrind_clients) {
    valgrind_client_arguments($args, \$exe);
  }
  mtr_add_arg($args, "--defaults-file=%s", $path_config_file);
  client_debug_arg($args, "mysqlslap");
  return mtr_args2str($exe, @$args);
}

sub mysqldump_arguments ($) {
  my ($group_suffix) = @_;
  my $exe = mtr_exe_exists("$path_client_bindir/mysqldump");

  my $args;
  mtr_init_args(\$args);
  if ($opt_valgrind_clients) {
    valgrind_client_arguments($args, \$exe);
  }

  mtr_add_arg($args, "--defaults-file=%s",         $path_config_file);
  mtr_add_arg($args, "--defaults-group-suffix=%s", $group_suffix);
  client_debug_arg($args, "mysqldump-$group_suffix");
  return mtr_args2str($exe, @$args);
}

sub mysql_client_test_arguments() {
  my $exe;
  # mysql_client_test executable may _not_ exist
  $exe = mtr_exe_maybe_exists("$path_client_bindir/mysql_client_test");
  return "" unless $exe;

  my $args;
  mtr_init_args(\$args);
  if ($opt_valgrind_mysqltest) {
    valgrind_arguments($args, \$exe);
  }

  mtr_add_arg($args, "--defaults-file=%s", $path_config_file);
  mtr_add_arg($args, "--testcase");
  mtr_add_arg($args, "--vardir=$opt_vardir");
  client_debug_arg($args, "mysql_client_test");

  return mtr_args2str($exe, @$args);
}

sub mysqlxtest_arguments() {
  my $exe;
  # mysqlxtest executable may _not_ exist
  $exe = mtr_exe_maybe_exists("$path_client_bindir/mysqlxtest");
  return "" unless $exe;

  my $args;
  mtr_init_args(\$args);

  if ($opt_valgrind_clients) {
    valgrind_client_arguments($args, \$exe);
  }

  if ($opt_debug) {
    mtr_add_arg($args, "--debug=$debug_d:t:i:A,%s/log/%s.trace",
                $path_vardir_trace, "mysqlxtest");
  }

  mtr_add_arg($args, "--port=%d", $mysqlx_baseport);
  return mtr_args2str($exe, @$args);
}

sub mysqlpump_arguments ($) {
  my ($group_suffix) = @_;
  my $exe = mtr_exe_exists("$path_client_bindir/mysqlpump");

  my $args;
  mtr_init_args(\$args);
  if ($opt_valgrind_clients) {
    valgrind_client_arguments($args, \$exe);
  }

  mtr_add_arg($args, "--defaults-file=%s",         $path_config_file);
  mtr_add_arg($args, "--defaults-group-suffix=%s", $group_suffix);
  client_debug_arg($args, "mysqlpump-$group_suffix");
  return mtr_args2str($exe, @$args);
}

sub mysqlbackup_arguments () {
  my $exe =
    mtr_exe_maybe_exists(vs_config_dirs('runtime_output_directory',
                                        'mysqlbackup'
                         ),
                         "$path_client_bindir/mysqlbackup");
  return "" unless $exe;

  my $args;
  mtr_init_args(\$args);
  if ($opt_valgrind_clients) {
    valgrind_client_arguments($args, \$exe);
  }
  return mtr_args2str($exe, @$args);
}

sub mysqlbackup_plugin_dir () {
  my $fnm = find_plugin('mysqlbackup_sbt_test_mms', 'plugin_output_directory');
  return "" unless $fnm;

  return dirname($fnm);
}

# Set environment to be used by childs of this process for things that
# are constant during the whole lifetime of mysql-test-run.
sub find_plugin($$) {
  my ($plugin, $location) = @_;
  my $plugin_filename;

  if (IS_WINDOWS) {
    $plugin_filename = $plugin . ".dll";
  } else {
    $plugin_filename = $plugin . ".so";
  }

  my $lib_plugin =
    mtr_file_exists(vs_config_dirs($location, $plugin_filename),
                    "$basedir/lib/plugin/" . $plugin_filename,
                    "$basedir/lib64/plugin/" . $plugin_filename,
                    "$basedir/lib/mysql/plugin/" . $plugin_filename,
                    "$basedir/lib64/mysql/plugin/" . $plugin_filename,);
  return $lib_plugin;
}

# Read plugin defintions file
sub read_plugin_defs($) {
  my ($defs_file) = @_;
  my $running_debug = 0;

  open(PLUGDEF, '<', $defs_file) or
    mtr_error("Can't read plugin defintions file $defs_file");

  # Need to check if we will be running mysqld-debug
  if ($opt_debug_server) {
    $running_debug = 1 if find_mysqld($basedir) =~ /mysqld-debug/;
  }

  while (<PLUGDEF>) {
    next if /^#/;
    my ($plug_file, $plug_loc, $plug_var, $plug_names) = split;

    # Allow empty lines
    next unless $plug_file;
    mtr_error("Lines in $defs_file must have 3 or 4 items") unless $plug_var;

    # If running debug server, plugins will be in 'debug' subdirectory
    $plug_file = "debug/$plug_file" if $running_debug && !$source_dist;

    my ($plugin) = find_plugin($plug_file, $plug_loc);

    # Set env. variables that tests may use, set to empty if plugin
    # listed in def. file but not found.
    if ($plugin) {
      $ENV{$plug_var}            = basename($plugin);
      $ENV{ $plug_var . '_DIR' } = dirname($plugin);
      $ENV{ $plug_var . '_OPT' } = "--plugin-dir=" . dirname($plugin);

      if ($plug_names) {
        my $lib_name     = basename($plugin);
        my $load_var     = "--plugin_load=";
	my $early_load_var = "--early-plugin_load=";
        my $load_add_var = "--plugin_load_add=";
        my $semi         = '';

        foreach my $plug_name (split(',', $plug_names)) {
          $load_var     .= $semi . "$plug_name=$lib_name";
	  $early_load_var .= $semi . "$plug_name=$lib_name";
          $load_add_var .= $semi . "$plug_name=$lib_name";
          $semi = ';';
        }

	$ENV{ $plug_var . '_EARLY_LOAD'} = $early_load_var;
        $ENV{ $plug_var . '_LOAD' }     = $load_var;
        $ENV{ $plug_var . '_LOAD_ADD' } = $load_add_var;
      }
    } else {
      $ENV{$plug_var}            = "";
      $ENV{ $plug_var . '_DIR' } = "";
      $ENV{ $plug_var . '_OPT' } = "";
      $ENV{ $plug_var . '_LOAD' }     = "" if $plug_names;
      $ENV{ $plug_var . '_LOAD_ADD' } = "" if $plug_names;
    }
  }
  close PLUGDEF;
}

#
# Scan sub-directories in basedir and fetch all
# mysql-test suite names
#
sub get_all_suites {
  # Skip processing if path does not point to a directory
  return if not -d;

  # NB: suite/(.*)/t$ is required because of suites like
  #     'engines/funcs' and 'engines/iuds'
  my $suite_name = $1
    if ($File::Find::name =~ /mysql\-test[\/\\]suite[\/\\](.*)[\/\\]t$/ or
       $File::Find::name =~ /mysql\-test[\/\\]suite[\/\\]([^\/\\]*).*/     or
       $File::Find::name =~ /plugin[\/\\](.*)[\/\\]tests[\/\\]mtr[\/\\]t$/ or
       $File::Find::name =~ /components[\/\\](.*)[\/\\]tests[\/\\]mtr[\/\\]t$/);
  return if not defined $suite_name;

  # Skip extracting suite name if the path is already processed
  if (not $visited_suite_names{$suite_name}) {
    $visited_suite_names{$suite_name}++;
    $opt_suites = $opt_suites . ($opt_suites ? "," : "") . $suite_name;
  }
}

#
# Remove specified suite from the comma separated suite list
#
sub remove_suite_from_list {
  my $suite = shift;
  ($opt_suites =~ s/,$suite,/,/)  or
    ($opt_suites =~ s/^$suite,//) or
    ($opt_suites =~ s/^$suite$//) or
    ($opt_suites =~ s/,$suite$//);
}

# Sets a long list of environment variables. Those that begin with
# MYSQL_ are set with the the intent of being used in tests. The
# subroutine is called by each worker thread, since some of the
# MYSQLD_ variables refer to paths which will actually be worker
# specific.
sub environment_setup {
  umask(022);

  my @ld_library_paths;

  if ($path_client_libdir) {
    # Use the --client-libdir passed on commandline
    push(@ld_library_paths, "$path_client_libdir");
  }

  # Plugin settings should no longer be added here, instead place
  # definitions in include/plugin.defs.
  # See comment in that file for details.
  if (@ld_library_paths) {
    $ENV{'LD_LIBRARY_PATH'} = join(":",
            @ld_library_paths,
            $ENV{'LD_LIBRARY_PATH'} ? split(':', $ENV{'LD_LIBRARY_PATH'}) : ());
    mtr_warning("LD_LIBRARY_PATH: $ENV{'LD_LIBRARY_PATH'}");

    $ENV{'DYLD_LIBRARY_PATH'} = join(":",
        @ld_library_paths,
        $ENV{'DYLD_LIBRARY_PATH'} ? split(':', $ENV{'DYLD_LIBRARY_PATH'}) : ());
    mtr_verbose("DYLD_LIBRARY_PATH: $ENV{'DYLD_LIBRARY_PATH'}");
  }
  $ENV{'UMASK'}     = "0660";    # The octal *string*
  $ENV{'UMASK_DIR'} = "0770";    # The octal *string*

  # MySQL tests can produce output in various character sets
  # (especially, ctype_xxx.test). To avoid confusing Perl with output
  # which is incompatible with the current locale settings, we reset
  # the current values of LC_ALL and LC_CTYPE to "C". For details,
  # please see Bug#27636 tests fails if LC_* variables set to *_*.UTF-8
  $ENV{'LC_ALL'}     = "C";
  $ENV{'LC_COLLATE'} = "C";
  $ENV{'LC_CTYPE'}   = "C";

  $ENV{'DEFAULT_MASTER_PORT'} = $mysqld_variables{'port'};
  $ENV{'MYSQL_BINDIR'}        = "$bindir";
  $ENV{'MYSQL_CHARSETSDIR'}   = $path_charsetsdir;
  $ENV{'MYSQL_SHAREDIR'}      = $path_language;
  $ENV{'MYSQL_TEST_DIR'}      = $glob_mysql_test_dir;
  $ENV{'MYSQL_TEST_DIR_ABS'}  = getcwd();
  $ENV{'MYSQL_TMP_DIR'}       = $opt_tmpdir;
  $ENV{'MYSQLTEST_VARDIR'}    = $opt_vardir;
  $ENV{'USE_RUNNING_SERVER'}  = using_extern();

  if (IS_WINDOWS) {
    $ENV{'SECURE_LOAD_PATH'}      = $glob_mysql_test_dir . "\\std_data";
    $ENV{'MYSQL_TEST_LOGIN_FILE'} = $opt_tmpdir . "\\.mylogin.cnf";
    $ENV{'MYSQLTEST_VARDIR_ABS'}  = $opt_vardir;
  } else {
    $ENV{'SECURE_LOAD_PATH'}      = $glob_mysql_test_dir . "/std_data";
    $ENV{'MYSQL_TEST_LOGIN_FILE'} = $opt_tmpdir . "/.mylogin.cnf";
    $ENV{'MYSQLTEST_VARDIR_ABS'}  = abs_path("$opt_vardir");
  }

  # Setup env for NDB
  if ($ndbcluster_enabled) {
    $ENV{'NDB_MGM'} =
      my_find_bin($bindir, [ "runtime_output_directory", "bin" ], "ndb_mgm");

    $ENV{'NDB_WAITER'} = $exe_ndb_waiter;

    $ENV{'NDB_CONFIG'} =
      my_find_bin($bindir, [ "runtime_output_directory", "bin" ], "ndb_config");

    $ENV{'NDB_SELECT_ALL'} =
      my_find_bin($bindir, [ "runtime_output_directory", "bin" ],
                  "ndb_select_all");

    $ENV{'NDB_DROP_TABLE'} =
      my_find_bin($bindir, [ "runtime_output_directory", "bin" ],
                  "ndb_drop_table");

    $ENV{'NDB_DESC'} =
      my_find_bin($bindir, [ "runtime_output_directory", "bin" ], "ndb_desc");

    $ENV{'NDB_SHOW_TABLES'} =
      my_find_bin($bindir, [ "runtime_output_directory", "bin" ],
                  "ndb_show_tables");

    my $ndbapi_examples_binary =
      my_find_bin($bindir, [ "storage/ndb/ndbapi-examples", "bin" ],
                  "ndb_ndbapi_simple", NOT_REQUIRED);

    if ($ndbapi_examples_binary) {
      $ENV{'NDB_EXAMPLES_BINARY'} = $ndbapi_examples_binary;
      $ENV{'NDB_EXAMPLES_DIR'}    = dirname($ndbapi_examples_binary);
      mtr_verbose("NDB_EXAMPLES_DIR: $ENV{'NDB_EXAMPLES_DIR'}");
    }

    my $path_ndb_testrun_log = "$opt_vardir/tmp/ndb_testrun.log";
    $ENV{'NDB_TOOLS_OUTPUT'} = $path_ndb_testrun_log;
  }

  # mysql clients
  $ENV{'EXE_MYSQL'}           = $exe_mysql;
  $ENV{'MYSQL'}               = client_arguments("mysql");
  $ENV{'MYSQL_BINLOG'}        = client_arguments("mysqlbinlog");
  $ENV{'MYSQL_CHECK'}         = client_arguments("mysqlcheck");
  $ENV{'MYSQL_CLIENT_TEST'}   = mysql_client_test_arguments();
  $ENV{'MYSQL_DUMP'}          = mysqldump_arguments(".1");
  $ENV{'MYSQL_DUMP_SLAVE'}    = mysqldump_arguments(".2");
  $ENV{'MYSQL_IMPORT'}        = client_arguments("mysqlimport");
  $ENV{'MYSQL_PUMP'}          = mysqlpump_arguments(".1");
  $ENV{'MYSQL_SHOW'}          = client_arguments("mysqlshow");
  $ENV{'MYSQL_SLAP'}          = mysqlslap_arguments();
  $ENV{'MYSQL_SLAVE'}         = client_arguments("mysql", ".2");
  $ENV{'MYSQL_SSL_RSA_SETUP'} = $exe_mysql_ssl_rsa_setup;
  $ENV{'MYSQL_UPGRADE'}       = client_arguments("mysql_upgrade");
  $ENV{'MYSQLADMIN'}          = native_path($exe_mysqladmin);
  $ENV{'MYSQLXTEST'}          = mysqlxtest_arguments();
  $ENV{'PATH_CONFIG_FILE'}    = $path_config_file;

  $ENV{'MYSQLBACKUP'} = mysqlbackup_arguments()
    unless $ENV{'MYSQLBACKUP'};
  $ENV{'MYSQLBACKUP_PLUGIN_DIR'} = mysqlbackup_plugin_dir()
    unless $ENV{'MYSQLBACKUP_PLUGIN_DIR'};
  $ENV{'MYSQL_CONFIG_EDITOR'} =
    client_arguments_no_grp_suffix("mysql_config_editor");
  $ENV{'MYSQL_SECURE_INSTALLATION'} =
    "$path_client_bindir/mysql_secure_installation";

  my $exe_mysqld = find_mysqld($basedir);
  $ENV{'MYSQLD'} = $exe_mysqld;

  my $extra_opts = join(" ", @opt_extra_mysqld_opt);
  $ENV{'MYSQLD_CMD'} =
    "$exe_mysqld --defaults-group-suffix=.1 " .
    "--defaults-file=$path_config_file $extra_opts";

  # bug25714 executable may _not_ exist in some versions, test using
  # it should be skipped.
  my $exe_bug25714 = mtr_exe_maybe_exists("$path_client_bindir/bug25714");
  $ENV{'MYSQL_BUG25714'} = native_path($exe_bug25714);

  # Get the bin dir
  $ENV{'MYSQL_BIN_PATH'} = native_path($bindir);

  # mysql_fix_privilege_tables.sql
  my $file_mysql_fix_privilege_tables =
    mtr_file_exists("$basedir/scripts/mysql_fix_privilege_tables.sql",
                    "$basedir/share/mysql_fix_privilege_tables.sql",
                    "$basedir/share/mysql/mysql_fix_privilege_tables.sql",
                    "$bindir/scripts/mysql_fix_privilege_tables.sql",
                    "$bindir/share/mysql_fix_privilege_tables.sql",
                    "$bindir/share/mysql/mysql_fix_privilege_tables.sql");
  $ENV{'MYSQL_FIX_PRIVILEGE_TABLES'} = $file_mysql_fix_privilege_tables;

  # my_print_defaults
  my $exe_my_print_defaults =
    mtr_exe_exists("$path_client_bindir/my_print_defaults");
  $ENV{'MYSQL_MY_PRINT_DEFAULTS'} = native_path($exe_my_print_defaults);

  # Setup env so childs can execute innochecksum
  my $exe_innochecksum = mtr_exe_exists("$path_client_bindir/innochecksum");
  $ENV{'INNOCHECKSUM'} = native_path($exe_innochecksum);
  if ($opt_valgrind_clients) {
    my $args;
    mtr_init_args(\$args);
    valgrind_client_arguments($args, \$exe_innochecksum);
    $ENV{'INNOCHECKSUM'} = mtr_args2str($exe_innochecksum, @$args);
  }

  # Setup env so childs can execute ibd2sdi
  my $exe_ibd2sdi = mtr_exe_exists("$path_client_bindir/ibd2sdi");
  $ENV{'IBD2SDI'} = native_path($exe_ibd2sdi);

  if ($opt_valgrind_clients) {
    my $args;
    mtr_init_args(\$args);
    valgrind_client_arguments($args, \$exe_ibd2sdi);
    $ENV{'IBD2SDI'} = mtr_args2str($exe_ibd2sdi, @$args);
  }

  # ----------------------------------------------------
  # sst_dump
  # ----------------------------------------------------
  my $exe_sst_dump=
    mtr_exe_maybe_exists(
           vs_config_dirs('storage/rocksdb', 'sst_dump'),
           "$path_client_bindir/sst_dump",
           "$basedir/storage/rocksdb/sst_dump");
  $ENV{'MYSQL_SST_DUMP'}= native_path($exe_sst_dump);

  # ----------------------------------------------------
  # tokuft_dump
  # ----------------------------------------------------
  my $exe_tokuftdump=
    mtr_exe_maybe_exists(
           vs_config_dirs('storage/tokudb/PerconaFT/tools', 'tokuftdump'),
           "$path_client_bindir/tokuftdump",
           "$basedir/storage/tokudb/PerconaFT/tools/tokuftdump");
  $ENV{'MYSQL_TOKUFTDUMP'}= native_path($exe_tokuftdump);

  # Setup env so childs can execute myisampack and myisamchk
  $ENV{'MYISAMCHK'} =
    native_path(mtr_exe_exists("$path_client_bindir/myisamchk"));
  $ENV{'MYISAMPACK'} =
    native_path(mtr_exe_exists("$path_client_bindir/myisampack"));

  # mysqld_safe
  my $mysqld_safe = mtr_pl_maybe_exists("$bindir/scripts/mysqld_safe") ||
    mtr_pl_maybe_exists("$path_client_bindir/mysqld_safe");

  if ($mysqld_safe) {
    $ENV{'MYSQLD_SAFE'} = $mysqld_safe;
  }

  # mysqldumpslow
  my $mysqldumpslow = mtr_pl_maybe_exists("$bindir/scripts/mysqldumpslow") ||
    mtr_pl_maybe_exists("$path_client_bindir/mysqldumpslow");

  if ($mysqldumpslow) {
    $ENV{'MYSQLDUMPSLOW'} = $mysqldumpslow;
  }

  # perror
  my $exe_perror = mtr_exe_exists("$path_client_bindir/perror");
  $ENV{'MY_PERROR'} = native_path($exe_perror);

  # mysql_tzinfo_to_sql is not used on Windows, but vs_config_dirs
  # is needed when building with Xcode on OSX.
  my $exe_mysql_tzinfo_to_sql =
    mtr_exe_exists("$path_client_bindir/mysql_tzinfo_to_sql");
  $ENV{'MYSQL_TZINFO_TO_SQL'} = native_path($exe_mysql_tzinfo_to_sql);

  # lz4_decompress
  my $exe_lz4_decompress =
    mtr_exe_maybe_exists("$path_client_bindir/lz4_decompress");
  $ENV{'LZ4_DECOMPRESS'} = native_path($exe_lz4_decompress);

  # zlib_decompress
  my $exe_zlib_decompress =
    mtr_exe_maybe_exists("$path_client_bindir/zlib_decompress");
  $ENV{'ZLIB_DECOMPRESS'} = native_path($exe_zlib_decompress);

  # Create an environment variable to make it possible
  # to detect that valgrind is being used from test cases
  $ENV{'VALGRIND_TEST'} = $opt_valgrind;

  # Create an environment variable to make it possible
  # to detect if valgrind is being used on the server
  # for test cases
  $ENV{'VALGRIND_SERVER_TEST'} = $opt_valgrind_mysqld;

  # Ask UBSAN to print stack traces, and to be fail-fast.
  $ENV{'UBSAN_OPTIONS'} = "print_stacktrace=1,halt_on_error=1" if $opt_sanitize;

  # Make sure LeakSanitizer exits if leaks are found
  $ENV{'LSAN_OPTIONS'} = "exitcode=42" if $opt_sanitize;

  # Add dir of this perl to aid mysqltest in finding perl
  my $perldir = dirname($^X);
  my $pathsep = ":";
  $pathsep = ";" if IS_WINDOWS && !IS_CYGWIN;
  $ENV{'PATH'} = "$ENV{'PATH'}" . $pathsep . $perldir;
}

sub remove_vardir_subs() {
  foreach my $sdir (glob("$opt_vardir/*")) {
    mtr_verbose("Removing subdir $sdir");
    rmtree($sdir);
  }
}

# Remove var and any directories in var/ created by previous tests
sub remove_stale_vardir () {
  mtr_report("Removing old var directory...");

  mtr_error("No, don't remove the vardir when running with --extern")
    if using_extern();

  mtr_verbose("opt_vardir: $opt_vardir");
  if ($opt_vardir eq $default_vardir) {
    # Running with "var" in mysql-test dir
    if (-l $opt_vardir) {
      # var is a symlink
      if ($opt_mem) {
        # Remove the directory which the link points at
        mtr_verbose("Removing " . readlink($opt_vardir));
        rmtree(readlink($opt_vardir));

        # Remove the "var" symlink
        mtr_verbose("unlink($opt_vardir)");
        unlink($opt_vardir);
      } else {
        # Some users creates a soft link in mysql-test/var to another area
        # - allow it, but remove all files in it
        mtr_report(" - WARNING: Using the 'mysql-test/var' symlink");

        # Make sure the directory where it points exist
        mtr_error("The destination for symlink $opt_vardir does not exist")
          if !-d readlink($opt_vardir);

        remove_vardir_subs();
      }
    } else {
      # Remove the entire "var" dir
      mtr_verbose("Removing $opt_vardir/");
      rmtree("$opt_vardir/");
    }

    if ($opt_mem) {
      # A symlink from var/ to $opt_mem will be set up remove the
      # $opt_mem dir to assure the symlink won't point at an old
      # directory.
      mtr_verbose("Removing $opt_mem");
      rmtree($opt_mem);
    }

  } else {
    # Running with "var" in some other place. Remove the var/ dir in
    # mysql-test dir if any this could be an old symlink that shouldn't
    # be there.
    mtr_verbose("Removing $default_vardir");
    rmtree($default_vardir);

    # Remove the "var" dir
    mtr_verbose("Removing $opt_vardir/");
    rmtree("$opt_vardir/");
  }
  # Remove the "tmp" dir
  mtr_verbose("Removing $opt_tmpdir/");
  rmtree("$opt_tmpdir/");
}

# Create var and the directories needed in var
sub setup_vardir() {
  mtr_report("Creating var directory '$opt_vardir'...");

  if ($opt_vardir eq $default_vardir) {
    # Running with "var" in mysql-test dir
    if (-l $opt_vardir) {
      #  It's a symlink, make sure the directory where it points exist
      mtr_error("The destination for symlink $opt_vardir does not exist")
        if !-d readlink($opt_vardir);
    } elsif ($opt_mem) {
      # Runinng with "var" as a link to some "memory" location, normally tmpfs
      mtr_verbose("Creating $opt_mem");
      mkpath($opt_mem);

      mtr_report(" - symlinking 'var' to '$opt_mem'");
      symlink($opt_mem, $opt_vardir);
    }
  }

  if (!-d $opt_vardir) {
    mtr_verbose("Creating $opt_vardir");
    mkpath($opt_vardir);
  }

  # Ensure a proper error message if vardir couldn't be created
  unless (-d $opt_vardir and -w $opt_vardir) {
    mtr_error("Writable 'var' directory is needed, use the " .
              "'--vardir=<path>' option");
  }

  mkpath("$opt_vardir/log");
  mkpath("$opt_vardir/run");

  # Create var/tmp and tmp - they might be different
  mkpath("$opt_vardir/tmp");
  mkpath($opt_tmpdir) if ($opt_tmpdir ne "$opt_vardir/tmp");

  # On some operating systems, there is a limit to the length of a
  # UNIX domain socket's path far below PATH_MAX. Don't allow that
  # to happen.
  my $res = check_socket_path_length("$opt_tmpdir/mysql_testsocket.sock",
                                     $opt_parallel);
  if ($res) {
    mtr_error("Socket path '$opt_tmpdir' too long, it would be ",
              "truncated and thus not possible to use for connection to ",
              "MySQL Server. Set a shorter with --tmpdir=<path> option");
  }

  # Copy all files from std_data into var/std_data
  # and make them world readable
  copytree("$glob_mysql_test_dir/std_data", "$opt_vardir/std_data", "0022");

  # Remove old log files
  foreach my $name (glob("r/*.progress r/*.log r/*.warnings")) {
    unlink($name);
  }
}

# Check if running as root i.e a file can be read regardless what mode
# we set it to.
sub check_running_as_root () {
  my $test_file = "$opt_vardir/test_running_as_root.txt";
  mtr_tofile($test_file, "MySQL");
  chmod(oct("0000"), $test_file);

  my $result = "";
  if (open(FILE, "<", $test_file)) {
    $result = join('', <FILE>);
    close FILE;
  }

  # Some filesystems( for example CIFS) allows reading a file although
  # mode was set to 0000, but in that case a stat on the file will not
  # return 0000.
  my $file_mode = (stat($test_file))[2] & 07777;

  mtr_verbose("result: $result, file_mode: $file_mode");
  if ($result eq "MySQL" && $file_mode == 0) {
    mtr_warning(
      "running this script as _root_ will cause some " . "tests to be skipped");
    $ENV{'MYSQL_TEST_ROOT'} = "YES";
  }

  chmod(oct("0755"), $test_file);
  unlink($test_file);
}

sub check_debug_support ($) {
  my $mysqld_variables = shift;

  if (!$mysqld_variables->{'debug'}) {
    $debug_compiled_binaries = 0;

    if ($opt_debug) {
      mtr_error("Can't use --debug, binary does not support it");
    }
    if ($opt_debug_server) {
      mtr_warning("Ignoring --debug-server, binary does not support it");
    }
    return;
  }
  mtr_report(" - Binaries are debug compiled");
  $debug_compiled_binaries = 1;
}

# Check if SSL support is enabled.
sub check_ssl_support {
  if (!$opt_ssl and !$ssl_supported) {
    mtr_report(" - Skipping SSL");
  } elsif ($opt_ssl and !$ssl_supported) {
    $ssl_supported = 1;
  }
}

# Helper function to handle configuration-based subdirectories which
# Visual Studio or XCode uses for storing binaries.  If opt_vs_config
# is set, this returns a path based on that setting; if not, it
# returns paths for the default /release/ and /debug/ subdirectories.
# $exe can be undefined, if the directory itself will be used
sub vs_config_dirs ($$) {
  my ($path_part, $exe) = @_;

  $exe = "" if not defined $exe;

  if (IS_WINDOWS or IS_MAC) {
    if ($opt_vs_config) {
      return ("$bindir/$path_part/$opt_vs_config/$exe");
    }

    return ("$bindir/$path_part/Release/$exe",
            "$bindir/$path_part/RelWithDebinfo/$exe",
            "$bindir/$path_part/Debug/$exe",
            "$bindir/$path_part/$exe");
  }

  return ("$bindir/$path_part/$exe");
}

sub check_ndbcluster_support ($) {
  my $mysqld_variables = shift;

  my $ndbcluster_supported = 0;
  if ($mysqld_variables{'ndb-connectstring'}) {
    $ndbcluster_supported = 1;
  }

  if ($opt_skip_ndbcluster && $opt_include_ndbcluster) {
    # User is ambivalent. Theoretically the arg which was
    # given last on command line should win, but that order is
    # unknown at this time.
    mtr_error("Ambigous command, both --include-ndbcluster " .
              " and --skip-ndbcluster was specified");
  }

  # Check if this is MySQL Cluster, ie. mysql version extra string
  # contains -cluster
  if (defined $mysql_version_extra &&
      $mysql_version_extra =~ /-cluster/) {
    # MySQL Cluster tree
    mtr_report(" - MySQL Cluster detected");

    if ($opt_skip_ndbcluster) {
      mtr_report(" - skipping ndbcluster(--skip-ndbcluster)");
      return;
    }

    if (!$ndbcluster_supported) {
      # MySQL Cluster tree, but mysqld was not compiled with
      # ndbcluster -> fail unless --skip-ndbcluster was used
      mtr_error("This is MySQL Cluster but mysqld does not " .
                "support ndbcluster. Use --skip-ndbcluster to " .
                "force mtr to run without it.");
    }

    # mysqld was compiled with ndbcluster -> auto enable
  } else {
    # Not a MySQL Cluster tree
    if (!$ndbcluster_supported) {
      if ($opt_include_ndbcluster) {
        mtr_error("Could not detect ndbcluster support " .
                  "requested with --[ndb|include-ndbcluster]");
      }

      # Silently skip, mysqld was compiled without ndbcluster
      # which is the default case
      return;
    }

    if ($opt_skip_ndbcluster) {
      # Compiled with ndbcluster but ndbcluster skipped
      mtr_report(" - skipping ndbcluster(--skip-ndbcluster)");
      return;
    }

    if (!$opt_include_ndbcluster) {
      # Add only the test suite for ndbcluster integration check
      mtr_report(" - enabling ndbcluster(for integration checks)");
      $ndbcluster_enabled = 1;
      $DEFAULT_SUITES .= ",ndbcluster";
      return;
    }
  }

  mtr_report(" - enabling ndbcluster");
  $ndbcluster_enabled = 1;
  # Add MySQL Cluster test suites
  $DEFAULT_SUITES .=
    ",ndb,ndb_binlog,rpl_ndb,ndb_rpl,ndb_memcache,ndbcluster,ndb_ddl,gcol_ndb";
  return;
}

sub ndbcluster_wait_started($$) {
  my $cluster              = shift;
  my $ndb_waiter_extra_opt = shift;
  my $path_waitlog = join('/', $opt_vardir, $cluster->name(), "ndb_waiter.log");

  my $args;
  mtr_init_args(\$args);
  mtr_add_arg($args, "--defaults-file=%s",         $path_config_file);
  mtr_add_arg($args, "--defaults-group-suffix=%s", $cluster->suffix());
  mtr_add_arg($args, "--timeout=%d",               $opt_start_timeout);

  if ($ndb_waiter_extra_opt) {
    mtr_add_arg($args, "$ndb_waiter_extra_opt");
  }

  # Start the ndb_waiter which will connect to the ndb_mgmd
  # and poll it for state of the ndbd's, will return when
  # all nodes in the cluster is started
  my $res = My::SafeProcess->run(name   => "ndb_waiter " . $cluster->name(),
                                 path   => $exe_ndb_waiter,
                                 args   => \$args,
                                 output => $path_waitlog,
                                 error  => $path_waitlog,
                                 append => 1,);

  # Check that ndb_mgmd(s) are still alive
  foreach my $ndb_mgmd (in_cluster($cluster, ndb_mgmds())) {
    my $proc = $ndb_mgmd->{proc};
    if (!$proc->wait_one(0)) {
      mtr_warning("$proc died");
      return 2;
    }
  }

  # Check that all started ndbd(s) are still alive
  foreach my $ndbd (in_cluster($cluster, ndbds())) {
    my $proc = $ndbd->{proc};
    next unless defined $proc;
    if (!$proc->wait_one(0)) {
      mtr_warning("$proc died");
      return 3;
    }
  }

  if ($res) {
    mtr_verbose("ndbcluster_wait_started failed");
    return 1;
  }
  return 0;
}

sub ndbcluster_dump($) {
  my ($cluster) = @_;

  print "\n== Dumping cluster log files\n\n";

  # ndb_mgmd(s)
  foreach my $ndb_mgmd (in_cluster($cluster, ndb_mgmds())) {
    my $datadir = $ndb_mgmd->value('DataDir');

    # Should find ndb_<nodeid>_cluster.log and ndb_mgmd.log
    foreach my $file (glob("$datadir/ndb*.log")) {
      print "$file:\n";
      mtr_printfile("$file");
      print "\n";
    }
  }

  # ndb(s)
  foreach my $ndbd (in_cluster($cluster, ndbds())) {
    my $datadir = $ndbd->value('DataDir');

    # Should find ndbd.log
    foreach my $file (glob("$datadir/ndbd.log")) {
      print "$file:\n";
      mtr_printfile("$file");
      print "\n";
    }
  }
}

sub ndb_mgmd_wait_started($) {
  my ($cluster) = @_;

  my $retries = 100;
  while ($retries) {
    my $result = ndbcluster_wait_started($cluster, "--no-contact");
    if ($result == 0) {
      # ndb_mgmd is started
      mtr_verbose("ndb_mgmd is started");
      return 0;
    } elsif ($result > 1) {
      mtr_warning("Cluster process failed while waiting for start");
      return $result;
    }

    mtr_milli_sleep(100);
    $retries--;
  }

  return 1;
}

sub ndb_mgmd_stop {
  my $ndb_mgmd = shift or die "usage: ndb_mgmd_stop(<ndb_mgmd>)";

  my $host = $ndb_mgmd->value('HostName');
  my $port = $ndb_mgmd->value('PortNumber');
  mtr_verbose("Stopping cluster '$host:$port'");

  my $args;
  mtr_init_args(\$args);
  mtr_add_arg($args, "--ndb-connectstring=%s:%s", $host, $port);
  mtr_add_arg($args, "-e");
  mtr_add_arg($args, "shutdown");

  My::SafeProcess->run(name   => "ndb_mgm shutdown $host:$port",
                       path   => $exe_ndb_mgm,
                       args   => \$args,
                       output => "/dev/null",);
}

sub ndb_mgmd_start ($$) {
  my ($cluster, $ndb_mgmd) = @_;

  mtr_verbose("ndb_mgmd_start");

  my $dir = $ndb_mgmd->value("DataDir");
  mkpath($dir) unless -d $dir;

  my $args;
  mtr_init_args(\$args);
  mtr_add_arg($args, "--defaults-file=%s",         $path_config_file);
  mtr_add_arg($args, "--defaults-group-suffix=%s", $cluster->suffix());
  mtr_add_arg($args, "--mycnf");
  mtr_add_arg($args, "--nodaemon");
  mtr_add_arg($args, "--configdir=%s",             "$dir");

  my $path_ndb_mgmd_log = "$dir/ndb_mgmd.log";

  $ndb_mgmd->{'proc'} =
    My::SafeProcess->new(name     => $ndb_mgmd->after('cluster_config.'),
                         path     => $exe_ndb_mgmd,
                         args     => \$args,
                         output   => $path_ndb_mgmd_log,
                         error    => $path_ndb_mgmd_log,
                         append   => 1,
                         verbose  => $opt_verbose,
                         shutdown => sub { ndb_mgmd_stop($ndb_mgmd) },);
  mtr_verbose("Started $ndb_mgmd->{proc}");

  # FIXME Should not be needed
  # Unfortunately the cluster nodes will fail to start
  # if ndb_mgmd has not started properly
  if (ndb_mgmd_wait_started($cluster)) {
    mtr_warning("Failed to wait for start of ndb_mgmd");
    return 1;
  }

  return 0;
}

sub ndbd_stop {
  # Intentionally left empty, ndbd nodes will be shutdown
  # by sending "shutdown" to ndb_mgmd
}

sub ndbd_start {
  my ($cluster, $ndbd) = @_;

  mtr_verbose("ndbd_start");

  my $dir = $ndbd->value("DataDir");
  mkpath($dir) unless -d $dir;

  my $args;
  mtr_init_args(\$args);
  mtr_add_arg($args, "--defaults-file=%s",         $path_config_file);
  mtr_add_arg($args, "--defaults-group-suffix=%s", $cluster->suffix());
  mtr_add_arg($args, "--nodaemon");

  # > 5.0 { 'character-sets-dir' => \&fix_charset_dir },

  my $exe = $exe_ndbd;
  if ($exe_ndbmtd) {
    if ($ENV{MTR_NDBMTD}) {
      # ndbmtd forced by env var MTR_NDBMTD
      $exe = $exe_ndbmtd;
    }
    if (($exe_ndbmtd_counter++ % 2) == 0) {
      # Use ndbmtd every other time
      $exe = $exe_ndbmtd;
    }
  }

  my $path_ndbd_log = "$dir/ndbd.log";
  my $proc = My::SafeProcess->new(name     => $ndbd->after('cluster_config.'),
                                  path     => $exe,
                                  args     => \$args,
                                  output   => $path_ndbd_log,
                                  error    => $path_ndbd_log,
                                  append   => 1,
                                  verbose  => $opt_verbose,
                                  shutdown => sub { ndbd_stop($ndbd) },);
  mtr_verbose("Started $proc");

  $ndbd->{proc} = $proc;

  return;
}

# Start memcached with the special ndb_engine.so plugin
# making it use NDB as backend.
sub memcached_start {
  my ($cluster, $memcached) = @_;

  my $name = $memcached->name();
  mtr_verbose("memcached_start '$name'");

  # Clear env used by include/have_memcached.inc
  $ENV{'NDB_MEMCACHED_STARTED'} = 0;

  # Look for the ndb_engine.so memcache plugin
  my $found_so = my_find_file(
    $bindir,
    [ "storage/ndb/memcache",    # source or build
      "lib", "lib64"
    ],                           # install
    "ndb_engine.so",
    NOT_REQUIRED);

  if ($found_so eq "") {
    # The ndb_engine memcache plugin is not a mandatory component,
    # silently skip to start memcached if it's not found.
    mtr_verbose("Could not find the ndb_engine memcache plugin");
    return;
  }
  mtr_verbose("Found memcache plugin: '$found_so'");

  # Look for the generated perl script which tells location of memcached etc.
  my $found_perl_source = my_find_file(
    $bindir,
    [ "storage/ndb/memcache",    # source
      "mysql-test/lib",          # install
      "share/mysql-test/lib"
    ],                           # install
    "memcached_path.pl");
  mtr_verbose("Found memcache script: '$found_perl_source'");

  # Source the found perl script which tells location of memcached etc.
  require "$found_perl_source";

  if (!memcached_is_available()) {
    mtr_error("Memcached not available.");
  }
  my $exe = "";
  if (memcached_is_bundled()) {
    # The bundled memcached has been built and made part of the package,
    # find where it ended up and use it.
    $exe = my_find_bin($bindir,
                       [ "libexec", "sbin",
                         "bin",     "storage/ndb/memcache/extra/memcached"
                       ],
                       "memcached");
    mtr_verbose("Found bundled memcached '$exe'");
  } else {
    # External memcached has been used to build ndb_engine, So the path
    # to that memcached has been hardcoded in memcached_path.pl, use that
    # path. This requires same machine as build or memcached also
    # installed in same location as when it was built.
    $exe = get_memcached_exe_path();
    if ($exe eq "" or !-x $exe) {
      mtr_error("Failed to find memcached binary '$exe'");
    }
    mtr_verbose("Using memcached binary '$exe'");
  }

  my $args;
  mtr_init_args(\$args);

  # TCP port number to listen on
  mtr_add_arg($args, "-p %d", $memcached->value('port'));

  # Max simultaneous connections
  mtr_add_arg($args, "-c %d", $memcached->value('max_connections'));

  # Load engine as storage engine, ie. /path/ndb_engine.so
  mtr_add_arg($args, "-E");
  mtr_add_arg($args, $found_so);

  # Config options for loaded storage engine
  {
    my @opts;
    push(@opts, "connectstring=" . $memcached->value('ndb_connectstring'));
    push(@opts, $memcached->if_exist("options"));
    mtr_add_arg($args, "-e");
    mtr_add_arg($args, join(";", @opts));
  }

  if ($opt_gdb) {
    gdb_arguments(\$args, \$exe, "memcached");
  }

  my $proc = My::SafeProcess->new(name    => $name,
                                  path    => $exe,
                                  args    => \$args,
                                  output  => "$opt_vardir/log/$name.out",
                                  error   => "$opt_vardir/log/$name.out",
                                  append  => 1,
                                  verbose => $opt_verbose,);
  mtr_verbose("Started $proc");

  $memcached->{proc} = $proc;

  # Set env used by include/have_memcached.inc
  $ENV{'NDB_MEMCACHED_STARTED'} = 1;

  return;
}

sub memcached_load_metadata($) {
  my $cluster = shift;

  foreach my $mysqld (mysqlds()) {
    if (-d $mysqld->value('datadir') . "/" . "ndbmemcache") {
      mtr_verbose("skipping memcache metadata (already stored)");
      return;
    }
  }

  my $sql_script = my_find_file(
    $bindir,
    [ "share/mysql/memcache-api",    # RPM install
      "share/memcache-api",          # Other installs
      "scripts"                      # Build tree
    ],
    "ndb_memcache_metadata.sql",
    NOT_REQUIRED);
  mtr_verbose("memcached_load_metadata: '$sql_script'");

  if (-f $sql_script) {
    my $args;
    mtr_init_args(\$args);
    mtr_add_arg($args, "--defaults-file=%s",         $path_config_file);
    mtr_add_arg($args, "--defaults-group-suffix=%s", $cluster->suffix());
    mtr_add_arg($args, "--connect-timeout=20");

    my $res =
      My::SafeProcess->run(name   => "ndbmemcache config loader",
                           path   => $exe_mysql,
                           args   => \$args,
                           input  => $sql_script,
                           output => "$opt_vardir/log/memcache_config.log",
                           error  => "$opt_vardir/log/memcache_config.log");

    if ($res != 0) {
      mtr_error("Could not load ndb_memcache_metadata.sql file");
    }
  }
}

sub ndbcluster_start ($) {
  my $cluster = shift;

  mtr_verbose("ndbcluster_start '" . $cluster->name() . "'");

  foreach my $ndb_mgmd (in_cluster($cluster, ndb_mgmds())) {
    next if started($ndb_mgmd);
    ndb_mgmd_start($cluster, $ndb_mgmd);
  }

  foreach my $ndbd (in_cluster($cluster, ndbds())) {
    next if started($ndbd);
    ndbd_start($cluster, $ndbd);
  }

  return 0;
}

sub create_config_file_for_extern {
  my %opts = (socket   => '/tmp/mysqld.sock',
              port     => 3306,
              user     => $opt_user,
              password => '',
              @_);

  mtr_report("Creating my.cnf file for extern server...");
  my $F = IO::File->new($path_config_file, "w") or
    mtr_error("Can't write to $path_config_file: $!");

  print $F "[client]\n";
  while (my ($option, $value) = each(%opts)) {
    print $F "$option= $value\n";
    mtr_report(" $option= $value");
  }

  print $F <<EOF
# binlog reads from [client] and [mysqlbinlog]
[mysqlbinlog]
character-sets-dir= $path_charsetsdir
local-load= $opt_tmpdir
EOF
    ;

  # Close the file
  $F = undef;
}

# Kill processes left from previous runs, normally there should be
# none so make sure to warn if there is one.
sub kill_leftovers ($) {
  my $rundir = shift;
  return unless (-d $rundir);

  mtr_report("Checking leftover processes...");

  # Scan the "run" directory for process id's to kill
  opendir(RUNDIR, $rundir) or
    mtr_error("kill_leftovers, can't open dir \"$rundir\": $!");

  while (my $elem = readdir(RUNDIR)) {
    # Only read pid from files that end with .pid
    if ($elem =~ /.*[.]pid$/) {
      my $pidfile = "$rundir/$elem";
      next unless -f $pidfile;
      my $pid = mtr_fromfile($pidfile);
      unlink($pidfile);

      unless ($pid =~ /^(\d+)/) {
        # The pid was not a valid number
        mtr_warning("Got invalid pid '$pid' from '$elem'");
        next;
      }

      mtr_report(" - found old pid $pid in '$elem', killing it...");
      my $ret = kill("KILL", $pid);
      if ($ret == 0) {
        mtr_report("   process did not exist!");
        next;
      }

      my $check_counter = 100;
      while ($ret > 0 and $check_counter--) {
        mtr_milli_sleep(100);
        $ret = kill(0, $pid);
      }
      mtr_report($check_counter ? "   ok!" : "   failed!");
    } else {
      mtr_warning("Found non pid file '$elem' in '$rundir'")
        if -f "$rundir/$elem";
    }
  }
  closedir(RUNDIR);
}

# Check that all the ports that are going to be used are free.
sub check_ports_free ($) {
  my $bthread  = shift;
  my $portbase = $bthread * 10 + 10000;

  for ($portbase .. $portbase + 9) {
    if (mtr_ping_port($_)) {
      mtr_report(" - 'localhost:$_' was not free");
      # One port was not free
      return 0;
    }
  }

  # All ports free
  return 1;
}

sub initialize_servers {
  if (using_extern()) {
    # Running against an already started server, if the specified
    # vardir does not already exist it should be created
    if (!-d $opt_vardir) {
      setup_vardir();
    } else {
      mtr_verbose("No need to create '$opt_vardir' it already exists");
    }
  } else {
    # Kill leftovers from previous run using any pidfiles found in var/run
    kill_leftovers("$opt_vardir/run");

    if (!$opt_start_dirty) {
      remove_stale_vardir();
      setup_vardir();

      mysql_install_db(default_mysqld(), "$opt_vardir/data/");

      # Save the value of MYSQLD_BOOTSTRAP_CMD before a test with bootstrap
      # options in the opt file runs, so that its original value is restored
      # later.
      $initial_bootstrap_cmd = $ENV{'MYSQLD_BOOTSTRAP_CMD'};
    }
  }
}

# Remove all newline characters expect after semicolon
sub sql_to_bootstrap {
  my ($sql) = @_;

  my @lines     = split(/\n/, $sql);
  my $result    = "\n";
  my $delimiter = ';';

  foreach my $line (@lines) {
    # Change current delimiter if line starts with "delimiter"
    if ($line =~ /^delimiter (.*)/) {
      my $new = $1;
      # Remove old delimiter from end of new
      $new =~ s/\Q$delimiter\E$//;
      $delimiter = $new;
      # No need to add the delimiter to result
      next;
    }

    # Add newline if line ends with $delimiter and convert the current
    # delimiter to semicolon
    if ($line =~ /\Q$delimiter\E$/) {
      $line =~ s/\Q$delimiter\E$/;/;
      $result .= "$line\n";
      next;
    }

    # Remove comments starting with '--'
    next if ($line =~ /^\s*--/);

    # Replace @HOSTNAME with localhost
    $line =~ s/\'\@HOSTNAME\@\'/localhost/;

    # Default, just add the line without newline but with a space
    # as separator
    $result .= "$line ";
  }

  return $result;
}

sub default_mysqld {
  # Generate new config file from template
  my $config =
    My::ConfigFactory->new_config({ basedir       => $basedir,
                                    testdir       => $glob_mysql_test_dir,
                                    template_path => "include/default_my.cnf",
                                    vardir        => $opt_vardir,
                                    tmpdir        => $opt_tmpdir,
                                    baseport      => 0,
                                    user          => $opt_user,
                                    password      => '',
                                  });

  my $mysqld = $config->group('mysqld.1') or
    mtr_error("Couldn't find mysqld.1 in default config");
  return $mysqld;
}

# Runs mysqld --initialize (and various other options) to create an
# installed database. It concatenates a number of SQL files and
# provides this as standard input to the mysqld. The database files
# thus created will later be used for a quick "boot" whenever the
# server is restarted.
sub mysql_install_db {
  my ($mysqld, $datadir, $bootstrap_opts) = @_;

  my $install_basedir = $mysqld->value('#mtr_basedir');
  my $install_chsdir  = $mysqld->value('character-sets-dir');
  my $install_datadir = $datadir || $mysqld->value('datadir');

  mtr_report("Installing system database...");

  my $args;
  mtr_init_args(\$args);
  mtr_add_arg($args, "--no-defaults");
  mtr_add_arg($args, "--initialize-insecure");
  mtr_add_arg($args, "--loose-skip-ndbcluster");
  mtr_add_arg($args, "--tmpdir=%s", "$opt_vardir/tmp/");
  mtr_add_arg($args, "--core-file");
  mtr_add_arg($args, "--datadir=%s", "$install_datadir");
  mtr_add_arg($args, "--secure-file-priv=%s", "$opt_vardir");

  # Overwrite the buffer size to 24M for certain tests to pass
  mtr_add_arg($args, "--innodb_buffer_pool_size=24M");
  mtr_add_arg($args, "--innodb-log-file-size=5M");

  # Overwrite innodb_autoextend_increment to 8 for reducing the
  # ibdata1 file size.
  mtr_add_arg($args, "--innodb_autoextend_increment=8");

  if ($opt_debug) {
    mtr_add_arg($args, "--debug=$debug_d:t:i:A,%s/log/bootstrap.trace",
                $path_vardir_trace);
  }

  mtr_add_arg($args, "--character-sets-dir=%s", $install_chsdir);

  # Do not generate SSL/RSA certificates automatically.
  mtr_add_arg($args, "--loose-auto_generate_certs=OFF");
  mtr_add_arg($args, "--loose-sha256_password_auto_generate_rsa_keys=OFF");
  mtr_add_arg($args,
              "--loose-caching_sha2_password_auto_generate_rsa_keys=OFF");

  # InnoDB arguments that affect file location and sizes may need to be
  # given to the bootstrap process as well as the server process.
  foreach my $extra_opt (@opt_extra_mysqld_opt) {
    (my $temp_extra_opt = $extra_opt) =~ s/_/-/g;
    if ($temp_extra_opt =~ /--innodb-page-size/ ||
        $temp_extra_opt =~ /--innodb-log-file-size/ ||
        $temp_extra_opt =~ /--innodb-undo-tablespaces/) {
      mtr_add_arg($args, $extra_opt);
    }

    # Plugin arguments need to be given to the bootstrap process as
    # well as the server process.
    if ($extra_opt =~ /--default-authentication-plugin/) {
      mtr_add_arg($args, $extra_opt);
    }
  }

  # Arguments to bootstrap process.
  my $init_file;
  foreach my $extra_opt (@opt_extra_bootstrap_opt) {
    # If init-file is passed, get the file path to merge the contents
    # of the file with bootstrap.sql
    if ($extra_opt =~ /--init[-_]file=(.*)/) {
      $init_file = $1;
    }
    $init_file = get_bld_path($init_file);
    mtr_add_arg($args, $extra_opt);
  }

  # Add bootstrap arguments from the opt file, if any
  push(@$args, @$bootstrap_opts) if $bootstrap_opts;

  # The user can set MYSQLD_BOOTSTRAP to the full path to a mysqld
  # to run a different mysqld during --initialize.
  my $exe_mysqld_bootstrap =
    $ENV{'MYSQLD_BOOTSTRAP'} || find_mysqld($install_basedir);

  # Export MYSQLD_BOOTSTRAP_CMD variable containing <path>/mysqld <args>
  $ENV{'MYSQLD_BOOTSTRAP_CMD'} = "$exe_mysqld_bootstrap " . join(" ", @$args);

  # Export MYSQLD_INSTALL_CMD variable containing <path>/mysqld <args>
  $ENV{'MYSQLD_INSTALL_CMD'} = "$exe_mysqld_bootstrap " . join(" ", @$args);

  # Create the bootstrap.sql file
  my $bootstrap_sql_file = "$opt_vardir/tmp/bootstrap.sql";

  #Add the init-file to --initialize-insecure process
  mtr_add_arg($args, "--init-file=$bootstrap_sql_file");

  if ($opt_boot_gdb || $opt_manual_boot_gdb) {
    gdb_arguments(\$args,          \$exe_mysqld_bootstrap,
                  $mysqld->name(), $bootstrap_sql_file);
  }

  if ($opt_boot_dbx) {
    dbx_arguments(\$args,          \$exe_mysqld_bootstrap,
                  $mysqld->name(), $bootstrap_sql_file);
  }

  if ($opt_boot_ddd) {
    ddd_arguments(\$args,          \$exe_mysqld_bootstrap,
                  $mysqld->name(), $bootstrap_sql_file);
  }

  if (-f "include/mtr_test_data_timezone.sql") {
    # Add the offical mysql system tables for a production system.
    mtr_tofile($bootstrap_sql_file, "use mysql;\n");

    # Add test data for timezone - this is just a subset, on a real
    # system these tables will be populated either by mysql_tzinfo_to_sql
    # or by downloading the timezone table package from our website
    mtr_appendfile_to_file("include/mtr_test_data_timezone.sql",
                           $bootstrap_sql_file);
  } else {
    mtr_error(
       "Error: The test_data_timezone.sql not found" . "in working directory.");
  }

  if ($opt_skip_sys_schema) {
    mtr_tofile($bootstrap_sql_file, "DROP DATABASE sys;\n");
  }

  # Update table with better values making it easier to restore when changed
  mtr_tofile(
    $bootstrap_sql_file,
    "UPDATE mysql.tables_priv SET
               timestamp = CURRENT_TIMESTAMP,
               Grantor= 'root\@localhost'
               WHERE USER= 'mysql.session';\n");

  # Make sure no anonymous accounts exists as a safety precaution
  mtr_tofile($bootstrap_sql_file, "DELETE FROM mysql.user where user= '';\n");

  # Create test database
  if (defined $opt_charset_for_testdb) {
    mtr_tofile($bootstrap_sql_file,
               "CREATE DATABASE test CHARACTER SET $opt_charset_for_testdb;\n");
  } else {
    mtr_tofile($bootstrap_sql_file, "CREATE DATABASE test;\n");
  }

  # Create mtr database
  mtr_tofile($bootstrap_sql_file, "CREATE DATABASE mtr;\n");

  mtr_tofile(
    $bootstrap_sql_file,
    "insert into mysql.db values('%','test','','Y','Y','Y','Y','Y',
            'Y','N','Y','Y','Y','Y','Y','Y','Y','Y','N','N','Y','Y'); \n");

  # Inserting in acl table generates a timestamp and conventional way
  # generates a null timestamp.
  mtr_tofile($bootstrap_sql_file,
             "DELETE FROM mysql.proxies_priv where user='root';\n");
  mtr_tofile(
    $bootstrap_sql_file,
    "INSERT INTO mysql.proxies_priv VALUES ('localhost', 'root',
              '', '', TRUE, '', now());\n");

  # Add help tables and data for warning detection and supression
  mtr_tofile($bootstrap_sql_file,
             sql_to_bootstrap(mtr_grab_file("include/mtr_warnings.sql")));

  # Add procedures for checking server is restored after testcase
  mtr_tofile($bootstrap_sql_file,
             sql_to_bootstrap(mtr_grab_file("include/mtr_check.sql")));

  if (defined $init_file) {
    # Append the contents of the init-file to the end of bootstrap.sql
    mtr_tofile($bootstrap_sql_file, "use test;\n");
    mtr_appendfile_to_file($init_file, $bootstrap_sql_file);
  }

  # Set blacklist option early so it works during bootstrap
  $ENV{'TSAN_OPTIONS'} = "suppressions=$basedir/mysql-test/tsan.supp"
    if $opt_sanitize;

  if ($opt_manual_boot_gdb) {
    # The configuration has been set up and user has been prompted for
    # how to start the servers manually in the requested debugger.
    # At this time mtr.pl have no knowledge about the server processes
    # and thus can't wait for them to finish, mtr exits at this point.
    exit(0);
  }

  # Log bootstrap command
  my $path_bootstrap_log = "$opt_vardir/log/bootstrap.log";
  mtr_tofile($path_bootstrap_log,
             "$exe_mysqld_bootstrap " . join(" ", @$args) . "\n");

  my $res = My::SafeProcess->run(name    => "initialize",
                                 path    => $exe_mysqld_bootstrap,
                                 args    => \$args,
                                 input   => $bootstrap_sql_file,
                                 output  => $path_bootstrap_log,
                                 error   => $path_bootstrap_log,
                                 append  => 1,
                                 verbose => $opt_verbose,);

  if ($res != 0) {
    mtr_error("Error executing mysqld --initialize\n" .
              "Could not install system database from $bootstrap_sql_file\n" .
              "see $path_bootstrap_log for errors");
  }

  # Remove the auto.cnf so that a new auto.cnf is generated for master
  # and slaves when the server is restarted
  if (-f "$datadir/auto.cnf") {
    unlink "$datadir/auto.cnf";
  }
}

sub run_testcase_check_skip_test($) {
  my ($tinfo) = @_;

  # If marked to skip, just print out and return. Note that a test case
  # not marked as 'skip' can still be skipped later, because of the test
  # case itself in cooperation with the mysqltest program tells us so.
  if ($tinfo->{'skip'}) {
    mtr_report_test_skipped($tinfo) unless $start_only;
    return 1;
  }

  return 0;
}

sub run_query {
  my ($tinfo, $mysqld, $query) = @_;

  my $args;
  mtr_init_args(\$args);
  mtr_add_arg($args, "--defaults-file=%s",         $path_config_file);
  mtr_add_arg($args, "--defaults-group-suffix=%s", $mysqld->after('mysqld'));

  mtr_add_arg($args, "-e %s", $query);

  my $res = My::SafeProcess->run(name   => "run_query -> " . $mysqld->name(),
                                 path   => $exe_mysql,
                                 args   => \$args,
                                 output => '/dev/null',
                                 error  => '/dev/null');

  return $res;
}

sub do_before_run_mysqltest($) {
  my $tinfo = shift;

  $ENV{'MYSQL_CURRENT_TEST_DIR'} = dirname($tinfo->{'path'});
  # Remove old files produced by mysqltest
  my $base_file =
    mtr_match_extension($tinfo->{result_file}, "result");    # Trim extension

  if (defined $base_file) {
    unlink("$base_file.reject");
    unlink("$base_file.progress");
    unlink("$base_file.log");
    unlink("$base_file.warnings");
  }
}

# Check all server for sideffects. Run include/check-testcase.test via
# start_check_testcase(). It's run before and after each test with
# mode set to "before" or "after". In before mode, it records a result
# file, in after mode it checks against it and cleans up the temporary
# files.
#
# RETURN VALUE
#   0  Ok
#   1  Check failed
#   >1 Fatal errro
sub check_testcase($$) {
  my ($tinfo, $mode) = @_;
  my $tname = $tinfo->{name};

  # Start the mysqltest processes in parallel to save time also makes
  # it possible to wait for any process to exit during the check.
  my %started;
  foreach my $mysqld (mysqlds()) {
    # Skip if server has been restarted with additional options
    if (defined $mysqld->{'proc'} && !exists $mysqld->{'restart_opts'}) {
      my $proc = start_check_testcase($tinfo, $mode, $mysqld);
      $started{ $proc->pid() } = $proc;
    }
  }

  # Return immediately if no check proceess was started
  return 0 unless (keys %started);

  my $timeout = start_timer(check_timeout($tinfo));

  while (1) {
    my $result;
    my $proc = My::SafeProcess->wait_any_timeout($timeout);
    mtr_report("Got $proc");

    if (delete $started{ $proc->pid() }) {
      my $err_file = $proc->user_data();
      my $base_file = mtr_match_extension($err_file, "err");    # Trim extension

      # One check testcase process returned
      my $res = $proc->exit_status();

      if ($res == 0) {
        # Check completed without problem, remove the .err file the
        # check generated
        unlink($err_file);

        # Remove the .result file the check generated
        if ($mode eq 'after') {
          unlink("$base_file.result");
        }

        if (keys(%started) == 0) {
          # All checks completed
          mark_time_used('check');
          return 0;
        }

        # Wait for next process to exit
        next;
      } else {
        if ($mode eq "after" and $res == 1) {
          # Test failed, grab the report mysqltest has created
          my $report = mtr_grab_file($err_file);
          my $message =
            "\nMTR's internal check of the test case '$tname' failed.
This means that the test case does not preserve the state that existed
before the test case was executed.  Most likely the test case did not
do a proper clean-up. It could also be caused by the previous test run
by this thread, if the server wasn't restarted.
This is the diff of the states of the servers before and after the
test case was executed:\n";

          $tinfo->{comment} .= $message;
          $tinfo->{comment} .= $report;

          # Do not grab the log file since the test actually passed
          $tinfo->{logfile} = "";

          # Check failed, mark the test case with that info
          $tinfo->{'check_testcase_failed'} = 1;
          $result = 1;
        } elsif ($res) {
          my $report = mtr_grab_file($err_file);
          $tinfo->{comment} .=
            "Could not execute 'check-testcase' $mode " .
            "testcase '$tname' (res: $res):\n";
          $tinfo->{comment} .= $report;
          $result = 2;
        }

        # Remove the .result file the check generated
        unlink("$base_file.result");
      }
    } elsif ($proc->{timeout}) {
      $tinfo->{comment} .= "Timeout for 'check-testcase' expired after " .
        check_timeout($tinfo) . " seconds";
      $result = 4;
    } else {
      # Unknown process returned, most likley a crash, abort everything
      $tinfo->{comment} =
        "The server $proc crashed while running " .
        "'check testcase $mode test'" .
        get_log_from_proc($proc, $tinfo->{name});
      $result = 3;
    }

    # Kill any check processes still running
    map($_->kill(), values(%started));

    mtr_warning("Check-testcase failed, this could also be caused by the" .
                " previous test run by this worker thread")
      if $result > 1 && $mode eq "before";
    mark_time_used('check');

    return $result;
  }

  mtr_error("INTERNAL_ERROR: check_testcase");
}

# Start run mysqltest on one server
#
# RETURN VALUE
#   0 OK
#   1 Check failed
sub start_run_one ($$) {
  my ($mysqld, $run) = @_;

  my $args;
  mtr_init_args(\$args);

  mtr_add_arg($args, "--defaults-file=%s",         $path_config_file);
  mtr_add_arg($args, "--defaults-group-suffix=%s", $mysqld->after('mysqld'));
  mtr_add_arg($args, "--logdir=%s/tmp",            $opt_vardir);
  mtr_add_arg($args, "--test-file=%s",             "include/$run.test");
  mtr_add_arg($args, "--silent");

  my $name    = "$run-" . $mysqld->name();
  my $errfile = "$opt_vardir/tmp/$name.err";
  my $proc = My::SafeProcess->new(name      => $name,
                                  path      => $exe_mysqltest,
                                  error     => $errfile,
                                  output    => $errfile,
                                  args      => \$args,
                                  user_data => $errfile,
                                  verbose   => $opt_verbose,);

  mtr_verbose("Started $proc");
  return $proc;
}

# Run script on all servers, collect results
#
# RETURN VALUE
#   0 ok
#   1 Failure
sub run_on_all($$) {
  my ($tinfo, $run) = @_;

  # Start the mysqltest processes in parallel to save time also makes
  # it possible to wait for any process to exit during the check and
  # to have a timeout process.
  my %started;
  foreach my $mysqld (mysqlds()) {
    if (defined $mysqld->{'proc'}) {
      my $proc = start_run_one($mysqld, $run);
      $started{ $proc->pid() } = $proc;
    }
  }

  # Return immediately if no check proceess was started
  return 0 unless (keys %started);

  my $timeout = start_timer(check_timeout($tinfo));

  while (1) {
    my $result;
    my $proc = My::SafeProcess->wait_any_timeout($timeout);
    mtr_report("Got $proc");

    if (delete $started{ $proc->pid() }) {
      # One mysqltest process returned
      my $err_file = $proc->user_data();
      my $res      = $proc->exit_status();

      # Append the report from .err file
      $tinfo->{comment} .= " == $err_file ==\n";
      $tinfo->{comment} .= mtr_grab_file($err_file);
      $tinfo->{comment} .= "\n";

      # Remove the .err file
      unlink($err_file);

      if (keys(%started) == 0) {
        # All completed
        return 0;
      }

      # Wait for next process to exit
      next;
    } elsif ($proc->{timeout}) {
      $tinfo->{comment} .= "Timeout for '$run' expired after " .
        check_timeout($tinfo) . " seconds\n";
    } else {
      # Unknown process returned, most likley a crash, abort everything
      $tinfo->{comment} .=
        "The server $proc crashed while running '$run'" .
        get_log_from_proc($proc, $tinfo->{name});
    }

    # Kill any check processes still running
    map($_->kill(), values(%started));

    return 1;
  }
  mtr_error("INTERNAL_ERROR: run_on_all");
}

sub mark_log {
  my ($log, $tinfo) = @_;
  my $log_msg = "CURRENT_TEST: $tinfo->{name}\n";
  mtr_tofile($log, $log_msg);
}

sub find_testcase_skipped_reason($) {
  my ($tinfo) = @_;

  # Set default message
  $tinfo->{'comment'} = "Detected by testcase(no log file)";

  # Open the test log file
  my $F = IO::File->new($path_current_testlog) or return;

  my $reason;
  while (my $line = <$F>) {
    # Look for "reason: <reason for skipping test>"
    if ($line =~ /reason: (.*)/) {
      $reason = $1;
    }
  }

  if (!$reason) {
    mtr_warning(
            "Could not find reason for skipping test in $path_current_testlog");
    $reason = "Detected by testcase(reason unknown) ";
  }
  $tinfo->{'comment'} = $reason;
}

sub find_analyze_request {
  # Open the test log file
  my $F = IO::File->new($path_current_testlog) or
    return;
  my $analyze;

  while (my $line = <$F>) {
    # Look for "reason: <reason for skipping test>"
    if ($line =~ /analyze: (.*)/) {
      $analyze = $1;
    }
  }

  return $analyze;
}

# The test can leave a file in var/tmp/ to signal that all servers
# should be restarted.
sub restart_forced_by_test($) {
  my $file = shift;

  my $restart = 0;
  foreach my $mysqld (mysqlds()) {
    my $datadir            = $mysqld->value('datadir');
    my $force_restart_file = "$datadir/mtr/$file";

    if (-f $force_restart_file) {
      mtr_verbose("Restart of servers forced by test");
      $restart = 1;
      last;
    }
  }
  return $restart;
}

# Return timezone value of tinfo or default value
sub timezone {
  my ($tinfo) = @_;
  return $tinfo->{timezone} || "GMT-3";
}

sub resfile_report_test ($) {
  my $tinfo = shift;
  resfile_new_test();
  resfile_test_info("name",      $tinfo->{name});
  resfile_test_info("variation", $tinfo->{combination})
    if $tinfo->{combination};
  resfile_test_info("start_time", isotime time);
}

sub error_logs_to_comment {
  my $tinfo= shift;
  foreach my $mysqld (mysqlds())
  {
    $tinfo->{comment}.= "\nServer " . $mysqld->{proc} . " log: ".
      get_log_from_proc($mysqld->{proc}, $tinfo->{name});
  }
}

# Search the opt file for '--bootstrap' key word. For each instance of
# '--bootstrap', save the option immediately after it into an array so
# that datadir can be reinitialized with those options.
sub find_bootstrap_opts {
  my ($opt_file) = @_;

  my $bootstrap_opt = 0;
  my $bootstrap_opts;

  foreach my $opt (@$opt_file) {
    if ($opt =~ /^--bootstrap=/) {
      $opt =~ s/--bootstrap=//;
      push(@$bootstrap_opts, $opt);
    } elsif ($opt eq "--bootstrap") {
      $bootstrap_opt = 1;
      next;
    } elsif ($bootstrap_opt == 1) {
      push(@$bootstrap_opts, $opt);
      $bootstrap_opt = 0;
    }
  }
  return $bootstrap_opts if defined $bootstrap_opts;
}

# This involves checking if the server needs to be restarted after the
# previous test run by this worker, and stopping and restarting them
# if needed.  Contains some complex logic here to take care of
# unexpected failures, skips, server processes dying but the test
# having indicated it is expected, timeouts etc.
#
# RETURN VALUE
#   0 OK
#   > 0 failure
sub run_testcase ($) {
  my $tinfo = shift;

  my $print_freq = 20;

  mtr_verbose("Running test:", $tinfo->{name});
  resfile_report_test($tinfo) if $opt_resfile;

  # Allow only alpanumerics pluss _ - + . in combination names, or
  # anything beginning with -- (the latter comes from --combination).
  my $combination = $tinfo->{combination};
  if ($combination &&
      $combination !~ /^\w[-\w\.\+]+$/ &&
      $combination !~ /^--/) {
    mtr_error("Combination '$combination' contains illegal characters");
  }

  # Init variables that can change between each test case
  my $timezone = timezone($tinfo);
  $ENV{'TZ'} = $timezone;
  mtr_verbose("Setting timezone: $timezone");

  # If there are bootstrap options in the opt file, add them. On retry,
  # bootstrap_master_opt will already be set, so do not call
  # find_bootstrap_opts again.
  $tinfo->{bootstrap_master_opt} = find_bootstrap_opts($tinfo->{master_opt})
    if (!$tinfo->{bootstrap_master_opt});
  $tinfo->{bootstrap_slave_opt} = find_bootstrap_opts($tinfo->{slave_opt})
    if (!$tinfo->{bootstrap_slave_opt});

  # The keyword "--bootstrap" is passed in the opt file to identify
  # the bootstrap variables. Remove this keyword before sending
  # these options to the server.
  @{ $tinfo->{master_opt} } = grep { !/--bootstrap/ } @{ $tinfo->{master_opt} };
  @{ $tinfo->{slave_opt} }  = grep { !/--bootstrap/ } @{ $tinfo->{slave_opt} };

  if (!using_extern()) {
    my @restart = servers_need_restart($tinfo);
    if (@restart != 0) {
      stop_servers($tinfo, @restart);
    }

    if (started(all_servers()) == 0) {
      # Remove old datadirs
      clean_datadir() unless $opt_start_dirty;

      # Restore old ENV
      while (my ($option, $value) = each(%old_env)) {
        if (defined $value) {
          mtr_verbose("Restoring $option to $value");
          $ENV{$option} = $value;

        } else {
          mtr_verbose("Removing $option");
          delete($ENV{$option});
        }
      }
      %old_env = ();

      mtr_verbose("Generating my.cnf from '$tinfo->{template_path}'");

      # Generate new config file from template
      $config =
        My::ConfigFactory->new_config(
                         { basedir             => $basedir,
                           baseport            => $baseport,
                           extra_template_path => $tinfo->{extra_template_path},
                           mysqlxbaseport      => $mysqlx_baseport,
                           password            => '',
                           template_path       => $tinfo->{template_path},
                           testdir             => $glob_mysql_test_dir,
                           tmpdir              => $opt_tmpdir,
                           user                => $opt_user,
                           vardir              => $opt_vardir,
                         });

      # Write the new my.cnf
      $config->save($path_config_file);

      # Remember current config so a restart can occur when a test need
      # to use a different one
      $current_config_name = $tinfo->{template_path};

      # Set variables in the ENV section
      foreach my $option ($config->options_in_group("ENV")) {
        # Save old value to restore it before next time
        $old_env{ $option->name() } = $ENV{ $option->name() };
        mtr_verbose($option->name(), "=", $option->value());
        $ENV{ $option->name() } = $option->value();
      }
    }

    # Write start of testcase to log
    mark_log($path_current_testlog, $tinfo);

    if (start_servers($tinfo)) {
      report_failure_and_restart($tinfo);
      return 1;
    }
  }
  mark_time_used('restart');

  # If '--start' or '--start-dirty' given, stop here to let user manually
  # run tests. If '--wait-all' is also given, do the same, but don't die
  # if one server exits.
  if ($start_only) {
    mtr_print("\nStarted",    started(all_servers()));
    mtr_print("Using config", $tinfo->{template_path});
    mtr_print("Port and socket path for server(s):");

    foreach my $mysqld (mysqlds()) {
      mtr_print($mysqld->name() .
               "  " . $mysqld->value('port') . "  " . $mysqld->value('socket'));
    }

    if ($opt_start_exit) {
      mtr_print("Server(s) started, not waiting for them to finish");
      if (IS_WINDOWS) {
        POSIX::_exit(0);    # exit hangs here in ActiveState Perl
      } else {
        exit(0);
      }
    }

    if ($opt_manual_gdb ||
        $opt_manual_lldb  ||
        $opt_manual_ddd   ||
        $opt_manual_debug ||
        $opt_manual_dbx) {
      # The configuration has been set up and user has been prompted for
      # how to start the servers manually in the requested deugger.
      # At this time mtr.pl have no knowledge about the server processes
      # and thus can't wait for them to finish or antyhing. In order to make
      # it apparent to user what to do next, just print message and hang
      # around until user kills mtr.pl
      mtr_print("User prompted how to start server(s) manually in debugger");
      while (1) {
        mtr_milli_sleep(100);
      }
      exit(0);    # Never reached
    }

    mtr_print("Waiting for server(s) to exit...");

    if ($opt_wait_all) {
      My::SafeProcess->wait_all();
      mtr_print("All servers exited");
      exit(1);
    } else {
      my $proc = My::SafeProcess->wait_any();
      if (grep($proc eq $_, started(all_servers()))) {
        mtr_print("Server $proc died");
        exit(1);
      }
      mtr_print("Unknown process $proc died");
      exit(1);
    }
  }

  my $test_timeout = start_timer(testcase_timeout($tinfo));

  do_before_run_mysqltest($tinfo);

  mark_time_used('admin');

  if ($opt_check_testcases and check_testcase($tinfo, "before")) {
    # Failed to record state of server or server crashed
    report_failure_and_restart($tinfo);

    return 1;
  }

  my $test = start_mysqltest($tinfo);

  # Set only when we have to keep waiting after expectedly died server
  my $keep_waiting_proc = 0;
  my $print_timeout     = start_timer($print_freq * 60);

  while (1) {
    my $proc;
    if ($keep_waiting_proc) {
      # Any other process exited?
      $proc = My::SafeProcess->check_any();
      if ($proc) {
        mtr_verbose("Found exited process $proc");
      } else {
        $proc = $keep_waiting_proc;
        # Also check if timer has expired, if so cancel waiting
        if (has_expired($test_timeout)) {
          $keep_waiting_proc = 0;
        }
      }
    }

    if (!$keep_waiting_proc) {
      if ($test_timeout > $print_timeout) {
        $proc = My::SafeProcess->wait_any_timeout($print_timeout);
        if ($proc->{timeout}) {
          # Print out that the test is still on
          mtr_print("Test still running: $tinfo->{name}");

          # Reset the timer
          $print_timeout = start_timer($print_freq * 60);
          next;
        }
      } else {
        $proc = My::SafeProcess->wait_any_timeout($test_timeout);
      }
    }

    # Will be restored if we need to keep waiting
    $keep_waiting_proc = 0;

    unless (defined $proc) {
      mtr_error("wait_any failed");
    }

    mtr_verbose("Got $proc");
    mark_time_used('test');

    # Was it the test program that exited
    if ($proc eq $test) {
      my $res = $test->exit_status();

      if ($res == 0 and $opt_warnings and check_warnings($tinfo)) {
        # Test case succeeded, but it has produced unexpected warnings,
        # continue in $res == 1
        $res = 1;
        resfile_output($tinfo->{'warnings'}) if $opt_resfile;
      }

      my $check_res;
      my $message =
        "Skip condition should be checked in the beginning of a test case,\n" .
        "before modifying any database objects. Most likely the test case\n" .
        "is skipped with the current server configuration after altering\n" .
        "system status. Please fix the test case to perform the skip\n" .
        "condition check before modifying the system status.";

      if ($res == 0 or $res == 62) {
        if ($tinfo->{'no_result_file'}) {
          # Test case doesn't have it's corresponding result file, marking
          # the test case as failed.
          $tinfo->{comment} =
            "Result file '$tinfo->{'no_result_file'}' doesn't exist.\n" .
            "Either create a result file or disable check-testcases and " .
            "run the test case. Use --nocheck-testcases option to " .
            "disable check-testcases.\n";
          $res = 1;
        }
      } elsif ($res == 1) {
        # Test case has failed, delete 'no_result_file' key and its
        # associated value from the test object to avoid any unknown error.
        delete $tinfo->{'no_result_file'} if $tinfo->{'no_result_file'};
      }

      # Check if check-testcase should be run
      if ($opt_check_testcases) {
        if (($res == 0 and !restart_forced_by_test('force_restart')) or
            ($res == 62 and
             !restart_forced_by_test('force_restart_if_skipped'))
        ) {
          $check_res = check_testcase($tinfo, "after");

          # Test run succeeded but failed in check-testcase, marking
          # the test case as failed.
          if (defined $check_res and $check_res == 1) {
            $tinfo->{comment} .= "\n$message" if ($res == 62);
            $res = 1;
          }
        }
      }

      if ($res == 0) {
        if (restart_forced_by_test('force_restart')) {
          stop_all_servers($opt_shutdown_timeout);
        } elsif ($opt_check_testcases and $check_res) {
          # Test case check failed fatally, probably a server crashed
          report_failure_and_restart($tinfo);
          return 1;
        }
        mtr_report_test_passed($tinfo);
      } elsif ($res == 62) {
        if (defined $check_res and $check_res == 1) {
          # Test case had side effects, not fatal error, just continue
          $tinfo->{check} .= "\n$message";
          stop_all_servers($opt_shutdown_timeout);
          mtr_report("Resuming tests...\n");
          resfile_output($tinfo->{'check'}) if $opt_resfile;
          mtr_report_test_passed($tinfo);
        } else {
          # Testcase itself tell us to skip this one
          $tinfo->{skip_detected_by_test} = 1;

          # Try to get reason from test log file
          find_testcase_skipped_reason($tinfo);
          mtr_report_test_skipped($tinfo);

          # Restart if skipped due to missing perl, it may have had side effects
          if (restart_forced_by_test('force_restart_if_skipped') ||
              $tinfo->{'comment'} =~ /^perl not found/) {
            stop_all_servers($opt_shutdown_timeout);
          }
        }
      } elsif ($res == 65) {
        # Testprogram killed by signal
        $tinfo->{comment} = "testprogram crashed(returned code $res)";
        report_failure_and_restart($tinfo);
      } elsif ($res == 1) {
        # Check if the test tool requests that an analyze script should be run
        my $analyze = find_analyze_request();
        if ($analyze) {
          run_on_all($tinfo, "analyze-$analyze");
        }

        # Wait a bit and see if a server died, if so report that instead
        mtr_milli_sleep(100);
        my $srvproc = My::SafeProcess::check_any();
        if ($srvproc && grep($srvproc eq $_, started(all_servers()))) {
          $proc = $srvproc;
          goto SRVDIED;
        }

        error_logs_to_comment($tinfo);

        # Test case failure reported by mysqltest
        report_failure_and_restart($tinfo);
      } else {
        # mysqltest failed, probably crashed
        $tinfo->{comment} =
          "mysqltest failed with unexpected return code $res\n";
        report_failure_and_restart($tinfo);
      }

      # Save info from this testcase run to mysqltest.log
      if (-f $path_current_testlog) {
        if ($opt_resfile && $res && $res != 62) {
          resfile_output_file($path_current_testlog);
        }
        mtr_appendfile_to_file($path_current_testlog, $path_testlog);
        unlink($path_current_testlog);
      }

      # Remove testcase .log file produce in var/log/ to save space since
      # relevant part of logfile has already been appended to master log
      {
        my $log_file_name =
          $opt_vardir . "/log/" . $tinfo->{shortname} . ".log";
        if (-e $log_file_name && ($tinfo->{'result'} ne 'MTR_RES_FAILED')) {
          unlink($log_file_name);
        }
      }

      return ($res == 62) ? 0 : $res;

    }

    # Check if it was an expected crash
    my $check_crash = check_expected_crash_and_restart($proc);
    if ($check_crash) {
      # Keep waiting if it returned 2, if 1 don't wait or stop waiting.
      $keep_waiting_proc = 0     if $check_crash == 1;
      $keep_waiting_proc = $proc if $check_crash == 2;
      next;
    }

  SRVDIED:
    # Stop the test case timer
    $test_timeout = 0;

    # Check if it was a server that died
    if (grep($proc eq $_, started(all_servers()))) {
      # Server failed, probably crashed
      $tinfo->{comment} =
        "Server $proc failed during test run" .
        get_log_from_proc($proc, $tinfo->{name});

      # It's not mysqltest that has exited, kill it
      mtr_report("Killing mysqltest pid $test");
      $test->kill();

      report_failure_and_restart($tinfo);
      return 1;
    }

    if (!IS_WINDOWS) {
      # Try to dump core for mysqltest and all servers
      foreach my $proc ($test, started(all_servers())) {
        mtr_print("Trying to dump core for $proc");
        if ($proc->dump_core()) {
          $proc->wait_one(20);
        }
      }
    } else {
      # kill mysqltest process
      $test->kill();

      # Try to dump core for all servers
      foreach my $mysqld (mysqlds()) {
        mtr_print("Trying to dump core for $mysqld->{'proc'}");

        # There is high a risk of MTR hanging by calling external programs
        # like 'cdb' on windows with multi-threaded runs(i.e $parallel > 1).
        # Calling cdb only if parallel value is 1.
        my $call_cdb = 1 if ($opt_parallel == 1);
        $mysqld->{'proc'}->dump_core_windows($mysqld, $call_cdb);
        $mysqld->{'proc'}->wait_one(20);
      }
    }

    # It's not mysqltest that has exited, kill it
    mtr_report("Killing mysqltest pid $test");
    $test->kill();

    # Check if testcase timer expired
    if ($proc->{timeout}) {
      $tinfo->{comment} =
        "Test case timeout after " . testcase_timeout($tinfo) . " seconds\n\n";

      # Fetch mysqltest client callstack information
      if (-e $path_current_testlog) {
        $tinfo->{comment} .= mtr_callstack_info($path_current_testlog) . "\n";
      }

      # Add 20 last executed commands from test case log file
      my $log_file_name = $opt_vardir . "/log/" . $tinfo->{shortname} . ".log";
      if (-e $log_file_name) {
        $tinfo->{comment} .=
          "== $log_file_name == \n" .
          mtr_lastlinesfromfile($log_file_name, 500) . "\n";
      }
      error_logs_to_comment($tinfo);

      # Mark as timeout
      $tinfo->{'timeout'} = testcase_timeout($tinfo);
      run_on_all($tinfo, 'analyze-timeout');

      # Save timeout information for this testcase to mysqltest.log
      if (-f $path_current_testlog) {
        mtr_appendfile_to_file($path_current_testlog, $path_testlog);
        unlink($path_current_testlog) or
          die "Can't unlink file $path_current_testlog : $!";
      }

      report_failure_and_restart($tinfo);
      return 1;
    }

    mtr_error("Unhandled process $proc exited");
  }
  mtr_error("Should never come here");
}

# Extract server log from after the last occurrence of named test
# Return as an array of lines
sub extract_server_log ($$) {
  my ($error_log, $tname) = @_;

  # Open the servers .err log file and read all lines
  # belonging to current tets into @lines
  my $Ferr = IO::File->new($error_log) or
    mtr_error("Could not open file '$error_log' for reading: $!");

  my @lines;
  my $found_test = 0;    # Set once we've found the log of this test

  while (my $line = <$Ferr>) {
    if ($found_test) {
      # If test wasn't last after all, discard what we found, test again.
      if ($line =~ /^CURRENT_TEST:/) {
        @lines      = ();
        $found_test = $line =~ /^CURRENT_TEST: $tname$/;
      } else {
        push(@lines, $line);
        if (scalar(@lines) > 1000000) {
          $Ferr = undef;
          mtr_warning("Too much log from test, bailing out from extracting");
          return ();
        }
      }
    } else {
      # Search for beginning of test, until found
      $found_test = 1 if ($line =~ /^CURRENT_TEST: $tname$/);
    }
  }
  $Ferr = undef;    # Close error log file

  return @lines;
}

# Get a subset of the lines from a log file
# Returns the first start_lines, and the last end_lines
# of the file, with a <  Snip  > line in the middle if
# there is a gap.
sub ndb_get_log_lines( $$$ ) {
  my ($log_file_name, $start_lines, $end_lines) = @_;

  my $log_file = IO::File->new($log_file_name) or
    mtr_error("Could not open file '$log_file_name' for reading: $!");

  my $total_lines = 0;

  # First pass, get number of lines in the file
  while (my $line = <$log_file>) {
    $total_lines = $total_lines + 1;
  }
  undef $log_file;

  # Now take the lines we want
  my @log_lines;
  my $line_num = 0;

  $log_file = IO::File->new($log_file_name) or
    mtr_error("Could not open file '$log_file_name' for reading: $!");

  while (my $line = <$log_file>) {
    if ($line_num < $start_lines) {
      # Start lines
      push(@log_lines, $line);
    } elsif ($line_num > ($total_lines - $end_lines)) {
      # End lines
      push(@log_lines, $line);
    } elsif ($line_num == $start_lines) {
      # First line in the 'gap'
      my $gap_text = "<  Snip  >";
      push(@log_lines, $gap_text);
    }

    $line_num = $line_num + 1;
  }
  undef $log_file;

  return @log_lines;
}

# Get an ndb crash trace number from a crash trace file name
sub ndb_get_trace_num_from_filename ($) {
  my $trace_file_fq_name = shift;

  # Format is : /basepath/ndb_<id>_trace.log.<trace num>[_t<thread_num>]
  my $trace_file_name      = basename($trace_file_fq_name);
  my @parts                = split(/\./, $trace_file_name);
  my $trace_num_and_thread = $parts[2];

  if ($trace_num_and_thread eq "next") {
    $trace_num_and_thread = 0;
  }

  my @trace_num_and_thread_parts = split(/_/, $trace_num_and_thread);
  my $trace_num = $trace_num_and_thread_parts[0];

  return $trace_num;
}

# Return array of lines containing failed ndbd log info
sub ndb_extract_ndbd_log_info($$) {
  my ($ndbd_log_path, $dump_out_file) = @_;

  my $ndbd_log = "";

  if ($dump_out_file) {
    my $ndbd_log_file_start_lines = 100;
    my $ndbd_log_file_end_lines   = 200;
    my $ndbd_log_file_name        = "$ndbd_log_path/ndbd.log";
    my @log_lines = ndb_get_log_lines($ndbd_log_file_name,
                                      $ndbd_log_file_start_lines,
                                      $ndbd_log_file_end_lines);
    $ndbd_log =
      $ndbd_log . "\nFailed data node output log ($ndbd_log_file_name):\n" .
      "-----------FAILED DATA NODE OUTPUT LOG START--------\n" .
      join("", @log_lines) .
      "-----------FAILED DATA NODE OUTPUT LOG END----------\n";
  }

  # For all ndbds, we look for error and trace files
  #
  my @ndb_error_files = glob("$ndbd_log_path/ndb_*_error.log");
  my $num_error_files = scalar @ndb_error_files;
  if ($num_error_files) {
    # Found an error file, let's go further
    if ($num_error_files > 1) {
      mtr_error(
             "More than one error file found : " . join(" ", @ndb_error_files));
    }

    my $ndbd_error_file_name = $ndb_error_files[0];
    my @log_lines = ndb_get_log_lines($ndbd_error_file_name, 10000, 10000)
      ;    # Get everything from the error file.
    $ndbd_log =
      $ndbd_log . "\nFound data node error log ($ndbd_error_file_name):\n" .
      "\n-----------DATA NODE ERROR LOG START--------\n" .
      join("", @log_lines) . "\n-----------DATA NODE ERROR LOG END----------\n";

    my @ndb_trace_files = glob("$ndbd_log_path/ndb_*_trace*");
    my $num_trace_files = scalar @ndb_trace_files;
    if ($num_trace_files) {
      $ndbd_log = $ndbd_log . "\nFound crash trace files :\n  " .
        join("\n  ", @ndb_trace_files) . "\n\n";

      # Now find most recent set of trace files..
      my $max_trace_num = 0;
      foreach my $trace_file (@ndb_trace_files) {
        my $trace_num = ndb_get_trace_num_from_filename($trace_file);
        if ($trace_num > $max_trace_num) {
          $max_trace_num = $trace_num;
        }
      }

      $ndbd_log =
        $ndbd_log . "\nDumping excerpts from crash number $max_trace_num\n";

      # Now print a chunk of em
      foreach my $trace_file (@ndb_trace_files) {
        if (ndb_get_trace_num_from_filename($trace_file) eq $max_trace_num) {
          my $ndbd_trace_file_start_lines = 2500;
          my $ndbd_trace_file_end_lines   = 0;
          @log_lines =
            ndb_get_log_lines($trace_file, $ndbd_trace_file_start_lines,
                              $ndbd_trace_file_end_lines);

          $ndbd_log =
            $ndbd_log . "\nData node trace file : $trace_file\n" .
            "\n-----------DATA NODE TRACE LOG START--------\n" .
            join("", @log_lines) .
            "\n-----------DATA NODE TRACE LOG END----------\n";
        }
      }
    } else {
      $ndbd_log = $ndbd_log . "\n No trace files! \n";
    }
  }

  return $ndbd_log;
}

# Get log from server identified from its $proc object, from named test
# Return as a single string
sub get_log_from_proc ($$) {
  my ($proc, $name) = @_;
  my $srv_log = "";

  foreach my $mysqld (mysqlds()) {
    if ($mysqld->{proc} eq $proc) {
      my @srv_lines = extract_server_log($mysqld->value('#log-error'), $name);
      $srv_log =
        "\nServer log from this test:\n" .
        "----------SERVER LOG START-----------\n" .
        join("", @srv_lines) . "----------SERVER LOG END-------------\n";
      last;
    }
  }

  # ndbds are started in a directory according to their
  # MTR process 'ids'.  Their ndbd.log files are
  # placed in these directories.
  # Then they allocate a nodeid from mgmd which is really
  # a race, and choose a datadirectory based on the nodeid
  # This can mean that they use a different ndbd.X directory
  # for their ndb_Z_fs files and error + trace log file writing.
  # This could be worked around by setting the ndbd node ids
  # up front, but in the meantime, we will attempt to
  # find error and trace files here.
  foreach my $ndbd (ndbds()) {
    my $ndbd_log_path = $ndbd->value('DataDir');

    my $dump_out_file = ($ndbd->{proc} eq $proc);
    my $ndbd_log_info =
      ndb_extract_ndbd_log_info($ndbd_log_path, $dump_out_file);
    $srv_log = $srv_log . $ndbd_log_info;
  }

  return $srv_log;
}

# Perform a rough examination of the servers error log and write all
# lines that look suspicious into $error_log.warnings file.
sub extract_warning_lines ($$) {
  my ($error_log, $tname) = @_;

  my @lines = extract_server_log($error_log, $tname);

  # Write all suspicious lines to $error_log.warnings file
  my $warning_log = "$error_log.warnings";
  my $Fwarn = IO::File->new($warning_log, "w") or
    die("Could not open file '$warning_log' for writing: $!");
  print $Fwarn "Suspicious lines from $error_log\n";

  my @patterns = (qr/^Warning:|mysqld: Warning|\[Warning\]/,
                  qr/^Error:|\[ERROR\]/,
                  qr/^==\d+==\s+\S/,                           # valgrind errors
                  qr/InnoDB: Warning|InnoDB: Error/,
                  qr/^safe_mutex:|allocated at line/,
                  qr/missing DBUG_RETURN/,
                  qr/Attempting backtrace/,
                  qr/Assertion .* failed/,);

  my $skip_valgrind = 0;
  my $last_pat      = "";
  my $num_rep       = 0;

  foreach my $line (@lines) {
    if ($opt_valgrind_mysqld) {
      # Skip valgrind summary from tests where server has been restarted
      # Should this contain memory leaks, the final report will find it
      # Use a generic pattern for summaries
      $skip_valgrind = 1 if $line =~ /^==\d+== [A-Z ]+ SUMMARY:/;
      $skip_valgrind = 0 unless $line =~ /^==\d+==/;
      next if $skip_valgrind;
    }

    foreach my $pat (@patterns) {
      if ($line =~ /$pat/) {
        # Remove initial timestamp and look for consecutive identical lines
        my $line_pat = $line;
        $line_pat =~ s/^[0-9:\-\+\.TZ ]*//;
        if ($line_pat eq $last_pat) {
          $num_rep++;
        } else {
          # Previous line had been repeated, report that first
          if ($num_rep) {
            print $Fwarn ".... repeated $num_rep times: $last_pat";
            $num_rep = 0;
          }
          $last_pat = $line_pat;
          print $Fwarn $line;
        }
        last;
      }
    }
  }

  # Catch the case of last warning being repeated
  if ($num_rep) {
    print $Fwarn ".... repeated $num_rep times: $last_pat";
  }

  $Fwarn = undef;    # Close file

}

# Run include/check-warnings.test
#
# RETURN VALUE
#   0 OK
#   1 Check failed
sub start_check_warnings ($$) {
  my $tinfo  = shift;
  my $mysqld = shift;

  my $name      = "warnings-" . $mysqld->name();
  my $log_error = $mysqld->value('#log-error');

  # To be communicated to the test
  $ENV{MTR_LOG_ERROR} = $log_error;
  extract_warning_lines($log_error, $tinfo->{name});

  my $args;
  mtr_init_args(\$args);

  mtr_add_arg($args, "--defaults-file=%s",         $path_config_file);
  mtr_add_arg($args, "--defaults-group-suffix=%s", $mysqld->after('mysqld'));
  mtr_add_arg($args, "--test-file=%s",  "include/check-warnings.test");
  mtr_add_arg($args, "--logdir=%s/tmp", $opt_vardir);

  my $errfile = "$opt_vardir/tmp/$name.err";
  my $proc = My::SafeProcess->new(name      => $name,
                                  path      => $exe_mysqltest,
                                  error     => $errfile,
                                  output    => $errfile,
                                  args      => \$args,
                                  user_data => $errfile,
                                  verbose   => $opt_verbose,);
  mtr_verbose("Started $proc");
  return $proc;
}

# Loop through our list of processes and check the error log
# for unexepcted errors and warnings.
sub check_warnings ($) {
  my ($tinfo) = @_;
  my $res = 0;

  my $tname = $tinfo->{name};

  # Clear previous warnings
  delete($tinfo->{warnings});

  # Start the mysqltest processes in parallel to save time also makes
  # it possible to wait for any process to exit during the check.
  my %started;
  foreach my $mysqld (mysqlds()) {
    if (defined $mysqld->{'proc'}) {
      my $proc = start_check_warnings($tinfo, $mysqld);
      $started{ $proc->pid() } = $proc;
    }
  }

  # Return immediately if no check proceess was started
  return 0 unless (keys %started);

  my $timeout = start_timer(check_timeout($tinfo));

  while (1) {
    my $result = 0;
    my $proc   = My::SafeProcess->wait_any_timeout($timeout);
    mtr_report("Got $proc");

    # Delete the 'check-warnings.log' file generated after
    #  check-warnings.test run is completed
    my $check_warnings_log_file = "$opt_vardir/tmp/check-warnings.log";
    if (-e $check_warnings_log_file) {
      unlink($check_warnings_log_file);
    }

    if (delete $started{ $proc->pid() }) {
      # One check warning process returned
      my $res      = $proc->exit_status();
      my $err_file = $proc->user_data();

      if ($res == 0 or $res == 62) {
        if ($res == 0) {
          # Check completed with problem
          my $report = mtr_grab_file($err_file);

          # In rare cases on Windows, exit code 62 is lost, so check output
          if (IS_WINDOWS and
              $report =~ /^The test .* is not supported by this installation/) {
            # Extra sanity check
            if ($report =~ /^reason: OK$/m) {
              $res = 62;
              mtr_print("Seems to have lost exit code 62, assume no warn\n");
              goto LOST62;
            }
          }

          # Log to var/log/warnings file
          mtr_tofile("$opt_vardir/log/warnings", $tname . "\n" . $report);

          $tinfo->{'warnings'} .= $report;
          $result = 1;
        }
      LOST62:
        if ($res == 62) {
          # Test case was ok and called "skip", remove the .err file
          # the check generated.
          unlink($err_file);
        }

        if (keys(%started) == 0) {
          # All checks completed
          mark_time_used('ch-warn');
          return $result;
        }

        # Wait for next process to exit
        next if not $result;
      } else {
        my $report = mtr_grab_file($err_file);
        $tinfo->{comment} .=
          "Could not execute 'check-warnings' for " .
          "testcase '$tname' (res: $res):\n";
        $tinfo->{comment} .= $report;
        $result = 2;
      }
    } elsif ($proc->{timeout}) {
      $tinfo->{comment} .= "Timeout for 'check warnings' expired after " .
        check_timeout($tinfo) . " seconds";
      $result = 4;
    } else {
      # Unknown process returned, most likley a crash, abort everything
      $tinfo->{comment} =
        "The server $proc crashed while running 'check warnings'" .
        get_log_from_proc($proc, $tinfo->{name});
      $result = 3;
    }

    # Kill any check processes still running
    map($_->kill(), values(%started));

    mark_time_used('ch-warn');
    return $result;
  }

  mtr_error("INTERNAL_ERROR: check_warnings");
}

# Loop through our list of processes and look for and entry with the
# provided pid, if found check for the file indicating expected crash
# and restart it.
sub check_expected_crash_and_restart {
  my ($proc) = @_;

  foreach my $mysqld (mysqlds()) {
    next unless ($mysqld->{proc} and $mysqld->{proc} eq $proc);

    # Check if crash expected by looking at the .expect file in var/tmp
    my $expect_file = "$opt_vardir/tmp/" . $mysqld->name() . ".expect";
    if (-f $expect_file) {
      mtr_verbose("Crash was expected, file '$expect_file' exists");
      for (my $waits = 0 ; $waits < 50 ; mtr_milli_sleep(100), $waits++) {
        # Race condition seen on Windows: try again until file not empty
        next if -z $expect_file;
        # If last line in expect file starts with "wait" sleep a little
        # and try again, thus allowing the test script to control when
        # the server should start up again. Keep trying for up to 5 seconds
        # at a time.
        my $last_line = mtr_lastlinesfromfile($expect_file, 1);
        if ($last_line =~ /^wait/) {
          mtr_verbose("Test says wait before restart") if $waits == 0;
          next;
        }

        # Ignore any partial or unknown command
        next unless $last_line =~ /^restart/;

        # If last line begins "restart:", the rest of the line is read as
        # extra command line options to add to the restarted mysqld.
        # Anything other than 'wait' or 'restart:' (with a colon) will
        # result in a restart with original mysqld options.
        if ($last_line =~ /restart:(.+)/) {
          my @rest_opt = split(' ', $1);
          $mysqld->{'restart_opts'} = \@rest_opt;
        } else {
          delete $mysqld->{'restart_opts'};
        }

        unlink($expect_file);

        # Start server with same settings as last time
        mysqld_start($mysqld, $mysqld->{'started_opts'});

        return 1;
      }

      # Loop ran through: we should keep waiting after a re-check
      return 2;
    }
  }

  # Not an expected crash
  return 0;
}

# Remove all files and subdirectories of a directory
sub clean_dir {
  my ($dir) = @_;
  mtr_verbose("clean_dir: $dir");

  finddepth(
    { no_chdir => 1,
      wanted   => sub {
        if (-d $_) {
          # A dir
          if ($_ eq $dir) {
            # The dir to clean
            return;
          } else {
            mtr_verbose("rmdir: '$_'");
            rmdir($_) or mtr_warning("rmdir($_) failed: $!");
          }
        } else {
          # Hopefully a file
          mtr_verbose("unlink: '$_'");
          unlink($_) or mtr_warning("unlink($_) failed: $!");
        }
      }
    },
    $dir);
}

sub clean_datadir {
  mtr_verbose("Cleaning datadirs...");

  if (started(all_servers()) != 0) {
    mtr_error("Trying to clean datadir before all servers stopped");
  }

  foreach my $cluster (clusters()) {
    my $cluster_dir = "$opt_vardir/" . $cluster->{name};
    mtr_verbose(" - removing '$cluster_dir'");
    rmtree($cluster_dir);
  }

  foreach my $mysqld (mysqlds()) {
    my $mysqld_dir = dirname($mysqld->value('datadir'));
    if (-d $mysqld_dir) {
      mtr_verbose(" - removing '$mysqld_dir'");
      rmtree($mysqld_dir);
    }
  }

  # Remove all files in tmp and var/tmp
  clean_dir("$opt_vardir/tmp");
  if ($opt_tmpdir ne "$opt_vardir/tmp") {
    clean_dir($opt_tmpdir);
  }
}

# Save datadir before it's removed
sub save_datadir_after_failure($$) {
  my ($dir, $savedir) = @_;

  mtr_report(" - saving '$dir'");
  my $dir_name = basename($dir);
  rename("$dir", "$savedir/$dir_name");
}

sub remove_ndbfs_from_ndbd_datadir {
  my ($ndbd_datadir) = @_;
  # Remove the ndb_*_fs directory from ndbd.X/ dir
  foreach my $ndbfs_dir (glob("$ndbd_datadir/ndb_*_fs")) {
    next unless -d $ndbfs_dir;    # Skip if not a directory
    rmtree($ndbfs_dir);
  }
}

sub after_failure ($) {
  my ($tinfo) = @_;

  mtr_report("Saving datadirs...");

  my $save_dir = "$opt_vardir/log/";
  $save_dir .= $tinfo->{name};

  # Add combination name if any
  $save_dir .= "-$tinfo->{combination}" if defined $tinfo->{combination};

  # Save savedir  path for server
  $tinfo->{savedir} = $save_dir;

  mkpath($save_dir) if !-d $save_dir;

  # Save the used my.cnf file
  copy($path_config_file, $save_dir);

  # Copy the tmp dir
  copytree("$opt_vardir/tmp/", "$save_dir/tmp/");

  if (clusters()) {
    foreach my $cluster (clusters()) {
      my $cluster_dir = "$opt_vardir/" . $cluster->{name};

      # Remove the fileystem of each ndbd
      foreach my $ndbd (in_cluster($cluster, ndbds())) {
        my $ndbd_datadir = $ndbd->value("DataDir");
        remove_ndbfs_from_ndbd_datadir($ndbd_datadir);
      }

      save_datadir_after_failure($cluster_dir, $save_dir);
    }
  } else {
    foreach my $mysqld (mysqlds()) {
      my $data_dir = $mysqld->value('datadir');
      save_datadir_after_failure(dirname($data_dir), $save_dir);
    }
  }
}

sub report_failure_and_restart ($) {
  my $tinfo = shift;

  if ($opt_valgrind_mysqld && ($tinfo->{'warnings'} || $tinfo->{'timeout'})) {
    # In these cases we may want valgrind report from normal termination
    $tinfo->{'dont_kill_server'} = 1;
  }

  # Shotdown properly if not to be killed (for valgrind)
  stop_all_servers($tinfo->{'dont_kill_server'} ? $opt_shutdown_timeout : 0);

  $tinfo->{'result'} = 'MTR_RES_FAILED';

  my $test_failures = $tinfo->{'failures'} || 0;
  $tinfo->{'failures'} = $test_failures + 1;

  if ($tinfo->{comment}) {
    # The test failure has been detected by mysql-test-run.pl
    # when starting the servers or due to other error, the reason for
    # failing the test is saved in "comment"
    ;
  }

  if (!defined $tinfo->{logfile} and !$tinfo->{'no_result_file'}) {
    my $logfile = $path_current_testlog;
    if (defined $logfile) {
      if (-f $logfile) {
        # Test failure was detected by test tool and its report
        # about what failed has been saved to file. Save the report
        # in tinfo
        $tinfo->{logfile} = mtr_fromfile($logfile);
        # If no newlines in the test log:
        # (it will contain the CURRENT_TEST written by mtr, so is not empty)
        if ($tinfo->{logfile} !~ /\n/) {
          # Show how far it got before suddenly failing
          $tinfo->{comment} .= "mysqltest failed but provided no output\n";
          my $log_file_name =
            $opt_vardir . "/log/" . $tinfo->{shortname} . ".log";
          if (-e $log_file_name) {
            $tinfo->{comment} .=
              "The result from queries just before the failure was:" .
              "\n< snip >\n" . mtr_lastlinesfromfile($log_file_name, 500) . "\n";
          }
        }
      } else {
        # The test tool report didn't exist, display an error message
        $tinfo->{logfile} = "Could not open test tool report '$logfile'";
      }
    }
  }

  after_failure($tinfo);
  mtr_report_test($tinfo);
}

sub run_sh_script {
  my ($script) = @_;
  return 0 unless defined $script;
  mtr_verbose("Running '$script'");
  my $ret = system("/bin/sh $script") >> 8;
  return $ret;
}

sub mysqld_stop {
  my $mysqld = shift or die "usage: mysqld_stop(<mysqld>)";

  my $args;
  mtr_init_args(\$args);

  mtr_add_arg($args, "--no-defaults");
  mtr_add_arg($args, "--character-sets-dir=%s",
              $mysqld->value('character-sets-dir'));
  mtr_add_arg($args, "--user=%s", $opt_user);
  mtr_add_arg($args, "--password=");
  mtr_add_arg($args, "--port=%d", $mysqld->value('port'));
  mtr_add_arg($args, "--host=%s", $mysqld->value('#host'));
  mtr_add_arg($args, "--connect_timeout=20");
  mtr_add_arg($args, "--protocol=tcp");
  mtr_add_arg($args, "shutdown");

  My::SafeProcess->run(name  => "mysqladmin shutdown " . $mysqld->name(),
                       path  => $exe_mysqladmin,
                       args  => \$args,
                       error => "/dev/null",);
}

# This subroutine is added to handle option file options which always
# have to be passed before any other variables or command line options.
sub arrange_option_files_options {
  my ($args, $mysqld, $extra_opts, @options) = @_;

  my @optionfile_options;
  foreach my $arg (@$extra_opts) {
    if (grep { $arg =~ $_ } @options) {
      push(@optionfile_options, $arg);
    }
  }

  my $opt_no_defaults    = grep(/^--no-defaults/,         @optionfile_options);
  my $opt_defaults_extra = grep(/^--defaults-extra-file/, @optionfile_options);
  my $opt_defaults       = grep(/^--defaults-file/,       @optionfile_options);

  if (!$opt_defaults_extra && !$opt_defaults && !$opt_no_defaults) {
    mtr_add_arg($args, "--defaults-file=%s", $path_config_file);
  }

  push(@$args, @optionfile_options);

  # no-defaults has to be the first option provided to mysqld.
  if ($opt_no_defaults) {
    @$args = grep { !/^--defaults-group-suffix/ } @$args;
  }
}

sub mysqld_arguments ($$$) {
  my $args       = shift;
  my $mysqld     = shift;
  my $extra_opts = shift;

  my @options = ("--no-defaults",   "--defaults-extra-file",
                 "--defaults-file", "--login-path",
                 "--print-defaults");
  arrange_option_files_options($args, $mysqld, $extra_opts, @options);

  # When mysqld is run by a root user(euid is 0), it will fail
  # to start unless we specify what user to run as, see BUG#30630
  my $euid = $>;
  if (!IS_WINDOWS and $euid == 0 and (grep(/^--user/, @$extra_opts)) == 0) {
    mtr_add_arg($args, "--user=root");
  }

  if ($opt_valgrind_mysqld) {
    if ($mysql_version_id < 50100) {
      mtr_add_arg($args, "--skip-bdb");
    }
  }

  if ($mysql_version_id >= 50106 && !$opt_user_args) {
    # Turn on logging to file
    mtr_add_arg($args, "--log-output=file");
  }

  # Indicate to mysqld it will be debugged in debugger
  if ($glob_debugger) {
    mtr_add_arg($args, "--gdb");
  }

  # Enable the debug sync facility, set default wait timeout.
  # Facility stays disabled if timeout value is zero.
  mtr_add_arg($args, "--loose-debug-sync-timeout=%s", $opt_debug_sync_timeout)
    unless $opt_user_args;

  # Options specified in .opt files should be added last so they can
  # override defaults above.

  my $found_skip_core  = 0;
  my $found_no_console = 0;
  my $found_log_error  = 0;

  # Check if the option 'log-error' is found in the .cnf file
  # In the group defined for the server
  $found_log_error = 1
    if defined $mysqld->option("log-error") or
    defined $mysqld->option("log_error");

  # In the [mysqld] section
  $found_log_error = 1
    if !$found_log_error   and
    defined mysqld_group() and
    (defined mysqld_group()->option("log-error") or
     defined mysqld_group()->option("log_error"));

  foreach my $arg (@$extra_opts) {
    # Skip option file options because they are handled above
    next if (grep { $arg =~ $_ } @options);

    if ($arg =~ /--init[-_]file=(.*)/) {
      # If the path given to the init file is relative
      # to an out of source build, the file should
      # be looked for in the MTR_BINDIR.
      $arg = "--init-file=" . get_bld_path($1);
    } elsif ($arg =~ /--log[-_]error=/ or $arg =~ /--log[-_]error$/) {
      $found_log_error = 1;
    } elsif ($arg eq "--skip-core-file") {
      # Allow --skip-core-file to be set in <testname>-[master|slave].opt file
      $found_skip_core = 1;
      next;
    } elsif ($arg eq "--no-console") {
      $found_no_console = 1;
      next;
    } elsif ($arg =~ /--loose[-_]skip[-_]log[-_]bin/ and
             $mysqld->option("log-slave-updates")) {
      # Dont add --skip-log-bin when mysqld has --log-slave-updates in config
      next;
    } elsif ($arg eq "") {
      # We can get an empty argument when  we set environment variables to ""
      # (e.g plugin not found). Just skip it.
      next;
    } elsif ($arg eq "--daemonize") {
      $mysqld->{'daemonize'} = 1;
    }

    mtr_add_arg($args, "%s", $arg);
  }

  $opt_skip_core = $found_skip_core;
  if (IS_WINDOWS && !$found_no_console && !$found_log_error) {
    # Trick the server to send output to stderr, with --console
    mtr_add_arg($args, "--console");
  }

  if (!$found_skip_core && !$opt_user_args) {
    mtr_add_arg($args, "%s", "--core-file");
  }

  return $args;
}

sub mysqld_start ($$) {
  my $mysqld     = shift;
  my $extra_opts = shift;

  mtr_verbose(My::Options::toStr("mysqld_start", @$extra_opts));

  my $exe               = find_mysqld($mysqld->value('#mtr_basedir'));
  my $wait_for_pid_file = 1;

  my $args;
  mtr_init_args(\$args);

  # Implementation for strace-server
  if ($opt_strace_server) {
    strace_server_arguments($args, \$exe, $mysqld->name());
  }

  foreach my $arg (@$extra_opts) {
    $daemonize_mysqld = 1 if ($arg eq "--daemonize");
  }

  if ($opt_valgrind_mysqld) {
    valgrind_arguments($args, \$exe, $mysqld->name());
  }

  mtr_add_arg($args, "--defaults-group-suffix=%s", $mysqld->after('mysqld'));

  # Add any additional options from an in-test restart
  my @all_opts = @$extra_opts;
  if (exists $mysqld->{'restart_opts'}) {
    push(@all_opts, @{ $mysqld->{'restart_opts'} });
    mtr_verbose(
       My::Options::toStr("mysqld_start restart", @{ $mysqld->{'restart_opts'} }
       ));
  }
  mysqld_arguments($args, $mysqld, \@all_opts);

  if ($opt_debug) {
    mtr_add_arg($args, "--debug=$debug_d:t:i:A,%s/log/%s.trace",
                $path_vardir_trace, $mysqld->name());
  }

  if (IS_WINDOWS) {
    mtr_add_arg($args, "--enable-named-pipe");
  }

  if ($opt_gdb || $opt_manual_gdb) {
    gdb_arguments(\$args, \$exe, $mysqld->name());
  } elsif ($opt_lldb || $opt_manual_lldb) {
    lldb_arguments(\$args, \$exe, $mysqld->name());
  } elsif ($opt_ddd || $opt_manual_ddd) {
    ddd_arguments(\$args, \$exe, $mysqld->name());
  } elsif ($opt_dbx || $opt_manual_dbx) {
    dbx_arguments(\$args, \$exe, $mysqld->name());
  } elsif ($opt_debugger) {
    debugger_arguments(\$args, \$exe, $mysqld->name());
  } elsif ($opt_manual_debug) {
    print "\nStart " . $mysqld->name() . " in your debugger\n" .
      "dir: $glob_mysql_test_dir\n" . "exe: $exe\n" . "args:  " .
      join(" ", @$args) . "\n\n" . "Waiting ....\n";

    # Indicate the exe should not be started
    $exe = undef;
  } else {
    # Default to not wait until pid file has been created
    $wait_for_pid_file = 0;
  }

  # Remove the old pidfile if any
  unlink($mysqld->value('pid-file'));

  my $output = $mysqld->value('#log-error');

  # Remember this log file for valgrind error report search
  $mysqld_logs{$output} = 1 if $opt_valgrind or $opt_sanitize;

  # Remember data dir for gmon.out files if using gprof
  $gprof_dirs{ $mysqld->value('datadir') } = 1 if $opt_gprof;

  if (defined $exe) {
    $mysqld->{'proc'} =
      My::SafeProcess->new(name        => $mysqld->name(),
                           path        => $exe,
                           args        => \$args,
                           output      => $output,
                           error       => $output,
                           append      => 1,
                           verbose     => $opt_verbose,
                           nocore      => $opt_skip_core,
                           host        => undef,
                           shutdown    => sub { mysqld_stop($mysqld) },
                           envs        => \@opt_mysqld_envs,
                           pid_file    => $mysqld->value('pid-file'),
                           daemon_mode => $mysqld->{'daemonize'});

    mtr_verbose("Started $mysqld->{proc}");
  }

  if ($wait_for_pid_file &&
      !sleep_until_pid_file_created($mysqld->value('pid-file'),
                                    $opt_start_timeout,
                                    $mysqld->{'proc'})
  ) {
    my $mname = $mysqld->name();
    mtr_error("Failed to start mysqld $mname with command $exe");
  }

  # Remember options used when starting
  $mysqld->{'started_opts'} = $extra_opts;

  return;
}

sub stop_all_servers () {
  my $shutdown_timeout = $_[0] or 0;

  mtr_verbose("Stopping all servers...");

  # Kill all started servers
  My::SafeProcess::shutdown($shutdown_timeout, started(all_servers()));

  # Remove pidfiles
  foreach my $server (all_servers()) {
    my $pid_file = $server->if_exist('pid-file');
    unlink($pid_file) if defined $pid_file;
  }

  # Mark servers as stopped
  map($_->{proc} = undef, all_servers());
}

sub is_slave {
  my ($server) = @_;
  # There isn't really anything in a configuration which tells if a
  # mysqld is master or slave. Best guess is to treat all which haven't
  # got '#!use-slave-opt' as masters. At least be consistent.
  return $server->option('#!use-slave-opt');
}

# Find out if server should be restarted for this test
sub server_need_restart {
  my ($tinfo, $server, $master_restarted) = @_;

  if (using_extern()) {
    mtr_verbose_restart($server, "no restart for --extern server");
    return 0;
  }

  if ($tinfo->{'force_restart'}) {
    mtr_verbose_restart($server, "forced in .opt file");
    return 1;
  }

  if ($opt_force_restart) {
    mtr_verbose_restart($server, "forced restart turned on");
    return 1;
  }

  if ($tinfo->{template_path} ne $current_config_name) {
    mtr_verbose_restart($server, "using different config file");
    return 1;
  }

  if ($tinfo->{'master_sh'} || $tinfo->{'slave_sh'}) {
    mtr_verbose_restart($server, "sh script to run");
    return 1;
  }

  if (!started($server)) {
    mtr_verbose_restart($server, "not started");
    return 1;
  }

  my $started_tinfo = $server->{'started_tinfo'};
  if (defined $started_tinfo) {
    # Check if timezone of  test that server was started
    # with differs from timezone of next test
    if (timezone($started_tinfo) ne timezone($tinfo)) {
      mtr_verbose_restart($server, "different timezone");
      return 1;
    }
  }

  my $is_mysqld = grep ($server eq $_, mysqlds());
  if ($is_mysqld) {
    # Check that running process was started with same options
    # as the current test requires
    my $extra_opts = get_extra_opts($server, $tinfo);
    my $started_opts = $server->{'started_opts'};

    # Also, always restart if server had been restarted with additional
    # options within test.
    if (!My::Options::same($started_opts, $extra_opts) ||
        exists $server->{'restart_opts'}) {
      my $use_dynamic_option_switch = 0;
      if (!$use_dynamic_option_switch) {
        mtr_verbose_restart($server,
                            "running with different options '" .
                              join(" ", @{$extra_opts}) . "' != '" .
                              join(" ", @{$started_opts}) . "'");
        return 1;
      }

      mtr_verbose(My::Options::toStr("started_opts", @$started_opts));
      mtr_verbose(My::Options::toStr("extra_opts",   @$extra_opts));

      # Get diff and check if dynamic switch is possible
      my @diff_opts = My::Options::diff($started_opts, $extra_opts);
      mtr_verbose(My::Options::toStr("diff_opts", @diff_opts));

      my $query = My::Options::toSQL(@diff_opts);
      mtr_verbose("Attempting dynamic switch '$query'");
      if (run_query($tinfo, $server, $query)) {
        mtr_verbose("Restart: running with different options '" .
                    join(" ", @{$extra_opts}) . "' != '" .
                    join(" ", @{$started_opts}) . "'");
        return 1;
      }

      # Remember the dynamically set options
      $server->{'started_opts'} = $extra_opts;
    }

    if (is_slave($server) && $master_restarted) {
      # At least one master restarted and this is a slave, restart
      mtr_verbose_restart($server, " master restarted");
      return 1;
    }
  }

  # Default, no restart
  return 0;
}

sub servers_need_restart($) {
  my ($tinfo) = @_;

  my @restart_servers;

  # Build list of master and slave mysqlds to be able to restart
  # all slaves whenever a master restarts.
  my @masters;
  my @slaves;

  foreach my $server (mysqlds()) {
    if (is_slave($server)) {
      push(@slaves, $server);
    } else {
      push(@masters, $server);
    }
  }

  # Check masters
  my $master_restarted = 0;
  foreach my $master (@masters) {
    if (server_need_restart($tinfo, $master, $master_restarted)) {
      $master_restarted = 1;
      push(@restart_servers, $master);
    }
  }

  # Check slaves
  foreach my $slave (@slaves) {
    if (server_need_restart($tinfo, $slave, $master_restarted)) {
      push(@restart_servers, $slave);
    }
  }

  # Check if any remaining servers need restart
  foreach my $server (ndb_mgmds(), ndbds(), memcacheds()) {
    if (server_need_restart($tinfo, $server, $master_restarted)) {
      push(@restart_servers, $server);
    }
  }

  return @restart_servers;
}

# Filter a list of servers and return only those that are part
# of the specified cluster
sub in_cluster {
  my ($cluster) = shift;
  # Return only processes for a specific cluster
  return grep { $_->suffix() eq $cluster->suffix() } @_;
}

# Filter a list of servers and return the SafeProcess
# for only those that are started or stopped
sub started { return grep(defined $_,  map($_->{proc}, @_)); }
sub stopped { return grep(!defined $_, map($_->{proc}, @_)); }

sub envsubst {
  my $string = shift;

  # Check for the ? symbol in the var name and remove it.
  if ($string =~ s/^\?//) {
    if (!defined $ENV{$string}) {
      return "";
    }
  } else {
    if (!defined $ENV{$string}) {
      mtr_error(".opt file references '$string' which is not set");
    }
  }

  return $ENV{$string};
}

sub get_extra_opts {
  # No extra options if --user-args
  return \@opt_extra_mysqld_opt if $opt_user_args;

  my ($mysqld, $tinfo) = @_;

  my $opts =
    $mysqld->option("#!use-slave-opt") ? $tinfo->{slave_opt} :
    $tinfo->{master_opt};

  # Expand environment variables
  foreach my $opt (@$opts) {
    $opt =~ s/\$\{(\??\w+)\}/envsubst($1)/ge;
    $opt =~ s/\$(\??\w+)/envsubst($1)/ge;
  }
  return $opts;
}

# Collect client options from client.opt file
sub get_client_options($$) {
  my ($args, $tinfo) = @_;

  foreach my $opt (@{ $tinfo->{client_opt} }) {
    # Expand environment variables
    $opt =~ s/\$\{(\??\w+)\}/envsubst($1)/ge;
    $opt =~ s/\$(\??\w+)/envsubst($1)/ge;
    mtr_add_arg($args, $opt);
  }
}

sub stop_servers($$) {
  my ($tinfo, @servers) = @_;

  # Remember if we restarted for this test case (count restarts)
  $tinfo->{'restarted'} = 1;

  if (join('|', @servers) eq join('|', all_servers())) {
    # All servers are going down, use some kind of order to
    # avoid too many warnings in the log files

    mtr_report("Restarting all servers");

    # mysqld processes
    My::SafeProcess::shutdown($opt_shutdown_timeout, started(mysqlds()));

    # cluster processes
    My::SafeProcess::shutdown($opt_shutdown_timeout,
                              started(ndbds(), ndb_mgmds(), memcacheds()));
  } else {
    mtr_report("Restarting ", started(@servers));

    # Stop only some servers
    My::SafeProcess::shutdown($opt_shutdown_timeout, started(@servers));
  }

  foreach my $server (@servers) {
    # Mark server as stopped
    $server->{proc} = undef;

    # Forget history
    delete $server->{'started_tinfo'};
    delete $server->{'started_opts'};
    delete $server->{'started_cnf'};
    delete $server->{'restart_opts'};
  }
}

# Start servers not already started
#
# RETURN
#   0 OK
#   1 Start failed
sub start_servers($) {
  my ($tinfo) = @_;

  # Make sure the safe_process also exits from now on.  Could not be
  # done before, as we don't want this for the bootstrap.
  if ($opt_start_exit) {
    My::SafeProcess->start_exit();
  }

  # Start clusters
  foreach my $cluster (clusters()) {
    ndbcluster_start($cluster);
  }

  my $server_id = 0;

  # Start mysqlds
  foreach my $mysqld (mysqlds()) {
    # Group Replication requires a local port to be open on each server
    # in order to receive messages from the group, Store the reserved
    # port in an environment variable SERVER_GR_PORT_X(where X is the
    # server number).
    $server_id++;
    my $xcom_server = "SERVER_GR_PORT_" . $server_id;

    if (!$group_replication) {
      # Assigning error value '-1' to SERVER_GR_PORT_X environment
      # variable, since the number of ports reserved per thread is not
      # enough for allocating extra Group replication ports.
      $ENV{$xcom_server} = -1;
    } else {
      my $xcom_port = $baseport + 9 + $server_id;
      $ENV{$xcom_server} = $xcom_port;
    }

    if ($mysqld->{proc}) {
      # Already started, write start of testcase to log file
      mark_log($mysqld->value('#log-error'), $tinfo);
      next;
    }

    my $datadir = $mysqld->value('datadir');
    if ($opt_start_dirty) {
      # Don't delete anything if starting dirty
      ;
    } else {
      my @options = ('log-bin', 'relay-log');
      foreach my $option_name (@options) {
        next unless $mysqld->option($option_name);

        my $file_name = $mysqld->value($option_name);
        next unless defined $file_name and -e $file_name;

        mtr_verbose(" -removing '$file_name'");
        unlink($file_name) or die("unable to remove file '$file_name'");
      }

      if (-d $datadir) {
        mtr_verbose(" - removing '$datadir'");
        rmtree($datadir);
      }
    }

    my $mysqld_basedir = $mysqld->value('#mtr_basedir');
    if ($basedir eq $mysqld_basedir) {
      # If dirty, keep possibly grown system db
      if (!$opt_start_dirty) {
        # Copy datadir from installed system db
        my $path = ($opt_parallel == 1) ? "$opt_vardir" : "$opt_vardir/..";
        my $install_db = "$path/data/";
        copytree($install_db, $datadir) if -d $install_db;
        mtr_error("Failed to copy system db to '$datadir'")
          unless -d $datadir;

        # Restore the value of bootstrap command for the next run.
        if ($initial_bootstrap_cmd ne $ENV{'MYSQLD_BOOTSTRAP_CMD'}) {
          $ENV{'MYSQLD_BOOTSTRAP_CMD'} = $initial_bootstrap_cmd;
        }
      }
    } else {
      mysql_install_db($mysqld);    # For versional testing
      mtr_error("Failed to install system db to '$datadir'")
        unless -d $datadir;
    }

    # Reinitialize the data directory if there are bootstrap options
    # in the opt file.
    my $bootstrap_opts = (is_slave($mysqld) ? $tinfo->{bootstrap_slave_opt} :
                            $tinfo->{bootstrap_master_opt});

    if ($bootstrap_opts) {
      clean_dir($datadir);
      mysql_install_db($mysqld, $datadir, $bootstrap_opts);

      # Remove the bootstrap.sql file so that a duplicate set of
      # SQL statements do not get written to the same file.
      unlink("$opt_vardir/tmp/bootstrap.sql")
        if (-f "$opt_vardir/tmp/bootstrap.sql");
    }

    # Create the servers tmpdir
    my $tmpdir = $mysqld->value('tmpdir');
    mkpath($tmpdir) unless -d $tmpdir;

    # Write start of testcase to log file
    mark_log($mysqld->value('#log-error'), $tinfo);

    # Run <tname>-master.sh
    if ($mysqld->option('#!run-master-sh') and
        run_sh_script($tinfo->{master_sh})) {
      $tinfo->{'comment'} = "Failed to execute '$tinfo->{master_sh}'";
      return 1;
    }

    # Run <tname>-slave.sh
    if ($mysqld->option('#!run-slave-sh') and
        run_sh_script($tinfo->{slave_sh})) {
      $tinfo->{'comment'} = "Failed to execute '$tinfo->{slave_sh}'";
      return 1;
    }

    my $extra_opts = get_extra_opts($mysqld, $tinfo);
    mysqld_start($mysqld, $extra_opts);

    # Save this test case information, so next can examine it
    $mysqld->{'started_tinfo'} = $tinfo;
  }

  # Wait for clusters to start
  foreach my $cluster (clusters()) {
    if (ndbcluster_wait_started($cluster, "")) {
      # failed to start
      $tinfo->{'comment'} =
        "Start of '" . $cluster->name() . "' cluster failed";

      # Dump cluster log files to log file to help analyze the
      # cause of the failed start
      ndbcluster_dump($cluster);

      return 1;
    }
  }

  # Wait for mysqlds to start
  foreach my $mysqld (mysqlds()) {
    next if !started($mysqld);

    if (!sleep_until_pid_file_created($mysqld->value('pid-file'),
                                      $opt_start_timeout,
                                      $mysqld->{'proc'})
    ) {
      $tinfo->{comment} = "Failed to start " . $mysqld->name();
      my $logfile = $mysqld->value('#log-error');
      if (defined $logfile and -f $logfile) {
        my @srv_lines = extract_server_log($logfile, $tinfo->{name});
        $tinfo->{logfile} = "Server log is:\n" . join("", @srv_lines);
      } else {
        $tinfo->{logfile} = "Could not open server logfile: '$logfile'";
      }
      return 1;
    }
  }

  # Start memcached(s) for each cluster
  foreach my $cluster (clusters()) {
    next if !in_cluster($cluster, memcacheds());

    # Load the memcache metadata into this cluster
    memcached_load_metadata($cluster);

    # Start memcached(s)
    foreach my $memcached (in_cluster($cluster, memcacheds())) {
      next if started($memcached);
      memcached_start($cluster, $memcached);
    }
  }

  return 0;
}

# Run include/check-testcase.test. Before a testcase, run in record
# mode and save result file to var/tmp. After testcase, run and compare
# with the recorded file, they should be equal.
#
# RETURN VALUE
#   The newly started process
sub start_check_testcase ($$$) {
  my $tinfo  = shift;
  my $mode   = shift;
  my $mysqld = shift;

  my $name = "check-" . $mysqld->name();
  # Replace dots in name with underscore to avoid that mysqltest
  # misinterpret's what the filename extension is :(
  $name =~ s/\./_/g;

  my $args;
  mtr_init_args(\$args);

  mtr_add_arg($args, "--defaults-file=%s",         $path_config_file);
  mtr_add_arg($args, "--defaults-group-suffix=%s", $mysqld->after('mysqld'));
  mtr_add_arg($args, "--result-file=%s", "$opt_vardir/tmp/$name.result");
  mtr_add_arg($args, "--test-file=%s",   "include/check-testcase.test");
  mtr_add_arg($args, "--verbose");
  mtr_add_arg($args, "--logdir=%s/tmp",  $opt_vardir);

  if (IS_WINDOWS) {
    mtr_add_arg($args, "--protocol=pipe");
  }

  if ($mode eq "before") {
    mtr_add_arg($args, "--record");
  }

  my $errfile = "$opt_vardir/tmp/$name.err";
  my $proc = My::SafeProcess->new(name      => $name,
                                  path      => $exe_mysqltest,
                                  error     => $errfile,
                                  output    => $errfile,
                                  args      => \$args,
                                  user_data => $errfile,
                                  verbose   => $opt_verbose,);

  mtr_report("Started $proc");
  return $proc;
}

sub run_mysqltest ($) {
  my $proc = start_mysqltest(@_);
  $proc->wait();
}

sub start_mysqltest ($) {
  my ($tinfo) = @_;
  my $exe = $exe_mysqltest;
  my $args;

  mark_time_used('admin');

  mtr_init_args(\$args);

  if ($opt_strace_client) {
    $exe = "strace";
    mtr_add_arg($args, "-o");
    mtr_add_arg($args, "%s/log/mysqltest.strace", $opt_vardir);
    mtr_add_arg($args, "-f");
    mtr_add_arg($args, "$exe_mysqltest");
  }

  mtr_add_arg($args, "--defaults-file=%s",      $path_config_file);
  mtr_add_arg($args, "--silent");
  mtr_add_arg($args, "--tmpdir=%s",             $opt_tmpdir);
  mtr_add_arg($args, "--character-sets-dir=%s", $path_charsetsdir);
  mtr_add_arg($args, "--logdir=%s/log",         $opt_vardir);
  mtr_add_arg($args, "--database=test");

  if ($auth_plugin) {
    mtr_add_arg($args, "--plugin_dir=%s", dirname($auth_plugin));
  }

  # Log line number and time  for each line in .test file
  if ($opt_mark_progress) {
    mtr_add_arg($args, "--mark-progress");
  }

  if ($opt_ps_protocol) {
    mtr_add_arg($args, "--ps-protocol");
  }

  if ($opt_no_skip) {
    mtr_add_arg($args, "--no-skip");
    mtr_add_arg($args, "--no-skip-exclude-list=$excluded_string");
  }

  if ($opt_sp_protocol) {
    mtr_add_arg($args, "--sp-protocol");
  }

  if ($opt_explain_protocol) {
    mtr_add_arg($args, "--explain-protocol");
  }

  if ($opt_json_explain_protocol) {
    mtr_add_arg($args, "--json-explain-protocol");
  }

  if ($opt_view_protocol) {
    mtr_add_arg($args, "--view-protocol");
  }

  if ($opt_trace_protocol) {
    mtr_add_arg($args, "--opt-trace-protocol");
  }

  if ($opt_cursor_protocol) {
    mtr_add_arg($args, "--cursor-protocol");
  }

  mtr_add_arg($args, "--timer-file=%s/log/timer", $opt_vardir);

  if ($opt_compress) {
    mtr_add_arg($args, "--compress");
  }

  if ($opt_sleep) {
    mtr_add_arg($args, "--sleep=%d", $opt_sleep);
  }

  if ($opt_ssl) {
    # Turn on SSL for _all_ test cases if option --ssl was used
    mtr_add_arg($args, "--ssl-mode=REQUIRED");
  }

  if ($opt_max_connections) {
    mtr_add_arg($args, "--max-connections=%d", $opt_max_connections);
  }

  if ($opt_colored_diff) {
    mtr_add_arg($args, "--colored-diff", $opt_colored_diff);
  }

  foreach my $arg (@opt_extra_mysqltest_opt) {
    mtr_add_arg($args, $arg);
  }

  # Check for any client options
  get_client_options($args, $tinfo) if $tinfo->{client_opt};

  # Export MYSQL_TEST variable containing <path>/mysqltest <args>
  $ENV{'MYSQL_TEST'} = mtr_args2str($exe_mysqltest, @$args);

  # Add arguments that should not go into the MYSQL_TEST env var
  if ($opt_valgrind_mysqltest) {
    # Prefix the Valgrind options to the argument list. We do this
    # here, since we do not want to Valgrind the nested invocations
    # of mysqltest; that would mess up the stderr output causing
    # test failure.
    my @args_saved = @$args;
    mtr_init_args(\$args);
    valgrind_arguments($args, \$exe);
    mtr_add_arg($args, "%s", $_) for @args_saved;
  }

  mtr_add_arg($args, "--test-file=%s", $tinfo->{'path'});

  # Number of lines of resut to include in failure report
  mtr_add_arg($args, "--tail-lines=500");

  if (defined $tinfo->{'result_file'}) {
    mtr_add_arg($args, "--result-file=%s", $tinfo->{'result_file'});
  }

  client_debug_arg($args, "mysqltest");

  if ($opt_record) {
    $ENV{'MTR_RECORD'} = 1;
    mtr_add_arg($args, "--record");

    # When recording to a non existing result file the name of that
    # file is in "record_file".
    if (defined $tinfo->{'record_file'}) {
      mtr_add_arg($args, "--result-file=%s", $tinfo->{record_file});
    }
  } else {
    $ENV{'MTR_RECORD'} = 0;
  }

  if ($opt_client_gdb) {
    gdb_arguments(\$args, \$exe, "client");
  } elsif ($opt_client_lldb) {
    lldb_arguments(\$args, \$exe, "client");
  } elsif ($opt_client_ddd) {
    ddd_arguments(\$args, \$exe, "client");
  } elsif ($opt_client_dbx) {
    dbx_arguments(\$args, \$exe, "client");
  } elsif ($opt_client_debugger) {
    debugger_arguments(\$args, \$exe, "client");
  }

  my @redirect_output;
  if ($opt_check_testcases && !defined $tinfo->{'result_file'}) {
    @redirect_output = (output => "/dev/null");
  }

  my $proc = My::SafeProcess->new(name   => "mysqltest",
                                  path   => $exe,
                                  args   => \$args,
                                  append => 1,
                                  @redirect_output,
                                  error   => $path_current_testlog,
                                  verbose => $opt_verbose,);
  mtr_verbose("Started $proc");
  return $proc;
}

sub create_debug_statement {
  my $run = shift;
  my $args  = shift;
  my $input = shift;
  my @params_to_quote = ("--plugin_load=", "--plugin_load_add=");

  # Put arguments into a single string and enclose values which
  # contain metacharacters in quotes
  my $runline;
  for my $arg (@$$args) {
    $runline .= ($arg =~ /^(--[a-z0-9_-]+=)(.*[^A-Za-z_0-9].*)$/ ? "$1\"$2\"" :
                   $arg
      ) .
      " ";
  }

  $runline = $input ? "run $runline < $input" : "run $runline";
  return $runline;
}

# Modify the exe and args so that program is run in gdb in xterm
sub gdb_arguments {
  my $args  = shift;
  my $exe   = shift;
  my $type  = shift;
  my $input = shift;

  my $gdb_init_file = "$opt_vardir/tmp/gdbinit.$type";

  # Remove the old gdbinit file
  unlink($gdb_init_file);

  my $runline = create_debug_statement("run", $args, $input);

  # write init file for mysqld or client
  mtr_tofile($gdb_init_file, "break main\n" . $runline);

  if ($opt_manual_gdb || $opt_manual_boot_gdb) {
    print "\nTo start gdb for $type, type in another window:\n";
    print "gdb -cd $glob_mysql_test_dir -x $gdb_init_file $$exe\n";

    # Indicate the exe should not be started
    $$exe = undef;
    return;
  }

  $$args = [];
  if ($opt_gterm) {
    mtr_add_arg($$args, "--title");
    mtr_add_arg($$args, "$type");
    mtr_add_arg($$args, "--wait");
    mtr_add_arg($$args, "--");
  } else {
    mtr_add_arg($$args, "-title");
    mtr_add_arg($$args, "$type");
    mtr_add_arg($$args, "-e");
  }

  if ($exe_libtool) {
    mtr_add_arg($$args, $exe_libtool);
    mtr_add_arg($$args, "--mode=execute");
  }

  mtr_add_arg($$args, "gdb");
  mtr_add_arg($$args, "-x");
  mtr_add_arg($$args, "$gdb_init_file");
  mtr_add_arg($$args, "$$exe");

  if ($opt_gterm) {
    $$exe = "gnome-terminal";
  } else {
    $$exe = "xterm";
  }
}

# Modify the exe and args so that program is run in lldb
sub lldb_arguments {
  my $args  = shift;
  my $exe   = shift;
  my $type  = shift;
  my $input = shift;

  my $lldb_init_file = "$opt_vardir/tmp/$type.lldbinit";
  unlink($lldb_init_file);

  my $str = join(" ", @$$args);

  # write init file for mysqld or client
  mtr_tofile($lldb_init_file, "process launch --stop-at-entry -- " . $str);

  if ($opt_manual_lldb) {
    print "\nTo start lldb for $type, type in another window:\n";
    print "cd $glob_mysql_test_dir && lldb -s $lldb_init_file $$exe\n";

    # Indicate the exe should not be started
    $$exe = undef;
    return;
  }

  $$args = [];
  mtr_add_arg($$args, "-title");
  mtr_add_arg($$args, "$type");
  mtr_add_arg($$args, "-e");

  mtr_add_arg($$args, "lldb");
  mtr_add_arg($$args, "-s");
  mtr_add_arg($$args, "$lldb_init_file");
  mtr_add_arg($$args, "$$exe");

  $$exe = "xterm";
}

# Modify the exe and args so that program is run in ddd
sub ddd_arguments {
  my $args  = shift;
  my $exe   = shift;
  my $type  = shift;
  my $input = shift;

  my $gdb_init_file = "$opt_vardir/tmp/gdbinit.$type";

  # Remove the old gdbinit file
  unlink($gdb_init_file);

  my $runline = create_debug_statement("run", $args, $input);

  # Write init file for mysqld or client
  mtr_tofile($gdb_init_file, "file $$exe\n" . "break main\n" . $runline);

  if ($opt_manual_ddd) {
    print "\nTo start ddd for $type, type in another window:\n";
    print "ddd -cd $glob_mysql_test_dir -x $gdb_init_file $$exe\n";

    # Indicate the exe should not be started
    $$exe = undef;
    return;
  }

  my $save_exe = $$exe;
  $$args = [];
  if ($exe_libtool) {
    $$exe = $exe_libtool;
    mtr_add_arg($$args, "--mode=execute");
    mtr_add_arg($$args, "ddd");
  } else {
    $$exe = "ddd";
  }
  mtr_add_arg($$args, "--command=$gdb_init_file");
  mtr_add_arg($$args, "$save_exe");
}

# Modify the exe and args so that program is run in dbx in xterm
sub dbx_arguments {
  my $args  = shift;
  my $exe   = shift;
  my $type  = shift;
  my $input = shift;

  # Put $args into a single string
  my $str = join " ", @$$args;
  my $runline = $input ? "run $str < $input" : "run $str";

  if ($opt_manual_dbx) {
    print "\nTo start dbx for $type, type in another window:\n";
    print "cd $glob_mysql_test_dir; dbx -c \"stop in main; " .
      "$runline\" $$exe\n";

    # Indicate the exe should not be started
    $$exe = undef;
    return;
  }

  $$args = [];
  mtr_add_arg($$args, "-title");
  mtr_add_arg($$args, "$type");
  mtr_add_arg($$args, "-e");

  if ($exe_libtool) {
    mtr_add_arg($$args, $exe_libtool);
    mtr_add_arg($$args, "--mode=execute");
  }

  mtr_add_arg($$args, "dbx");
  mtr_add_arg($$args, "-c");
  mtr_add_arg($$args, "stop in main; $runline");
  mtr_add_arg($$args, "$$exe");

  $$exe = "xterm";
}

# Modify the exe and args so that program is run in the selected debugger
sub debugger_arguments {
  my $args     = shift;
  my $exe      = shift;
  my $debugger = $opt_debugger || $opt_client_debugger;

  if ($debugger =~ /vcexpress|vc|devenv/) {
    # vc[express] /debugexe exe arg1 .. argn, add name of the exe
    # and /debugexe before args
    unshift(@$$args, "$$exe");
    unshift(@$$args, "/debugexe");

    # Set exe to debuggername
    $$exe = $debugger;

  } elsif ($debugger =~ /windbg/) {
    # windbg exe arg1 .. argn, add name of the exe before args
    unshift(@$$args, "$$exe");

    # Set exe to debuggername
    $$exe = $debugger;

  } else {
    mtr_error("Unknown argument \"$debugger\" passed to --debugger");
  }
}

# Modify the exe and args so that program is run in strace
sub strace_server_arguments {
  my $args = shift;
  my $exe  = shift;
  my $type = shift;

  mtr_add_arg($args, "-o");
  mtr_add_arg($args, "%s/log/%s.strace", $opt_vardir, $type);
  mtr_add_arg($args, "-f");
  mtr_add_arg($args, $$exe);
  $$exe = "strace";
}

# Modify the exe and args so that client program is run in valgrind
sub valgrind_client_arguments {
  my $args = shift;
  my $exe  = shift;

  mtr_add_arg($args, "--tool=memcheck");
  mtr_add_arg($args, "--quiet");
  mtr_add_arg($args, "--leak-check=full");
  mtr_add_arg($args, "--show-leak-kinds=definite,indirect");
  mtr_add_arg($args, "--errors-for-leak-kinds=definite,indirect");
  mtr_add_arg($args, "--num-callers=16");
  mtr_add_arg($args, "--error-exitcode=42");
  mtr_add_arg($args, "--suppressions=%s/valgrind.supp", $glob_mysql_test_dir)
    if -f "$glob_mysql_test_dir/valgrind.supp";

  mtr_add_arg($args, $$exe);
  $$exe = $opt_valgrind_path || "valgrind";
}

# Modify the exe and args so that program is run in valgrind
sub valgrind_arguments {
  my $args          = shift;
  my $exe           = shift;
  my $report_prefix = shift;

  my @tool_list = grep(/^--tool=(memcheck|callgrind|massif|helgrind)/, @valgrind_args);
  if (@tool_list) {
    # Get the value of the last specified --tool=<> argument to valgrind
    my ($tool_name)= $tool_list[-1] =~ /(memcheck|callgrind|massif|helgrind)$/;
    if ($tool_name=~ /memcheck/) {
      $daemonize_mysqld ? mtr_add_arg($args, "--leak-check=no") :
        mtr_add_arg($args, "--leak-check=yes");
    } else {
      $$exe =~ /.*[\/](.*)$/;
      my $report_prefix = defined $report_prefix ? $report_prefix : $1;
      mtr_add_arg($args,
                  "--$tool_name-out-file=$opt_vardir/log/" .
                    "$report_prefix" . "_$tool_name.out.%%p");
    }
    # Support statically-linked malloc libraries and
    # dynamically-linked jemalloc
    mtr_add_arg($args, "--soname-synonyms=somalloc=NONE,somalloc=*jemalloc*");
  }

  # Add valgrind options, can be overriden by user
  mtr_add_arg($args, '%s', $_) for (@valgrind_args);

  # Non-zero exit code, to ensure failure is reported.
  mtr_add_arg($args, "--error-exitcode=42");

  mtr_add_arg($args, $$exe);

  $$exe = $opt_valgrind_path || "valgrind";

  if ($exe_libtool) {
    # Add "libtool --mode-execute" before the test to execute
    # if running in valgrind(to avoid valgrinding bash)
    unshift(@$args, "--mode=execute", $$exe);
    $$exe = $exe_libtool;
  }
}

# Search server logs for valgrind reports printed at mysqld termination
# Also search for sanitize reports.
sub valgrind_exit_reports() {
  my $found_err = 0;

  foreach my $log_file (keys %mysqld_logs) {
    my @culprits      = ();
    my $valgrind_rep  = "";
    my $found_report  = 0;
    my $err_in_report = 0;
    my $ignore_report = 0;
    my $tool_name     = $opt_sanitize ? "Sanitizer" : "Valgrind";

    my $LOGF = IO::File->new($log_file) or
      mtr_error("Could not open file '$log_file' for reading: $!");

    while (my $line = <$LOGF>) {
      if ($line =~ /^CURRENT_TEST: (.+)$/) {
        my $testname = $1;
        # If we have a report, report it if needed and start new list of tests
        if ($found_report) {
          if ($err_in_report) {
            mtr_print("$tool_name report from $log_file after tests:\n",
                      @culprits);
            mtr_print_line();
            print("$valgrind_rep\n");
            $found_err     = 1;
            $err_in_report = 0;
          }
          # Make ready to collect new report
          @culprits     = ();
          $found_report = 0;
          $valgrind_rep = "";
        }
        push(@culprits, $testname);
        next;
      }

      # This line marks a report to be ignored
      $ignore_report = 1 if $line =~ /VALGRIND_DO_QUICK_LEAK_CHECK/;

      # This line marks the start of a valgrind report
      $found_report = 1 if $line =~ /^==\d+== .* SUMMARY:/;

      # This line marks the start of UBSAN memory leaks
      $found_report = 1 if $line =~ /^==\d+==ERROR:.*/;

      # Various UBSAN runtime errors
      $found_report = 1 if $line =~ /.*runtime error: .*/;

      # TSAN errors
      $found_report = 1 if $line =~ /^WARNING: ThreadSanitizer: .*/;

      if ($ignore_report && $found_report) {
        $ignore_report = 0;
        $found_report  = 0;
      }

      if ($found_report) {
        $line =~ s/^==\d+== //;
        $valgrind_rep .= $line;
        $err_in_report = 1 if $line =~ /ERROR SUMMARY: [1-9]/;
        $err_in_report = 1 if $line =~ /^==\d+==ERROR:.*/;
        $err_in_report = 1 if $line =~ /definitely lost: [1-9]/;
        $err_in_report = 1 if $line =~ /possibly lost: [1-9]/;
        $err_in_report = 1 if $line =~ /still reachable: [1-9]/;
        $err_in_report = 1 if $line =~ /.*runtime error: .*/;
        $err_in_report = 1 if $line =~ /^WARNING: ThreadSanitizer: .*/;
      }
    }

    $LOGF = undef;

    if ($err_in_report) {
      mtr_print("$tool_name report from $log_file after tests:\n", @culprits);
      mtr_print_line();
      print("$valgrind_rep\n");
      $found_err = 1;
    }
  }

  return $found_err;
}

sub run_ctest() {
  $ENV{'MYSQL_TEST_DIR'} = $glob_mysql_test_dir;
  my $olddir = getcwd();
  chdir($bindir) or die("Could not chdir to $bindir");

  my $tinfo;
  my $no_ctest = (IS_WINDOWS) ? 256 : -1;
  my $ctest_vs = "";

  # Just ignore if not configured/built to run ctest
  if (!-f "CTestTestfile.cmake") {
    mtr_report("No unit tests found.");
    chdir($olddir);
    return;
  }

  # Add vs-config option if needed
  $ctest_vs = "-C $opt_vs_config" if $opt_vs_config;

  # Also silently ignore if we don't have ctest and didn't insist.
  # Special override: also ignore in Pushbuild, some platforms may
  # not have it. Now, run ctest and collect output.
  $ENV{CTEST_OUTPUT_ON_FAILURE} = 1;
  my $ctest_out = `ctest --test-timeout $opt_ctest_timeout $ctest_vs 2>&1`;
  if ($? == $no_ctest && ($opt_ctest == -1 || defined $ENV{PB2WORKDIR})) {
    chdir($olddir);
    return;
  }

  # Create minimalistic "test" for the reporting
  $tinfo = My::Test->new(name      => 'unit_tests',
                         shortname => 'unit_tests',);

  # Set dummy worker id to align report with normal tests
  $tinfo->{worker} = 0 if $opt_parallel > 1;

  my $ctfail = 0;    # Did ctest fail?
  if ($?) {
    $ctfail           = 1;
    $tinfo->{result}  = 'MTR_RES_FAILED';
    $tinfo->{comment} = "ctest failed with exit code $?, see result below";
    $ctest_out        = "" unless $ctest_out;
  }

  my $ctfile = "$opt_vardir/ctest.log";
  my $ctres  = 0;                         # Did ctest produce report summary?

  open(CTEST, " > $ctfile") or die("Could not open output file $ctfile");

  $ctest_report .= $ctest_out if $opt_ctest_report;

  # Put ctest output in log file, while analyzing results
  for (split('\n', $ctest_out)) {
    print CTEST "$_\n";
    if (/tests passed/) {
      $ctres = 1;
      $ctest_report .= "\nUnit tests: $_\n";
    }

    if (/FAILED/ or /\(Failed\)/) {
      $ctfail = 1;
      $ctest_report .= "  $_\n";
    }
  }
  close CTEST;

  # Set needed 'attributes' for test reporting
  $tinfo->{comment} .= "\nctest did not pruduce report summary" if !$ctres;
  $tinfo->{result} = ($ctres && !$ctfail) ? 'MTR_RES_PASSED' : 'MTR_RES_FAILED';
  $ctest_report .= "Report from unit tests in $ctfile";
  $tinfo->{failures} = ($tinfo->{result} eq 'MTR_RES_FAILED');

  mark_time_used('test');
  mtr_report_test($tinfo);
  chdir($olddir);
  return $tinfo;
}

# Usage
sub usage ($) {
  my ($message) = @_;

  if ($message) {
    print STDERR "$message\n";
  }

  print <<HERE;

$0 [ OPTIONS ] [ TESTCASE ]

Options to control what engine/variation to run

  combination=<opt>     Use at least twice to run tests with specified
                        options to mysqld.
  compress              Use the compressed protocol between client and server.
  cursor-protocol       Use the cursor protocol between client and server
                        (implies --ps-protocol).
  defaults-extra-file=<config template>
                        Extra config template to add to all generated configs.
  defaults-file=<config template>
                        Use fixed config template for all tests.
  explain-protocol      Run 'EXPLAIN EXTENDED' on all SELECT, INSERT,
                        REPLACE, UPDATE and DELETE queries.
  json-explain-protocol Run 'EXPLAIN FORMAT=JSON' on all SELECT, INSERT,
                        REPLACE, UPDATE and DELETE queries.
  opt-trace-protocol    Print optimizer trace.
  ps-protocol           Use the binary protocol between client and server.
  skip-combinations     Ignore combination file (or options).
  skip-ssl              Dont start server with support for ssl connections.
  sp-protocol           Create a stored procedure to execute all queries.
  ssl                   Use ssl protocol between client and server.
  view-protocol         Create a view to execute all non updating queries.
  vs-config             Visual Studio configuration used to create executables
                        (default: MTR_VS_CONFIG environment variable).

Options to control directories to use

  clean-vardir          Clean vardir if tests were successful and if running in
                        "memory". Otherwise this option is ignored.
  client-bindir=PATH    Path to the directory where client binaries are located.
  client-libdir=PATH    Path to the directory where client libraries are
                        located.
  mem                   Run testsuite in "memory" using tmpfs or ramdisk.
                        Attempts to find a suitable location using a builtin
                        list of standard locations for tmpfs (/dev/shm,
                        /run/shm, /tmp). The option can also be set using
                        an environment variable MTR_MEM=[DIR].
  tmpdir=DIR            The directory where temporary files are stored
                        (default: ./var/tmp).
  vardir=DIR            The directory where files generated from the test run
                        is stored (default: ./var). Specifying a ramdisk or
                        tmpfs will speed up tests.

Options to control what test suites or cases to run

  big-test              Also run tests marked as "big".
  do-suite=PREFIX or REGEX
                        Run tests from suites whose name is prefixed with
                        PREFIX or fulfills REGEX.
  do-test-list=FILE     Run the tests listed in FILE. The tests should be
                        listed one per line in the file. "#" as first
                        character marks a comment and is ignored. Similary
                        an empty line in the file is also ignored.
  do-test=PREFIX or REGEX
                        Run test cases which name are prefixed with PREFIX
                        or fulfills REGEX.
  enable-disabled       Run also tests marked as disabled.
  force                 Continue to run the suite after failure.
  include-ndb[cluster]  Enable all tests that need cluster.
  only-big-test         Run only big tests and skip the normal(non-big) tests.
  print-testcases       Don't run the tests but print details about all the
                        selected tests, in the order they would be run.
  skip-ndb[cluster]     Skip all tests that need cluster. This setting is
                        enabled by default.
  skip-rpl              Skip the replication test cases.
  skip-sys-schema       Skip loading of the sys schema, and running the
                        sysschema test suite. An empty sys database is
                        still created.
  skip-test-list=FILE   Skip the tests listed in FILE. Each line in the file
                        is an entry and should be formatted as: 
                        <TESTNAME> : <COMMENT>
  skip-test=PREFIX or REGEX
                        Skip test cases which name are prefixed with PREFIX
                        or fulfills REGEX.
  start-from=PREFIX     Run test cases starting test prefixed with PREFIX where
                        prefix may be suite.testname or just testname.
  suite[s]=NAME1,..,NAMEN or [default|all|non-default]
                        Collect tests in suites from the comma separated
                        list of suite names.
                        The default is: "$DEFAULT_SUITES"
                        It can also be used to specify which set of suites set
                        to run. Suite sets take the below values -
                        'default'    - will run the default suites.
                        'all'        - will scan the mysql directory and run
                                       all available suites.
                        'non-default'- will scan the mysql directory for
                                       available suites and runs only the
                                       non-default suites.
  with-ndbcluster-only  Run only tests that include "ndb" in the filename.

Options that specify ports

  build-thread=#        Can be set in environment variable MTR_BUILD_THREAD.
                        Set MTR_BUILD_THREAD="auto" to automatically aquire
                        a build thread id that is unique to current host.
  mtr-build-thread=#    Specify unique number to calculate port number(s) from.
  mtr-port-base=#       Base for port numbers.
  mysqlx-port           Specify the port number to be used for mysqlxplugin.
                        Can be set in environment variable MYSQLXPLUGIN_PORT.
                        If not specified will create its own ports. This option
                        will not work for parallel servers.
  port-base=#           number+9 are reserved. Should be divisible by 10, if not
                        it will be rounded down. Value can be set with
                        environment variable MTR_PORT_BASE. If this value is set
                        and is not "auto", it overrides build-thread.

Options for test case authoring

  check-testcases       Check testcases for side effects. If there is any
                        difference in system state before and after the test
                        run, the test case is marked as failed. When this option
                        is enabled, MTR does additional check for missing
                        '.result' file and a test case not having its
                        corresponding '.result' file is marked as failed.
                        To disable this check, use '--nocheck-testcases' option.
  mark-progress         Log line number and elapsed time to <testname>.progress
                        file.
  record TESTNAME       (Re)genereate the result file for TESTNAME.
  test-progress[={0|1}] Print the percentage of tests completed. This setting
                        is enabled by default. To disable it, set the value to
                        0. Argument to '--test-progress' is optional.
                        

Options that pass on options (these may be repeated)

  mysqld=ARGS           Specify additional arguments to "mysqld".
  mysqld-env=VAR=VAL    Specify additional environment settings for "mysqld".

Options for mysqltest
  mysqltest=ARGS        Extra options used when running test clients.

Options to run test on running server

  extern option=value   Run only the tests against an already started server
                        the options to use for connection to the extern server
                        must be specified using name-value pair notation.
                        For example:
                         ./$0 --extern socket=/tmp/mysqld.sock

Options for debugging the product

  boot-dbx              Start bootstrap server in dbx.
  boot-ddd              Start bootstrap server in ddd.
  boot-gdb              Start bootstrap server in gdb.
  client-dbx            Start mysqltest client in dbx.
  client-ddd            Start mysqltest client in ddd.
  client-debugger=NAME  Start mysqltest in the selected debugger.
  client-gdb            Start mysqltest client in gdb.
  client-lldb           Start mysqltest client in lldb.
  dbx                   Start the mysqld(s) in dbx.
  ddd                   Start the mysqld(s) in ddd.
  debug                 Dump trace output for all servers and client programs.
  debug-common          Same as debug, but sets 'd' debug flags to
                        "query,info,error,enter,exit"; you need this if you
                        want both to see debug printouts and to use
                        DBUG_EXECUTE_IF.
  debug-server          Use debug version of server, but without turning on
                        tracing.
  debugger=NAME         Start mysqld in the selected debugger.
  gdb                   Start the mysqld(s) in gdb.
  lldb                  Start the mysqld(s) in lldb.
  manual-boot-gdb       Let user manually start mysqld in gdb, during initialize
                        process.
  manual-dbx            Let user manually start mysqld in dbx, before running
                        test(s).
  manual-ddd            Let user manually start mysqld in ddd, before running
                        test(s).
  manual-debug          Let user manually start mysqld in debugger, before
                        running test(s).
  manual-gdb            Let user manually start mysqld in gdb, before running
                        test(s).
  manual-lldb           Let user manually start mysqld in lldb, before running
                        test(s).
  max-save-core         Limit the number of core files saved (to avoid filling
                        up disks for heavily crashing server). Defaults to
                        $opt_max_save_core, set to 0 for no limit. Set it's
                        default with MTR_MAX_SAVE_CORE.
  max-save-datadir      Limit the number of datadir saved (to avoid filling up
                        disks for heavily crashing server). Defaults to
                        $opt_max_save_datadir, set to 0 for no limit. Set it's
                        default with MTR_MAX_SAVE_DATDIR.
  max-test-fail         Limit the number of test failurs before aborting the
                        current test run. Defaults to $opt_max_test_fail, set to
                        0 for no limit. Set it's default with MTR_MAX_TEST_FAIL.
  strace-client         Create strace output for mysqltest client.
  strace-server         Create strace output for mysqltest server.

Options for valgrind

  callgrind             Instruct valgrind to use callgrind.
  helgrind              Instruct valgrind to use helgrind.
  valgrind              Run the "mysqltest" and "mysqld" executables using
                        valgrind with default options.
  valgrind-all          Synonym for --valgrind.
  valgrind-clients      Run clients started by .test files with valgrind.
  valgrind-mysqld       Run the "mysqld" executable with valgrind.
  valgrind-mysqltest    Run the "mysqltest" and "mysql_client_test" executable
                        with valgrind.
  valgrind-option=ARGS  Option to give valgrind, replaces default option(s), can
                        be specified more then once.
  valgrind-options=ARGS Deprecated, use --valgrind-option.
  valgrind-path=<EXE>   Path to the valgrind executable.

Misc options

  charset-for-testdb    CREATE DATABASE test CHARACTER SET <option value>.
  colored-diff          Colorize the diff part of the output.
  comment=STR           Write STR to the output.
  debug-sync-timeout=NUM
                        Set default timeout for WAIT_FOR debug sync
                        actions. Disable facility with NUM=0.
  default-myisam        Set default storage engine to MyISAM for non-innodb
                        tests. This is needed after switching default storage
                        engine to InnoDB.
  disk-usage            Show disk usage of vardir after each test.
  fast                  Run as fast as possible, dont't wait for servers
                        to shutdown etc.
  force-restart         Always restart servers between tests.
  gcov                  Collect coverage information after the test.
                        The result is a gcov file per source and header file.
  gprof                 Collect profiling information using gprof.
  help                  Get this help text.
  max-connections=N     Max number of open connection to server in mysqltest.
  no-skip               This option is used to run all MTR tests even if the
                        condition required for running the test as specified
                        by inc files are not satisfied. The option mandatorily
                        requires an excluded list at include/excludenoskip.list
                        which contains inc files which should continue to skip.
  non-parallel-test     Also run tests marked as 'non-parallel'. Tests sourcing
                        'not_parallel.inc' are marked as 'non-parallel' tests.
  nounit-tests          Do not run unit tests. Normally run if configured
                        and if not running named tests/suites.
  parallel=N            Run tests in N parallel threads. The default value is 1.
                        Use parallel=auto for auto-setting of N.
  reorder               Reorder tests to get fewer server restarts.
  repeat=N              Run each test N number of times, in parallel if
                        --parallel option value is > 1.
  report-features       First run a "test" that reports mysql features.
  report-times          Report how much time has been spent on different.
  report-unstable-tests Mark tests which fail initially but pass on at least
                        one retry attempt as unstable tests and report them
                        separately in the end summary. If all failures
                        encountered are due to unstable tests, MTR will print
                        a warning and exit with a zero status code.
  retry-failure=N       Limit number of retries for a failed test.
  retry=N               Retry tests that fail N times, limit number of failures
                        to $opt_retry_failure.
  sanitize              Scan server log files for warnings from various
                        sanitizers. Assumes that you have built with
                        -DWITH_ASAN or -DWITH_UBSAN.
  shutdown-timeout=SECONDS
                        Max number of seconds to wait for server shutdown
                        before killing servers (default $opt_shutdown_timeout).
  sleep=SECONDS         Passed to mysqltest, will be used as fixed sleep time
  start                 Only initialize and start the servers. If a testcase is
                        mentioned server is started with startup settings of the
                        testcase. If a --suite option is specified the
                        configurations of the my.cnf of the specified suite is
                        used. If no suite or testcase is mentioned, settings
                        from include/default_my.cnf is used.
                        Example:
                          $0 --start alias &
  start-and-exit        Same as --start, but mysql-test-run terminates and
                        leaves just the server running.
  start-dirty           Only start the servers (without initialization) for
                        the first specified test case.
  stress=ARGS           Run stress test, providing options to
                        mysql-stress-test.pl. Options are separated by comma.
  suite-opt             Run the particular file in the suite as the suite.opt.
  suite-timeout=MINUTES Max test suite run time (default $opt_suite_timeout).
  summary-report=FILE   Generate a plain text file of the test summary only,
                        suitable for sending by email.
  testcase-timeout=MINUTES
                        Max test case run time (default $opt_testcase_timeout).
  timediff              With --timestamp, also print time passed since
                        *previous* test started.
  timer                 Show test case execution time.
  timestamp             Print timestamp before each test report line.
  unit-tests            Run unit tests even if they would otherwise not be run.
  unit-tests-report     Include report of every test included in unit tests.
  user-args             In combination with start* and no test name, drops
                        arguments to mysqld except those specified with
                        --mysqld (if any).
  user=USER             User for connecting to mysqld(default: $opt_user).
  verbose               More verbose output.
  verbose-restart       Write when and why servers are restarted.
  wait-all              If --start or --start-dirty option is used, wait for all
                        servers to exit before finishing the process.
  warnings              Scan the log files for warnings. Use --nowarnings
                        to turn off.
  xml-report=FILE       Generate a XML report file compatible with JUnit.

Some options that control enabling a feature for normal test runs,
can be turned off by prepending 'no' to the option, e.g. --notimer.
This applies to reorder, timer, check-testcases and warnings.

HERE
  exit(1);

}

sub list_options ($) {
  my $hash = shift;

  for (keys %$hash) {
    s/([:=].*|[+!])$//;
    s/\|/\n--/g;
    print "--$_\n" unless /list-options/;
  }

  exit(1);
}<|MERGE_RESOLUTION|>--- conflicted
+++ resolved
@@ -165,13 +165,8 @@
   ."audit_log,keyring_vault,"
   ."tokudb.add_index,tokudb.alter_table,tokudb,tokudb.bugs,tokudb.parts,"
   ."tokudb.rpl,tokudb.perfschema,"
-<<<<<<< HEAD
-  ."rocksdb,rocksdb.rpl,rocksdb.sys_vars";
-=======
   ."rocksdb,rocksdb.rpl,rocksdb.sys_vars,"
-  ."keyring_vault,audit_null,percona-pam-for-mysql";
-my $opt_suites;
->>>>>>> b99ac6f6
+  ."percona-pam-for-mysql";
 
 my $build_thread       = 0;
 my $daemonize_mysqld   = 0;
