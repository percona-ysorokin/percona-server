/* Copyright (c) 2011, 2019, Oracle and/or its affiliates. All rights reserved.

   This program is free software; you can redistribute it and/or modify
   it under the terms of the GNU General Public License, version 2.0,
   as published by the Free Software Foundation.

   This program is also distributed with certain software (including
   but not limited to OpenSSL) that is licensed under separate terms,
   as designated in a particular file or component or in included license
   documentation.  The authors of MySQL hereby grant you an additional
   permission to link the program and your derivative works with the
   separately licensed software that they have included with MySQL.

   This program is distributed in the hope that it will be useful,
   but WITHOUT ANY WARRANTY; without even the implied warranty of
   MERCHANTABILITY or FITNESS FOR A PARTICULAR PURPOSE.  See the
   GNU General Public License, version 2.0, for more details.

   You should have received a copy of the GNU General Public License
   along with this program; if not, write to the Free Software
   Foundation, Inc., 51 Franklin St, Fifth Floor, Boston, MA 02110-1301  USA */

#include "byteorder.h"
#include "statement_events.h"

#include <stdint.h>
#include <algorithm>

const unsigned char checksum_version_split[3] = {5, 6, 1};
const unsigned long checksum_version_product =
    (checksum_version_split[0] * 256 + checksum_version_split[1]) * 256 +
    checksum_version_split[2];

namespace binary_log_debug {
bool debug_query_mts_corrupt_db_names = false;
bool debug_checksum_test = false;
bool debug_simulate_invalid_address = false;
bool debug_pretend_version_50034_in_binlog = false;
<<<<<<< HEAD
bool debug_expect_unknown_event = false;
=======
>>>>>>> 4869291f
}  // namespace binary_log_debug

namespace binary_log {

Log_event_footer::Log_event_footer(Event_reader &reader,
                                   Log_event_type event_type,
                                   const Format_description_event *fde)
    : checksum_alg(BINLOG_CHECKSUM_ALG_UNDEF) {
  BAPI_ENTER("Log_event_footer::Log_event_footer(Event_reader& , ...)");
  if (event_type == binary_log::FORMAT_DESCRIPTION_EVENT) {
    /* This is a FDE. We will get the checksum_alg from its buffer directly. */
    checksum_alg = Log_event_footer::get_checksum_alg(reader);
  } else {
    /* This is an ordinary event other than FDE. Using FDE's checksum_alg. */
    checksum_alg = fde->footer()->checksum_alg;

    if (checksum_alg != binary_log::BINLOG_CHECKSUM_ALG_UNDEF &&
        checksum_alg != binary_log::BINLOG_CHECKSUM_ALG_OFF)
      reader.shrink_limit(BINLOG_CHECKSUM_LEN);
  }
  BAPI_VOID_RETURN;
}

enum_binlog_checksum_alg Log_event_footer::get_checksum_alg(
    Event_reader &reader) {
  enum_binlog_checksum_alg alg =
      get_checksum_alg(reader.buffer(), reader.length());
<<<<<<< HEAD
  reader.shrink_limit(BINLOG_CHECKSUM_ALG_DESC_LEN);
=======
  if (alg != binary_log::BINLOG_CHECKSUM_ALG_UNDEF)
    reader.shrink_limit(BINLOG_CHECKSUM_LEN);
>>>>>>> 4869291f
  return alg;
}

/**
   The method returns the checksum algorithm used to checksum the binary log.
   For MySQL server versions < 5.6, the algorithm is undefined. For the higher
   versions, the type is decoded from the FORMAT_DESCRIPTION_EVENT.

   @param buf buffer holding serialized FD event
   @param len netto (possible checksum is stripped off) length of the event buf

   @return  the version-safe checksum alg descriptor where zero
            designates no checksum, 255 - the orginator is
            checksum-unaware (effectively no checksum) and the actuall
            [1-254] range alg descriptor.
*/
enum_binlog_checksum_alg Log_event_footer::get_checksum_alg(const char *buf,
                                                            unsigned long len) {
  BAPI_ENTER("Log_event_footer::get_checksum_alg(const char*, unsigned long)");
  enum_binlog_checksum_alg ret = BINLOG_CHECKSUM_ALG_UNDEF;
  char version[ST_SERVER_VER_LEN];
  unsigned char version_split[3];
  BAPI_ASSERT(buf[EVENT_TYPE_OFFSET] == FORMAT_DESCRIPTION_EVENT);
  if (len > LOG_EVENT_MINIMAL_HEADER_LEN + ST_COMMON_HEADER_LEN_OFFSET + 1) {
    uint8_t common_header_len =
        buf[LOG_EVENT_MINIMAL_HEADER_LEN + ST_COMMON_HEADER_LEN_OFFSET];
    if (len >=
        static_cast<unsigned long>(common_header_len + ST_SERVER_VER_OFFSET +
                                   ST_SERVER_VER_LEN)) {
      memcpy(version, buf + common_header_len + ST_SERVER_VER_OFFSET,
             ST_SERVER_VER_LEN);
      version[ST_SERVER_VER_LEN - 1] = 0;

      do_server_version_split(version, version_split);
      if (version_product(version_split) < checksum_version_product)
        ret = BINLOG_CHECKSUM_ALG_UNDEF;
      else {
        size_t checksum_alg_offset =
            len - (BINLOG_CHECKSUM_ALG_DESC_LEN + BINLOG_CHECKSUM_LEN);
        ret =
            static_cast<enum_binlog_checksum_alg>(*(buf + checksum_alg_offset));
      }
    }
  }
  BAPI_RETURN(ret);
}

/**
  Tests the checksum algorithm used for the binary log, and asserts in case
  if the checksum algorithm is invalid.

  @param   event_buf       point to the buffer containing serialized event
  @param   event_len       length of the event accounting possible
                           checksum alg
  @param   alg             checksum algorithm used for the binary log

  @retval  true            if test fails
  @retval  false           as success
*/
bool Log_event_footer::event_checksum_test(unsigned char *event_buf,
                                           unsigned long event_len,
                                           enum_binlog_checksum_alg alg) {
  bool res = false;
  unsigned short flags = 0;  // to store in FD's buffer flags orig value

  if (alg != BINLOG_CHECKSUM_ALG_OFF && alg != BINLOG_CHECKSUM_ALG_UNDEF) {
    uint32_t incoming;
    uint32_t computed;

    if (event_buf[EVENT_TYPE_OFFSET] == FORMAT_DESCRIPTION_EVENT) {
<<<<<<< HEAD
=======
#ifndef DBUG_OFF
      unsigned char fd_alg = event_buf[event_len - BINLOG_CHECKSUM_LEN -
                                       BINLOG_CHECKSUM_ALG_DESC_LEN];
#endif
>>>>>>> 4869291f
      /*
        FD event is checksummed and therefore verified w/o
        the binlog-in-use flag.
      */
      memcpy(&flags, event_buf + FLAGS_OFFSET, sizeof(flags));
      flags = le16toh(flags);
      if (flags & LOG_EVENT_BINLOG_IN_USE_F)
        event_buf[FLAGS_OFFSET] &= ~LOG_EVENT_BINLOG_IN_USE_F;
<<<<<<< HEAD
      /*
         The only algorithm currently is CRC32. Zero indicates
         the binlog file is checksum-free *except* the FD-event.
      */
=======
        /*
           The only algorithm currently is CRC32. Zero indicates
           the binlog file is checksum-free *except* the FD-event.
        */
#ifndef DBUG_OFF
      BAPI_ASSERT(fd_alg == BINLOG_CHECKSUM_ALG_CRC32 || fd_alg == 0);
#endif
>>>>>>> 4869291f
      BAPI_ASSERT(alg == BINLOG_CHECKSUM_ALG_CRC32);
      /*
        Complile time guard to watch over  the max number of alg
      */
      static_assert(BINLOG_CHECKSUM_ALG_ENUM_END <= 0x80, "");
    }
    memcpy(&incoming, event_buf + event_len - BINLOG_CHECKSUM_LEN,
           sizeof(incoming));
    incoming = le32toh(incoming);

<<<<<<< HEAD
    computed = checksum_crc32(0L, NULL, 0);
=======
    computed = checksum_crc32(0L, nullptr, 0);
>>>>>>> 4869291f
    /* checksum the event content but not the checksum part itself */
    computed =
        binary_log::checksum_crc32(computed, (const unsigned char *)event_buf,
                                   event_len - BINLOG_CHECKSUM_LEN);

    if (flags != 0) {
      /* restoring the orig value of flags of FD */
      BAPI_ASSERT(event_buf[EVENT_TYPE_OFFSET] == FORMAT_DESCRIPTION_EVENT);
      event_buf[FLAGS_OFFSET] = static_cast<unsigned char>(flags);
    }

    res = !(computed == incoming);
  }
#ifndef DBUG_OFF
  if (binary_log_debug::debug_checksum_test) return true;
#endif
  return res;
}

Log_event_header::Log_event_header(Event_reader &reader)
    : data_written(0), log_pos(0), m_is_valid(false) {
  BAPI_ENTER("Log_event_header::Log_event_header(Event_reader &)");

  /*
   The caller should always pass an Event_reader with a buffer allowing to
   read at least LOG_EVENT_MINIMAL_HEADER_LEN bytes.
  */
  BAPI_ASSERT(reader.can_read(LOG_EVENT_MINIMAL_HEADER_LEN));

  /**
    @verbatim
    The first 19 bytes in the header is as follows:
      +============================================+
      | member_variable               offset : len |
      +============================================+
      | when.tv_sec                        0 : 4   |
      +--------------------------------------------+
      | type_code       EVENT_TYPE_OFFSET(4) : 1   |
      +--------------------------------------------+
      | server_id       SERVER_ID_OFFSET(5)  : 4   |
      +--------------------------------------------+
      | data_written    EVENT_LEN_OFFSET(9)  : 4   |
      +--------------------------------------------+
      | log_pos           LOG_POS_OFFSET(13) : 4   |
      +--------------------------------------------+
      | flags               FLAGS_OFFSET(17) : 2   |
      +--------------------------------------------+
      | extra_headers                     19 : x-19|
      +============================================+
    @endverbatim
   */
  BAPI_ASSERT(reader.position() == 0);
  when.tv_sec = reader.read_and_letoh<uint32_t>();
  when.tv_usec = 0;

  BAPI_ASSERT(reader.position() == EVENT_TYPE_OFFSET);
  type_code = static_cast<Log_event_type>(reader.read<unsigned char>());

  BAPI_ASSERT(reader.position() == SERVER_ID_OFFSET);
  unmasked_server_id = reader.read_and_letoh<uint32_t>();

  BAPI_ASSERT(reader.position() == EVENT_LEN_OFFSET);
  data_written = reader.read_and_letoh<uint64_t>(4);
  reader.set_length(data_written);

  BAPI_ASSERT(reader.position() == LOG_POS_OFFSET);
  log_pos = reader.read_and_letoh<uint64_t>(4);

  BAPI_ASSERT(reader.position() == FLAGS_OFFSET);
  flags = reader.read_and_letoh<uint16_t>();

  set_is_valid(!reader.has_error() &&
               (type_code < ENUM_END_EVENT || flags & LOG_EVENT_IGNORABLE_F));

  BAPI_VOID_RETURN;
}

Binary_log_event::Binary_log_event(const char **buf,
                                   const Format_description_event *fde)
    : m_reader(*buf, LOG_EVENT_MINIMAL_HEADER_LEN), m_header(m_reader) {
  BAPI_ENTER("Binary_log_event::Binary_log_event(const char **, ...)");
  /*
    m_reader cursor is advanced in Log_event_reader constructor to after the
    event common header.
  */
  m_footer = Log_event_footer(m_reader, m_header.type_code, fde);
  BAPI_VOID_RETURN;
}

/*
  The destructor is pure virtual to prevent instantiation of the class.
*/
Binary_log_event::~Binary_log_event() {}

/**
  This event type should never occur. It is never written to a binary log.
  If an event is read from a binary log that cannot be recognized as something
  else, it is treated as Unknown_event.

  @param buf  Contains the serialized event.
  @param fde  An FDE required by Binary_log_event constructor.
*/
Unknown_event::Unknown_event(const char *buf,
                             const Format_description_event *fde)
    : Binary_log_event(&buf, fde) {
  BAPI_ENTER("Unknown_event::Unknown_event(const char *, ...)");
  BAPI_VOID_RETURN;
}
#ifndef HAVE_MYSYS
void Binary_log_event::print_event_info(std::ostream &) {}
void Binary_log_event::print_long_info(std::ostream &) {}
/**
  This method is used by the binlog_browser to print short and long
  information about the event. Since the body of Stop_event is empty
  the relevant information contains only the timestamp.
  Please note this is different from the print_event_info methods
  used by mysqlbinlog.cc.

  @param std output stream to which the event data is appended.
*/
void Stop_event::print_long_info(std::ostream &info) {
  info << "Timestamp: " << header()->when.tv_sec;
  this->print_event_info(info);
}

void Unknown_event::print_event_info(std::ostream &info) {
  info << "Unhandled event";
}

void Unknown_event::print_long_info(std::ostream &info) {
  info << "Timestamp: " << header()->when.tv_sec;
  this->print_event_info(info);
}

#endif
}  // end namespace binary_log<|MERGE_RESOLUTION|>--- conflicted
+++ resolved
@@ -36,10 +36,7 @@
 bool debug_checksum_test = false;
 bool debug_simulate_invalid_address = false;
 bool debug_pretend_version_50034_in_binlog = false;
-<<<<<<< HEAD
 bool debug_expect_unknown_event = false;
-=======
->>>>>>> 4869291f
 }  // namespace binary_log_debug
 
 namespace binary_log {
@@ -67,12 +64,8 @@
     Event_reader &reader) {
   enum_binlog_checksum_alg alg =
       get_checksum_alg(reader.buffer(), reader.length());
-<<<<<<< HEAD
-  reader.shrink_limit(BINLOG_CHECKSUM_ALG_DESC_LEN);
-=======
   if (alg != binary_log::BINLOG_CHECKSUM_ALG_UNDEF)
     reader.shrink_limit(BINLOG_CHECKSUM_LEN);
->>>>>>> 4869291f
   return alg;
 }
 
@@ -143,13 +136,6 @@
     uint32_t computed;
 
     if (event_buf[EVENT_TYPE_OFFSET] == FORMAT_DESCRIPTION_EVENT) {
-<<<<<<< HEAD
-=======
-#ifndef DBUG_OFF
-      unsigned char fd_alg = event_buf[event_len - BINLOG_CHECKSUM_LEN -
-                                       BINLOG_CHECKSUM_ALG_DESC_LEN];
-#endif
->>>>>>> 4869291f
       /*
         FD event is checksummed and therefore verified w/o
         the binlog-in-use flag.
@@ -158,20 +144,10 @@
       flags = le16toh(flags);
       if (flags & LOG_EVENT_BINLOG_IN_USE_F)
         event_buf[FLAGS_OFFSET] &= ~LOG_EVENT_BINLOG_IN_USE_F;
-<<<<<<< HEAD
       /*
          The only algorithm currently is CRC32. Zero indicates
          the binlog file is checksum-free *except* the FD-event.
       */
-=======
-        /*
-           The only algorithm currently is CRC32. Zero indicates
-           the binlog file is checksum-free *except* the FD-event.
-        */
-#ifndef DBUG_OFF
-      BAPI_ASSERT(fd_alg == BINLOG_CHECKSUM_ALG_CRC32 || fd_alg == 0);
-#endif
->>>>>>> 4869291f
       BAPI_ASSERT(alg == BINLOG_CHECKSUM_ALG_CRC32);
       /*
         Complile time guard to watch over  the max number of alg
@@ -182,11 +158,7 @@
            sizeof(incoming));
     incoming = le32toh(incoming);
 
-<<<<<<< HEAD
-    computed = checksum_crc32(0L, NULL, 0);
-=======
     computed = checksum_crc32(0L, nullptr, 0);
->>>>>>> 4869291f
     /* checksum the event content but not the checksum part itself */
     computed =
         binary_log::checksum_crc32(computed, (const unsigned char *)event_buf,
