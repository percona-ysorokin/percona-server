<<<<<<< HEAD
/* Copyright (c) 2014, 2017, Oracle and/or its affiliates. All rights reserved.
=======
/* Copyright (c) 2014, 2019, Oracle and/or its affiliates. All rights reserved.
>>>>>>> 4869291f

   This program is free software; you can redistribute it and/or modify
   it under the terms of the GNU General Public License, version 2.0,
   as published by the Free Software Foundation.

   This program is also distributed with certain software (including
   but not limited to OpenSSL) that is licensed under separate terms,
   as designated in a particular file or component or in included license
   documentation.  The authors of MySQL hereby grant you an additional
   permission to link the program and your derivative works with the
   separately licensed software that they have included with MySQL.

   This program is distributed in the hope that it will be useful,
   but WITHOUT ANY WARRANTY; without even the implied warranty of
   MERCHANTABILITY or FITNESS FOR A PARTICULAR PURPOSE.  See the
   GNU General Public License, version 2.0, for more details.

   You should have received a copy of the GNU General Public License
   along with this program; if not, write to the Free Software
   Foundation, Inc., 51 Franklin St, Fifth Floor, Boston, MA 02110-1301  USA */

#include <stddef.h>

#include "control_events.h"

/*
const size_t Uuid::TEXT_LENGTH;
const size_t Uuid::BYTE_LENGTH;
const size_t Uuid::BIT_LENGTH;
*/
namespace binary_log {

const int Uuid::bytes_per_section[NUMBER_OF_SECTIONS] = {4, 2, 2, 2, 6};
const int Uuid::hex_to_byte[] = {
    -1, -1, -1, -1, -1, -1, -1, -1, -1, -1, -1, -1, -1, -1, -1, -1, -1, -1, -1,
    -1, -1, -1, -1, -1, -1, -1, -1, -1, -1, -1, -1, -1, -1, -1, -1, -1, -1, -1,
    -1, -1, -1, -1, -1, -1, -1, -1, -1, -1, 0,  1,  2,  3,  4,  5,  6,  7,  8,
    9,  -1, -1, -1, -1, -1, -1, -1, 10, 11, 12, 13, 14, 15, -1, -1, -1, -1, -1,
    -1, -1, -1, -1, -1, -1, -1, -1, -1, -1, -1, -1, -1, -1, -1, -1, -1, -1, -1,
    -1, -1, 10, 11, 12, 13, 14, 15, -1, -1, -1, -1, -1, -1, -1, -1, -1, -1, -1,
    -1, -1, -1, -1, -1, -1, -1, -1, -1, -1, -1, -1, -1, -1, -1, -1, -1, -1, -1,
    -1, -1, -1, -1, -1, -1, -1, -1, -1, -1, -1, -1, -1, -1, -1, -1, -1, -1, -1,
    -1, -1, -1, -1, -1, -1, -1, -1, -1, -1, -1, -1, -1, -1, -1, -1, -1, -1, -1,
    -1, -1, -1, -1, -1, -1, -1, -1, -1, -1, -1, -1, -1, -1, -1, -1, -1, -1, -1,
    -1, -1, -1, -1, -1, -1, -1, -1, -1, -1, -1, -1, -1, -1, -1, -1, -1, -1, -1,
    -1, -1, -1, -1, -1, -1, -1, -1, -1, -1, -1, -1, -1, -1, -1, -1, -1, -1, -1,
    -1, -1, -1, -1, -1, -1, -1, -1, -1, -1, -1, -1, -1, -1, -1, -1, -1, -1, -1,
    -1, -1, -1, -1, -1, -1, -1, -1, -1,
};

int Uuid::parse(const char *string, size_t len) {
  return parse(string, len, bytes);
}

int Uuid::parse(const char *in_string, size_t len,
                const unsigned char *out_str) {
<<<<<<< HEAD
  const unsigned char **p_out_str = out_str ? &out_str : NULL;
=======
  const unsigned char **p_out_str = out_str ? &out_str : nullptr;
>>>>>>> 4869291f

  switch (len) {
    // UUID without dashes. ex 12345678123456781234567812345678
    case TEXT_LENGTH - 4:
      if (read_section((TEXT_LENGTH - 4) / 2, &in_string, p_out_str)) return 1;
      break;
    // UUID with braces ex {12345678-1234-5678-1234-567812345678}
    case TEXT_LENGTH + 2:
      if (*in_string != '{' || in_string[TEXT_LENGTH + 1] != '}') return 1;
      in_string++;
      // intentionally fall through
    // standard UUID ex 12345678-1234-5678-1234-567812345678
    case TEXT_LENGTH:
      for (int i = 0; i < NUMBER_OF_SECTIONS - 1; i++) {
        if (read_section(bytes_per_section[i], &in_string, p_out_str)) return 1;
        if (*in_string == '-')
          in_string++;
        else
          return 1;
      }
      if (read_section(bytes_per_section[NUMBER_OF_SECTIONS - 1], &in_string,
                       p_out_str))
        return 1;
      break;
    default:
      return 1;
  }
  return 0;
}

bool Uuid::read_section(int section_len, const char **section_str,
                        const unsigned char **out_binary_str) {
  const unsigned char **section_string =
      reinterpret_cast<const unsigned char **>(section_str);
  for (int j = 0; j < section_len; j++) {
    int hi = hex_to_byte[**section_string];
    if (hi == -1) return true;
    (*section_string)++;
    int lo = hex_to_byte[**section_string];
    if (lo == -1) return true;
    (*section_string)++;
    if (out_binary_str) {
      unsigned char *u = const_cast<unsigned char *>(*out_binary_str);
      *u = ((hi << 4) + lo);
      (*out_binary_str)++;
    }
  }
  return false;
}

bool Uuid::is_valid(const char *s, size_t len) {
<<<<<<< HEAD
  return parse(s, len, NULL) == 0;
=======
  return parse(s, len, nullptr) == 0;
>>>>>>> 4869291f
}

size_t Uuid::to_string(const unsigned char *bytes_arg, char *buf) {
  static const char byte_to_hex[] = "0123456789abcdef";
  const unsigned char *u = bytes_arg;
  for (int i = 0; i < NUMBER_OF_SECTIONS; i++) {
    if (i > 0) {
      *buf = '-';
      buf++;
    }
    for (int j = 0; j < bytes_per_section[i]; j++) {
      int byte = *u;
      *buf = byte_to_hex[byte >> 4];
      buf++;
      *buf = byte_to_hex[byte & 0xf];
      buf++;
      u++;
    }
  }
  *buf = '\0';
  return TEXT_LENGTH;
}

size_t Uuid::to_string(char *buf) const { return to_string(bytes, buf); }
}  // namespace binary_log<|MERGE_RESOLUTION|>--- conflicted
+++ resolved
@@ -1,8 +1,4 @@
-<<<<<<< HEAD
-/* Copyright (c) 2014, 2017, Oracle and/or its affiliates. All rights reserved.
-=======
 /* Copyright (c) 2014, 2019, Oracle and/or its affiliates. All rights reserved.
->>>>>>> 4869291f
 
    This program is free software; you can redistribute it and/or modify
    it under the terms of the GNU General Public License, version 2.0,
@@ -59,11 +55,7 @@
 
 int Uuid::parse(const char *in_string, size_t len,
                 const unsigned char *out_str) {
-<<<<<<< HEAD
-  const unsigned char **p_out_str = out_str ? &out_str : NULL;
-=======
   const unsigned char **p_out_str = out_str ? &out_str : nullptr;
->>>>>>> 4869291f
 
   switch (len) {
     // UUID without dashes. ex 12345678123456781234567812345678
@@ -115,11 +107,7 @@
 }
 
 bool Uuid::is_valid(const char *s, size_t len) {
-<<<<<<< HEAD
-  return parse(s, len, NULL) == 0;
-=======
   return parse(s, len, nullptr) == 0;
->>>>>>> 4869291f
 }
 
 size_t Uuid::to_string(const unsigned char *bytes_arg, char *buf) {
