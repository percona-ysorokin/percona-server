--- conflicted
+++ resolved
@@ -2,20 +2,12 @@
 .\"     Title: ibd2sdi
 .\"    Author: [FIXME: author] [see http://docbook.sf.net/el/author]
 .\" Generator: DocBook XSL Stylesheets v1.79.1 <http://docbook.sf.net/>
-<<<<<<< HEAD
-.\"      Date: 05/31/2024
-=======
 .\"      Date: 05/24/2024
->>>>>>> 596f0d23
 .\"    Manual: MySQL Database System
 .\"    Source: MySQL 9.0
 .\"  Language: English
 .\"
-<<<<<<< HEAD
-.TH "IBD2SDI" "1" "05/31/2024" "MySQL 8\&.4" "MySQL Database System"
-=======
 .TH "IBD2SDI" "1" "05/24/2024" "MySQL 9\&.0" "MySQL Database System"
->>>>>>> 596f0d23
 .\" -----------------------------------------------------------------
 .\" * Define some portability stuff
 .\" -----------------------------------------------------------------
