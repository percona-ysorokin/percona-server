--- conflicted
+++ resolved
@@ -96,16 +96,10 @@
 # Avoid dependencies on perschema data defined in mysys
 ADD_DEFINITIONS(-DDISABLE_MYSQL_THREAD_H)
 
-<<<<<<< HEAD
 # RocksDB needs some internal symbols visible
 #IF(NOT WIN32)
 #  SET(STRINGS_COMPILE_OPTIONS COMPILE_OPTIONS "-fvisibility=hidden")
 #ENDIF()
-=======
-IF(NOT WIN32)
-  SET(STRINGS_COMPILE_OPTIONS COMPILE_OPTIONS "-fvisibility=hidden")
-ENDIF()
->>>>>>> 05e4357f
 
 ADD_CONVENIENCE_LIBRARY(strings ${STRINGS_SOURCES}
   ${STRINGS_COMPILE_OPTIONS}
@@ -124,15 +118,6 @@
     )
 ELSEIF(WIN32)
   # We need to export the desired symbols, and generate the import library.
-<<<<<<< HEAD
-  # Note the definition of MYSQL_LIBSTRINGS_DLL.
-  ADD_SHARED_LIBRARY(strings_shared
-    ${STRINGS_SOURCES}
-    SKIP_INSTALL
-    COMPILE_DEFINITIONS MYSQL_LIBSTRINGS_DLL
-    DEPENDENCIES strings_ja_hans strings_zh_hans
-    )
-=======
   # Note the PUBLIC definition of MYSQL_LIBSTRINGS_DLL,
   # and the PRIVATE definition of MYSQL_LIBSTRINGS_EXPORT.
   ADD_SHARED_LIBRARY(strings_shared
@@ -144,7 +129,6 @@
     PUBLIC MYSQL_LIBSTRINGS_DLL
     PRIVATE MYSQL_LIBSTRINGS_EXPORT
     )
->>>>>>> 05e4357f
 ELSE()
   ADD_SHARED_LIBRARY(strings_shared
     $<TARGET_OBJECTS:strings_objlib>
